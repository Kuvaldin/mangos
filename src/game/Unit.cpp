/*
 * Copyright (C) 2005-2011 MaNGOS <http://getmangos.com/>
 *
 * This program is free software; you can redistribute it and/or modify
 * it under the terms of the GNU General Public License as published by
 * the Free Software Foundation; either version 2 of the License, or
 * (at your option) any later version.
 *
 * This program is distributed in the hope that it will be useful,
 * but WITHOUT ANY WARRANTY; without even the implied warranty of
 * MERCHANTABILITY or FITNESS FOR A PARTICULAR PURPOSE.  See the
 * GNU General Public License for more details.
 *
 * You should have received a copy of the GNU General Public License
 * along with this program; if not, write to the Free Software
 * Foundation, Inc., 59 Temple Place, Suite 330, Boston, MA  02111-1307  USA
 */

#include "Unit.h"
#include "Log.h"
#include "Opcodes.h"
#include "WorldPacket.h"
#include "WorldSession.h"
#include "World.h"
#include "ObjectMgr.h"
#include "ObjectGuid.h"
#include "SpellMgr.h"
#include "QuestDef.h"
#include "Player.h"
#include "Creature.h"
#include "Spell.h"
#include "Group.h"
#include "SpellAuras.h"
#include "MapManager.h"
#include "ObjectAccessor.h"
#include "CreatureAI.h"
#include "TemporarySummon.h"
#include "Formulas.h"
#include "Pet.h"
#include "Util.h"
#include "Totem.h"
#include "Vehicle.h"
#include "BattleGround.h"
#include "InstanceData.h"
#include "MapPersistentStateMgr.h"
#include "GridNotifiersImpl.h"
#include "CellImpl.h"
#include "Transports.h"
#include "VMapFactory.h"
#include "MovementGenerator.h"
#include "movement/MoveSplineInit.h"
#include "movement/MoveSpline.h"
#include "CreatureLinkingMgr.h"

#include <math.h>
#include <stdarg.h>

float baseMoveSpeed[MAX_MOVE_TYPE] =
{
    2.5f,                                                   // MOVE_WALK
    7.0f,                                                   // MOVE_RUN
    4.5f,                                                   // MOVE_RUN_BACK
    4.722222f,                                              // MOVE_SWIM
    2.5f,                                                   // MOVE_SWIM_BACK
    3.141594f,                                              // MOVE_TURN_RATE
    7.0f,                                                   // MOVE_FLIGHT
    4.5f,                                                   // MOVE_FLIGHT_BACK
    3.14f                                                   // MOVE_PITCH_RATE
};

////////////////////////////////////////////////////////////
// Methods of class MovementInfo

void MovementInfo::Read(ByteBuffer &data)
{
    data >> moveFlags;
    data >> moveFlags2;
    data >> time;
    data >> pos.x;
    data >> pos.y;
    data >> pos.z;
    data >> pos.o;

    if (HasMovementFlag(MOVEFLAG_ONTRANSPORT))
    {
        data >> t_guid.ReadAsPacked();
        data >> t_pos.x;
        data >> t_pos.y;
        data >> t_pos.z;
        data >> t_pos.o;
        data >> t_time;
        data >> t_seat;

        if (moveFlags2 & MOVEFLAG2_INTERP_MOVEMENT)
            data >> t_time2;
    }

    if((HasMovementFlag(MovementFlags(MOVEFLAG_SWIMMING | MOVEFLAG_FLYING))) || (moveFlags2 & MOVEFLAG2_ALLOW_PITCHING))
    {
        data >> s_pitch;
    }

    data >> fallTime;

    if (HasMovementFlag(MOVEFLAG_FALLING))
    {
        data >> jump.velocity;
        data >> jump.sinAngle;
        data >> jump.cosAngle;
        data >> jump.xyspeed;
    }

    if (HasMovementFlag(MOVEFLAG_SPLINE_ELEVATION))
    {
        data >> u_unk1;
    }
}

void MovementInfo::Write(ByteBuffer &data) const
{
    data << moveFlags;
    data << moveFlags2;
    data << time;
    data << pos.x;
    data << pos.y;
    data << pos.z;
    data << pos.o;

    if (HasMovementFlag(MOVEFLAG_ONTRANSPORT))
    {
        data << t_guid.WriteAsPacked();
        data << t_pos.x;
        data << t_pos.y;
        data << t_pos.z;
        data << t_pos.o;
        data << t_time;
        data << t_seat;

        if (moveFlags2 & MOVEFLAG2_INTERP_MOVEMENT)
            data << t_time2;
    }

    if((HasMovementFlag(MovementFlags(MOVEFLAG_SWIMMING | MOVEFLAG_FLYING))) || (moveFlags2 & MOVEFLAG2_ALLOW_PITCHING))
    {
        data << s_pitch;
    }

    data << fallTime;

    if (HasMovementFlag(MOVEFLAG_FALLING))
    {
        data << jump.velocity;
        data << jump.sinAngle;
        data << jump.cosAngle;
        data << jump.xyspeed;
    }

    if (HasMovementFlag(MOVEFLAG_SPLINE_ELEVATION))
    {
        data << u_unk1;
    }
}

////////////////////////////////////////////////////////////
// Methods of class GlobalCooldownMgr

bool GlobalCooldownMgr::HasGlobalCooldown(SpellEntry const* spellInfo) const
{
    GlobalCooldownList::const_iterator itr = m_GlobalCooldowns.find(spellInfo->StartRecoveryCategory);
    return itr != m_GlobalCooldowns.end() && itr->second.duration && WorldTimer::getMSTimeDiff(itr->second.cast_time, WorldTimer::getMSTime()) < itr->second.duration;
}

void GlobalCooldownMgr::AddGlobalCooldown(SpellEntry const* spellInfo, uint32 gcd)
{
    m_GlobalCooldowns[spellInfo->StartRecoveryCategory] = GlobalCooldown(gcd, WorldTimer::getMSTime());
}

void GlobalCooldownMgr::CancelGlobalCooldown(SpellEntry const* spellInfo)
{
    m_GlobalCooldowns[spellInfo->StartRecoveryCategory].duration = 0;
}

////////////////////////////////////////////////////////////
// Methods of class Unit

Unit::Unit() :
    i_motionMaster(this), m_ThreatManager(this), m_HostileRefManager(this),
    m_charmInfo(NULL),
    m_vehicleInfo(NULL),
    movespline(new Movement::MoveSpline())
{
    m_objectType |= TYPEMASK_UNIT;
    m_objectTypeId = TYPEID_UNIT;

    m_updateFlag = (UPDATEFLAG_HIGHGUID | UPDATEFLAG_LIVING | UPDATEFLAG_HAS_POSITION);

    m_attackTimer[BASE_ATTACK]   = 0;
    m_attackTimer[OFF_ATTACK]    = 0;
    m_attackTimer[RANGED_ATTACK] = 0;
    m_modAttackSpeedPct[BASE_ATTACK] = 1.0f;
    m_modAttackSpeedPct[OFF_ATTACK] = 1.0f;
    m_modAttackSpeedPct[RANGED_ATTACK] = 1.0f;
    m_modAttackSpeedPct[NONSTACKING_POS_MOD_MELEE] = 0.0f;
    m_modAttackSpeedPct[NONSTACKING_NEG_MOD_MELEE] = 0.0f;
    m_modAttackSpeedPct[NONSTACKING_MOD_ALL] = 0.0f;
    m_modSpellSpeedPctNeg = 0.0f;
    m_modSpellSpeedPctPos = 0.0f;

    m_extraAttacks = 0;

    m_state = 0;
    m_deathState = ALIVE;

    for (uint32 i = 0; i < CURRENT_MAX_SPELL; ++i)
        m_currentSpells[i] = NULL;

    m_castCounter = 0;

    //m_Aura = NULL;
    //m_AurasCheck = 2000;
    //m_removeAuraTimer = 4;
    m_AuraFlags = 0;

    m_Visibility = VISIBILITY_ON;
    m_AINotifyScheduled = false;

    m_detectInvisibilityMask = 0;
    m_invisibilityMask = 0;
    m_transform = 0;
    m_canModifyStats = false;

    for (int i = 0; i < MAX_SPELL_IMMUNITY; ++i)
        m_spellImmune[i].clear();
    for (int i = 0; i < UNIT_MOD_END; ++i)
    {
        m_auraModifiersGroup[i][BASE_VALUE] = 0.0f;
        m_auraModifiersGroup[i][BASE_PCT] = 1.0f;
        m_auraModifiersGroup[i][TOTAL_VALUE] = 0.0f;
        m_auraModifiersGroup[i][TOTAL_PCT] = 1.0f;
        m_auraModifiersGroup[i][NONSTACKING_VALUE_POS] = 0.0f;
        m_auraModifiersGroup[i][NONSTACKING_VALUE_NEG] = 0.0f;
        m_auraModifiersGroup[i][NONSTACKING_PCT] = 0.0f;
        m_auraModifiersGroup[i][NONSTACKING_PCT_MINOR] = 0.0f;
    }

    // implement 50% base damage from offhand
    m_auraModifiersGroup[UNIT_MOD_DAMAGE_OFFHAND][TOTAL_PCT] = 0.5f;

    for (int i = 0; i < MAX_ATTACK; ++i)
    {
        m_weaponDamage[i][MINDAMAGE] = BASE_MINDAMAGE;
        m_weaponDamage[i][MAXDAMAGE] = BASE_MAXDAMAGE;
    }
    for (int i = 0; i < MAX_STATS; ++i)
        m_createStats[i] = 0.0f;

    m_attackingGuid.Clear();
    m_modMeleeHitChance = 0.0f;
    m_modRangedHitChance = 0.0f;
    m_modSpellHitChance = 0.0f;
    m_baseSpellCritChance = 5;

    m_CombatTimer = 0;
    m_lastManaUseTimer = 0;

    //m_victimThreat = 0.0f;
    for (int i = 0; i < MAX_SPELL_SCHOOL; ++i)
        m_threatModifier[i] = 1.0f;
    m_isSorted = true;
    for (int i = 0; i < MAX_MOVE_TYPE; ++i)
        m_speed_rate[i] = 1.0f;

    m_charmInfo = NULL;

    m_ThreatRedirectionPercent = 0;
    m_misdirectionTargetGUID.Clear();

    // remove aurastates allowing special moves
    for(int i=0; i < MAX_REACTIVE; ++i)
        m_reactiveTimer[i] = 0;

    m_isCreatureLinkingTrigger = false;
    m_isSpawningLinked = false;

    m_transport = NULL;

    m_pVehicleKit = NULL;
    m_pVehicle    = NULL;

    m_comboPoints = 0;

    m_originalFaction = 0;

    // Frozen Mod
    m_spoofSamePlayerFaction = false;
    // Frozen Mod

}

Unit::~Unit()
{
#ifndef NOTSAFE_SEMAPHORE_OVERHANDLING
    MAPLOCK_WRITE(this, MAP_LOCK_TYPE_DEFAULT);
    MAPLOCK_WRITE1(this, MAP_LOCK_TYPE_AURAS);
#endif
    // set current spells as deletable
    for (uint32 i = 0; i < CURRENT_MAX_SPELL; ++i)
    {
        if (m_currentSpells[i])
        {
            m_currentSpells[i]->SetReferencedFromCurrent(false);
            m_currentSpells[i] = NULL;
        }
    }

    CleanupDeletedHolders(true);

    delete m_charmInfo;
    delete m_vehicleInfo;
    delete movespline;

    // those should be already removed at "RemoveFromWorld()" call
    MANGOS_ASSERT(m_gameObj.size() == 0);
    MANGOS_ASSERT(m_dynObjGUIDs.size() == 0);
    MANGOS_ASSERT(m_deletedHolders.size() == 0);
}

void Unit::Update( uint32 update_diff, uint32 p_time )
{
    if(!IsInWorld())
        return;

    /*if (p_time > m_AurasCheck)
    {
    m_AurasCheck = 2000;
    _UpdateAura();
    }else
    m_AurasCheck -= p_time;*/

    // WARNING! Order of execution here is important, do not change.
    // Spells must be processed with event system BEFORE they go to _UpdateSpells.
    // Or else we may have some SPELL_STATE_FINISHED spells stalled in pointers, that is bad.
    m_Events.Update( update_diff );
    _UpdateSpells( update_diff );

    {
        MAPLOCK_WRITE(this,MAP_LOCK_TYPE_AURAS);
        CleanupDeletedHolders(false);
    }

    if (m_lastManaUseTimer)
    {
        if (update_diff >= m_lastManaUseTimer)
            m_lastManaUseTimer = 0;
        else
            m_lastManaUseTimer -= update_diff;
    }

    if (CanHaveThreatList())
        getThreatManager().UpdateForClient(update_diff);

    // update combat timer only for players and pets
    if (isInCombat() && GetCharmerOrOwnerPlayerOrPlayerItself())
    {
        // Check UNIT_STAT_MELEE_ATTACKING or UNIT_STAT_CHASE (without UNIT_STAT_FOLLOW in this case) so pets can reach far away
        // targets without stopping half way there and running off.
        // These flags are reset after target dies or another command is given.
        if (m_HostileRefManager.isEmpty())
        {
            // m_CombatTimer set at aura start and it will be freeze until aura removing
            if (m_CombatTimer <= update_diff)
                CombatStop();
            else
                m_CombatTimer -= update_diff;
        }
    }

    if (uint32 base_att = getAttackTimer(BASE_ATTACK))
    {
        setAttackTimer(BASE_ATTACK, (update_diff >= base_att ? 0 : base_att - update_diff) );
    }

    if (uint32 base_att = getAttackTimer(OFF_ATTACK))
    {
        setAttackTimer(OFF_ATTACK, (update_diff >= base_att ? 0 : base_att - update_diff) );
    }

    // update abilities available only for fraction of time
    UpdateReactives( update_diff );

    ModifyAuraState(AURA_STATE_HEALTHLESS_20_PERCENT, GetHealth() < GetMaxHealth()*0.20f);
    ModifyAuraState(AURA_STATE_HEALTHLESS_35_PERCENT, GetHealth() < GetMaxHealth()*0.35f);
    ModifyAuraState(AURA_STATE_HEALTH_ABOVE_75_PERCENT, GetHealth() > GetMaxHealth()*0.75f);
    UpdateSplineMovement(p_time);
    i_motionMaster.UpdateMotion(p_time);
}

bool Unit::UpdateMeleeAttackingState()
{
    Unit *victim = getVictim();
    if (!victim || IsNonMeleeSpellCasted(false))
        return false;

    if (!isAttackReady(BASE_ATTACK) && !(isAttackReady(OFF_ATTACK) && haveOffhandWeapon()))
        return false;

    uint8 swingError = 0;
    if (!CanReachWithMeleeAttack(victim))
    {
        setAttackTimer(BASE_ATTACK,100);
        setAttackTimer(OFF_ATTACK,100);
        swingError = 1;
    }
    //120 degrees of radiant range
    else if (!HasInArc(2*M_PI_F/3, victim))
    {
        setAttackTimer(BASE_ATTACK,100);
        setAttackTimer(OFF_ATTACK,100);
        swingError = 2;
    }
    else
    {
        if (isAttackReady(BASE_ATTACK))
        {
            // prevent base and off attack in same time, delay attack at 0.2 sec
            if (haveOffhandWeapon())
            {
                if (getAttackTimer(OFF_ATTACK) < ATTACK_DISPLAY_DELAY)
                    setAttackTimer(OFF_ATTACK,ATTACK_DISPLAY_DELAY);
            }
            AttackerStateUpdate(victim, BASE_ATTACK);
            resetAttackTimer(BASE_ATTACK);
        }
        if (haveOffhandWeapon() && isAttackReady(OFF_ATTACK))
        {
            // prevent base and off attack in same time, delay attack at 0.2 sec
            uint32 base_att = getAttackTimer(BASE_ATTACK);
            if (base_att < ATTACK_DISPLAY_DELAY)
                setAttackTimer(BASE_ATTACK,ATTACK_DISPLAY_DELAY);
            // do attack
            AttackerStateUpdate(victim, OFF_ATTACK);
            resetAttackTimer(OFF_ATTACK);
        }
    }

    Player* player = (GetTypeId() == TYPEID_PLAYER ? (Player*)this : NULL);
    if (player && swingError != player->LastSwingErrorMsg())
    {
        if (swingError == 1)
            player->SendAttackSwingNotInRange();
        else if (swingError == 2)
            player->SendAttackSwingBadFacingAttack();
        player->SwingErrorMsg(swingError);
    }

    return swingError == 0;
}

bool Unit::haveOffhandWeapon() const
{
    if (!CanUseEquippedWeapon(OFF_ATTACK))
        return false;

    if (GetTypeId() == TYPEID_PLAYER)
        return ((Player*)this)->GetWeaponForAttack(OFF_ATTACK,true,true);
    else
    {
        uint32 ItemId = GetUInt32Value(UNIT_VIRTUAL_ITEM_SLOT_ID + 1);
        ItemEntry const* itemInfo = sItemStore.LookupEntry(ItemId);

        if (itemInfo && itemInfo->Class == ITEM_CLASS_WEAPON)
            return true;

        return false;
    }
}

bool Unit::SetPosition(float x, float y, float z, float orientation, bool teleport)
{
    // prevent crash when a bad coord is sent by the client
    if (!MaNGOS::IsValidMapCoord(x, y, z, orientation))
    {
        DEBUG_LOG("Unit::SetPosition(%f, %f, %f, %f, %d) .. bad coordinates for unit %d!", x, y, z, orientation, teleport, GetGUIDLow());
        return false;
    }

    bool turn = GetOrientation() != orientation;
    bool relocate = (teleport || GetPositionX() != x || GetPositionY() != y || GetPositionZ() != z);

    if (turn)
        RemoveAurasWithInterruptFlags(AURA_INTERRUPT_FLAG_TURNING);

    if (relocate)
    {
        RemoveAurasWithInterruptFlags(AURA_INTERRUPT_FLAG_MOVE);

        if (GetTypeId() == TYPEID_PLAYER)
            GetMap()->PlayerRelocation((Player*)this, x, y, z, orientation);
        else
            GetMap()->CreatureRelocation((Creature*)this, x, y, z, orientation);
    }
    else if (turn)
        SetOrientation(orientation);

    if ((relocate || turn) && GetVehicleKit())
        GetVehicleKit()->RelocatePassengers(x, y, z, orientation);

    return relocate || turn;
}

void Unit::SendMonsterMoveTransport(WorldObject *transport, SplineType type, SplineFlags flags, uint32 moveTime, ...)
{
    va_list vargs;
    va_start(vargs, moveTime);

    WorldPacket data(SMSG_MONSTER_MOVE_TRANSPORT, 60);
    data << GetPackGUID();
    data << transport->GetPackGUID();
    data << uint8(m_movementInfo.GetTransportSeat());
    data << uint8(0);                                       // new in 3.1
    data << float(transport->GetPositionX());
    data << float(transport->GetPositionY());
    data << float(transport->GetPositionZ());
    data << uint32(WorldTimer::getMSTime());

    data << uint8(type);                                    // spline type

    switch(type)
    {
        case SPLINETYPE_NORMAL:                             // normal packet
            break;
        case SPLINETYPE_STOP:                               // stop packet (raw pos?)
            va_end(vargs);
            SendMessageToSet(&data, true);
            return;
        case SPLINETYPE_FACINGSPOT:                         // facing spot
            data << float(va_arg(vargs,double));
            data << float(va_arg(vargs,double));
            data << float(va_arg(vargs,double));
            break;
        case SPLINETYPE_FACINGTARGET:
            data << uint64(va_arg(vargs,uint64));
            break;
        case SPLINETYPE_FACINGANGLE:
            data << float(va_arg(vargs,double));            // facing angle
            break;
    }

    va_end(vargs);

    data << uint32(flags);

    data << uint32(moveTime);                               // Time in between points
    data << uint32(1);                                      // 1 single waypoint

    data << float(m_movementInfo.GetTransportPos()->x);
    data << float(m_movementInfo.GetTransportPos()->y);
    data << float(m_movementInfo.GetTransportPos()->z);

    SendMessageToSet(&data, true);
}

void Unit::SendHeartBeat()
{
    m_movementInfo.UpdateTime(WorldTimer::getMSTime());
    WorldPacket data(MSG_MOVE_HEARTBEAT, 64);
    data << GetPackGUID();
    data << m_movementInfo;
    SendMessageToSet(&data, true);
}

void Unit::resetAttackTimer(WeaponAttackType type)
{
    m_attackTimer[type] = uint32(GetAttackTime(type) * m_modAttackSpeedPct[type]);
}

bool Unit::CanReachWithMeleeAttack(Unit* pVictim, float flat_mod /*= 0.0f*/) const
{
    if (!pVictim || !pVictim->IsInWorld())
        return false;

    // The measured values show BASE_MELEE_OFFSET in (1.3224, 1.342)
    float reach = GetFloatValue(UNIT_FIELD_COMBATREACH) + pVictim->GetFloatValue(UNIT_FIELD_COMBATREACH) +
        BASE_MELEERANGE_OFFSET + flat_mod;

    return IsWithinDistInMap(pVictim, reach < ATTACK_DISTANCE ? ATTACK_DISTANCE : reach);
}

void Unit::RemoveSpellsCausingAura(AuraType auraType)
{
    std::set<uint32> toRemoveSpellList;
    for (AuraList::const_iterator iter = m_modAuras[auraType].begin(); iter != m_modAuras[auraType].end(); ++iter)
    {
        Aura* aura = *iter;
        if (!aura)
            continue;

        SpellAuraHolderPtr holder = aura->GetHolder();
        if (!holder || holder->IsDeleted())
            continue;

        toRemoveSpellList.insert(holder->GetId());
    }

    for (std::set<uint32>::iterator i = toRemoveSpellList.begin(); i != toRemoveSpellList.end(); ++i)
        RemoveAurasDueToSpell(*i);
}

void Unit::RemoveSpellsCausingAura(AuraType auraType, SpellAuraHolderPtr except)
{
    std::set<uint32> toRemoveSpellList;
    for (AuraList::const_iterator iter = m_modAuras[auraType].begin(); iter != m_modAuras[auraType].end(); ++iter)
    {
        Aura* aura = *iter;
        if (!aura)
            continue;

        SpellAuraHolderPtr holder = aura->GetHolder();
        if (!holder || holder->IsDeleted())
            continue;

        // skip `except` holder
        if (holder == except)
            continue;

        toRemoveSpellList.insert(holder->GetId());
    }

    for (std::set<uint32>::iterator i = toRemoveSpellList.begin(); i != toRemoveSpellList.end(); ++i)
        RemoveAurasDueToSpell(*i, except);
}

void Unit::DealDamageMods(Unit *pVictim, uint32 &damage, uint32* absorb)
{
    if (!pVictim->isAlive() || pVictim->IsTaxiFlying() || (pVictim->GetTypeId() == TYPEID_UNIT && ((Creature*)pVictim)->IsInEvadeMode()))
    {
        if (absorb)
            *absorb += damage;
        damage = 0;
        return;
    }

    //You don't lose health from damage taken from another player while in a sanctuary
    //You still see it in the combat log though
    if (!IsAllowedDamageInArea(pVictim))
    {
        if (absorb)
            *absorb += damage;
        damage = 0;
    }

    uint32 originalDamage = damage;

    //Script Event damage Deal
    if ( GetTypeId()== TYPEID_UNIT && ((Creature *)this)->AI())
        ((Creature *)this)->AI()->DamageDeal(pVictim, damage);
    //Script Event damage taken
    if ( pVictim->GetTypeId()== TYPEID_UNIT && ((Creature *)pVictim)->AI() )
        ((Creature *)pVictim)->AI()->DamageTaken(this, damage);

    if (absorb && originalDamage > damage)
        *absorb += (originalDamage - damage);
}

uint32 Unit::DealDamage(Unit *pVictim, uint32 damage, CleanDamage const* cleanDamage, DamageEffectType damagetype, SpellSchoolMask damageSchoolMask, SpellEntry const *spellProto, bool durabilityLoss)
{

    // Divine Storm heal hack
    if ( spellProto && spellProto->Id == 53385 )
    {
        int32 divineDmg = damage * (25 + (HasAura(63220) ? 15 : 0)) / 100; //25%, if has Glyph of Divine Storm -> 40%
        CastCustomSpell(this, 54171, &divineDmg, NULL, NULL, true);
    }

    // remove affects from attacker at any non-DoT damage (including 0 damage)
    if ( damagetype != DOT)
    {
        RemoveSpellsCausingAura(SPELL_AURA_MOD_STEALTH);
        RemoveSpellsCausingAura(SPELL_AURA_FEIGN_DEATH);

        if (pVictim != this)
            RemoveSpellsCausingAura(SPELL_AURA_MOD_INVISIBILITY);

        if (pVictim->GetTypeId() == TYPEID_PLAYER && !pVictim->IsStandState() && !pVictim->hasUnitState(UNIT_STAT_STUNNED))
            pVictim->SetStandState(UNIT_STAND_STATE_STAND);
    }

    // Blessed Life talent of Paladin
    if ( pVictim->GetTypeId() == TYPEID_PLAYER )
    {
        Unit::AuraList const& BlessedLife = pVictim->GetAurasByType(SPELL_AURA_PROC_TRIGGER_SPELL);
        for(Unit::AuraList::const_iterator i = BlessedLife.begin(); i != BlessedLife.end(); ++i)
            if((*i)->GetSpellProto()->SpellFamilyName == SPELLFAMILY_PALADIN && (*i)->GetSpellProto()->SpellIconID == 2137)
                if ( urand(0,100) < (*i)->GetSpellProto()->procChance )
                    damage *= 0.5;
    }

    if(!damage)
    {
        if (!cleanDamage)
            return 0;

        if (!cleanDamage->absorb)
        {
            // Rage from physical damage received .
            if (cleanDamage->damage && (damageSchoolMask & SPELL_SCHOOL_MASK_NORMAL) && pVictim->GetTypeId() == TYPEID_PLAYER && (pVictim->getPowerType() == POWER_RAGE))
                ((Player*)pVictim)->RewardRage(cleanDamage->damage, 0, false);

            return 0;
        }
    }

    // no xp,health if type 8 /critters/
    if (pVictim->GetTypeId() == TYPEID_UNIT && pVictim->GetCreatureType() == CREATURE_TYPE_CRITTER)
    {
        // TODO: fix this part
        // Critter may not die of damage taken, instead expect it to run away (no fighting back)
        // If (this) is TYPEID_PLAYER, (this) will enter combat w/victim, but after some time, automatically leave combat.
        // It is unclear how it should work for other cases.

        ((Creature*)pVictim)->SetLootRecipient(this);

        pVictim->SetDeathState(JUST_DIED);
        pVictim->SetHealth(0);

        // allow loot only if has loot_id in creature_template
        ((Creature*)pVictim)->PrepareBodyLootState();
        ((Creature*)pVictim)->AllLootRemovedFromCorpse();

        // some critters required for quests (need normal entry instead possible heroic in any cases)
        if (GetTypeId() == TYPEID_PLAYER)
        {
            if (CreatureInfo const* normalInfo = ObjectMgr::GetCreatureTemplate(pVictim->GetEntry()))
                ((Player*)this)->KilledMonster(normalInfo, pVictim->GetObjectGuid());
        }

        if (InstanceData* mapInstance = pVictim->GetInstanceData())
            mapInstance->OnCreatureDeath(((Creature*)pVictim));

        DEBUG_FILTER_LOG(LOG_FILTER_DAMAGE, "DealDamage critter, critter dies");

        return damage;
    }

    DEBUG_FILTER_LOG(LOG_FILTER_DAMAGE,"DealDamageStart");

    // share damage by auras
    AuraList const& vShareDamageAuras = pVictim->GetAurasByType(SPELL_AURA_SHARE_DAMAGE_PCT);
    for (AuraList::const_iterator itr = vShareDamageAuras.begin(); itr != vShareDamageAuras.end(); ++itr)
    {
        if (Unit* shareTarget = (*itr)->GetCaster())
        {
            if (shareTarget != pVictim && ((*itr)->GetMiscValue() & damageSchoolMask))
            {
                SpellEntry const * shareSpell = (*itr)->GetSpellProto();
                uint32 shareDamage = uint32(damage * (*itr)->GetModifier()->m_amount / 100.0f);
                DealDamageMods(shareTarget, shareDamage, NULL);
                DealDamage(shareTarget, shareDamage, 0, damagetype, GetSpellSchoolMask(shareSpell), spellProto, false);
            }
        }
    }

    uint32 health = pVictim->GetHealth();
    DEBUG_FILTER_LOG(LOG_FILTER_DAMAGE,"deal dmg:%d to health:%d ",damage,health);

    // duel ends when player has 1 or less hp
    bool duel_hasEnded = false;
    if (pVictim->GetTypeId() == TYPEID_PLAYER && ((Player*)pVictim)->duel && damage >= (health-1))
    {
        // prevent kill only if killed in duel and killed by opponent or opponent controlled creature
        if(((Player*)pVictim)->duel->opponent==this || ((Player*)pVictim)->duel->opponent->GetObjectGuid() == GetOwnerGuid())
            damage = health-1;

        duel_hasEnded = true;
    }
    //Get in CombatState
    if (pVictim != this && damagetype != DOT)
    {
        if (!spellProto || !(spellProto->AttributesEx & SPELL_ATTR_EX_NO_THREAT))
        {
            SetInCombatWith(pVictim);
            pVictim->SetInCombatWith(this);

            if (Player* attackedPlayer = pVictim->GetCharmerOrOwnerPlayerOrPlayerItself())
                SetContestedPvP(attackedPlayer);
        }
    }

    // Rage from Damage made (only from direct weapon damage)
    if ( cleanDamage && damagetype==DIRECT_DAMAGE && this != pVictim && GetTypeId() == TYPEID_PLAYER && (getPowerType() == POWER_RAGE))
    {
        uint32 weaponSpeedHitFactor;

        switch(cleanDamage->attackType)
        {
            case BASE_ATTACK:
            {
                if (cleanDamage->hitOutCome == MELEE_HIT_CRIT)
                    weaponSpeedHitFactor = uint32(GetAttackTime(cleanDamage->attackType)/1000.0f * 7);
                else
                    weaponSpeedHitFactor = uint32(GetAttackTime(cleanDamage->attackType)/1000.0f * 3.5f);

                ((Player*)this)->RewardRage(damage + cleanDamage->absorb, weaponSpeedHitFactor, true);

                break;
            }
            case OFF_ATTACK:
            {
                if (cleanDamage->hitOutCome == MELEE_HIT_CRIT)
                    weaponSpeedHitFactor = uint32(GetAttackTime(cleanDamage->attackType)/1000.0f * 3.5f);
                else
                    weaponSpeedHitFactor = uint32(GetAttackTime(cleanDamage->attackType)/1000.0f * 1.75f);

                ((Player*)this)->RewardRage(damage + cleanDamage->absorb, weaponSpeedHitFactor, true);

                break;
            }
            case RANGED_ATTACK:
            default:
                break;
        }
    }

    if (GetTypeId() == TYPEID_PLAYER && this != pVictim)
    {
        Player *killer = ((Player*)this);

        /* process anticheat check */
        killer->GetAntiCheat()->DoAntiCheatCheck(CHECK_DAMAGE, 0, 0, damage);


        // in bg, count dmg if victim is also a player
        if (pVictim->GetTypeId()==TYPEID_PLAYER)
        {
            if (BattleGround *bg = killer->GetBattleGround())
            {
                // FIXME: kept by compatibility. don't know in BG if the restriction apply.
                bg->UpdatePlayerScore(killer, SCORE_DAMAGE_DONE, damage);
            }
        }

        killer->UpdateAchievementCriteria(ACHIEVEMENT_CRITERIA_TYPE_DAMAGE_DONE, damage, 0, pVictim);
        killer->UpdateAchievementCriteria(ACHIEVEMENT_CRITERIA_TYPE_HIGHEST_HIT_DEALT, damage);
    }

    if (pVictim->GetTypeId() == TYPEID_PLAYER)
        ((Player*)pVictim)->UpdateAchievementCriteria(ACHIEVEMENT_CRITERIA_TYPE_HIGHEST_HIT_RECEIVED, damage);

    if (pVictim->GetTypeId() == TYPEID_UNIT && !((Creature*)pVictim)->IsPet() && !((Creature*)pVictim)->HasLootRecipient())
        ((Creature*)pVictim)->SetLootRecipient(this);

    if (health <= damage)
    {
        DEBUG_FILTER_LOG(LOG_FILTER_DAMAGE,"DealDamage: victim just died");

        // find player: owner of controlled `this` or `this` itself maybe
        // for loot will be sued only if group_tap==NULL
        Player *player_tap = GetCharmerOrOwnerPlayerOrPlayerItself();
        Group *group_tap = NULL;

        // find owner of pVictim, used for creature cases, AI calls
        Unit* pOwner = pVictim->GetCharmerOrOwner();

        // in creature kill case group/player tap stored for creature
        if (pVictim->GetTypeId() == TYPEID_UNIT)
        {
            group_tap = ((Creature*)pVictim)->GetGroupLootRecipient();

            if (Player* recipient = ((Creature*)pVictim)->GetOriginalLootRecipient())
                player_tap = recipient;
        }
        // in player kill case group tap selected by player_tap (killer-player itself, or charmer, or owner, etc)
        else
        {
            if (player_tap)
                group_tap = player_tap->GetGroup();
        }

        if (pVictim->GetTypeId() == TYPEID_PLAYER)
        {
            ((Player*)pVictim)->UpdateAchievementCriteria(ACHIEVEMENT_CRITERIA_TYPE_TOTAL_DAMAGE_RECEIVED, health);
            if (player_tap)
                player_tap->UpdateAchievementCriteria(ACHIEVEMENT_CRITERIA_TYPE_SPECIAL_PVP_KILL,1,0,pVictim);
        }

        // call kill spell proc event (before real die and combat stop to triggering auras removed at death/combat stop)
        if (player_tap && player_tap != pVictim)
        {
            player_tap->ProcDamageAndSpell(pVictim, PROC_FLAG_KILL, PROC_FLAG_KILLED, PROC_EX_NONE, 0);

            WorldPacket data(SMSG_PARTYKILLLOG, (8+8));     //send event PARTY_KILL
            data << player_tap->GetObjectGuid();            //player with killing blow
            data << pVictim->GetObjectGuid();              //victim

            if (group_tap)
                group_tap->BroadcastPacket(&data, false, group_tap->GetMemberGroup(player_tap->GetObjectGuid()),player_tap->GetObjectGuid());

            player_tap->SendDirectMessage(&data);
        }

        DEBUG_FILTER_LOG(LOG_FILTER_DAMAGE,"DealDamageAttackStop");

        // stop combat
        pVictim->CombatStop();
        pVictim->getHostileRefManager().deleteReferences();

        bool damageFromSpiritOfRedemtionTalent = spellProto && spellProto->Id == 27795;

        // if talent known but not triggered (check priest class for speedup check)
        Aura* spiritOfRedemtionTalentReady = NULL;
        if ( !damageFromSpiritOfRedemtionTalent &&           // not called from SPELL_AURA_SPIRIT_OF_REDEMPTION
            pVictim->GetTypeId()==TYPEID_PLAYER && pVictim->getClass()==CLASS_PRIEST )
        {
            AuraList const& vDummyAuras = pVictim->GetAurasByType(SPELL_AURA_DUMMY);
            for(AuraList::const_iterator itr = vDummyAuras.begin(); itr != vDummyAuras.end(); ++itr)
            {
                if((*itr)->GetSpellProto()->SpellIconID==1654)
                {
                    spiritOfRedemtionTalentReady = *itr;
                    break;
                }
            }
        }

        if (!spiritOfRedemtionTalentReady)
        {
            DEBUG_FILTER_LOG(LOG_FILTER_DAMAGE,"SET JUST_DIED");
            pVictim->SetDeathState(JUST_DIED);
        }

        DEBUG_FILTER_LOG(LOG_FILTER_DAMAGE,"DealDamageHealth1");

        if (spiritOfRedemtionTalentReady)
        {
            // save value before aura remove
            uint32 ressSpellId = pVictim->GetUInt32Value(PLAYER_SELF_RES_SPELL);
            if(!ressSpellId)
                ressSpellId = ((Player*)pVictim)->GetResurrectionSpellId();

            //Remove all expected to remove at death auras (most important negative case like DoT or periodic triggers)
            pVictim->RemoveAllAurasOnDeath();

            // restore for use at real death
            pVictim->SetUInt32Value(PLAYER_SELF_RES_SPELL,ressSpellId);

            // FORM_SPIRITOFREDEMPTION and related auras
            pVictim->CastSpell(pVictim,27827,true,NULL,spiritOfRedemtionTalentReady);
        }
        else if (pVictim->IsInWorld())
            pVictim->SetHealth(0);

        // remember victim PvP death for corpse type and corpse reclaim delay
        // at original death (not at SpiritOfRedemtionTalent timeout)
        if ( pVictim->GetTypeId()==TYPEID_PLAYER && !damageFromSpiritOfRedemtionTalent )
            ((Player*)pVictim)->SetPvPDeath(player_tap != NULL);

        // Call KilledUnit for creatures
        if (GetTypeId() == TYPEID_UNIT && ((Creature*)this)->AI())
            ((Creature*)this)->AI()->KilledUnit(pVictim);

        // Call AI OwnerKilledUnit (for any current summoned minipet/guardian/protector)
        PetOwnerKilledUnit(pVictim);

        // achievement stuff
        if (pVictim->GetTypeId() == TYPEID_PLAYER)
        {
            if (GetTypeId() == TYPEID_UNIT)
                ((Player*)pVictim)->GetAchievementMgr().UpdateAchievementCriteria(ACHIEVEMENT_CRITERIA_TYPE_KILLED_BY_CREATURE, GetEntry());
            else if (GetTypeId() == TYPEID_PLAYER && pVictim != this)
                ((Player*)pVictim)->GetAchievementMgr().UpdateAchievementCriteria(ACHIEVEMENT_CRITERIA_TYPE_KILLED_BY_PLAYER, 1, ((Player*)this)->GetTeam());
        }

        // 10% durability loss on death
        // clean InHateListOf
        if (pVictim->GetTypeId() == TYPEID_PLAYER)
        {
            // only if not player and not controlled by player pet. And not at BG
            if (durabilityLoss && !player_tap && !((Player*)pVictim)->InBattleGround())
            {
                DEBUG_LOG("We are dead, loosing 10 percents durability");
                ((Player*)pVictim)->DurabilityLossAll(0.10f,false);
                // durability lost message
                WorldPacket data(SMSG_DURABILITY_DAMAGE_DEATH, 0);
                ((Player*)pVictim)->GetSession()->SendPacket(&data);
            }
        }
        else                                                // creature died
        {
            DEBUG_FILTER_LOG(LOG_FILTER_DAMAGE,"DealDamageNotPlayer");
            Creature *cVictim = (Creature*)pVictim;

            if(!cVictim->IsPet())
            {
                cVictim->DeleteThreatList();
                // only lootable if it has loot or can drop gold
                cVictim->PrepareBodyLootState();
                // may have no loot, so update death timer if allowed
                cVictim->AllLootRemovedFromCorpse();
            }

            // if vehicle and has passengers - remove his
            if (cVictim->GetObjectGuid().IsVehicle())
            {
                if (cVictim->GetVehicleKit())
                    cVictim->GetVehicleKit()->RemoveAllPassengers();
            }

            // Call creature just died function
            if (cVictim->AI())
                cVictim->AI()->JustDied(this);

            if (cVictim->IsTemporarySummon())
            {
                TemporarySummon* pSummon = (TemporarySummon*)cVictim;
                if (pSummon->GetSummonerGuid().IsCreatureOrVehicle())
                    if(Creature* pSummoner = cVictim->GetMap()->GetCreature(pSummon->GetSummonerGuid()))
                        if (pSummoner->AI())
                            pSummoner->AI()->SummonedCreatureJustDied(cVictim);
            }
            else if (pOwner && pOwner->GetTypeId() == TYPEID_UNIT)
            {
                if (((Creature*)pOwner)->AI())
                    ((Creature*)pOwner)->AI()->SummonedCreatureJustDied(cVictim);
            }

            if (InstanceData* mapInstance = cVictim->GetInstanceData())
                mapInstance->OnCreatureDeath(cVictim);

            if (cVictim->IsLinkingEventTrigger())
                cVictim->GetMap()->GetCreatureLinkingHolder()->DoCreatureLinkingEvent(LINKING_EVENT_DIE, cVictim);

            // Dungeon specific stuff, only applies to players killing creatures
            if (cVictim->GetInstanceId())
            {
                Map *m = cVictim->GetMap();
                Player* creditedPlayer = GetCharmerOrOwnerPlayerOrPlayerItself();
                // TODO: do instance binding anyway if the charmer/owner is offline

                if (m->IsDungeon() && creditedPlayer)
                {
                    if (m->IsRaidOrHeroicDungeon())
                    {
                        if (cVictim->GetCreatureInfo()->flags_extra & CREATURE_FLAG_EXTRA_INSTANCE_BIND)
                            ((DungeonMap *)m)->PermBindAllPlayers(creditedPlayer);
                    }
                    else
                    {
                        DungeonPersistentState* save = ((DungeonMap*)m)->GetPersistanceState();
                        // the reset time is set but not added to the scheduler
                        // until the players leave the instance
                        time_t resettime = cVictim->GetRespawnTimeEx() + 2 * HOUR;
                        if (save->GetResetTime() < resettime)
                            save->SetResetTime(resettime);
                    }

                    // update encounter state if needed
                    if (DungeonPersistentState* state = ((DungeonMap*)m)->GetPersistanceState())
                        state->UpdateEncounterState(ENCOUNTER_CREDIT_KILL_CREATURE, ((Creature*)cVictim)->GetEntry());
                }
            }
        }

        // Reward player, his pets, and group/raid members
        if (player_tap != pVictim)
        {
            if (group_tap)
                group_tap->RewardGroupAtKill(pVictim, player_tap);
            else if (player_tap)
                player_tap->RewardSinglePlayerAtKill(pVictim);
        }

        // last damage from non duel opponent or opponent controlled creature
        if (duel_hasEnded)
        {
            MANGOS_ASSERT(pVictim->GetTypeId()==TYPEID_PLAYER);
            Player *he = (Player*)pVictim;

            MANGOS_ASSERT(he->duel);

            he->duel->opponent->CombatStopWithPets(true);
            he->CombatStopWithPets(true);

            he->DuelComplete(DUEL_INTERUPTED);
        }

        // battleground things (do this at the end, so the death state flag will be properly set to handle in the bg->handlekill)
        if (pVictim->GetTypeId() == TYPEID_PLAYER && ((Player*)pVictim)->InBattleGround())
        {
            Player *killed = ((Player*)pVictim);
            if (BattleGround *bg = killed->GetBattleGround())
                if (player_tap)
                    bg->HandleKillPlayer(killed, player_tap);
        }
        else if (pVictim->GetTypeId() == TYPEID_UNIT)
        {
            if (player_tap)
                if (BattleGround *bg = player_tap->GetBattleGround())
                    bg->HandleKillUnit((Creature*)pVictim, player_tap);
        }
    }
    else                                                    // if (health <= damage)
    {
        DEBUG_FILTER_LOG(LOG_FILTER_DAMAGE,"DealDamageAlive");

        if (pVictim->GetTypeId() == TYPEID_PLAYER)
            ((Player*)pVictim)->UpdateAchievementCriteria(ACHIEVEMENT_CRITERIA_TYPE_TOTAL_DAMAGE_RECEIVED, damage);

        pVictim->ModifyHealth(- (int32)damage);

        if (damagetype != DOT)
        {
            if(!getVictim())
            {
                // if not have main target then attack state with target (including AI call)
                //start melee attacks only after melee hit
                Attack(pVictim,(damagetype == DIRECT_DAMAGE));
            }

            // if damage pVictim call AI reaction
            pVictim->AttackedBy(this);
        }

        if(damagetype == DIRECT_DAMAGE || damagetype == SPELL_DIRECT_DAMAGE)
        {
            if (!spellProto || !(spellProto->AuraInterruptFlags&AURA_INTERRUPT_FLAG_DIRECT_DAMAGE))
                pVictim->RemoveAurasWithInterruptFlags(AURA_INTERRUPT_FLAG_DIRECT_DAMAGE);
        }
        if (pVictim->GetTypeId() != TYPEID_PLAYER)
        {
            float threat = damage * sSpellMgr.GetSpellThreatMultiplier(spellProto);
            pVictim->AddThreat(this, threat, (cleanDamage && cleanDamage->hitOutCome == MELEE_HIT_CRIT), damageSchoolMask, spellProto);
        }
        else                                                // victim is a player
        {
            // Rage from damage received
            if (this != pVictim && pVictim->getPowerType() == POWER_RAGE)
            {
                uint32 rage_damage = damage + (cleanDamage ? (cleanDamage->damage + cleanDamage->absorb) : 0);
                ((Player*)pVictim)->RewardRage(rage_damage, 0, false);
            }

            // random durability for items (HIT TAKEN)
            if (roll_chance_f(sWorld.getConfig(CONFIG_FLOAT_RATE_DURABILITY_LOSS_DAMAGE)))
            {
                EquipmentSlots slot = EquipmentSlots(urand(0,EQUIPMENT_SLOT_END-1));
                ((Player*)pVictim)->DurabilityPointLossForEquipSlot(slot);
            }
        }

        if (GetTypeId()==TYPEID_PLAYER)
        {
            // random durability for items (HIT DONE)
            if (roll_chance_f(sWorld.getConfig(CONFIG_FLOAT_RATE_DURABILITY_LOSS_DAMAGE)))
            {
                EquipmentSlots slot = EquipmentSlots(urand(0,EQUIPMENT_SLOT_END-1));
                ((Player*)this)->DurabilityPointLossForEquipSlot(slot);
            }
        }

        // TODO: Store auras by interrupt flag to speed this up.
        if (pVictim)
        {
            std::set<uint32> spellsToRemove;
            if (pVictim->IsInWorld())
            {
                MAPLOCK_READ(pVictim,MAP_LOCK_TYPE_AURAS);
                SpellAuraHolderMap const& vAuras = pVictim->GetSpellAuraHolderMap();
                for (SpellAuraHolderMap::const_iterator i = vAuras.begin(), next; i != vAuras.end(); ++i)
                {
                    SpellAuraHolderPtr holder = i->second;
                    if (!holder || holder->IsDeleted())
                        continue;

                    if (spellProto && spellProto->Id == holder->GetId()) // Not drop auras added by self
                        continue;

                    if (holder->GetSpellProto()->procFlags)
                        continue;

                    if (GetProcFlag(holder->GetSpellProto()))
                        continue;

                    if (holder->GetSpellProto()->AuraInterruptFlags & AURA_INTERRUPT_FLAG_DAMAGE)
                    {
                        spellsToRemove.insert(holder->GetId());
                    }
                }
            }
            if (!spellsToRemove.empty())
            {
                for(std::set<uint32>::const_iterator i = spellsToRemove.begin(); i != spellsToRemove.end(); ++i)
                    pVictim->RemoveAurasDueToSpell(*i);
            }
        }

        if (damage && damagetype != NODAMAGE && pVictim->GetTypeId() == TYPEID_PLAYER)
        {
            if (damagetype != DOT)
            {
                for (uint32 i = CURRENT_FIRST_NON_MELEE_SPELL; i < CURRENT_MAX_SPELL; ++i)
                {
                    // skip channeled spell (processed differently below)
                    if (i == CURRENT_CHANNELED_SPELL)
                        continue;

                    if (Spell* spell = pVictim->GetCurrentSpell(CurrentSpellTypes(i)))
                    {
                        if (spell->getState() == SPELL_STATE_PREPARING)
                        {
                            if (spell->m_spellInfo->InterruptFlags & SPELL_INTERRUPT_FLAG_ABORT_ON_DMG) // Always interrupt, even on absorbed.
                                pVictim->InterruptSpell(CurrentSpellTypes(i));
                            else
                            {
                                // some spells should be considered as DoT, but are triggered spells
                                // TODO: needs some research, maybe attribute SPELL_ATTR_EX3_UNK25
                                if (spellProto)
                                {
                                    switch (spellProto->Id)
                                    {
                                        case 62188:                              // Biting Cold (Hodir)
                                        case 65722:                              // Slag Pot (Ignis)
                                        case 65723:                              // Slag Pot (Ignis) (h)
                                            break;
                                        default:
                                            spell->Delayed();
                                            break;
                                    }
                                }
                            }
                        }
                    }
                }
            }

            if (damage)
            {
                if (Spell* spell = pVictim->m_currentSpells[CURRENT_CHANNELED_SPELL])
                {
                    if (spell->getState() == SPELL_STATE_CASTING)
                    {
                        uint32 channelInterruptFlags = spell->m_spellInfo->ChannelInterruptFlags;
                        if ( channelInterruptFlags & CHANNEL_FLAG_DELAY )
                        {
                            if (damagetype != DOT)
                                if (pVictim!=this)                   //don't shorten the duration of channeling if you damage yourself
                                    spell->DelayedChannel();
                        }
                        else if ( (channelInterruptFlags & (CHANNEL_FLAG_DAMAGE | CHANNEL_FLAG_DAMAGE2)) )
                        {
                            DETAIL_LOG("Spell %u canceled at damage!",spell->m_spellInfo->Id);
                            pVictim->InterruptSpell(CURRENT_CHANNELED_SPELL);
                        }
                    }
                    else if (spell->getState() == SPELL_STATE_DELAYED)
                        // break channeled spell in delayed state on damage
                    {
                        DETAIL_LOG("Spell %u canceled at damage!",spell->m_spellInfo->Id);
                        pVictim->InterruptSpell(CURRENT_CHANNELED_SPELL);
                    }
                }
            }
        }

        // last damage from duel opponent
        if (duel_hasEnded)
        {
            MANGOS_ASSERT(pVictim->GetTypeId()==TYPEID_PLAYER);
            Player *he = (Player*)pVictim;

            MANGOS_ASSERT(he->duel);

            he->SetHealth(1);

            he->duel->opponent->CombatStopWithPets(true);
            he->CombatStopWithPets(true);

            he->CastSpell(he, 7267, true);                  // beg
            he->DuelComplete(DUEL_WON);
        }
    }

    DEBUG_FILTER_LOG(LOG_FILTER_DAMAGE,"DealDamageEnd returned %d damage", damage);

    return damage;
}

struct PetOwnerKilledUnitHelper
{
    explicit PetOwnerKilledUnitHelper(Unit* pVictim) : m_victim(pVictim) {}
    void operator()(Unit* pTarget) const
    {
        if (pTarget->GetTypeId() == TYPEID_UNIT)
        {
            if (((Creature*)pTarget)->AI())
                ((Creature*)pTarget)->AI()->OwnerKilledUnit(m_victim);
        }
    }

    Unit* m_victim;
};

void Unit::PetOwnerKilledUnit(Unit* pVictim)
{
    // for minipet and guardians (including protector)
    CallForAllControlledUnits(PetOwnerKilledUnitHelper(pVictim), CONTROLLED_MINIPET|CONTROLLED_GUARDIANS);
}

void Unit::CastStop(uint32 except_spellid)
{
    for (uint32 i = CURRENT_FIRST_NON_MELEE_SPELL; i < CURRENT_MAX_SPELL; ++i)
        if (m_currentSpells[i] && m_currentSpells[i]->m_spellInfo->Id!=except_spellid)
            InterruptSpell(CurrentSpellTypes(i),false);
}

void Unit::CastSpell(Unit* Victim, uint32 spellId, bool triggered, Item *castItem, Aura* triggeredByAura, ObjectGuid originalCaster, SpellEntry const* triggeredBy)
{
    SpellEntry const *spellInfo = sSpellStore.LookupEntry(spellId);

    if(!spellInfo)
    {
        if (triggeredByAura)
            sLog.outError("CastSpell: unknown spell id %i by caster: %s triggered by aura %u (eff %u)", spellId, GetGuidStr().c_str(), triggeredByAura->GetId(), triggeredByAura->GetEffIndex());
        else
            sLog.outError("CastSpell: unknown spell id %i by caster: %s", spellId, GetGuidStr().c_str());
        return;
    }

    CastSpell(Victim, spellInfo, triggered, castItem, triggeredByAura, originalCaster, triggeredBy);
}

void Unit::CastSpell(Unit* Victim, SpellEntry const *spellInfo, bool triggered, Item *castItem, Aura* triggeredByAura, ObjectGuid originalCaster, SpellEntry const* triggeredBy)
{
    if(!spellInfo)
    {
        if (triggeredByAura)
            sLog.outError("CastSpell: unknown spell by caster: %s triggered by aura %u (eff %u)", GetGuidStr().c_str(), triggeredByAura->GetId(), triggeredByAura->GetEffIndex());
        else
            sLog.outError("CastSpell: unknown spell by caster: %s", GetGuidStr().c_str());
        return;
    }

    if(!Victim)
    {
        sLog.outError("CastSpell: cast spell %u by caster %s failed - victim is NULL", spellInfo->Id, GetGuidStr().c_str());
        return;
    }

    if (castItem)
        DEBUG_FILTER_LOG(LOG_FILTER_SPELL_CAST, "WORLD: cast Item spellId - %i", spellInfo->Id);

    if (triggeredByAura)
    {
        if (!originalCaster)
            originalCaster = triggeredByAura->GetCasterGuid();

        triggeredBy = triggeredByAura->GetSpellProto();
    }
    else
    {
        triggeredByAura = GetTriggeredByClientAura(spellInfo->Id);
        if (triggeredByAura)
        {
            triggered = true;
            triggeredBy = triggeredByAura->GetSpellProto();
        }
    }

    Spell *spell = new Spell(this, spellInfo, triggered, originalCaster, triggeredBy);

    SpellCastTargets targets;
    targets.setUnitTarget( Victim );
    spell->m_CastItem = castItem;
    spell->prepare(&targets, triggeredByAura);

    // Linked spells (RemoveOnCast chain)
    SpellLinkedSet linkedSet = sSpellMgr.GetSpellLinked(spellInfo->Id, SPELL_LINKED_TYPE_REMOVEONCAST);
    if (linkedSet.size() > 0)
    {
        for (SpellLinkedSet::const_iterator itr = linkedSet.begin(); itr != linkedSet.end(); ++itr)
            Victim->RemoveAurasDueToSpell(*itr);
    }

}

void Unit::CastCustomSpell(Unit* Victim,uint32 spellId, int32 const* bp0, int32 const* bp1, int32 const* bp2, bool triggered, Item *castItem, Aura* triggeredByAura, ObjectGuid originalCaster, SpellEntry const* triggeredBy)
{
    SpellEntry const *spellInfo = sSpellStore.LookupEntry(spellId);

    if(!spellInfo)
    {
        if (triggeredByAura)
            sLog.outError("CastCustomSpell: unknown spell id %i by caster: %s triggered by aura %u (eff %u)", spellId, GetGuidStr().c_str(), triggeredByAura->GetId(), triggeredByAura->GetEffIndex());
        else
            sLog.outError("CastCustomSpell: unknown spell id %i by caster: %s", spellId, GetGuidStr().c_str());
        return;
    }

    CastCustomSpell(Victim, spellInfo, bp0, bp1, bp2, triggered, castItem, triggeredByAura, originalCaster, triggeredBy);
}

void Unit::CastCustomSpell(Unit* Victim, SpellEntry const *spellInfo, int32 const* bp0, int32 const* bp1, int32 const* bp2, bool triggered, Item *castItem, Aura* triggeredByAura, ObjectGuid originalCaster, SpellEntry const* triggeredBy)
{
    if(!spellInfo)
    {
        if (triggeredByAura)
            sLog.outError("CastCustomSpell: unknown spell by caster: %s triggered by aura %u (eff %u)", GetGuidStr().c_str(), triggeredByAura->GetId(), triggeredByAura->GetEffIndex());
        else
            sLog.outError("CastCustomSpell: unknown spell by caster: %s", GetGuidStr().c_str());
        return;
    }

    if (sObjectMgr.IsSpellDisabled(spellInfo->Id))
        return;

    if (castItem)
        DEBUG_FILTER_LOG(LOG_FILTER_SPELL_CAST, "WORLD: cast Item spellId - %i", spellInfo->Id);

    if (triggeredByAura)
    {
        if (originalCaster.IsEmpty())
        {
            if (triggeredByAura->GetHolder())
            {
                originalCaster = triggeredByAura->GetCasterGuid();
                triggeredBy    = triggeredByAura->GetSpellProto();
            }
            else
            {
                sLog.outError("CastCustomSpell: spell %d by caster: %s triggered by aura without original caster and spellholder (CRUSH THERE!)", spellInfo->Id, GetObjectGuid().GetString().c_str());
                return;
            }
        }
    }

    Spell *spell = new Spell(this, spellInfo, triggered, originalCaster, triggeredBy);

    if (bp0)
        spell->m_currentBasePoints[EFFECT_INDEX_0] = *bp0;

    if (bp1)
        spell->m_currentBasePoints[EFFECT_INDEX_1] = *bp1;

    if (bp2)
        spell->m_currentBasePoints[EFFECT_INDEX_2] = *bp2;

    SpellCastTargets targets;
    targets.setUnitTarget( Victim );
    spell->m_CastItem = castItem;
    spell->prepare(&targets, triggeredByAura);
}

// used for scripting
void Unit::CastSpell(float x, float y, float z, uint32 spellId, bool triggered, Item *castItem, Aura* triggeredByAura, ObjectGuid originalCaster, SpellEntry const* triggeredBy)
{
    SpellEntry const *spellInfo = sSpellStore.LookupEntry(spellId);

    if(!spellInfo)
    {
        if (triggeredByAura)
            sLog.outError("CastSpell(x,y,z): unknown spell id %i by caster: %s triggered by aura %u (eff %u)", spellId, GetGuidStr().c_str(), triggeredByAura->GetId(), triggeredByAura->GetEffIndex());
        else
            sLog.outError("CastSpell(x,y,z): unknown spell id %i by caster: %s", spellId, GetGuidStr().c_str());
        return;
    }

    CastSpell(x, y, z, spellInfo, triggered, castItem, triggeredByAura, originalCaster, triggeredBy);
}

// used for scripting
void Unit::CastSpell(float x, float y, float z, SpellEntry const *spellInfo, bool triggered, Item *castItem, Aura* triggeredByAura, ObjectGuid originalCaster, SpellEntry const* triggeredBy)
{
    if(!spellInfo)
    {
        if (triggeredByAura)
            sLog.outError("CastSpell(x,y,z): unknown spell by caster: %s triggered by aura %u (eff %u)", GetGuidStr().c_str(), triggeredByAura->GetId(), triggeredByAura->GetEffIndex());
        else
            sLog.outError("CastSpell(x,y,z): unknown spell by caster: %s", GetGuidStr().c_str());
        return;
    }

    if (sObjectMgr.IsSpellDisabled(spellInfo->Id))
        return;

    if (castItem)
        DEBUG_FILTER_LOG(LOG_FILTER_SPELL_CAST, "WORLD: cast Item spellId - %i", spellInfo->Id);

    if (triggeredByAura)
    {
        if (!originalCaster)
            originalCaster = triggeredByAura->GetCasterGuid();

        triggeredBy = triggeredByAura->GetSpellProto();
    }

    Spell *spell = new Spell(this, spellInfo, triggered, originalCaster, triggeredBy);

    SpellCastTargets targets;
    targets.setDestination(x, y, z);
    spell->m_CastItem = castItem;
    spell->prepare(&targets, triggeredByAura);
}

// Obsolete func need remove, here only for comotability vs another patches
uint32 Unit::SpellNonMeleeDamageLog(Unit *pVictim, uint32 spellID, uint32 damage)
{
    SpellEntry const *spellInfo = sSpellStore.LookupEntry(spellID);
    SpellNonMeleeDamage damageInfo(this, pVictim, spellInfo->Id, SpellSchoolMask(spellInfo->SchoolMask));
    CalculateSpellDamage(&damageInfo, damage, spellInfo);
    damageInfo.target->CalculateAbsorbResistBlock(this, &damageInfo, spellInfo);
    DealDamageMods(damageInfo.target,damageInfo.damage,&damageInfo.absorb);
    SendSpellNonMeleeDamageLog(&damageInfo);
    DealSpellDamage(&damageInfo, true);
    return damageInfo.damage;
}

void Unit::CalculateSpellDamage(SpellNonMeleeDamage *damageInfo, int32 damage, SpellEntry const *spellInfo, WeaponAttackType attackType, float DamageMultiplier)
{
    SpellSchoolMask damageSchoolMask = damageInfo->schoolMask;
    Unit *pVictim = damageInfo->target;

    if (damage < 0)
        return;

    if(!this || !pVictim)
        return;
    if(!this->isAlive() || !pVictim->isAlive())
        return;

    // Check spell crit chance
    bool crit = IsSpellCrit(pVictim, spellInfo, damageSchoolMask, attackType);

    // damage bonus (per damage class)
    switch (spellInfo->DmgClass)
    {
        // Melee and Ranged Spells
        case SPELL_DAMAGE_CLASS_RANGED:
        case SPELL_DAMAGE_CLASS_MELEE:
        {
            //Calculate damage bonus
            damage = MeleeDamageBonusDone(pVictim, damage, attackType, spellInfo, SPELL_DIRECT_DAMAGE);
            if (DamageMultiplier != 1.0f)
                damage = int32(damage * DamageMultiplier);
            damage = pVictim->MeleeDamageBonusTaken(this, damage, attackType, spellInfo, SPELL_DIRECT_DAMAGE);

            // if crit add critical bonus
            if (crit)
            {
                damageInfo->HitInfo|= SPELL_HIT_TYPE_CRIT;
                damage = SpellCriticalDamageBonus(spellInfo, damage, pVictim);
                // Resilience - reduce crit damage
                uint32 reduction_affected_damage = CalcNotIgnoreDamageReduction(damage, damageSchoolMask);
                if (attackType != RANGED_ATTACK)
                    damage -= pVictim->GetMeleeCritDamageReduction(reduction_affected_damage);
                else
                    damage -= pVictim->GetRangedCritDamageReduction(reduction_affected_damage);
            }
        }
        break;
        // Magical Attacks
        case SPELL_DAMAGE_CLASS_NONE:
        case SPELL_DAMAGE_CLASS_MAGIC:
        {
            // Calculate damage bonus
            damage = SpellDamageBonusDone(pVictim, spellInfo, damage, SPELL_DIRECT_DAMAGE);
            if (DamageMultiplier != 1.0f)
                damage = int32(damage * DamageMultiplier);
            damage = pVictim->SpellDamageBonusTaken(this, spellInfo, damage, SPELL_DIRECT_DAMAGE);

            // If crit add critical bonus
            if (crit)
            {
                damageInfo->HitInfo|= SPELL_HIT_TYPE_CRIT;
                damage = SpellCriticalDamageBonus(spellInfo, damage, pVictim);
                // Resilience - reduce crit damage
                uint32 reduction_affected_damage = CalcNotIgnoreDamageReduction(damage, damageSchoolMask);
                damage -= pVictim->GetSpellCritDamageReduction(reduction_affected_damage);
            }
        }
        break;
    }

    // only from players
    if (GetTypeId() == TYPEID_PLAYER)
    {
        uint32 reduction_affected_damage = CalcNotIgnoreDamageReduction(damage, damageSchoolMask);
        damage -= pVictim->GetSpellDamageReduction(reduction_affected_damage);
    }

    // damage mitigation
    if (damage > 0)
    {
        // physical damage => armor
        if (damageSchoolMask & SPELL_SCHOOL_MASK_NORMAL)
        {
            uint32 armor_affected_damage = CalcNotIgnoreDamageReduction(damage, damageSchoolMask);
            damage = damage - armor_affected_damage + CalcArmorReducedDamage(pVictim, armor_affected_damage);
        }
    }
    else
        damage = 0;
    damageInfo->damage = damage;
}

void Unit::DealSpellDamage(SpellNonMeleeDamage *damageInfo, bool durabilityLoss)
{
    if (!damageInfo)
        return;

    Unit *pVictim = damageInfo->target;

    if(!this || !pVictim)
        return;

    if (!pVictim->isAlive() || pVictim->IsTaxiFlying() || (pVictim->GetTypeId() == TYPEID_UNIT && ((Creature*)pVictim)->IsInEvadeMode()))
        return;

    SpellEntry const *spellProto = sSpellStore.LookupEntry(damageInfo->SpellID);
    if (spellProto == NULL)
    {
        sLog.outError("Unit::DealSpellDamage have wrong damageInfo->SpellID: %u", damageInfo->SpellID);
        return;
    }

    //You don't lose health from damage taken from another player while in a sanctuary
    //You still see it in the combat log though
    if (!IsAllowedDamageInArea(pVictim))
        return;

    // Call default DealDamage (send critical in hit info for threat calculation)
    CleanDamage cleanDamage(0, damageInfo->absorb, BASE_ATTACK, damageInfo->HitInfo & SPELL_HIT_TYPE_CRIT ? MELEE_HIT_CRIT : MELEE_HIT_NORMAL);
    DealDamage(pVictim, damageInfo->damage, &cleanDamage, SPELL_DIRECT_DAMAGE, damageInfo->schoolMask, spellProto, durabilityLoss);
}

//TODO for melee need create structure as in
void Unit::CalculateMeleeDamage(Unit *pVictim, uint32 damage, CalcDamageInfo *damageInfo, WeaponAttackType attackType)
{
    damageInfo->attacker         = this;
    damageInfo->target           = pVictim;
    damageInfo->damageSchoolMask = GetMeleeDamageSchoolMask();
    damageInfo->attackType       = attackType;
    damageInfo->damage           = 0;
    damageInfo->cleanDamage      = 0;
    damageInfo->absorb           = 0;
    damageInfo->resist           = 0;
    damageInfo->blocked_amount   = 0;

    damageInfo->TargetState      = VICTIMSTATE_UNAFFECTED;
    damageInfo->HitInfo          = HITINFO_NORMALSWING;
    damageInfo->procAttacker     = PROC_FLAG_NONE;
    damageInfo->procVictim       = PROC_FLAG_NONE;
    damageInfo->procEx           = PROC_EX_NONE;
    damageInfo->hitOutCome       = MELEE_HIT_EVADE;

    if(!this || !pVictim)
        return;
    if(!this->isAlive() || !pVictim->isAlive())
        return;

    // Select HitInfo/procAttacker/procVictim flag based on attack type
    switch (attackType)
    {
        case BASE_ATTACK:
            damageInfo->procAttacker = PROC_FLAG_SUCCESSFUL_MELEE_HIT;
            damageInfo->procVictim   = PROC_FLAG_TAKEN_MELEE_HIT;
            damageInfo->HitInfo      = HITINFO_NORMALSWING2;
            break;
        case OFF_ATTACK:
            damageInfo->procAttacker = PROC_FLAG_SUCCESSFUL_MELEE_HIT | PROC_FLAG_SUCCESSFUL_OFFHAND_HIT;
            damageInfo->procVictim   = PROC_FLAG_TAKEN_MELEE_HIT;//|PROC_FLAG_TAKEN_OFFHAND_HIT // not used
            damageInfo->HitInfo = HITINFO_LEFTSWING;
            break;
        case RANGED_ATTACK:
            damageInfo->procAttacker = PROC_FLAG_SUCCESSFUL_RANGED_HIT;
            damageInfo->procVictim   = PROC_FLAG_TAKEN_RANGED_HIT;
            damageInfo->HitInfo = HITINFO_UNK3;             // test (dev note: test what? HitInfo flag possibly not confirmed.)
            break;
        default:
            break;
    }

    // Physical Immune check
    if (damageInfo->target->IsImmunedToDamage(damageInfo->damageSchoolMask))
    {
        damageInfo->HitInfo       |= HITINFO_NORMALSWING;
        damageInfo->TargetState    = VICTIMSTATE_IS_IMMUNE;

        damageInfo->procEx |=PROC_EX_IMMUNE;
        damageInfo->damage         = 0;
        damageInfo->cleanDamage    = 0;
        return;
    }
    damage += CalculateDamage (damageInfo->attackType, false);
    // Add melee damage bonus
    damage = MeleeDamageBonusDone(damageInfo->target, damage, damageInfo->attackType);
    damage = damageInfo->target->MeleeDamageBonusTaken(this, damage, damageInfo->attackType);
    // Calculate armor reduction

    uint32 armor_affected_damage = CalcNotIgnoreDamageReduction(damage, damageInfo->damageSchoolMask);
    damageInfo->damage = damage - armor_affected_damage + CalcArmorReducedDamage(damageInfo->target, armor_affected_damage);
    damageInfo->cleanDamage += damage - damageInfo->damage;

    damageInfo->hitOutCome = RollMeleeOutcomeAgainst(damageInfo->target, damageInfo->attackType);

    // Disable parry or dodge for ranged attack
    if (damageInfo->attackType == RANGED_ATTACK)
    {
        if (damageInfo->hitOutCome == MELEE_HIT_PARRY) damageInfo->hitOutCome = MELEE_HIT_NORMAL;
        if (damageInfo->hitOutCome == MELEE_HIT_DODGE) damageInfo->hitOutCome = MELEE_HIT_MISS;
    }

    switch(damageInfo->hitOutCome)
    {
        case MELEE_HIT_EVADE:
        {
            damageInfo->HitInfo    |= HITINFO_MISS|HITINFO_SWINGNOHITSOUND;
            damageInfo->TargetState = VICTIMSTATE_EVADES;

            damageInfo->procEx|=PROC_EX_EVADE;
            damageInfo->damage = 0;
            damageInfo->cleanDamage = 0;
            return;
        }
        case MELEE_HIT_MISS:
        {
            damageInfo->HitInfo    |= HITINFO_MISS;
            damageInfo->TargetState = VICTIMSTATE_UNAFFECTED;

            damageInfo->procEx|=PROC_EX_MISS;
            damageInfo->damage = 0;
            damageInfo->cleanDamage = 0;
            break;
        }
        case MELEE_HIT_NORMAL:
            damageInfo->TargetState = VICTIMSTATE_NORMAL;
            damageInfo->procEx|=PROC_EX_NORMAL_HIT;
            break;
        case MELEE_HIT_CRIT:
        {
            damageInfo->HitInfo     |= HITINFO_CRITICALHIT;
            damageInfo->TargetState  = VICTIMSTATE_NORMAL;

            damageInfo->procEx|=PROC_EX_CRITICAL_HIT;
            // Crit bonus calc
            damageInfo->damage += damageInfo->damage;
            int32 mod=0;
            // Apply SPELL_AURA_MOD_ATTACKER_RANGED_CRIT_DAMAGE or SPELL_AURA_MOD_ATTACKER_MELEE_CRIT_DAMAGE
            if (damageInfo->attackType == RANGED_ATTACK)
                mod += damageInfo->target->GetTotalAuraModifier(SPELL_AURA_MOD_ATTACKER_RANGED_CRIT_DAMAGE);
            else
                mod += damageInfo->target->GetTotalAuraModifier(SPELL_AURA_MOD_ATTACKER_MELEE_CRIT_DAMAGE);

            mod += GetTotalAuraModifierByMiscMask(SPELL_AURA_MOD_CRIT_DAMAGE_BONUS, SPELL_SCHOOL_MASK_NORMAL);

            uint32 crTypeMask = damageInfo->target->GetCreatureTypeMask();

            // Increase crit damage from SPELL_AURA_MOD_CRIT_PERCENT_VERSUS
            mod += GetTotalAuraModifierByMiscMask(SPELL_AURA_MOD_CRIT_PERCENT_VERSUS, crTypeMask);
            if (mod!=0)
                damageInfo->damage = int32((damageInfo->damage) * float((100.0f + mod)/100.0f));

            // Resilience - reduce crit damage
            uint32 reduction_affected_damage = CalcNotIgnoreDamageReduction(damageInfo->damage, damageInfo->damageSchoolMask);
            uint32 resilienceReduction;
            if (attackType != RANGED_ATTACK)
                resilienceReduction = pVictim->GetMeleeCritDamageReduction(reduction_affected_damage);
            else
                resilienceReduction = pVictim->GetRangedCritDamageReduction(reduction_affected_damage);

            damageInfo->damage      -= resilienceReduction;
            damageInfo->cleanDamage += resilienceReduction;
            break;
        }
        case MELEE_HIT_PARRY:
            damageInfo->TargetState  = VICTIMSTATE_PARRY;
            damageInfo->procEx      |= PROC_EX_PARRY;
            damageInfo->cleanDamage += damageInfo->damage;
            damageInfo->damage = 0;
            break;

        case MELEE_HIT_DODGE:
            damageInfo->TargetState  = VICTIMSTATE_DODGE;
            damageInfo->procEx      |= PROC_EX_DODGE;
            damageInfo->cleanDamage += damageInfo->damage;
            damageInfo->damage = 0;
            break;
        case MELEE_HIT_BLOCK:
        {
            damageInfo->TargetState = VICTIMSTATE_NORMAL;
            damageInfo->HitInfo    |= HITINFO_BLOCK;
            damageInfo->procEx     |= PROC_EX_BLOCK;
            damageInfo->blocked_amount = damageInfo->target->GetShieldBlockValue();

            // Target has a chance to double the blocked amount if it has SPELL_AURA_MOD_BLOCK_CRIT_CHANCE
            if (roll_chance_i(pVictim->GetTotalAuraModifier(SPELL_AURA_MOD_BLOCK_CRIT_CHANCE)))
                damageInfo->blocked_amount *= 2;

            if (damageInfo->blocked_amount >= damageInfo->damage)
            {
                damageInfo->TargetState = VICTIMSTATE_BLOCKS;
                damageInfo->blocked_amount = damageInfo->damage;
                damageInfo->procEx |= PROC_EX_FULL_BLOCK;
            }
            else
                damageInfo->procEx |= PROC_EX_NORMAL_HIT;   // Partial blocks can still cause attacker procs

            damageInfo->damage      -= damageInfo->blocked_amount;
            damageInfo->cleanDamage += damageInfo->blocked_amount;
            break;
        }
        case MELEE_HIT_GLANCING:
        {
            damageInfo->HitInfo |= HITINFO_GLANCING;
            damageInfo->TargetState = VICTIMSTATE_NORMAL;
            damageInfo->procEx |= PROC_EX_NORMAL_HIT;
            float reducePercent = 1.0f;                     //damage factor
            // calculate base values and mods
            float baseLowEnd = 1.3f;
            float baseHighEnd = 1.2f;
            switch(getClass())                              // lowering base values for casters
            {
                case CLASS_SHAMAN:
                case CLASS_PRIEST:
                case CLASS_MAGE:
                case CLASS_WARLOCK:
                case CLASS_DRUID:
                    baseLowEnd  -= 0.7f;
                    baseHighEnd -= 0.3f;
                    break;
            }

            float maxLowEnd = 0.6f;
            switch(getClass())                              // upper for melee classes
            {
                case CLASS_WARRIOR:
                case CLASS_ROGUE:
                    maxLowEnd = 0.91f;                      //If the attacker is a melee class then instead the lower value of 0.91
            }

            // calculate values
            int32 diff = damageInfo->target->GetDefenseSkillValue() - GetWeaponSkillValue(damageInfo->attackType);
            float lowEnd  = baseLowEnd - ( 0.05f * diff );
            float highEnd = baseHighEnd - ( 0.03f * diff );

            // apply max/min bounds
            if ( lowEnd < 0.01f )                           //the low end must not go bellow 0.01f
                lowEnd = 0.01f;
            else if ( lowEnd > maxLowEnd )                  //the smaller value of this and 0.6 is kept as the low end
                lowEnd = maxLowEnd;

            if ( highEnd < 0.2f )                           //high end limits
                highEnd = 0.2f;
            if ( highEnd > 0.99f )
                highEnd = 0.99f;

            if (lowEnd > highEnd)                            // prevent negative range size
                lowEnd = highEnd;

            reducePercent = lowEnd + rand_norm_f() * ( highEnd - lowEnd );

            damageInfo->cleanDamage += damageInfo->damage-uint32(reducePercent *  damageInfo->damage);
            damageInfo->damage   = uint32(reducePercent *  damageInfo->damage);
            break;
        }
        case MELEE_HIT_CRUSHING:
        {
            damageInfo->HitInfo     |= HITINFO_CRUSHING;
            damageInfo->TargetState  = VICTIMSTATE_NORMAL;
            damageInfo->procEx|=PROC_EX_NORMAL_HIT;
            // 150% normal damage
            damageInfo->damage += (damageInfo->damage / 2);
            break;
        }
        default:

            break;
    }

    // only from players and their pets
    if (GetTypeId() == TYPEID_PLAYER || GetObjectGuid().IsPet())
    {
        uint32 reduction_affected_damage = CalcNotIgnoreDamageReduction(damageInfo->damage, damageInfo->damageSchoolMask);
        uint32 resilienceReduction;
        if (attackType != RANGED_ATTACK)
            resilienceReduction = pVictim->GetMeleeDamageReduction(reduction_affected_damage);
        else
            resilienceReduction = pVictim->GetRangedDamageReduction(reduction_affected_damage);
        damageInfo->damage      -= resilienceReduction;
        damageInfo->cleanDamage += resilienceReduction;
    }

    // Calculate absorb resist
    if (int32(damageInfo->damage) > 0)
    {
        damageInfo->procVictim |= PROC_FLAG_TAKEN_ANY_DAMAGE;
        damageInfo->procEx |= PROC_EX_DIRECT_DAMAGE;

        // Calculate absorb & resists
        uint32 absorb_affected_damage = CalcNotIgnoreAbsorbDamage(damageInfo->damage,damageInfo->damageSchoolMask);
        damageInfo->target->CalculateDamageAbsorbAndResist(this, damageInfo->damageSchoolMask, DIRECT_DAMAGE, absorb_affected_damage, &damageInfo->absorb, &damageInfo->resist, true);
        damageInfo->damage-=damageInfo->absorb + damageInfo->resist;
        if (damageInfo->absorb)
        {
            damageInfo->HitInfo|=HITINFO_ABSORB;
            damageInfo->procEx|=PROC_EX_ABSORB;
        }
        if (damageInfo->resist)
            damageInfo->HitInfo|=HITINFO_RESIST;

        if (damageInfo->damage <= 0)
            damageInfo->procEx &= ~PROC_EX_DIRECT_DAMAGE;
    }
    else // Umpossible get negative result but....
        damageInfo->damage = 0;
}

void Unit::DealMeleeDamage(CalcDamageInfo *damageInfo, bool durabilityLoss)
{
    if (damageInfo==0) return;
    Unit *pVictim = damageInfo->target;

    if(!this || !pVictim)
        return;

    if (!pVictim->isAlive() || pVictim->IsTaxiFlying() || (pVictim->GetTypeId() == TYPEID_UNIT && ((Creature*)pVictim)->IsInEvadeMode()))
        return;

    //You don't lose health from damage taken from another player while in a sanctuary
    //You still see it in the combat log though
    if (!IsAllowedDamageInArea(pVictim))
        return;

    // Hmmmm dont like this emotes client must by self do all animations
    if (damageInfo->HitInfo&HITINFO_CRITICALHIT)
        pVictim->HandleEmoteCommand(EMOTE_ONESHOT_WOUNDCRITICAL);
    if (damageInfo->blocked_amount && damageInfo->TargetState!=VICTIMSTATE_BLOCKS)
        pVictim->HandleEmoteCommand(EMOTE_ONESHOT_PARRYSHIELD);

    if (damageInfo->TargetState == VICTIMSTATE_PARRY)
    {
        // Get attack timers
        float offtime  = float(pVictim->getAttackTimer(OFF_ATTACK));
        float basetime = float(pVictim->getAttackTimer(BASE_ATTACK));
        // Reduce attack time
        if (pVictim->haveOffhandWeapon() && offtime < basetime)
        {
            float percent20 = pVictim->GetAttackTime(OFF_ATTACK) * 0.20f;
            float percent60 = 3.0f * percent20;
            if (offtime > percent20 && offtime <= percent60)
            {
                pVictim->setAttackTimer(OFF_ATTACK, uint32(percent20));
            }
            else if (offtime > percent60)
            {
                offtime -= 2.0f * percent20;
                pVictim->setAttackTimer(OFF_ATTACK, uint32(offtime));
            }
        }
        else
        {
            float percent20 = pVictim->GetAttackTime(BASE_ATTACK) * 0.20f;
            float percent60 = 3.0f * percent20;
            if (basetime > percent20 && basetime <= percent60)
            {
                pVictim->setAttackTimer(BASE_ATTACK, uint32(percent20));
            }
            else if (basetime > percent60)
            {
                basetime -= 2.0f * percent20;
                pVictim->setAttackTimer(BASE_ATTACK, uint32(basetime));
            }
        }
    }

    // Call default DealDamage
    CleanDamage cleanDamage(damageInfo->cleanDamage, damageInfo->absorb, damageInfo->attackType, damageInfo->hitOutCome);
    DealDamage(pVictim, damageInfo->damage, &cleanDamage, DIRECT_DAMAGE, damageInfo->damageSchoolMask, NULL, durabilityLoss);

    // If this is a creature and it attacks from behind it has a probability to daze it's victim
    if ( (damageInfo->hitOutCome==MELEE_HIT_CRIT || damageInfo->hitOutCome==MELEE_HIT_CRUSHING || damageInfo->hitOutCome==MELEE_HIT_NORMAL || damageInfo->hitOutCome==MELEE_HIT_GLANCING) &&
        GetTypeId() != TYPEID_PLAYER && !((Creature*)this)->GetCharmerOrOwnerGuid() && !pVictim->HasInArc(M_PI_F, this) )
    {
        // -probability is between 0% and 40%
        // 20% base chance
        float Probability = 20.0f;

        //there is a newbie protection, at level 10 just 7% base chance; assuming linear function
        if ( pVictim->getLevel() < 30 )
            Probability = 0.65f*pVictim->getLevel()+0.5f;

        uint32 VictimDefense=pVictim->GetDefenseSkillValue();
        uint32 AttackerMeleeSkill=GetUnitMeleeSkill();

        Probability *= AttackerMeleeSkill/(float)VictimDefense;

        if (Probability > 40.0f)
            Probability = 40.0f;

        if (roll_chance_f(Probability))
            CastSpell(pVictim, 1604, true);
    }

    // If not miss
    if (!(damageInfo->HitInfo & HITINFO_MISS))
    {
        // on weapon hit casts
        if (GetTypeId() == TYPEID_PLAYER && pVictim->isAlive())
            ((Player*)this)->CastItemCombatSpell(pVictim, damageInfo->attackType);
    }
}


void Unit::HandleEmoteCommand(uint32 emote_id)
{
    WorldPacket data( SMSG_EMOTE, 4 + 8 );
    data << uint32(emote_id);
    data << GetObjectGuid();
    SendMessageToSet(&data, true);
}

void Unit::HandleEmoteState(uint32 emote_id)
{
    SetUInt32Value(UNIT_NPC_EMOTESTATE, emote_id);
}

void Unit::HandleEmote(uint32 emote_id)
{
    if (!emote_id)
        HandleEmoteState(0);
    else if (EmotesEntry const* emoteEntry = sEmotesStore.LookupEntry(emote_id))
    {
        if (emoteEntry->EmoteType)                          // 1,2 states, 0 command
            HandleEmoteState(emote_id);
        else
            HandleEmoteCommand(emote_id);
    }
}

uint32 Unit::CalcNotIgnoreAbsorbDamage( uint32 damage, SpellSchoolMask damageSchoolMask, SpellEntry const* spellInfo /*= NULL*/)
{
    float absorb_affected_rate = 1.0f;
    Unit::AuraList const& ignoreAbsorbSchool = GetAurasByType(SPELL_AURA_MOD_IGNORE_ABSORB_SCHOOL);
    for(Unit::AuraList::const_iterator i = ignoreAbsorbSchool.begin(); i != ignoreAbsorbSchool.end(); ++i)
        if ((*i)->GetMiscValue() & damageSchoolMask)
            absorb_affected_rate *= (100.0f - (*i)->GetModifier()->m_amount)/100.0f;

    if (spellInfo)
    {
        Unit::AuraList const& ignoreAbsorbForSpell = GetAurasByType(SPELL_AURA_MOD_IGNORE_ABSORB_FOR_SPELL);
        for(Unit::AuraList::const_iterator citr = ignoreAbsorbForSpell.begin(); citr != ignoreAbsorbForSpell.end(); ++citr)
            if ((*citr)->isAffectedOnSpell(spellInfo))
                absorb_affected_rate *= (100.0f - (*citr)->GetModifier()->m_amount)/100.0f;
    }

    return absorb_affected_rate <= 0.0f ? 0 : (absorb_affected_rate < 1.0f  ? uint32(damage * absorb_affected_rate) : damage);
}

uint32 Unit::CalcNotIgnoreDamageReduction(uint32 damage, SpellSchoolMask damageSchoolMask)
{
    float absorb_affected_rate = 1.0f;
    Unit::AuraList const& ignoreAbsorb = GetAurasByType(SPELL_AURA_MOD_IGNORE_DAMAGE_REDUCTION_SCHOOL);
    for(Unit::AuraList::const_iterator i = ignoreAbsorb.begin(); i != ignoreAbsorb.end(); ++i)
        if ((*i)->GetMiscValue() & damageSchoolMask)
            absorb_affected_rate *= (100.0f - (*i)->GetModifier()->m_amount)/100.0f;

    return absorb_affected_rate <= 0.0f ? 0 : (absorb_affected_rate < 1.0f  ? uint32(damage * absorb_affected_rate) : damage);
}

uint32 Unit::CalcArmorReducedDamage(Unit* pVictim, const uint32 damage)
{
    uint32 newdamage = 0;
    float armor = (float)pVictim->GetArmor();

    // Ignore enemy armor by SPELL_AURA_MOD_TARGET_RESISTANCE aura
    armor += GetTotalAuraModifierByMiscMask(SPELL_AURA_MOD_TARGET_RESISTANCE, SPELL_SCHOOL_MASK_NORMAL);

    // Apply Player CR_ARMOR_PENETRATION rating and percent talents
    if (GetTypeId()==TYPEID_PLAYER)
    {
        float maxArmorPen = 400 + 85 * pVictim->getLevel();
        if (getLevel() > 59)
            maxArmorPen += 4.5f * 85 * (pVictim->getLevel()-59);
        // Cap ignored armor to this value
        maxArmorPen = std::min(((armor+maxArmorPen)/3), armor);
        // Also, armor penetration is limited to 100% since 3.1.2, before greater values did
        // continue to give benefit for targets with more armor than the above cap
        float armorPenPct = std::min(100.f, ((Player*)this)->GetArmorPenetrationPct());
        armor -= maxArmorPen * armorPenPct / 100.0f;
    }

    if (armor < 0.0f)
        armor = 0.0f;

    float levelModifier = (float)getLevel();
    if (levelModifier > 59)
        levelModifier = levelModifier + (4.5f * (levelModifier-59));

    float tmpvalue = 0.1f * armor / (8.5f * levelModifier + 40);
    tmpvalue = tmpvalue/(1.0f + tmpvalue);

    if (tmpvalue < 0.0f)
        tmpvalue = 0.0f;
    if (tmpvalue > 0.75f)
        tmpvalue = 0.75f;

    newdamage = uint32(damage - (damage * tmpvalue));

    return (newdamage > 1) ? newdamage : 1;
}

void Unit::CalculateDamageAbsorbAndResist(Unit *pCaster, SpellSchoolMask schoolMask, DamageEffectType damagetype, const uint32 damage, uint32 *absorb, uint32 *resist, bool canReflect)
{
    if(!pCaster || !isAlive() || !damage)
        return;

    // Magic damage, check for resists
    if ((schoolMask & SPELL_SCHOOL_MASK_NORMAL)==0)
    {
        // Get base resistance for schoolmask
        float tmpvalue2 = (float)GetResistance(schoolMask);
        // Ignore resistance by self SPELL_AURA_MOD_TARGET_RESISTANCE aura
        tmpvalue2 += (float)pCaster->GetTotalAuraModifierByMiscMask(SPELL_AURA_MOD_TARGET_RESISTANCE, schoolMask);

        if (pCaster->GetTypeId() == TYPEID_PLAYER)
            tmpvalue2 -= (float)((Player*)pCaster)->GetSpellPenetrationItemMod();

        tmpvalue2 *= (float)(0.15f / getLevel());
        if (tmpvalue2 < 0.0f)
            tmpvalue2 = 0.0f;
        if (tmpvalue2 > 0.75f)
            tmpvalue2 = 0.75f;
        uint32 ran = urand(0, 100);
        float faq[4] = {24.0f,6.0f,4.0f,6.0f};
        uint8 m = 0;
        float Binom = 0.0f;
        for (uint8 i = 0; i < 4; ++i)
        {
            Binom += 2400 *( powf(tmpvalue2, float(i)) * powf( (1-tmpvalue2), float(4-i)))/faq[i];
            if (ran > Binom )
                ++m;
            else
                break;
        }
        if (damagetype == DOT && m == 4)
            *resist += uint32(damage - 1);
        else
            *resist += uint32(damage * m / 4);
        if(*resist > damage)
            *resist = damage;
    }
    else
        *resist = 0;

    int32 RemainingDamage = damage - *resist;

    // Get unit state (need for some absorb check)
    uint32 unitflag = GetUInt32Value(UNIT_FIELD_FLAGS);
    // Reflect damage spells (not cast any damage spell in aura lookup)
    uint32 reflectSpell = 0;
    int32  reflectDamage = 0;
    Aura*  reflectTriggeredBy = NULL;                       // expected as not expired at reflect as in current cases
    // Death Prevention Aura
    SpellEntry const*  preventDeathSpell = NULL;
    int32  preventDeathAmount = 0;

    // full absorb cases (by chance)
    AuraList const& vAbsorb = GetAurasByType(SPELL_AURA_SCHOOL_ABSORB);
    for(AuraList::const_iterator i = vAbsorb.begin(); i != vAbsorb.end() && RemainingDamage > 0; ++i)
    {
        // only work with proper school mask damage
        Modifier* i_mod = (*i)->GetModifier();
        if (!(i_mod->m_miscvalue & schoolMask))
            continue;

        SpellEntry const* i_spellProto = (*i)->GetSpellProto();
        // Fire Ward or Frost Ward
        if (i_spellProto->SpellFamilyName == SPELLFAMILY_MAGE && i_spellProto->SpellFamilyFlags.test<CF_MAGE_FIRE_WARD, CF_MAGE_FROST_WARD>())
        {
            int chance = 0;
            Unit::AuraList const& auras = GetAurasByType(SPELL_AURA_ADD_PCT_MODIFIER);
            for (Unit::AuraList::const_iterator itr = auras.begin(); itr != auras.end(); ++itr)
            {
                SpellEntry const* itr_spellProto = (*itr)->GetSpellProto();
                // Frost Warding (chance full absorb)
                if (itr_spellProto->SpellFamilyName == SPELLFAMILY_MAGE && itr_spellProto->SpellIconID == 501)
                {
                    // chance stored in next dummy effect
                    chance = itr_spellProto->CalculateSimpleValue(EFFECT_INDEX_1);
                    break;
                }
            }
            if (roll_chance_i(chance))
            {
                int32 amount = RemainingDamage;
                RemainingDamage = 0;

                // Frost Warding (mana regen)
                CastCustomSpell(this, 57776, &amount, NULL, NULL, true, NULL, *i);
                break;
            }
        }
    }

    // Need remove expired auras after
    bool existExpired = false;

    // Incanter's Absorption, for converting to spell power
    int32 incanterAbsorption = 0;

    // absorb without mana cost
    AuraList const& vSchoolAbsorb = GetAurasByType(SPELL_AURA_SCHOOL_ABSORB);
    for(AuraList::const_iterator i = vSchoolAbsorb.begin(); i != vSchoolAbsorb.end() && RemainingDamage > 0; ++i)
    {
        Modifier* mod = (*i)->GetModifier();
        if (!(mod->m_miscvalue & schoolMask))
            continue;

        SpellEntry const* spellProto = (*i)->GetSpellProto();

        // Max Amount can be absorbed by this aura
        int32  currentAbsorb = mod->m_amount;

        // Found empty aura (impossible but..)
        if (currentAbsorb <=0)
        {
            existExpired = true;
            continue;
        }

        // Handle custom absorb auras
        // TODO: try find better way

        switch(spellProto->SpellFamilyName)
        {
            case SPELLFAMILY_GENERIC:
            {
                // Astral Shift
                if (spellProto->SpellIconID == 3066)
                {
                    //reduces all damage taken while stun, fear or silence
                    if (unitflag & (UNIT_FLAG_STUNNED|UNIT_FLAG_FLEEING|UNIT_FLAG_SILENCED))
                        RemainingDamage -= RemainingDamage * currentAbsorb / 100;
                    continue;
                }
                // Nerves of Steel
                if (spellProto->SpellIconID == 2115)
                {
                    // while affected by Stun and Fear
                    if (unitflag&(UNIT_FLAG_STUNNED|UNIT_FLAG_FLEEING))
                        RemainingDamage -= RemainingDamage * currentAbsorb / 100;
                    continue;
                }
                // Spell Deflection
                if (spellProto->SpellIconID == 3006)
                {
                    // You have a chance equal to your Parry chance
                    if (damagetype == SPELL_DIRECT_DAMAGE &&             // Only for direct spell damage
                        roll_chance_f(GetUnitParryChance()))             // Roll chance
                        RemainingDamage -= RemainingDamage * currentAbsorb / 100;
                    continue;
                }
                // Reflective Shield (Lady Malande boss)
                if (spellProto->Id == 41475 && canReflect)
                {
                    if (RemainingDamage < currentAbsorb)
                        reflectDamage = RemainingDamage / 2;
                    else
                        reflectDamage = currentAbsorb / 2;
                    reflectSpell = 33619;
                    reflectTriggeredBy = *i;
                    reflectTriggeredBy->SetInUse(true);     // lock aura from final deletion until processing
                    break;
                }
                if (spellProto->Id == 39228 || // Argussian Compass
                    spellProto->Id == 60218)   // Essence of Gossamer
                {
                    // Max absorb stored in 1 dummy effect
                    int32 max_absorb = spellProto->CalculateSimpleValue(EFFECT_INDEX_1);
                    if (max_absorb < currentAbsorb)
                        currentAbsorb = max_absorb;
                    break;
                }
                break;
            }
            case SPELLFAMILY_DRUID:
            {
                // Primal Tenacity
                if (spellProto->SpellIconID == 2253)
                {
                    //reduces all damage taken while Stunned and in Cat Form
                    if (GetShapeshiftForm() == FORM_CAT && (unitflag & UNIT_FLAG_STUNNED))
                        RemainingDamage -= RemainingDamage * currentAbsorb / 100;
                    continue;
                }
                // Moonkin Form passive
                if (spellProto->Id == 69366)
                {
                    //reduces all damage taken while Stunned
                    if (unitflag & UNIT_FLAG_STUNNED)
                        RemainingDamage -= RemainingDamage * currentAbsorb / 100;
                    continue;
                }
                break;
            }
            case SPELLFAMILY_ROGUE:
            {
                // Cheat Death (make less prio with Guardian Spirit case)
                if (spellProto->SpellIconID == 2109)
                {
                    if (!preventDeathSpell &&
                        GetTypeId()==TYPEID_PLAYER &&           // Only players
                        !((Player*)this)->HasSpellCooldown(31231) &&
                                                                // Only if no cooldown
                        roll_chance_i((*i)->GetModifier()->m_amount))
                                                                // Only if roll
                    {
                        preventDeathSpell = (*i)->GetSpellProto();
                    }
                    // always skip this spell in charge dropping, absorb amount calculation since it has chance as m_amount and doesn't need to absorb any damage
                    continue;
                }
                break;
            }
            case SPELLFAMILY_PALADIN:
            {
                // Ardent Defender
                if (spellProto->SpellIconID == 2135 && GetTypeId() == TYPEID_PLAYER)
                {
                    int32 remainingHealth = GetHealth() - RemainingDamage;
                    uint32 allowedHealth = GetMaxHealth() * 0.35f;
                    // If damage kills us
                    if (remainingHealth <= 0 && !HasAura(66233))
                    {
                        // Cast healing spell, completely avoid damage
                        RemainingDamage = 0;

                        uint32 defenseSkillValue = GetDefenseSkillValue();
                        // Max heal when defense skill denies critical hits from raid bosses
                        // Formula: max defense at level + 140 (raiting from gear)
                        uint32 reqDefForMaxHeal  = getLevel() * 5 + 140;
                        float pctFromDefense = (defenseSkillValue >= reqDefForMaxHeal)
                            ? 1.0f
                            : float(defenseSkillValue) / float(reqDefForMaxHeal);

                        int32 healAmount = GetMaxHealth() * ((*i)->GetSpellProto()->EffectBasePoints[1] + 1) / 100.0f * pctFromDefense;
                        CastSpell(this, 66233, true);
                        CastCustomSpell(this, 66235, &healAmount, NULL, NULL, true);
                    }
                    else if (remainingHealth < int32(allowedHealth))
                    {
                        // Reduce damage that brings us under 35% (or full damage if we are already under 35%) by x%
                        uint32 damageToReduce = (GetHealth() < allowedHealth)
                            ? RemainingDamage
                            : allowedHealth - remainingHealth;
                        RemainingDamage -= damageToReduce * currentAbsorb / 100;
                    }
                    continue;
                }
                break;
            }
            case SPELLFAMILY_PRIEST:
            {
                // Guardian Spirit
                if (spellProto->SpellIconID == 2873)
                {
                    preventDeathSpell = (*i)->GetSpellProto();
                    preventDeathAmount = (*i)->GetModifier()->m_amount;
                    continue;
                }
                // Reflective Shield
                if (spellProto->SpellFamilyFlags.test<CF_PRIEST_POWER_WORD_SHIELD>() && canReflect)
                {
                    if (pCaster == this)
                        break;
                    Unit* caster = (*i)->GetCaster();
                    if (!caster)
                        break;
                    AuraList const& vOverRideCS = caster->GetAurasByType(SPELL_AURA_DUMMY);
                    for(AuraList::const_iterator k = vOverRideCS.begin(); k != vOverRideCS.end(); ++k)
                    {
                        switch((*k)->GetModifier()->m_miscvalue)
                        {
                            case 5065:                      // Rank 1
                            case 5064:                      // Rank 2
                            {
                                if (RemainingDamage >= currentAbsorb)
                                    reflectDamage = (*k)->GetModifier()->m_amount * currentAbsorb/100;
                                else
                                    reflectDamage = (*k)->GetModifier()->m_amount * RemainingDamage/100;
                                reflectSpell = 33619;
                                reflectTriggeredBy = *i;
                                reflectTriggeredBy->SetInUse(true);// lock aura from final deletion until processing
                            } break;
                            default: break;
                        }
                    }
                    break;
                }
                break;
            }
            case SPELLFAMILY_SHAMAN:
            {
                // Astral Shift
                if (spellProto->SpellIconID == 3066)
                {
                    //reduces all damage taken while stun, fear or silence
                    if (unitflag & (UNIT_FLAG_STUNNED|UNIT_FLAG_FLEEING|UNIT_FLAG_SILENCED))
                        RemainingDamage -= RemainingDamage * currentAbsorb / 100;
                    continue;
                }
                break;
            }
            case SPELLFAMILY_DEATHKNIGHT:
            {
                // Shadow of Death
                if (spellProto->SpellIconID == 1958)
                {
                    // TODO: absorb only while transform
                    continue;
                }
                // Anti-Magic Shell (on self)
                if (spellProto->Id == 48707)
                {
                    // damage absorbed by Anti-Magic Shell energizes the DK with additional runic power.
                    // This, if I'm not mistaken, shows that we get back ~2% of the absorbed damage as runic power.
                    int32 absorbed = RemainingDamage * currentAbsorb / 100;
                    int32 regen = absorbed * 2 / 10;
                    CastCustomSpell(this, 49088, &regen, NULL, NULL, true, NULL, *i);
                    RemainingDamage -= absorbed;
                    continue;
                }
                // Anti-Magic Shell (on single party/raid member)
                if (spellProto->Id == 50462)
                {
                    RemainingDamage -= RemainingDamage * currentAbsorb / 100;
                    continue;
                }
                // Unbreakable armor
                if (spellProto->Id == 51271)
                {
                    int32 absorbed = GetArmor() * currentAbsorb / 100;
                    // If we have a glyph
                    if (Aura* aur = GetDummyAura(58635))
                        absorbed += absorbed * aur->GetModifier()->m_amount / 100;
                    RemainingDamage = (RemainingDamage < absorbed) ? 0 : RemainingDamage - absorbed;
                    continue;
                }
                // Anti-Magic Zone
                if (spellProto->Id == 50461)
                {
                    Unit* caster = (*i)->GetCaster();
                    if (!caster)
                        continue;
                    int32 absorbed = RemainingDamage * currentAbsorb / 100;
                    int32 canabsorb = caster->GetHealth();
                    if (canabsorb < absorbed)
                        absorbed = canabsorb;

                    RemainingDamage -= absorbed;

                    uint32 ab_damage = absorbed;
                    pCaster->DealDamageMods(caster,ab_damage,NULL);
                    pCaster->DealDamage(caster, ab_damage, NULL, damagetype, schoolMask, 0, false);
                    continue;
                }
                // Will of Necropolis
                if (spellProto->SpellIconID == 857)
                {
                    // Apply absorb only on damage below 35% hp
                    int32 absorbableDamage = RemainingDamage + 0.35f * GetMaxHealth() - GetHealth();
                    if (absorbableDamage > RemainingDamage)
                        absorbableDamage = RemainingDamage;
                    if (absorbableDamage > 0)
                        RemainingDamage -= absorbableDamage * currentAbsorb / 100;
                    continue;
                }
                break;
            }
            default:
                break;
        }

        // currentAbsorb - damage can be absorbed by shield
        // If need absorb less damage
        if (RemainingDamage < currentAbsorb)
            currentAbsorb = RemainingDamage;

        RemainingDamage -= currentAbsorb;

        // Fire Ward or Frost Ward or Ice Barrier (or Mana Shield)
        // for Incanter's Absorption converting to spell power
        if (spellProto->IsFitToFamily<SPELLFAMILY_MAGE, CF_MAGE_MISC>())
            incanterAbsorption += currentAbsorb;

        // Reduce shield amount
        mod->m_amount-=currentAbsorb;
        if((*i)->GetHolder()->DropAuraCharge())
            mod->m_amount = 0;
        // Need remove it later
        if (mod->m_amount<=0)
            existExpired = true;
    }

    // Remove all expired absorb auras
    if (existExpired)
    {
        std::set<uint32> toRemoveSpellList;
        for(AuraList::const_iterator i = vSchoolAbsorb.begin(); i != vSchoolAbsorb.end(); ++i)
        {
            SpellAuraHolderPtr _holder = (*i)->GetHolder();
            if (_holder && !_holder->IsDeleted() && (*i)->GetModifier()->m_amount <= 0)
            {
                toRemoveSpellList.insert(_holder->GetId());
            }
        }
        for (std::set<uint32>::iterator _i = toRemoveSpellList.begin(); _i != toRemoveSpellList.end(); ++_i)
            RemoveAurasDueToSpell(*_i, SpellAuraHolderPtr(NULL), AURA_REMOVE_BY_SHIELD_BREAK);
    }

    // Cast back reflect damage spell
    if (canReflect && reflectSpell)
    {
        CastCustomSpell(pCaster,  reflectSpell, &reflectDamage, NULL, NULL, true, NULL, reflectTriggeredBy);
        reflectTriggeredBy->SetInUse(false);                // free lock from deletion
    }


    // absorb by mana cost
    AuraList const& vManaShield = GetAurasByType(SPELL_AURA_MANA_SHIELD);
    for(AuraList::const_iterator i = vManaShield.begin(), next; i != vManaShield.end() && RemainingDamage > 0; i = next)
    {
        next = i; ++next;

        // check damage school mask
        if(((*i)->GetModifier()->m_miscvalue & schoolMask)==0)
            continue;

        int32 currentAbsorb;
        if (RemainingDamage >= (*i)->GetModifier()->m_amount)
            currentAbsorb = (*i)->GetModifier()->m_amount;
        else
            currentAbsorb = RemainingDamage;

        if (float manaMultiplier = (*i)->GetSpellProto()->EffectMultipleValue[(*i)->GetEffIndex()])
        {
            if (Player *modOwner = GetSpellModOwner())
                modOwner->ApplySpellMod((*i)->GetId(), SPELLMOD_MULTIPLE_VALUE, manaMultiplier);

            int32 maxAbsorb = int32(GetPower(POWER_MANA) / manaMultiplier);
            if (currentAbsorb > maxAbsorb)
                currentAbsorb = maxAbsorb;

            int32 manaReduction = int32(currentAbsorb * manaMultiplier);
            ApplyPowerMod(POWER_MANA, manaReduction, false);
        }

        // Mana Shield (or Fire Ward or Frost Ward or Ice Barrier)
        // for Incanter's Absorption converting to spell power
        if ((*i)->GetSpellProto()->IsFitToFamily<SPELLFAMILY_MAGE, CF_MAGE_MISC>())
            incanterAbsorption += currentAbsorb;

        (*i)->GetModifier()->m_amount -= currentAbsorb;
        if((*i)->GetModifier()->m_amount <= 0)
        {
            RemoveAurasDueToSpell((*i)->GetId());
            next = vManaShield.begin();
        }

        RemainingDamage -= currentAbsorb;
    }

    // effects dependent from full absorb amount
    // Incanter's Absorption, if have affective absorbing
    if (incanterAbsorption)
    {
        Unit::AuraList const& auras = GetAurasByType(SPELL_AURA_DUMMY);
        for (Unit::AuraList::const_iterator itr = auras.begin(); itr != auras.end(); ++itr)
        {
            SpellEntry const* itr_spellProto = (*itr)->GetSpellProto();

            // Incanter's Absorption
            if (itr_spellProto->SpellFamilyName == SPELLFAMILY_GENERIC &&
                itr_spellProto->SpellIconID == 2941)
            {
                int32 amount = int32(incanterAbsorption * (*itr)->GetModifier()->m_amount / 100);

                // apply normalized part of already accumulated amount in aura
                if (Aura* spdAura = GetAura(44413, EFFECT_INDEX_0))
                    amount += spdAura->GetModifier()->m_amount * spdAura->GetAuraDuration() / spdAura->GetAuraMaxDuration();

                // Incanter's Absorption (triggered absorb based spell power, will replace existing if any)
                CastCustomSpell(this, 44413, &amount, NULL, NULL, true);
                break;
            }
        }
    }

    // only split damage if not damaging yourself
    if (pCaster != this)
    {
        AuraList const& vSplitDamageFlat = GetAurasByType(SPELL_AURA_SPLIT_DAMAGE_FLAT);
        for(AuraList::const_iterator i = vSplitDamageFlat.begin(), next; i != vSplitDamageFlat.end() && RemainingDamage >= 0; i = next)
        {
            next = i; ++next;

            // check damage school mask
            if(((*i)->GetModifier()->m_miscvalue & schoolMask)==0)
                continue;

            // Damage can be splitted only if aura has an alive caster
            Unit *caster = (*i)->GetCaster();
            if(!caster || caster == this || !caster->IsInWorld() || !caster->isAlive())
                continue;

            int32 currentAbsorb;
            if (RemainingDamage >= (*i)->GetModifier()->m_amount)
                currentAbsorb = (*i)->GetModifier()->m_amount;
            else
                currentAbsorb = RemainingDamage;

            RemainingDamage -= currentAbsorb;


            uint32 splitted = currentAbsorb;
            uint32 splitted_absorb = 0;
            pCaster->DealDamageMods(caster,splitted,&splitted_absorb);

            pCaster->SendSpellNonMeleeDamageLog(caster, (*i)->GetSpellProto()->Id, splitted, schoolMask, splitted_absorb, 0, false, 0, false);

            CleanDamage cleanDamage = CleanDamage(splitted, 0, BASE_ATTACK, MELEE_HIT_NORMAL);
            pCaster->DealDamage(caster, splitted, &cleanDamage, DIRECT_DAMAGE, schoolMask, (*i)->GetSpellProto(), false);
        }

        AuraList const& vSplitDamagePct = GetAurasByType(SPELL_AURA_SPLIT_DAMAGE_PCT);
        for(AuraList::const_iterator i = vSplitDamagePct.begin(), next; i != vSplitDamagePct.end() && RemainingDamage >= 0; i = next)
        {
            next = i; ++next;

            // check damage school mask
            if(((*i)->GetModifier()->m_miscvalue & schoolMask)==0)
                continue;

            // Damage can be splitted only if aura has an alive caster
            Unit *caster = (*i)->GetCaster();
            if(!caster || caster == this || !caster->IsInWorld() || !caster->isAlive())
                continue;

            uint32 splitted = uint32(RemainingDamage * (*i)->GetModifier()->m_amount / 100.0f);

            RemainingDamage -=  int32(splitted);

            uint32 split_absorb = 0;
            pCaster->DealDamageMods(caster,splitted,&split_absorb);

            pCaster->SendSpellNonMeleeDamageLog(caster, (*i)->GetSpellProto()->Id, splitted, schoolMask, split_absorb, 0, false, 0, false);

            CleanDamage cleanDamage = CleanDamage(splitted, 0, BASE_ATTACK, MELEE_HIT_NORMAL);
            pCaster->DealDamage(caster, splitted, &cleanDamage, DIRECT_DAMAGE, schoolMask, (*i)->GetSpellProto(), false);
        }
    }

    // Apply death prevention spells effects
    if (preventDeathSpell && RemainingDamage >= (int32)GetHealth())
    {
        switch(preventDeathSpell->SpellFamilyName)
        {
            // Cheat Death
            case SPELLFAMILY_ROGUE:
            {
                // Cheat Death
                if (preventDeathSpell->SpellIconID == 2109)
                {
                    CastSpell(this,31231,true);
                    ((Player*)this)->AddSpellCooldown(31231,0,time(NULL)+60);
                    // with health > 10% lost health until health==10%, in other case no losses
                    uint32 health10 = GetMaxHealth()/10;
                    RemainingDamage = GetHealth() > health10 ? GetHealth() - health10 : 0;
                }
                break;
            }
            // Guardian Spirit
            case SPELLFAMILY_PRIEST:
            {
                // Guardian Spirit
                if (preventDeathSpell->SpellIconID == 2873)
                {
                    int32 healAmount = GetMaxHealth() * preventDeathAmount / 100;
                    CastCustomSpell(this, 48153, &healAmount, NULL, NULL, true);
                    RemoveAurasDueToSpell(preventDeathSpell->Id);
                    RemainingDamage = 0;
                }
                break;
            }
        }
    }

    *absorb = damage - RemainingDamage - *resist;
}

void Unit::CalculateAbsorbResistBlock(Unit *pCaster, SpellNonMeleeDamage *damageInfo, SpellEntry const* spellProto, WeaponAttackType attType)
{
    bool blocked = false;
    // Get blocked status
    switch (spellProto->DmgClass)
    {
        // Melee and Ranged Spells
        case SPELL_DAMAGE_CLASS_RANGED:
        case SPELL_DAMAGE_CLASS_MELEE:
            blocked = IsSpellBlocked(pCaster, spellProto, attType);
            break;
        default:
            break;
    }

    if (blocked)
    {
        damageInfo->blocked = GetShieldBlockValue();
        if (damageInfo->damage < damageInfo->blocked)
            damageInfo->blocked = damageInfo->damage;
        damageInfo->damage-=damageInfo->blocked;
    }

    uint32 absorb_affected_damage = pCaster->CalcNotIgnoreAbsorbDamage(damageInfo->damage,GetSpellSchoolMask(spellProto),spellProto);
    CalculateDamageAbsorbAndResist(pCaster, GetSpellSchoolMask(spellProto), SPELL_DIRECT_DAMAGE, absorb_affected_damage, &damageInfo->absorb, &damageInfo->resist, !(spellProto->AttributesEx & SPELL_ATTR_EX_CANT_REFLECTED));
    damageInfo->damage-= damageInfo->absorb + damageInfo->resist;
}

void Unit::CalculateHealAbsorb(const uint32 heal, uint32 *absorb)
{
    if (!isAlive() || !heal)
        return;

    int32 RemainingHeal = heal;

    // Need remove expired auras after
    bool existExpired = false;

    // absorb
    AuraList const& vHealAbsorb = GetAurasByType(SPELL_AURA_HEAL_ABSORB);
    for(AuraList::const_iterator i = vHealAbsorb.begin(); i != vHealAbsorb.end() && RemainingHeal > 0; ++i)
    {
        Modifier* mod = (*i)->GetModifier();

        // Max Amount can be absorbed by this aura
        int32  currentAbsorb = mod->m_amount;

        // Found empty aura (impossible but..)
        if (currentAbsorb <=0)
        {
            existExpired = true;
            continue;
        }

        // currentAbsorb - heal can be absorbed
        // If need absorb less heal
        if (RemainingHeal < currentAbsorb)
            currentAbsorb = RemainingHeal;

        RemainingHeal -= currentAbsorb;

        // Reduce aura amount
        mod->m_amount -= currentAbsorb;
        if ((*i)->GetHolder()->DropAuraCharge())
            mod->m_amount = 0;
        // Need remove it later
        if (mod->m_amount<=0)
            existExpired = true;
    }

    // Remove all expired absorb auras
    if (existExpired)
    {
        for(AuraList::const_iterator i = vHealAbsorb.begin(); i != vHealAbsorb.end();)
        {
            if ((*i)->GetModifier()->m_amount<=0)
            {
                RemoveAurasDueToSpell((*i)->GetId(), SpellAuraHolderPtr(NULL), AURA_REMOVE_BY_SHIELD_BREAK);
                i = vHealAbsorb.begin();
            }
            else
                ++i;
        }
    }

    *absorb = heal - RemainingHeal;
}

void Unit::AttackerStateUpdate (Unit *pVictim, WeaponAttackType attType, bool extra )
{
    if (hasUnitState(UNIT_STAT_CAN_NOT_REACT) || HasFlag(UNIT_FIELD_FLAGS, UNIT_FLAG_PACIFIED) )
        return;

    if (!pVictim || !pVictim->isAlive())
        return;

    if (IsNonMeleeSpellCasted(false))
        return;

    uint32 hitInfo;
    if (attType == BASE_ATTACK)
        hitInfo = HITINFO_NORMALSWING2;
    else if (attType == OFF_ATTACK)
        hitInfo = HITINFO_LEFTSWING;
    else
        return;                                             // ignore ranged case

    uint32 extraAttacks = m_extraAttacks;

    // melee attack spell casted at main hand attack only
    if (attType == BASE_ATTACK && m_currentSpells[CURRENT_MELEE_SPELL])
    {
        m_currentSpells[CURRENT_MELEE_SPELL]->cast();

        // not recent extra attack only at any non extra attack (melee spell case)
        if(!extra && extraAttacks)
        {
            while(m_extraAttacks)
            {
                AttackerStateUpdate(pVictim, BASE_ATTACK, true);
                if (m_extraAttacks > 0)
                    --m_extraAttacks;
            }
        }
        return;
    }

    // attack can be redirected to another target
    pVictim = SelectMagnetTarget(pVictim);

    CalcDamageInfo damageInfo;
    CalculateMeleeDamage(pVictim, 0, &damageInfo, attType);
    // Send log damage message to client
    DealDamageMods(pVictim,damageInfo.damage,&damageInfo.absorb);
    SendAttackStateUpdate(&damageInfo);
    ProcDamageAndSpell(damageInfo.target, damageInfo.procAttacker, damageInfo.procVictim, damageInfo.procEx, damageInfo.damage, damageInfo.attackType);
    DealMeleeDamage(&damageInfo,true);

    if (GetTypeId() == TYPEID_PLAYER)
        DEBUG_FILTER_LOG(LOG_FILTER_COMBAT,"AttackerStateUpdate: (Player) %u attacked %u (TypeId: %u) for %u dmg, absorbed %u, blocked %u, resisted %u.",
            GetGUIDLow(), pVictim->GetGUIDLow(), pVictim->GetTypeId(), damageInfo.damage, damageInfo.absorb, damageInfo.blocked_amount, damageInfo.resist);
    else
        DEBUG_FILTER_LOG(LOG_FILTER_COMBAT,"AttackerStateUpdate: (NPC)    %u attacked %u (TypeId: %u) for %u dmg, absorbed %u, blocked %u, resisted %u.",
            GetGUIDLow(), pVictim->GetGUIDLow(), pVictim->GetTypeId(), damageInfo.damage, damageInfo.absorb, damageInfo.blocked_amount, damageInfo.resist);

    // if damage pVictim call AI reaction
    pVictim->AttackedBy(this);

    // extra attack only at any non extra attack (normal case)
    if(!extra && extraAttacks)
    {
        while(m_extraAttacks)
        {
            AttackerStateUpdate(pVictim, BASE_ATTACK, true);
            if (m_extraAttacks > 0)
                --m_extraAttacks;
        }
    }
}

MeleeHitOutcome Unit::RollMeleeOutcomeAgainst(const Unit *pVictim, WeaponAttackType attType) const
{
    // This is only wrapper

    // Miss chance based on melee
    float miss_chance = MeleeMissChanceCalc(pVictim, attType);

    // Critical hit chance
    float crit_chance = GetUnitCriticalChance(attType, pVictim);

    // stunned target cannot dodge and this is check in GetUnitDodgeChance() (returned 0 in this case)
    float dodge_chance = pVictim->GetUnitDodgeChance();
    float block_chance = pVictim->GetUnitBlockChance();
    float parry_chance = pVictim->GetUnitParryChance();

    // Useful if want to specify crit & miss chances for melee, else it could be removed
    DEBUG_FILTER_LOG(LOG_FILTER_COMBAT,"MELEE OUTCOME: miss %f crit %f dodge %f parry %f block %f", miss_chance,crit_chance,dodge_chance,parry_chance,block_chance);

    return RollMeleeOutcomeAgainst(pVictim, attType, int32(crit_chance*100), int32(miss_chance*100), int32(dodge_chance*100),int32(parry_chance*100),int32(block_chance*100));
}

MeleeHitOutcome Unit::RollMeleeOutcomeAgainst (const Unit *pVictim, WeaponAttackType attType, int32 crit_chance, int32 miss_chance, int32 dodge_chance, int32 parry_chance, int32 block_chance) const
{
    if (pVictim->GetTypeId()==TYPEID_UNIT && ((Creature*)pVictim)->IsInEvadeMode())
        return MELEE_HIT_EVADE;

    int32 attackerMaxSkillValueForLevel = GetMaxSkillValueForLevel(pVictim);
    int32 victimMaxSkillValueForLevel = pVictim->GetMaxSkillValueForLevel(this);

    int32 attackerWeaponSkill = GetWeaponSkillValue(attType,pVictim);
    int32 victimDefenseSkill = pVictim->GetDefenseSkillValue(this);

    // bonus from skills is 0.04%
    int32    skillBonus  = 4 * ( attackerWeaponSkill - victimMaxSkillValueForLevel );
    int32    sum = 0, tmp = 0;
    int32    roll = urand (0, 10000);

    DEBUG_FILTER_LOG(LOG_FILTER_COMBAT, "RollMeleeOutcomeAgainst: skill bonus of %d for attacker", skillBonus);
    DEBUG_FILTER_LOG(LOG_FILTER_COMBAT, "RollMeleeOutcomeAgainst: rolled %d, miss %d, dodge %d, parry %d, block %d, crit %d",
        roll, miss_chance, dodge_chance, parry_chance, block_chance, crit_chance);

    tmp = miss_chance;

    if (tmp > 0 && roll < (sum += tmp ))
    {
        DEBUG_FILTER_LOG(LOG_FILTER_COMBAT, "RollMeleeOutcomeAgainst: MISS");
        return MELEE_HIT_MISS;
    }

    // always crit against a sitting target (except 0 crit chance)
    if ( pVictim->GetTypeId() == TYPEID_PLAYER && crit_chance > 0 && !pVictim->IsStandState() )
    {
        DEBUG_FILTER_LOG(LOG_FILTER_COMBAT, "RollMeleeOutcomeAgainst: CRIT (sitting victim)");
        return MELEE_HIT_CRIT;
    }

    bool from_behind = !pVictim->HasInArc(M_PI_F,this);

    if (from_behind)
        DEBUG_FILTER_LOG(LOG_FILTER_COMBAT, "RollMeleeOutcomeAgainst: attack came from behind.");

    // Dodge chance

    // only players can't dodge if attacker is behind
    if (pVictim->GetTypeId() != TYPEID_PLAYER || !from_behind)
    {
        // Reduce dodge chance by attacker expertise rating
        if (GetTypeId() == TYPEID_PLAYER)
            dodge_chance -= int32(((Player*)this)->GetExpertiseDodgeOrParryReduction(attType)*100);
        else
            dodge_chance -= GetTotalAuraModifier(SPELL_AURA_MOD_EXPERTISE)*25;

        // Modify dodge chance by attacker SPELL_AURA_MOD_COMBAT_RESULT_CHANCE
        dodge_chance+= GetTotalAuraModifierByMiscValue(SPELL_AURA_MOD_COMBAT_RESULT_CHANCE, VICTIMSTATE_DODGE)*100;

        tmp = dodge_chance;
        if (   (tmp > 0)                                        // check if unit _can_ dodge
            && ((tmp -= skillBonus) > 0)
            && roll < (sum += tmp))
        {
            DEBUG_FILTER_LOG(LOG_FILTER_COMBAT, "RollMeleeOutcomeAgainst: DODGE <%d, %d)", sum-tmp, sum);
            return MELEE_HIT_DODGE;
        }
    }

    // parry chances
    // check if attack comes from behind, nobody can parry or block if attacker is behind if not have
    if (!from_behind || pVictim->HasAuraType(SPELL_AURA_MOD_PARRY_FROM_BEHIND_PERCENT))
    {
        // Reduce parry chance by attacker expertise rating
        if (GetTypeId() == TYPEID_PLAYER)
            parry_chance -= int32(((Player*)this)->GetExpertiseDodgeOrParryReduction(attType)*100);
        else
            parry_chance -= GetTotalAuraModifier(SPELL_AURA_MOD_EXPERTISE)*25;

        if (parry_chance > 0 && (pVictim->GetTypeId()==TYPEID_PLAYER || !(((Creature*)pVictim)->GetCreatureInfo()->flags_extra & CREATURE_FLAG_EXTRA_NO_PARRY)))
        {
            parry_chance -= skillBonus;

            //if (from_behind) -- only 100% currently and not 100% sure way value apply
            //    parry_chance = int32(parry_chance * (pVictim->GetTotalAuraMultiplier(SPELL_AURA_MOD_PARRY_FROM_BEHIND_PERCENT) - 1);

            if (parry_chance > 0 &&                         // check if unit _can_ parry
                (roll < (sum += parry_chance)))
            {
                DEBUG_FILTER_LOG(LOG_FILTER_COMBAT, "RollMeleeOutcomeAgainst: PARRY <%d, %d)", sum - parry_chance, sum);
                return MELEE_HIT_PARRY;
            }
        }
    }

    // Max 40% chance to score a glancing blow against mobs that are higher level (can do only players and pets and not with ranged weapon)
    if ( attType != RANGED_ATTACK &&
        (GetTypeId() == TYPEID_PLAYER || ((Creature*)this)->IsPet()) &&
        pVictim->GetTypeId() != TYPEID_PLAYER && !((Creature*)pVictim)->IsPet() &&
        getLevel() < pVictim->GetLevelForTarget(this) )
    {
        // cap possible value (with bonuses > max skill)
        int32 skill = attackerWeaponSkill;
        int32 maxskill = attackerMaxSkillValueForLevel;
        skill = (skill > maxskill) ? maxskill : skill;

        tmp = (10 + victimDefenseSkill - skill) * 100;
        tmp = tmp > 4000 ? 4000 : tmp;
        if (roll < (sum += tmp))
        {
            DEBUG_FILTER_LOG(LOG_FILTER_COMBAT, "RollMeleeOutcomeAgainst: GLANCING <%d, %d)", sum-4000, sum);
            return MELEE_HIT_GLANCING;
        }
    }

    // block chances
    // check if attack comes from behind, nobody can parry or block if attacker is behind
    if (!from_behind)
    {
        if (pVictim->GetTypeId()==TYPEID_PLAYER || !(((Creature*)pVictim)->GetCreatureInfo()->flags_extra & CREATURE_FLAG_EXTRA_NO_BLOCK) )
        {
            tmp = block_chance;
            if (   (tmp > 0)                                    // check if unit _can_ block
                && ((tmp -= skillBonus) > 0)
                && (roll < (sum += tmp)))
            {
                DEBUG_FILTER_LOG(LOG_FILTER_COMBAT, "RollMeleeOutcomeAgainst: BLOCK <%d, %d)", sum-tmp, sum);
                return MELEE_HIT_BLOCK;
            }
        }
    }

    // Critical chance
    tmp = crit_chance;

    if (tmp > 0 && roll < (sum += tmp))
    {
        DEBUG_FILTER_LOG(LOG_FILTER_COMBAT, "RollMeleeOutcomeAgainst: CRIT <%d, %d)", sum-tmp, sum);
        return MELEE_HIT_CRIT;
    }

    // mobs can score crushing blows if they're 4 or more levels above victim
    if (GetLevelForTarget(pVictim) >= pVictim->GetLevelForTarget(this) + 4 &&
        // can be from by creature (if can) or from controlled player that considered as creature
        ((GetTypeId()!=TYPEID_PLAYER && !((Creature*)this)->IsPet() &&
        !(((Creature*)this)->GetCreatureInfo()->flags_extra & CREATURE_FLAG_EXTRA_NO_CRUSH)) ||
        GetTypeId()==TYPEID_PLAYER && GetCharmerOrOwnerGuid()))
    {
        // when their weapon skill is 15 or more above victim's defense skill
        tmp = victimDefenseSkill;
        int32 tmpmax = victimMaxSkillValueForLevel;
        // having defense above your maximum (from items, talents etc.) has no effect
        tmp = tmp > tmpmax ? tmpmax : tmp;
        // tmp = mob's level * 5 - player's current defense skill
        tmp = attackerMaxSkillValueForLevel - tmp;
        if (tmp >= 15)
        {
            // add 2% chance per lacking skill point, min. is 15%
            tmp = tmp * 200 - 1500;
            if (roll < (sum += tmp))
            {
                DEBUG_FILTER_LOG(LOG_FILTER_COMBAT, "RollMeleeOutcomeAgainst: CRUSHING <%d, %d)", sum-tmp, sum);
                return MELEE_HIT_CRUSHING;
            }
        }
    }

    DEBUG_FILTER_LOG(LOG_FILTER_COMBAT, "RollMeleeOutcomeAgainst: NORMAL");
    return MELEE_HIT_NORMAL;
}

uint32 Unit::CalculateDamage (WeaponAttackType attType, bool normalized)
{
    float min_damage, max_damage;

    if (normalized && GetTypeId()==TYPEID_PLAYER)
        ((Player*)this)->CalculateMinMaxDamage(attType,normalized,min_damage, max_damage);
    else
    {
        switch (attType)
        {
            case RANGED_ATTACK:
                min_damage = GetFloatValue(UNIT_FIELD_MINRANGEDDAMAGE);
                max_damage = GetFloatValue(UNIT_FIELD_MAXRANGEDDAMAGE);
                break;
            case BASE_ATTACK:
                min_damage = GetFloatValue(UNIT_FIELD_MINDAMAGE);
                max_damage = GetFloatValue(UNIT_FIELD_MAXDAMAGE);
                break;
            case OFF_ATTACK:
                min_damage = GetFloatValue(UNIT_FIELD_MINOFFHANDDAMAGE);
                max_damage = GetFloatValue(UNIT_FIELD_MAXOFFHANDDAMAGE);
                break;
            default:
                min_damage = 0.0f;
                max_damage = 0.0f;
                break;
        }
    }

    if (min_damage > max_damage)
    {
        std::swap(min_damage,max_damage);
    }

    if (max_damage == 0.0f)
        max_damage = 5.0f;

    return urand((uint32)min_damage, (uint32)max_damage);
}

float Unit::CalculateLevelPenalty(SpellEntry const* spellProto) const
{
    if(!spellProto->spellLevel || !spellProto->maxLevel)
        return 1.0f;

    if (spellProto->maxLevel <= 0)
        return 1.0f;
    //if caster level is lower that max caster level
    if (getLevel() < spellProto->maxLevel)
        return 1.0f;

    float LvlPenalty = 0.0f;

    LvlPenalty = (22.0f + float (spellProto->maxLevel) - float (getLevel())) / 20.0f;
    //to prevent positive effect
    if (LvlPenalty > 1.0f)
        return 1.0f;
    //level penalty is capped at 0
    if (LvlPenalty < 0.0f)
        return 0.0f;

    return LvlPenalty;
}

void Unit::SendMeleeAttackStart(Unit* pVictim)
{
    WorldPacket data( SMSG_ATTACKSTART, 8 + 8 );
    data << GetObjectGuid();
    data << pVictim->GetObjectGuid();

    SendMessageToSet(&data, true);
    DEBUG_LOG( "WORLD: Sent SMSG_ATTACKSTART" );
}

void Unit::SendMeleeAttackStop(Unit* victim)
{
    if(!victim)
        return;

    WorldPacket data( SMSG_ATTACKSTOP, (4+16) );            // we guess size
    data << GetPackGUID();
    data << victim->GetPackGUID();                          // can be 0x00...
    data << uint32(0);                                      // can be 0x1
    SendMessageToSet(&data, true);
    DETAIL_FILTER_LOG(LOG_FILTER_COMBAT, "%s %u stopped attacking %s %u", (GetTypeId()==TYPEID_PLAYER ? "player" : "creature"), GetGUIDLow(), (victim->GetTypeId()==TYPEID_PLAYER ? "player" : "creature"),victim->GetGUIDLow());

    /*if (victim->GetTypeId() == TYPEID_UNIT)
    ((Creature*)victim)->AI().EnterEvadeMode(this);*/
}

bool Unit::IsSpellBlocked(Unit *pCaster, SpellEntry const *spellEntry, WeaponAttackType attackType)
{
    if (!HasInArc(M_PI_F, pCaster))
        return false;

    if (spellEntry)
    {
        // Some spells cannot be blocked
        if (spellEntry->Attributes & SPELL_ATTR_IMPOSSIBLE_DODGE_PARRY_BLOCK)
            return false;
    }

    /*
    // Ignore combat result aura (parry/dodge check on prepare)
    AuraList const& ignore = GetAurasByType(SPELL_AURA_IGNORE_COMBAT_RESULT);
    for(AuraList::const_iterator i = ignore.begin(); i != ignore.end(); ++i)
    {
        if (!(*i)->isAffectedOnSpell(spellProto))
            continue;
        if ((*i)->GetModifier()->m_miscvalue == ???)
            return false;
    }
    */

    // Check creatures flags_extra for disable block
    if (GetTypeId() == TYPEID_UNIT)
    {
        if (((Creature*)this)->GetCreatureInfo()->flags_extra & CREATURE_FLAG_EXTRA_NO_BLOCK)
            return false;
    }

    float blockChance = GetUnitBlockChance();
    blockChance += (int32(pCaster->GetWeaponSkillValue(attackType)) - int32(GetMaxSkillValueForLevel()))*0.04f;

    return roll_chance_f(blockChance);
}

// Melee based spells can be miss, parry or dodge on this step
// Crit or block - determined on damage calculation phase! (and can be both in some time)
float Unit::MeleeSpellMissChance(Unit *pVictim, WeaponAttackType attType, int32 skillDiff, SpellEntry const *spell)
{
    // Calculate hit chance (more correct for chance mod)
    float hitChance = 0.0f;

    // PvP - PvE melee chances
    // TODO: implement diminishing returns for defense from player's defense rating
    // pure skill diff is not sufficient since 3.x anymore, but exact formulas hard to research
    if (pVictim->GetTypeId() == TYPEID_PLAYER)
        hitChance = 95.0f + skillDiff * 0.04f;
    else if (skillDiff < -10)
        hitChance = 94.0f + (skillDiff + 10) * 0.4f;
    else
        hitChance = 95.0f + skillDiff * 0.1f;

    // Hit chance depends from victim auras
    if (attType == RANGED_ATTACK)
        hitChance += pVictim->GetTotalAuraModifier(SPELL_AURA_MOD_ATTACKER_RANGED_HIT_CHANCE);
    else
        hitChance += pVictim->GetTotalAuraModifier(SPELL_AURA_MOD_ATTACKER_MELEE_HIT_CHANCE);

    // Spellmod from SPELLMOD_RESIST_MISS_CHANCE
    if (Player *modOwner = GetSpellModOwner())
        modOwner->ApplySpellMod(spell->Id, SPELLMOD_RESIST_MISS_CHANCE, hitChance);

    // Miss = 100 - hit
    float missChance = 100.0f - hitChance;

    // Bonuses from attacker aura and ratings
    if (attType == RANGED_ATTACK)
        missChance -= m_modRangedHitChance;
    else
        missChance -= m_modMeleeHitChance;

    // Limit miss chance from 0 to 60%
    if (missChance < 0.0f)
        return 0.0f;
    if (missChance > 60.0f)
        return 60.0f;
    return missChance;
}

// Melee based spells hit result calculations
SpellMissInfo Unit::MeleeSpellHitResult(Unit *pVictim, SpellEntry const *spell)
{
    WeaponAttackType attType = BASE_ATTACK;

    if (spell->DmgClass == SPELL_DAMAGE_CLASS_RANGED)
        attType = RANGED_ATTACK;

    // cannot parry/dodge/miss if melee spell selfcasted
    if (pVictim && pVictim->GetObjectGuid() == GetObjectGuid())
        return SPELL_MISS_NONE;

    // bonus from skills is 0.04% per skill Diff
    int32 attackerWeaponSkill = (spell->EquippedItemClass == ITEM_CLASS_WEAPON) ? int32(GetWeaponSkillValue(attType,pVictim)) : GetMaxSkillValueForLevel();
    int32 skillDiff = attackerWeaponSkill - int32(pVictim->GetMaxSkillValueForLevel(this));
    int32 fullSkillDiff = attackerWeaponSkill - int32(pVictim->GetDefenseSkillValue(this));

    uint32 roll = urand (0, 10000);

    uint32 missChance = uint32(MeleeSpellMissChance(pVictim, attType, fullSkillDiff, spell)*100.0f);
    // Roll miss
    uint32 tmp = spell->AttributesEx3 & SPELL_ATTR_EX3_CANT_MISS ? 0 : missChance;
    if (roll < tmp)
        return SPELL_MISS_MISS;

    // Chance resist mechanic (select max value from every mechanic spell effect)
    int32 resist_mech = 0;
    // Get effects mechanic and chance
    for(int eff = 0; eff < MAX_EFFECT_INDEX; ++eff)
    {
        int32 effect_mech = GetEffectMechanic(spell, SpellEffectIndex(eff));
        if (effect_mech)
        {
            int32 temp = pVictim->GetTotalAuraModifierByMiscValue(SPELL_AURA_MOD_MECHANIC_RESISTANCE, effect_mech);
            if (resist_mech < temp*100)
                resist_mech = temp*100;
        }
    }
    // Roll chance
    tmp += resist_mech;
    if (roll < tmp)
        return SPELL_MISS_RESIST;
    bool canDodge = true;
    bool canParry = true;

    bool from_behind = !pVictim->HasInArc(M_PI_F,this);

    // Ranged attack cannot be parry/dodge, only deflect
    // Some spells cannot be parry/dodge/blocked, but may be deflected
    if (spell->Attributes & SPELL_ATTR_IMPOSSIBLE_DODGE_PARRY_BLOCK
        || attType == RANGED_ATTACK)
    {
        // only if in front or special ability
        if (!from_behind || pVictim->HasAuraType(SPELL_AURA_MOD_PARRY_FROM_BEHIND_PERCENT))
        {
            if (spell->AttributesEx3 & SPELL_ATTR_EX3_CANT_MISS)
                return SPELL_MISS_NONE;

            int32 deflect_chance = pVictim->GetTotalAuraModifier(SPELL_AURA_DEFLECT_SPELLS)*100;

            //if (from_behind) -- only 100% currently and not 100% sure way value apply
            //    deflect_chance = int32(deflect_chance * (pVictim->GetTotalAuraMultiplier(SPELL_AURA_MOD_PARRY_FROM_BEHIND_PERCENT) - 1);

            tmp += deflect_chance;
            if (roll < tmp)
                return SPELL_MISS_DEFLECT;
        }
        return SPELL_MISS_NONE;
    }

    // Check for attack from behind
    if (from_behind)
    {
        // Can`t dodge from behind in PvP (but its possible in PvE)
        if (GetTypeId() == TYPEID_PLAYER && pVictim->GetTypeId() == TYPEID_PLAYER)
            canDodge = false;
        // Can`t parry without special ability
        if (!pVictim->HasAuraType(SPELL_AURA_MOD_PARRY_FROM_BEHIND_PERCENT))
            canParry = false;
    }
    // Check creatures flags_extra for disable parry
    if (pVictim->GetTypeId()==TYPEID_UNIT)
    {
        uint32 flagEx = ((Creature*)pVictim)->GetCreatureInfo()->flags_extra;
        if ( flagEx & CREATURE_FLAG_EXTRA_NO_PARRY )
            canParry = false;
    }
    // Ignore combat result aura
    AuraList const& ignore = GetAurasByType(SPELL_AURA_IGNORE_COMBAT_RESULT);
    for(AuraList::const_iterator i = ignore.begin(); i != ignore.end(); ++i)
    {
        if (!(*i)->isAffectedOnSpell(spell))
            continue;
        switch((*i)->GetModifier()->m_miscvalue)
        {
            case MELEE_HIT_DODGE: canDodge = false; break;
            case MELEE_HIT_BLOCK: break; // Block check in hit step
            case MELEE_HIT_PARRY: canParry = false; break;
            default:
                DEBUG_LOG("Spell %u SPELL_AURA_IGNORE_COMBAT_RESULT have unhandled state %d", (*i)->GetId(), (*i)->GetModifier()->m_miscvalue);
                break;
        }
    }

    if (canDodge)
    {
        // Roll dodge
        int32 dodgeChance = int32(pVictim->GetUnitDodgeChance()*100.0f) - skillDiff * 4;
        // Reduce enemy dodge chance by SPELL_AURA_MOD_COMBAT_RESULT_CHANCE
        dodgeChance+= GetTotalAuraModifierByMiscValue(SPELL_AURA_MOD_COMBAT_RESULT_CHANCE, VICTIMSTATE_DODGE)*100;
        // Reduce dodge chance by attacker expertise rating
        if (GetTypeId() == TYPEID_PLAYER)
            dodgeChance-=int32(((Player*)this)->GetExpertiseDodgeOrParryReduction(attType) * 100.0f);
        else
            dodgeChance -= GetTotalAuraModifier(SPELL_AURA_MOD_EXPERTISE)*25;
        if (dodgeChance < 0)
            dodgeChance = 0;

        tmp += dodgeChance;
        if (roll < tmp)
            return SPELL_MISS_DODGE;
    }

    if (canParry)
    {
        // Roll parry
        int32 parryChance = int32(pVictim->GetUnitParryChance()*100.0f)  - skillDiff * 4;
        // Reduce parry chance by attacker expertise rating
        if (GetTypeId() == TYPEID_PLAYER)
            parryChance-=int32(((Player*)this)->GetExpertiseDodgeOrParryReduction(attType) * 100.0f);
        else
            parryChance -= GetTotalAuraModifier(SPELL_AURA_MOD_EXPERTISE)*25;
        if (parryChance < 0)
            parryChance = 0;

        //if (from_behind) -- only 100% currently and not 100% sure way value apply
        //    parryChance = int32(parryChance * (pVictim->GetTotalAuraMultiplier(SPELL_AURA_MOD_PARRY_FROM_BEHIND_PERCENT) - 1));

        tmp += parryChance;
        if (roll < tmp)
            return SPELL_MISS_PARRY;
    }

    return SPELL_MISS_NONE;
}

// TODO need use unit spell resistances in calculations
SpellMissInfo Unit::MagicSpellHitResult(Unit *pVictim, SpellEntry const *spell)
{
    // Can`t miss on dead target (on skinning for example)
    if (!pVictim->isAlive())
        return SPELL_MISS_NONE;

    SpellSchoolMask schoolMask = GetSpellSchoolMask(spell);
    // PvP - PvE spell misschances per leveldif > 2
    int32 lchance = pVictim->GetTypeId() == TYPEID_PLAYER ? 7 : 11;
    int32 leveldif = int32(pVictim->GetLevelForTarget(this)) - int32(GetLevelForTarget(pVictim));

    // Base hit chance from attacker and victim levels
    int32 modHitChance;
    if (leveldif < 3)
        modHitChance = 96 - leveldif;
    else
        modHitChance = 94 - (leveldif - 2) * lchance;

    // Spellmod from SPELLMOD_RESIST_MISS_CHANCE
    if (Player *modOwner = GetSpellModOwner())
        modOwner->ApplySpellMod(spell->Id, SPELLMOD_RESIST_MISS_CHANCE, modHitChance);
    // Increase from attacker SPELL_AURA_MOD_INCREASES_SPELL_PCT_TO_HIT auras
    modHitChance+=GetTotalAuraModifierByMiscMask(SPELL_AURA_MOD_INCREASES_SPELL_PCT_TO_HIT, schoolMask);
    // Chance hit from victim SPELL_AURA_MOD_ATTACKER_SPELL_HIT_CHANCE auras
    modHitChance+= pVictim->GetTotalAuraModifierByMiscMask(SPELL_AURA_MOD_ATTACKER_SPELL_HIT_CHANCE, schoolMask);

    // Cloak of Shadows - should be ignored by Chaos Bolt
    // handling of CoS aura is wrong? should be resist, not miss
    if (spell->SpellFamilyName == SPELLFAMILY_WARLOCK && spell->SpellIconID == 3178)
        if (Aura *aura = pVictim->GetAura(31224, EFFECT_INDEX_0))
            modHitChance -= aura->GetModifier()->m_amount;

    // Reduce spell hit chance for Area of effect spells from victim SPELL_AURA_MOD_AOE_AVOIDANCE aura
    if (IsAreaOfEffectSpell(spell))
        modHitChance-=pVictim->GetTotalAuraModifier(SPELL_AURA_MOD_AOE_AVOIDANCE);
    // Reduce spell hit chance for dispel mechanic spells from victim SPELL_AURA_MOD_DISPEL_RESIST
    if (IsDispelSpell(spell))
        modHitChance-=pVictim->GetTotalAuraModifier(SPELL_AURA_MOD_DISPEL_RESIST);
    // Chance resist mechanic (select max value from every mechanic spell effect)
    int32 resist_mech = 0;
    // Get effects mechanic and chance
    for(int eff = 0; eff < MAX_EFFECT_INDEX; ++eff)
    {
        int32 effect_mech = GetEffectMechanic(spell, SpellEffectIndex(eff));
        if (effect_mech)
        {
            int32 temp = pVictim->GetTotalAuraModifierByMiscValue(SPELL_AURA_MOD_MECHANIC_RESISTANCE, effect_mech);
            if (resist_mech < temp)
                resist_mech = temp;
        }
    }
    // Apply mod
    modHitChance-=resist_mech;

    // Chance resist debuff
    modHitChance-=pVictim->GetTotalAuraModifierByMiscValue(SPELL_AURA_MOD_DEBUFF_RESISTANCE, int32(spell->Dispel));

    int32 HitChance = modHitChance * 100;
    // Increase hit chance from attacker SPELL_AURA_MOD_SPELL_HIT_CHANCE and attacker ratings
    HitChance += int32(m_modSpellHitChance*100.0f);

    // Decrease hit chance from victim rating bonus
    if (pVictim->GetTypeId()==TYPEID_PLAYER)
        HitChance -= int32(((Player*)pVictim)->GetRatingBonusValue(CR_HIT_TAKEN_SPELL)*100.0f);

    if (HitChance <  100) HitChance =  100;
    if (HitChance > 10000) HitChance = 10000;

    int32 tmp = spell->AttributesEx3 & SPELL_ATTR_EX3_CANT_MISS ? 0 : (10000 - HitChance);

    int32 rand = irand(0,10000);

    // Chaos Bolt cannot be deflected
    if (spell->SpellFamilyName == SPELLFAMILY_WARLOCK && spell->SpellIconID == 3178)
        return SPELL_MISS_NONE;

    if (rand < tmp)
        return SPELL_MISS_MISS;

    bool from_behind = !pVictim->HasInArc(M_PI_F,this);

    // cast by caster in front of victim or behind with special ability
    if (!from_behind || pVictim->HasAuraType(SPELL_AURA_MOD_PARRY_FROM_BEHIND_PERCENT))
    {
        int32 deflect_chance = pVictim->GetTotalAuraModifier(SPELL_AURA_DEFLECT_SPELLS)*100;

        //if (from_behind) -- only 100% currently and not 100% sure way value apply
        //    deflect_chance = int32(deflect_chance * (pVictim->GetTotalAuraMultiplier(SPELL_AURA_MOD_PARRY_FROM_BEHIND_PERCENT)) - 1);

        tmp += deflect_chance;
        if (rand < tmp)
            return SPELL_MISS_DEFLECT;
    }

    return SPELL_MISS_NONE;
}

// Calculate spell hit result can be:
// Every spell can: Evade/Immune/Reflect/Sucesful hit
// For melee based spells:
//   Miss
//   Dodge
//   Parry
// For spells
//   Resist
SpellMissInfo Unit::SpellHitResult(Unit *pVictim, SpellEntry const *spell, bool CanReflect)
{
    // Return evade for units in evade mode
    if (pVictim->GetTypeId()==TYPEID_UNIT && ((Creature*)pVictim)->IsInEvadeMode())
        return SPELL_MISS_EVADE;

    if (!(spell->Attributes & SPELL_ATTR_UNAFFECTED_BY_INVULNERABILITY))
    {
        // Check for immune
        if (pVictim->IsImmuneToSpell(spell))
            return SPELL_MISS_IMMUNE;

        // All positive spells can`t miss
        // TODO: client not show miss log for this spells - so need find info for this in dbc and use it!
        if (IsPositiveSpell(spell->Id) && IsFriendlyTo(pVictim))
            return SPELL_MISS_NONE;

        // Check for immune
        if (pVictim->IsImmunedToDamage(GetSpellSchoolMask(spell)))
            return SPELL_MISS_IMMUNE;
    }
    else if (IsPositiveSpell(spell->Id) && IsFriendlyTo(pVictim))
        return SPELL_MISS_NONE;

    // Try victim reflect spell
    if (CanReflect)
    {
        int32 reflectchance = pVictim->GetTotalAuraModifier(SPELL_AURA_REFLECT_SPELLS);
        Unit::AuraList const& mReflectSpellsSchool = pVictim->GetAurasByType(SPELL_AURA_REFLECT_SPELLS_SCHOOL);
        for(Unit::AuraList::const_iterator i = mReflectSpellsSchool.begin(); i != mReflectSpellsSchool.end(); ++i)
            if((*i)->GetModifier()->m_miscvalue & GetSpellSchoolMask(spell))
                reflectchance += (*i)->GetModifier()->m_amount;
        if (reflectchance > 0 && roll_chance_i(reflectchance))
        {
            // Start triggers for remove charges if need (trigger only for victim, and mark as active spell)
            ProcDamageAndSpell(pVictim, PROC_FLAG_NONE, PROC_FLAG_TAKEN_NEGATIVE_SPELL_HIT, PROC_EX_REFLECT, 1, BASE_ATTACK, spell);
            return SPELL_MISS_REFLECT;
        }
    }

    switch (spell->DmgClass)
    {
        case SPELL_DAMAGE_CLASS_NONE:
            return SPELL_MISS_NONE;
        case SPELL_DAMAGE_CLASS_MAGIC:
            return MagicSpellHitResult(pVictim, spell);
        case SPELL_DAMAGE_CLASS_MELEE:
        case SPELL_DAMAGE_CLASS_RANGED:
            return MeleeSpellHitResult(pVictim, spell);
    }
    return SPELL_MISS_NONE;
}

float Unit::MeleeMissChanceCalc(const Unit *pVictim, WeaponAttackType attType) const
{
    if(!pVictim)
        return 0.0f;

    // Base misschance 5%
    float missChance = 5.0f;

    // DualWield - white damage has additional 19% miss penalty
    if (haveOffhandWeapon() && attType != RANGED_ATTACK)
    {
        bool isNormal = false;
        for (uint32 i = CURRENT_FIRST_NON_MELEE_SPELL; i < CURRENT_MAX_SPELL; ++i)
        {
            if (m_currentSpells[i] && (GetSpellSchoolMask(m_currentSpells[i]->m_spellInfo) & SPELL_SCHOOL_MASK_NORMAL))
            {
                isNormal = true;
                break;
            }
        }
        if (!isNormal && !m_currentSpells[CURRENT_MELEE_SPELL])
            missChance += 19.0f;
    }

    int32 skillDiff = int32(GetWeaponSkillValue(attType, pVictim)) - int32(pVictim->GetDefenseSkillValue(this));

    // PvP - PvE melee chances
    // TODO: implement diminishing returns for defense from player's defense rating
    // pure skill diff is not sufficient since 3.x anymore, but exact formulas hard to research
    if ( pVictim->GetTypeId() == TYPEID_PLAYER )
        missChance -= skillDiff * 0.04f;
    else if ( skillDiff < -10 )
        missChance -= (skillDiff + 10) * 0.4f - 1.0f;
    else
        missChance -=  skillDiff * 0.1f;

    // Hit chance bonus from attacker based on ratings and auras
    if (attType == RANGED_ATTACK)
        missChance -= m_modRangedHitChance;
    else
        missChance -= m_modMeleeHitChance;

    // Hit chance for victim based on ratings
    if (pVictim->GetTypeId()==TYPEID_PLAYER)
    {
        if (attType == RANGED_ATTACK)
            missChance += ((Player*)pVictim)->GetRatingBonusValue(CR_HIT_TAKEN_RANGED);
        else
            missChance += ((Player*)pVictim)->GetRatingBonusValue(CR_HIT_TAKEN_MELEE);
    }

    // Modify miss chance by victim auras
    if (attType == RANGED_ATTACK)
        missChance -= pVictim->GetTotalAuraModifier(SPELL_AURA_MOD_ATTACKER_RANGED_HIT_CHANCE);
    else
        missChance -= pVictim->GetTotalAuraModifier(SPELL_AURA_MOD_ATTACKER_MELEE_HIT_CHANCE);

    // Limit miss chance from 0 to 60%
    if (missChance < 0.0f)
        return 0.0f;
    if (missChance > 60.0f)
        return 60.0f;

    return missChance;
}

uint32 Unit::GetDefenseSkillValue(Unit const* target) const
{
    if (GetTypeId() == TYPEID_PLAYER)
    {
        // in PvP use full skill instead current skill value
        uint32 value = (target && target->GetTypeId() == TYPEID_PLAYER)
            ? ((Player*)this)->GetMaxSkillValue(SKILL_DEFENSE)
            : ((Player*)this)->GetSkillValue(SKILL_DEFENSE);
        value += uint32(((Player*)this)->GetRatingBonusValue(CR_DEFENSE_SKILL));
        return value;
    }
    else
        return GetUnitMeleeSkill(target);
}

float Unit::GetUnitDodgeChance() const
{
    if (hasUnitState(UNIT_STAT_STUNNED))
        return 0.0f;
    if ( GetTypeId() == TYPEID_PLAYER )
        return GetFloatValue(PLAYER_DODGE_PERCENTAGE);
    else
    {
        if(((Creature const*)this)->IsTotem())
            return 0.0f;
        else
        {
            float dodge = 5.0f;
            dodge += GetTotalAuraModifier(SPELL_AURA_MOD_DODGE_PERCENT);
            return dodge > 0.0f ? dodge : 0.0f;
        }
    }
}

float Unit::GetUnitParryChance() const
{
    if ( IsNonMeleeSpellCasted(false) || hasUnitState(UNIT_STAT_STUNNED))
        return 0.0f;

    float chance = 0.0f;

    if (GetTypeId() == TYPEID_PLAYER)
    {
        Player const* player = (Player const*)this;
        if (player->CanParry() )
        {
            Item *tmpitem = player->GetWeaponForAttack(BASE_ATTACK,true,true);
            if(!tmpitem)
                tmpitem = player->GetWeaponForAttack(OFF_ATTACK,true,true);

            if (tmpitem)
                chance = GetFloatValue(PLAYER_PARRY_PERCENTAGE);
        }
    }
    else if (GetTypeId() == TYPEID_UNIT)
    {
        if (GetCreatureType() == CREATURE_TYPE_HUMANOID)
        {
            chance = 5.0f;
            chance += GetTotalAuraModifier(SPELL_AURA_MOD_PARRY_PERCENT);
        }
    }

    return chance > 0.0f ? chance : 0.0f;
}

float Unit::GetUnitBlockChance() const
{
    if ( IsNonMeleeSpellCasted(false) || hasUnitState(UNIT_STAT_STUNNED))
        return 0.0f;

    if (GetTypeId() == TYPEID_PLAYER)
    {
        Player const* player = (Player const*)this;
        if (player->CanBlock() && player->CanUseEquippedWeapon(OFF_ATTACK))
        {
            Item *tmpitem = player->GetItemByPos(INVENTORY_SLOT_BAG_0, EQUIPMENT_SLOT_OFFHAND);
            if (tmpitem && !tmpitem->IsBroken() && tmpitem->GetProto()->Block)
                return GetFloatValue(PLAYER_BLOCK_PERCENTAGE);
        }
        // is player but has no block ability or no not broken shield equipped
        return 0.0f;
    }
    else
    {
        if(((Creature const*)this)->IsTotem())
            return 0.0f;
        else
        {
            float block = 5.0f;
            block += GetTotalAuraModifier(SPELL_AURA_MOD_BLOCK_PERCENT);
            return block > 0.0f ? block : 0.0f;
        }
    }
}

float Unit::GetUnitCriticalChance(WeaponAttackType attackType, const Unit *pVictim) const
{
    float crit;

    if (GetTypeId() == TYPEID_PLAYER)
    {
        switch(attackType)
        {
            case BASE_ATTACK:
                crit = GetFloatValue( PLAYER_CRIT_PERCENTAGE );
                break;
            case OFF_ATTACK:
                crit = GetFloatValue( PLAYER_OFFHAND_CRIT_PERCENTAGE );
                break;
            case RANGED_ATTACK:
                crit = GetFloatValue( PLAYER_RANGED_CRIT_PERCENTAGE );
                break;
                // Just for good manner
            default:
                crit = 0.0f;
                break;
        }
    }
    else
    {
        crit = 5.0f;
        crit += GetTotalAuraModifier(SPELL_AURA_MOD_CRIT_PERCENT);
    }

    // flat aura mods
    if (attackType == RANGED_ATTACK)
        crit += pVictim->GetTotalAuraModifier(SPELL_AURA_MOD_ATTACKER_RANGED_CRIT_CHANCE);
    else
        crit += pVictim->GetTotalAuraModifier(SPELL_AURA_MOD_ATTACKER_MELEE_CRIT_CHANCE);

    crit += pVictim->GetTotalAuraModifier(SPELL_AURA_MOD_ATTACKER_SPELL_AND_WEAPON_CRIT_CHANCE);

    // reduce crit chance from Rating for players
    if (attackType != RANGED_ATTACK)
        crit -= pVictim->GetMeleeCritChanceReduction();
    else
        crit -= pVictim->GetRangedCritChanceReduction();

    // Apply crit chance from defence skill
    crit += (int32(GetMaxSkillValueForLevel(pVictim)) - int32(pVictim->GetDefenseSkillValue(this))) * 0.04f;

    if (crit < 0.0f)
        crit = 0.0f;
    return crit;
}

uint32 Unit::GetWeaponSkillValue (WeaponAttackType attType, Unit const* target) const
{
    uint32 value = 0;
    if (GetTypeId() == TYPEID_PLAYER)
    {
        Item* item = ((Player*)this)->GetWeaponForAttack(attType,true,true);

        // feral or unarmed skill only for base attack
        if (attType != BASE_ATTACK && !item )
            return 0;

        if (IsInFeralForm())
            return GetMaxSkillValueForLevel();              // always maximized SKILL_FERAL_COMBAT in fact

        // weapon skill or (unarmed for base attack)
        uint32  skill = item ? item->GetSkill() : SKILL_UNARMED;

        // in PvP use full skill instead current skill value
        value = (target && target->GetTypeId() == TYPEID_PLAYER)
            ? ((Player*)this)->GetMaxSkillValue(skill)
            : ((Player*)this)->GetSkillValue(skill);
        // Modify value from ratings
        value += uint32(((Player*)this)->GetRatingBonusValue(CR_WEAPON_SKILL));
        switch (attType)
        {
            case BASE_ATTACK:   value+=uint32(((Player*)this)->GetRatingBonusValue(CR_WEAPON_SKILL_MAINHAND));break;
            case OFF_ATTACK:    value+=uint32(((Player*)this)->GetRatingBonusValue(CR_WEAPON_SKILL_OFFHAND));break;
            case RANGED_ATTACK: value+=uint32(((Player*)this)->GetRatingBonusValue(CR_WEAPON_SKILL_RANGED));break;
            default: break;
        }
    }
    else
        value = GetUnitMeleeSkill(target);
   return value;
}

void Unit::_UpdateSpells( uint32 time )
{

    if (m_currentSpells[CURRENT_AUTOREPEAT_SPELL])
        _UpdateAutoRepeatSpell();

    // remove finished spells from current pointers
    for (uint32 i = 0; i < CURRENT_MAX_SPELL; ++i)
    {
        if (m_currentSpells[i] && m_currentSpells[i]->getState() == SPELL_STATE_FINISHED)
        {
            m_currentSpells[i]->SetReferencedFromCurrent(false);
            m_currentSpells[i] = NULL;                      // remove pointer
        }
    }
    std::queue<SpellAuraHolderPtr> updateQueue;
    // update auras
    {
        MAPLOCK_READ(this,MAP_LOCK_TYPE_AURAS);
        for (SpellAuraHolderMap::iterator itr = m_spellAuraHolders.begin(); itr != m_spellAuraHolders.end(); ++itr)
            if (itr->second && !itr->second->IsDeleted())
                updateQueue.push(itr->second);

    }

    while(!updateQueue.empty())
    {
<<<<<<< HEAD
        if (updateQueue.front() && !updateQueue.front()->IsDeleted() && !updateQueue.front()->IsEmptyHolder())
            updateQueue.front()->UpdateHolder(time);
=======
        SpellAuraHolderPtr i_holder = updateQueue.front();
        if (i_holder && !i_holder->IsDeleted() && !i_holder->IsEmptyHolder())
        {
            i_holder->UpdateHolder(time);
        }
>>>>>>> 440dc5ed
        updateQueue.pop();
    }

    // remove expired auras
    {
        MAPLOCK_READ(this,MAP_LOCK_TYPE_AURAS);
        for (SpellAuraHolderMap::iterator itr = m_spellAuraHolders.begin(); itr != m_spellAuraHolders.end(); ++itr)
            if (itr->second && !itr->second->IsDeleted()
                && !(itr->second->IsPermanent() || itr->second->IsPassive())
                && itr->second->GetAuraDuration() == 0)
                updateQueue.push(itr->second);
    }

    while(!updateQueue.empty())
    {
        if (updateQueue.front() && !updateQueue.front()->IsDeleted())
            RemoveSpellAuraHolder(updateQueue.front(), AURA_REMOVE_BY_EXPIRE);
        updateQueue.pop();
    }

    if(!m_gameObj.empty())
    {
        GameObjectList::iterator ite1, dnext1;
        for (ite1 = m_gameObj.begin(); ite1 != m_gameObj.end(); ite1 = dnext1)
        {
            dnext1 = ite1;
            //(*i)->Update( difftime );
            if ( !(*ite1)->isSpawned() )
            {
                (*ite1)->SetOwnerGuid(ObjectGuid());
                (*ite1)->SetRespawnTime(0);
                (*ite1)->Delete();
                dnext1 = m_gameObj.erase(ite1);
            }
            else
                ++dnext1;
        }
    }
}

void Unit::_UpdateAutoRepeatSpell()
{
    bool isAutoShot = m_currentSpells[CURRENT_AUTOREPEAT_SPELL]->m_spellInfo->Id == SPELL_ID_AUTOSHOT;

    //check movement
    if (GetTypeId() == TYPEID_PLAYER && ((Player*)this)->isMoving())
    {
        // cancel wand shoot
        if(!isAutoShot)
            InterruptSpell(CURRENT_AUTOREPEAT_SPELL);
        // auto shot just waits
        return;
    }

    // check spell casts
    if (IsNonMeleeSpellCasted(false, false, true))
    {
        // cancel wand shoot
        if(!isAutoShot)
        {
            InterruptSpell(CURRENT_AUTOREPEAT_SPELL);
            return;
        }
        // auto shot is delayed by everythihng, except ranged(!) CURRENT_GENERIC_SPELL's -> recheck that
        else if (!(m_currentSpells[CURRENT_GENERIC_SPELL] && m_currentSpells[CURRENT_GENERIC_SPELL]->IsRangedSpell()))
            return;
    }

    //castroutine
    if (isAttackReady(RANGED_ATTACK))
    {
        // Check if able to cast
        if (m_currentSpells[CURRENT_AUTOREPEAT_SPELL]->CheckCast(true) != SPELL_CAST_OK)
        {
            InterruptSpell(CURRENT_AUTOREPEAT_SPELL);
            return;
        }

        // we want to shoot
        Spell* spell = new Spell(this, m_currentSpells[CURRENT_AUTOREPEAT_SPELL]->m_spellInfo, true);
        spell->prepare(&(m_currentSpells[CURRENT_AUTOREPEAT_SPELL]->m_targets));

        // all went good, reset attack
        resetAttackTimer(RANGED_ATTACK);
    }
}

void Unit::SetCurrentCastedSpell( Spell * pSpell )
{
    MANGOS_ASSERT(pSpell);                                  // NULL may be never passed here, use InterruptSpell or InterruptNonMeleeSpells

    CurrentSpellTypes CSpellType = pSpell->GetCurrentContainer();

    if (pSpell == m_currentSpells[CSpellType]) return;      // avoid breaking self

    // break same type spell if it is not delayed
    InterruptSpell(CSpellType,false);

    // special breakage effects:
    switch (CSpellType)
    {
        case CURRENT_GENERIC_SPELL:
        {
            // generic spells always break channeled not delayed spells
            InterruptSpell(CURRENT_CHANNELED_SPELL,false);

            // autorepeat breaking
            if ( m_currentSpells[CURRENT_AUTOREPEAT_SPELL] )
            {
                // break autorepeat if not Auto Shot
                if (m_currentSpells[CURRENT_AUTOREPEAT_SPELL]->m_spellInfo->Id != SPELL_ID_AUTOSHOT)
                    InterruptSpell(CURRENT_AUTOREPEAT_SPELL);
            }
        } break;

        case CURRENT_CHANNELED_SPELL:
        {
            // channel spells always break generic non-delayed and any channeled spells
            InterruptSpell(CURRENT_GENERIC_SPELL,false);
            InterruptSpell(CURRENT_CHANNELED_SPELL);

            // it also does break autorepeat if not Auto Shot
            if ( m_currentSpells[CURRENT_AUTOREPEAT_SPELL] &&
                m_currentSpells[CURRENT_AUTOREPEAT_SPELL]->m_spellInfo->Id != SPELL_ID_AUTOSHOT )
                InterruptSpell(CURRENT_AUTOREPEAT_SPELL);
        } break;

        case CURRENT_AUTOREPEAT_SPELL:
        {
            // only Auto Shoot does not break anything
            if (pSpell->m_spellInfo->Id != SPELL_ID_AUTOSHOT)
            {
                // generic autorepeats break generic non-delayed and channeled non-delayed spells
                InterruptSpell(CURRENT_GENERIC_SPELL,false);
                InterruptSpell(CURRENT_CHANNELED_SPELL,false);
                // special action: first cast delay
                if ( getAttackTimer(RANGED_ATTACK) < 500 )
                    setAttackTimer(RANGED_ATTACK,500);
            }
        } break;

        default:
        {
            // other spell types don't break anything now
        } break;
    }

    // current spell (if it is still here) may be safely deleted now
    if (m_currentSpells[CSpellType])
        m_currentSpells[CSpellType]->SetReferencedFromCurrent(false);

    // set new current spell
    m_currentSpells[CSpellType] = pSpell;
    pSpell->SetReferencedFromCurrent(true);

    pSpell->m_selfContainer = &(m_currentSpells[pSpell->GetCurrentContainer()]);
}

void Unit::InterruptSpell(CurrentSpellTypes spellType, bool withDelayed, bool sendAutoRepeatCancelToClient)
{
    MANGOS_ASSERT(spellType < CURRENT_MAX_SPELL);

    if (m_currentSpells[spellType] && (withDelayed || m_currentSpells[spellType]->getState() != SPELL_STATE_DELAYED) )
    {
        // send autorepeat cancel message for autorepeat spells
        if (spellType == CURRENT_AUTOREPEAT_SPELL && sendAutoRepeatCancelToClient)
        {
            if (GetTypeId() == TYPEID_PLAYER)
                ((Player*)this)->SendAutoRepeatCancel(this);
        }

        if (m_currentSpells[spellType]->getState() != SPELL_STATE_FINISHED)
            m_currentSpells[spellType]->cancel();

        // cancel can interrupt spell already (caster cancel ->target aura remove -> caster iterrupt)
        if (m_currentSpells[spellType])
        {
            m_currentSpells[spellType]->SetReferencedFromCurrent(false);
            m_currentSpells[spellType] = NULL;
        }
    }
}

void Unit::FinishSpell(CurrentSpellTypes spellType, bool ok /*= true*/)
{
    Spell* spell = m_currentSpells[spellType];
    if (!spell)
        return;

    if (spellType == CURRENT_CHANNELED_SPELL)
        spell->SendChannelUpdate(0);

    spell->finish(ok);
}


bool Unit::IsNonMeleeSpellCasted(bool withDelayed, bool skipChanneled, bool skipAutorepeat) const
{
    // We don't do loop here to explicitly show that melee spell is excluded.
    // Maybe later some special spells will be excluded too.

    // generic spells are casted when they are not finished and not delayed
    if (m_currentSpells[CURRENT_GENERIC_SPELL] &&
        (m_currentSpells[CURRENT_GENERIC_SPELL]->getState() != SPELL_STATE_FINISHED) &&
        (withDelayed || m_currentSpells[CURRENT_GENERIC_SPELL]->getState() != SPELL_STATE_DELAYED))
    {
        if (!(m_currentSpells[CURRENT_GENERIC_SPELL]->m_spellInfo->AttributesEx2 & SPELL_ATTR_EX2_NOT_RESET_AUTOSHOT))
            return true;
    }

    // channeled spells may be delayed, but they are still considered casted
    else if (!skipChanneled && m_currentSpells[CURRENT_CHANNELED_SPELL] &&
        (m_currentSpells[CURRENT_CHANNELED_SPELL]->getState() != SPELL_STATE_FINISHED))
        return true;

    // autorepeat spells may be finished or delayed, but they are still considered casted
    else if (!skipAutorepeat && m_currentSpells[CURRENT_AUTOREPEAT_SPELL])
        return true;

    return false;
}

void Unit::InterruptNonMeleeSpells(bool withDelayed, uint32 spell_id)
{
    // generic spells are interrupted if they are not finished or delayed
    if (m_currentSpells[CURRENT_GENERIC_SPELL] && (!spell_id || m_currentSpells[CURRENT_GENERIC_SPELL]->m_spellInfo->Id == spell_id))
        InterruptSpell(CURRENT_GENERIC_SPELL,withDelayed);

    // autorepeat spells are interrupted if they are not finished or delayed
    if (m_currentSpells[CURRENT_AUTOREPEAT_SPELL] && (!spell_id || m_currentSpells[CURRENT_AUTOREPEAT_SPELL]->m_spellInfo->Id == spell_id))
        InterruptSpell(CURRENT_AUTOREPEAT_SPELL,withDelayed);

    // channeled spells are interrupted if they are not finished, even if they are delayed
    if (m_currentSpells[CURRENT_CHANNELED_SPELL] && (!spell_id || m_currentSpells[CURRENT_CHANNELED_SPELL]->m_spellInfo->Id == spell_id))
        InterruptSpell(CURRENT_CHANNELED_SPELL,true);
}

Spell* Unit::FindCurrentSpellBySpellId(uint32 spell_id) const
{
    for (uint32 i = 0; i < CURRENT_MAX_SPELL; ++i)
        if (m_currentSpells[i] && m_currentSpells[i]->m_spellInfo->Id == spell_id)
            return m_currentSpells[i];
    return NULL;
}

void Unit::SetInFront(Unit const* target)
{
    SetOrientation(GetAngle(target));
}

void Unit::SetFacingTo(float ori)
{
    Movement::MoveSplineInit init(*this);
    init.SetFacing(ori);
    init.Launch();
}

void Unit::SetFacingToObject(WorldObject* pObject)
{
    // never face when already moving
    if (!IsStopped())
        return;

    // TODO: figure out under what conditions creature will move towards object instead of facing it where it currently is.
    SetFacingTo(GetAngle(pObject));
}

bool Unit::isInAccessablePlaceFor(Creature const* c) const
{
    if (IsInWater())
        return c->CanSwim();
    else
        return c->CanWalk() || c->CanFly();
}

bool Unit::IsInWater() const
{
    return GetTerrain()->IsInWater(GetPositionX(),GetPositionY(), GetPositionZ());
}

bool Unit::IsUnderWater() const
{
    return GetTerrain()->IsUnderWater(GetPositionX(),GetPositionY(),GetPositionZ());
}

void Unit::DeMorph()
{
    SetDisplayId(GetNativeDisplayId());
}

int32 Unit::GetTotalAuraModifier(AuraType auratype) const
{
    int32 modifier = 0;
    int32 nonStackingPos = 0;
    int32 nonStackingNeg = 0;

    AuraList const& mTotalAuraList = GetAurasByType(auratype);
    for(AuraList::const_iterator i = mTotalAuraList.begin();i != mTotalAuraList.end(); ++i)
    {
        if((*i)->IsStacking())
            modifier += (*i)->GetModifier()->m_amount;
        else
        {
            if((*i)->GetModifier()->m_amount > nonStackingPos)
                nonStackingPos = (*i)->GetModifier()->m_amount;
            else if((*i)->GetModifier()->m_amount < nonStackingNeg)
                nonStackingNeg = (*i)->GetModifier()->m_amount;
        }
    }

    return modifier + nonStackingPos + nonStackingNeg;
}

float Unit::GetTotalAuraMultiplier(AuraType auratype) const
{
    float multiplier = 1.0f;
    float nonStackingPos = 0.0f;
    float nonStackingNeg = 0.0f;

    AuraList const& mTotalAuraList = GetAurasByType(auratype);
    for(AuraList::const_iterator i = mTotalAuraList.begin();i != mTotalAuraList.end(); ++i)
    {
        if((*i)->IsStacking())
            multiplier *= (100.0f + (*i)->GetModifier()->m_amount)/100.0f;
        else
        {
            if((*i)->GetModifier()->m_amount > nonStackingPos)
                nonStackingPos = (*i)->GetModifier()->m_amount;
            else if((*i)->GetModifier()->m_amount < nonStackingNeg)
                nonStackingNeg = (*i)->GetModifier()->m_amount;
        }
    }

    return multiplier * (100.0f + nonStackingPos)/100.0f * (100.0f + nonStackingNeg)/100.0f;
}

int32 Unit::GetMaxPositiveAuraModifier(AuraType auratype, bool nonStackingOnly) const
{
    int32 modifier = 0;

    AuraList const& mTotalAuraList = GetAurasByType(auratype);
    for(AuraList::const_iterator i = mTotalAuraList.begin();i != mTotalAuraList.end(); ++i)
        if (!(nonStackingOnly && (*i)->IsStacking()) && (*i)->GetModifier()->m_amount > modifier)
            modifier = (*i)->GetModifier()->m_amount;

    return modifier;
}

int32 Unit::GetMaxNegativeAuraModifier(AuraType auratype, bool nonStackingOnly) const
{
    int32 modifier = 0;

    AuraList const& mTotalAuraList = GetAurasByType(auratype);
    for(AuraList::const_iterator i = mTotalAuraList.begin();i != mTotalAuraList.end(); ++i)
        if (!(nonStackingOnly && (*i)->IsStacking()) && (*i)->GetModifier()->m_amount < modifier)
            modifier = (*i)->GetModifier()->m_amount;

    return modifier;
}

int32 Unit::GetTotalAuraModifierByMiscMask(AuraType auratype, uint32 misc_mask) const
{
    if(!misc_mask)
        return 0;

    int32 modifier = 0;
    int32 nonStackingPos = 0;
    int32 nonStackingNeg = 0;

    AuraList const& mTotalAuraList = GetAurasByType(auratype);
    for(AuraList::const_iterator i = mTotalAuraList.begin();i != mTotalAuraList.end(); ++i)
    {
        Modifier* mod = (*i)->GetModifier();

        if (auratype == SPELL_AURA_MOD_DAMAGE_DONE)
        {
            if ((*i)->GetSpellProto()->EquippedItemClass != -1 ||               // -1 == any item class (not wand then)
                (*i)->GetSpellProto()->EquippedItemInventoryTypeMask != 0)      //  0 == any inventory type (not wand then)
            {
                continue;
            }
        }

        if (mod->m_miscvalue & misc_mask)
        {
            if((*i)->IsStacking())
                modifier += mod->m_amount;
            else
            {
                if(mod->m_amount > nonStackingPos)
                    nonStackingPos = mod->m_amount;
                else if(mod->m_amount < nonStackingNeg)
                    nonStackingNeg = mod->m_amount;
            }
        }
     }
    return modifier + nonStackingPos + nonStackingNeg;
}

float Unit::GetTotalAuraMultiplierByMiscMask(AuraType auratype, uint32 misc_mask) const
{
    if(!misc_mask)
        return 1.0f;

    float multiplier = 1.0f;
    float nonStackingPos = 0.0f;
    float nonStackingNeg = 0.0f;

    AuraList const& mTotalAuraList = GetAurasByType(auratype);
    for(AuraList::const_iterator i = mTotalAuraList.begin();i != mTotalAuraList.end(); ++i)
    {
        Modifier* mod = (*i)->GetModifier();
        if (mod->m_miscvalue & misc_mask)
        {
            if((*i)->IsStacking())
                multiplier *= (100.0f + mod->m_amount)/100.0f;
            else
            {
                if(mod->m_amount > nonStackingPos)
                    nonStackingPos = mod->m_amount;
                else if(mod->m_amount < nonStackingNeg)
                    nonStackingNeg = mod->m_amount;
            }
        }
    }
    return multiplier * (100.0f + nonStackingPos)/100.0f * (100.0f + nonStackingNeg)/100.0f;
}

int32 Unit::GetMaxPositiveAuraModifierByMiscMask(AuraType auratype, uint32 misc_mask, bool nonStackingOnly) const
{
    if(!misc_mask)
        return 0;

    int32 modifier = 0;

    AuraList const& mTotalAuraList = GetAurasByType(auratype);
    for(AuraList::const_iterator i = mTotalAuraList.begin();i != mTotalAuraList.end(); ++i)
    {
        Modifier* mod = (*i)->GetModifier();
        if (!(nonStackingOnly && (*i)->IsStacking()) && mod->m_miscvalue & misc_mask && mod->m_amount > modifier)
            modifier = mod->m_amount;
    }

    return modifier;
}

int32 Unit::GetMaxNegativeAuraModifierByMiscMask(AuraType auratype, uint32 misc_mask, bool nonStackingOnly) const
{
    if(!misc_mask)
        return 0;

    int32 modifier = 0;

    AuraList const& mTotalAuraList = GetAurasByType(auratype);
    for(AuraList::const_iterator i = mTotalAuraList.begin();i != mTotalAuraList.end(); ++i)
    {
        Modifier* mod = (*i)->GetModifier();
        if (!(nonStackingOnly && (*i)->IsStacking()) && mod->m_miscvalue & misc_mask && mod->m_amount < modifier)
            modifier = mod->m_amount;
    }

    return modifier;
}

int32 Unit::GetTotalAuraModifierByMiscValue(AuraType auratype, int32 misc_value) const
{
    int32 modifier = 0;
    int32 nonStackingPos = 0;

    AuraList const& mTotalAuraList = GetAurasByType(auratype);
    for(AuraList::const_iterator i = mTotalAuraList.begin();i != mTotalAuraList.end(); ++i)
    {
        Modifier* mod = (*i)->GetModifier();
        if (mod->m_miscvalue == misc_value)
        {
            if((*i)->IsStacking())
                modifier += mod->m_amount;
            else
            {
                if(mod->m_amount > nonStackingPos)
                    nonStackingPos = mod->m_amount;
            }
        }
    }
    return modifier + nonStackingPos;
}

float Unit::GetTotalAuraMultiplierByMiscValue(AuraType auratype, int32 misc_value) const
{
    float multiplier = 1.0f;
    float nonStackingPos = 0.0f;

    AuraList const& mTotalAuraList = GetAurasByType(auratype);
    for(AuraList::const_iterator i = mTotalAuraList.begin();i != mTotalAuraList.end(); ++i)
    {
        Modifier* mod = (*i)->GetModifier();
        if (mod->m_miscvalue == misc_value)
        {
            if((*i)->IsStacking())
                multiplier *= (100.0f + mod->m_amount)/100.0f;
            else
            {
                if(mod->m_amount > nonStackingPos)
                    nonStackingPos = mod->m_amount;
            }
        }
    }
    return multiplier * (100.0f + nonStackingPos)/100.0f;
}

int32 Unit::GetMaxPositiveAuraModifierByMiscValue(AuraType auratype, int32 misc_value, bool nonStackingOnly) const
{
    int32 modifier = 0;

    AuraList const& mTotalAuraList = GetAurasByType(auratype);
    for(AuraList::const_iterator i = mTotalAuraList.begin();i != mTotalAuraList.end(); ++i)
    {
        Modifier* mod = (*i)->GetModifier();
        if (!(nonStackingOnly && (*i)->IsStacking()) && mod->m_amount > modifier && mod->m_miscvalue == misc_value)
            modifier = mod->m_amount;
    }

    return modifier;
}

int32 Unit::GetMaxNegativeAuraModifierByMiscValue(AuraType auratype, int32 misc_value, bool nonStackingOnly) const
{
    int32 modifier = 0;

    AuraList const& mTotalAuraList = GetAurasByType(auratype);
    for(AuraList::const_iterator i = mTotalAuraList.begin();i != mTotalAuraList.end(); ++i)
    {
        Modifier* mod = (*i)->GetModifier();
        if (!(nonStackingOnly && (*i)->IsStacking()) && mod->m_miscvalue == misc_value && mod->m_amount < modifier)
            modifier = mod->m_amount;
    }

    return modifier;
}

float Unit::GetTotalAuraMultiplierByMiscValueForMask(AuraType auratype, uint32 mask) const
{
    if(!mask)
        return 1.0f;

    float multiplier = 1.0f;

    int32 nonStackingPos = 0;
    int32 nonStackingNeg = 0;

    AuraList const& mTotalAuraList = GetAurasByType(auratype);
    for(AuraList::const_iterator i = mTotalAuraList.begin();i != mTotalAuraList.end(); ++i)
    {
        Modifier* mod = (*i)->GetModifier();

        if (mask & (1 << (mod->m_miscvalue -1)))
        {
            if((*i)->IsStacking())
            {
                multiplier *= (100.0f + mod->m_amount)/100.0f;
            }
            else
            {
                if(mod->m_amount > nonStackingPos)
                    nonStackingPos = mod->m_amount;
                else if(mod->m_amount < nonStackingNeg)
                    nonStackingNeg = mod->m_amount;
            }
        }
    }

    return multiplier * ((nonStackingPos + 100.0f) / 100.0f) * ((nonStackingNeg + 100.0f) / 100.0f);
}

float Unit::CheckAuraStackingAndApply(Aura *Aur, UnitMods unitMod, UnitModifierType modifierType, float amount, bool apply, int32 miscMask, int32 miscValue)
{
    if (!Aur)
        return 0.0f;

    SpellEntry const *spellProto = Aur->GetSpellProto();

    if (!Aur->IsStacking())
    {
        bool bIsPositive = amount >= 0.0f;

        if (modifierType == TOTAL_VALUE)
            modifierType = bIsPositive ? NONSTACKING_VALUE_POS : NONSTACKING_VALUE_NEG;
        else if(modifierType == TOTAL_PCT)
            modifierType = NONSTACKING_PCT;

        float current = GetModifierValue(unitMod, modifierType);

        // need a sanity check here?

        // special case: minor and major categories for armor reduction debuffs
        // TODO: find some better way of dividing to categories
        if (Aur->GetModifier()->m_auraname == SPELL_AURA_MOD_RESISTANCE_PCT &&
            (Aur->GetId() == 770 ||                                              // Faerie Fire
            spellProto->IsFitToFamily<SPELLFAMILY_HUNTER, CF_HUNTER_PET_SPELLS>() ||            // Sting (Hunter Pet)
            spellProto->IsFitToFamily<SPELLFAMILY_WARLOCK, CF_WARLOCK_CURSE_OF_WEAKNESS>()))    // Curse of Weakness
        {
            modifierType = NONSTACKING_PCT_MINOR;
        }

        if (bIsPositive && amount <= current ||               // value does not change as a result of applying/removing this aura
            !bIsPositive && amount >= current)
        {
            return 0.0f;
        }

        if (!apply)                                          // aura removed is the aura that is currently in effect, must find second highest nonstacking aura's m_amount
        {
            if (miscMask)
            {
                if (bIsPositive)
                    amount = (float)GetMaxPositiveAuraModifierByMiscMask(Aur->GetModifier()->m_auraname, miscMask, true);
                else
                    amount = (float)GetMaxNegativeAuraModifierByMiscMask(Aur->GetModifier()->m_auraname, miscMask, true);
            }
            else if(miscValue)
            {
                if (bIsPositive)
                    amount = (float)GetMaxPositiveAuraModifierByMiscValue(Aur->GetModifier()->m_auraname, miscValue-1, true);
                else
                    amount = (float)GetMaxNegativeAuraModifierByMiscValue(Aur->GetModifier()->m_auraname, miscValue-1, true);
            }
            else
            {
                if (bIsPositive)
                    amount = (float)GetMaxPositiveAuraModifier(Aur->GetModifier()->m_auraname, true);
                else
                    amount = (float)GetMaxNegativeAuraModifier(Aur->GetModifier()->m_auraname, true);
            }
        }
        if (amount != 0.0f)
            HandleStatModifier(unitMod, modifierType, amount, apply);

        if (modifierType == NONSTACKING_VALUE_POS || modifierType == NONSTACKING_VALUE_NEG)
            amount -= current;
        else
        {
            if (apply)
                amount = ((100.0f + amount) / (100.0f + current) - 1.0f) * 100.0f;
            else
                amount = ((100.0f + current) / (100.0f + amount) - 1.0f) * 100.0f;
        }
    }
    else
        HandleStatModifier(unitMod, modifierType, amount, apply);

    return amount;
}

bool Unit::AddSpellAuraHolder(SpellAuraHolderPtr holder)
{
    SpellEntry const* aurSpellInfo = holder->GetSpellProto();

    // ghost spell check, allow apply any auras at player loading in ghost mode (will be cleanup after load)
    if ( !isAlive() && !IsDeathPersistentSpell(aurSpellInfo) &&
        !IsDeathOnlySpell(aurSpellInfo) &&
        !IsSpellAllowDeadTarget(aurSpellInfo) &&
        (GetTypeId()!=TYPEID_PLAYER || !((Player*)this)->GetSession()->PlayerLoading()) )
    {
        return false;
    }

    if (holder->GetTarget() != this)
    {
        sLog.outError("Holder (spell %u) add to spell aura holder list of %s (lowguid: %u) but spell aura holder target is %s (lowguid: %u)",
            holder->GetId(),(GetTypeId()==TYPEID_PLAYER?"player":"creature"),GetGUIDLow(),
            (holder->GetTarget()->GetTypeId()==TYPEID_PLAYER?"player":"creature"),holder->GetTarget()->GetGUIDLow());
        return false;
    }

    std::set<SpellAuraHolderPtr> holdersToRemove;
    SpellAuraHolderPtr holderToStackAdd;
    // passive and persistent auras can stack with themselves any number of times
    if ((!holder->IsPassive() && !holder->IsPersistent()) || holder->IsAreaAura())
    {
        MAPLOCK_READ(this,MAP_LOCK_TYPE_AURAS);
        SpellAuraHolderBounds spair = GetSpellAuraHolderBounds(aurSpellInfo->Id);
        // take out same spell
        for (SpellAuraHolderMap::iterator iter = spair.first; iter != spair.second; ++iter)
        {
            SpellAuraHolderPtr foundHolder = iter->second;
            if (foundHolder && !foundHolder->IsDeleted() &&
                foundHolder->GetCasterGuid() == holder->GetCasterGuid() ||
                foundHolder->GetCasterGuid().IsCreatureOrPet() && holder->GetCasterGuid().IsCreatureOrPet())
            {
                // Aura can stack on self -> Stack it;
                if (aurSpellInfo->StackAmount)
                {
                    holderToStackAdd = foundHolder;
                    break;
                }

                // Check for coexisting Weapon-proced Auras
                if  (holder->IsWeaponBuffCoexistableWith() &&
                    foundHolder->GetCastItemGuid() && foundHolder->GetCastItemGuid() != holder->GetCastItemGuid())
                    continue;

                // Carry over removed Aura's remaining damage if Aura still has ticks remaining
                if (foundHolder->GetSpellProto()->AttributesEx4 & SPELL_ATTR_EX4_STACK_DOT_MODIFIER)
                {
                    for (int32 i = 0; i < MAX_EFFECT_INDEX; ++i)
                    {
                        if (Aura* aur = holder->GetAuraByEffectIndex(SpellEffectIndex(i)))
                        {
                            // m_auraname can be modified to SPELL_AURA_NONE for area auras, use original
                            AuraType aurNameReal = AuraType(aurSpellInfo->EffectApplyAuraName[i]);

                            if (aurNameReal == SPELL_AURA_PERIODIC_DAMAGE && aur->GetAuraDuration() > 0)
                            {
                                if (Aura* existing = foundHolder->GetAuraByEffectIndex(SpellEffectIndex(i)))
                                {
                                    int32 remainingTicks = existing->GetAuraMaxTicks() - existing->GetAuraTicks();
                                    int32 remainingDamage = existing->GetModifier()->m_amount * remainingTicks;

                                    aur->GetModifier()->m_amount += int32(remainingDamage / aur->GetAuraMaxTicks());
                                }
                                else
                                    DEBUG_LOG("Holder (spell %u) on target (lowguid: %u) doesn't have aura on effect index %u. skipping.", aurSpellInfo->Id, holder->GetTarget()->GetGUIDLow(), i);
                            }
                        }
                    }
                }

                // only one holder per caster on same target
                if (foundHolder->GetCasterGuid() == holder->GetCasterGuid())
                {
                    holdersToRemove.insert(foundHolder);
                    break;
                }
            }

            // stacking of holders from different casters
            // some holders stack, but their auras dont (i.e. only strongest aura effect works)
            if (!sSpellMgr.IsStackableSpellAuraHolder(aurSpellInfo))
                holdersToRemove.insert(foundHolder);
        }
    }

    if (!holdersToRemove.empty())
    {
        for(std::set<SpellAuraHolderPtr>::const_iterator i = holdersToRemove.begin(); i != holdersToRemove.end(); ++i)
            if ((*i) && !(*i)->IsDeleted())
                RemoveSpellAuraHolder((*i),AURA_REMOVE_BY_STACK);
    }
    else if (holderToStackAdd)
    {
        // can be created with >1 stack by some spell mods
        holderToStackAdd->ModStackAmount(holder->GetStackAmount());
        holderToStackAdd->HandleSpellSpecificBoostsForward(true);
        return false;
    }

    // passive auras not stackable with other ranks
    if (!IsPassiveSpellStackableWithRanks(aurSpellInfo))
    {
        if (!RemoveNoStackAurasDueToAuraHolder(holder))
        {
            return false;                                   // couldn't remove conflicting aura with higher rank
        }
    }

    // update single target auras list (before aura add to aura list, to prevent unexpected remove recently added aura)
    if (holder->IsSingleTarget())
    {
        if (Unit* caster = holder->GetCaster())             // caster not in world
        {
            SingleCastSpellTargetMap& scTargets = caster->GetSingleCastSpellTargets();
            for(SingleCastSpellTargetMap::iterator itr = scTargets.begin(); itr != scTargets.end();)
            {
                SpellEntry const* itr_spellEntry = itr->first;
                ObjectGuid itr_targetGuid = itr->second;

                if (itr_targetGuid != GetObjectGuid() &&
                    IsSingleTargetSpells(itr_spellEntry, aurSpellInfo))
                {
                    scTargets.erase(itr);                   // remove for caster in any case

                    // remove from target if target found
                    if (Unit* itr_target = GetMap()->GetUnit(itr_targetGuid))
                        itr_target->RemoveAurasDueToSpell(itr_spellEntry->Id);

                    itr = scTargets.begin();                // list can be chnaged at remove aura
                    continue;
                }

                ++itr;
            }

            // register spell holder single target
            scTargets[aurSpellInfo] = GetObjectGuid();
        }
    }

    holder->HandleSpellSpecificBoostsForward(true);

    // add aura, register in lists and arrays
    holder->_AddSpellAuraHolder();
    {
        MAPLOCK_WRITE(this,MAP_LOCK_TYPE_AURAS);
        m_spellAuraHolders.insert(SpellAuraHolderMap::value_type(holder->GetId(), holder));
    }

    for (int32 i = 0; i < MAX_EFFECT_INDEX; ++i)
        if (Aura *aur = holder->GetAuraByEffectIndex(SpellEffectIndex(i)))
            AddAuraToModList(aur);

    holder->ApplyAuraModifiers(true, true);
    DEBUG_LOG("Holder of spell %u now is in use", holder->GetId());

    // if aura deleted before boosts apply ignore
    // this can be possible it it removed indirectly by triggered spell effect at ApplyModifier
    if (holder->IsDeleted())
        return false;

    holder->HandleSpellSpecificBoosts(true);

    return true;
}

void Unit::AddAuraToModList(Aura *aura)
{
    MAPLOCK_WRITE(this,MAP_LOCK_TYPE_AURAS);
    if (aura->GetModifier()->m_auraname < TOTAL_AURAS)
        m_modAuras[aura->GetModifier()->m_auraname].push_back(aura);
}

void Unit::RemoveRankAurasDueToSpell(uint32 spellId)
{
    SpellEntry const *spellInfo = sSpellStore.LookupEntry(spellId);
    if(!spellInfo)
        return;
    SpellAuraHolderMap::const_iterator i,next;
    for (i = m_spellAuraHolders.begin(); i != m_spellAuraHolders.end(); i = next)
    {
        next = i;
        ++next;
        uint32 i_spellId = (*i).second->GetId();
        if((*i).second && i_spellId && i_spellId != spellId)
        {
            if (sSpellMgr.IsRankSpellDueToSpell(spellInfo,i_spellId))
            {
                RemoveAurasDueToSpell(i_spellId);

                if ( m_spellAuraHolders.empty() )
                    break;
                else
                    next =  m_spellAuraHolders.begin();
            }
        }
    }
}

bool Unit::RemoveNoStackAurasDueToAuraHolder(SpellAuraHolderPtr holder)
{
    if (!holder)
        return false;

    SpellEntry const* spellProto = holder->GetSpellProto();
    if (!spellProto)
        return false;

    uint32 spellId = holder->GetId();

    // passive spell special case (only non stackable with ranks)
    if (IsPassiveSpell(spellProto))
    {
        if (IsPassiveSpellStackableWithRanks(spellProto))
            return true;
    }

    SpellSpecific spellId_spec = GetSpellSpecific(spellId);

    SpellAuraHolderMap::iterator i,next;
    for (i = m_spellAuraHolders.begin(); i != m_spellAuraHolders.end(); i = next)
    {
        SpellAuraHolderPtr i_holder = (*i).second;
        next = i;
        ++next;

        if (!i_holder)
            continue;

        SpellEntry const* i_spellProto = i_holder->GetSpellProto();

        if (!i_spellProto)
            continue;

        uint32 i_spellId = i_spellProto->Id;

        // early checks that spellId is passive non stackable spell
        if (IsPassiveSpell(i_spellProto))
        {
            // passive non-stackable spells not stackable only for same caster
            if (holder->GetCasterGuid() != i_holder->GetCasterGuid())
                continue;

            // passive non-stackable spells not stackable only with another rank of same spell
            if (!sSpellMgr.IsRankSpellDueToSpell(spellProto, i_spellId))
                continue;
        }

        if (i_spellId == spellId) continue;

        bool is_triggered_by_spell = false;
        // prevent triggering aura of removing aura that triggered it
        for(int j = 0; j < MAX_EFFECT_INDEX; ++j)
            if (i_spellProto->EffectTriggerSpell[j] == spellId)
                is_triggered_by_spell = true;

        // prevent triggered aura of removing aura that triggering it (triggered effect early some aura of parent spell
        for(int j = 0; j < MAX_EFFECT_INDEX; ++j)
            if (spellProto->EffectTriggerSpell[j] == i_spellId)
                is_triggered_by_spell = true;

        if (is_triggered_by_spell)
            continue;

        SpellSpecific i_spellId_spec = GetSpellSpecific(i_spellId);

        // single allowed spell specific from same caster or from any caster at target
        bool is_spellSpecPerTargetPerCaster = IsSingleFromSpellSpecificPerTargetPerCaster(spellId_spec,i_spellId_spec);
        bool is_spellSpecPerTarget = IsSingleFromSpellSpecificPerTarget(spellId_spec,i_spellId_spec);
        if (is_spellSpecPerTarget || (is_spellSpecPerTargetPerCaster && holder->GetCasterGuid() == i_holder->GetCasterGuid()))
        {
            // cannot remove higher rank
            if (sSpellMgr.IsRankSpellDueToSpell(spellProto, i_spellId))
                if (CompareAuraRanks(spellId, i_spellId) < 0)
                    return false;

            // Its a parent aura (create this aura in ApplyModifier)
            if (i_holder->IsInUse())
            {
                sLog.outError("SpellAuraHolder (Spell %u) is in process but attempt removed at SpellAuraHolder (Spell %u) adding, need add stack rule for Unit::RemoveNoStackAurasDueToAuraHolder", i_holder->GetId(), holder->GetId());
                continue;
            }
            if (is_spellSpecPerTargetPerCaster)
                RemoveSpellAuraHolder(i_holder);
            else
                RemoveAurasDueToSpell(i_spellId);

            if ( m_spellAuraHolders.empty() )
                break;
            else
                next =  m_spellAuraHolders.begin();

            continue;
        }

        // spell with spell specific that allow single ranks for spell from diff caster
        // same caster case processed or early or later
        bool is_spellPerTarget = IsSingleFromSpellSpecificSpellRanksPerTarget(spellId_spec,i_spellId_spec);
        if ( is_spellPerTarget && holder->GetCasterGuid() != i_holder->GetCasterGuid() && sSpellMgr.IsRankSpellDueToSpell(spellProto, i_spellId))
        {
            // cannot remove higher rank
            if (CompareAuraRanks(spellId, i_spellId) < 0)
                return false;

            // Its a parent aura (create this aura in ApplyModifier)
            if (i_holder->IsInUse())
            {
                sLog.outError("SpellAuraHolder (Spell %u) is in process but attempt removed at SpellAuraHolder (Spell %u) adding, need add stack rule for Unit::RemoveNoStackAurasDueToAuraHolder", i_holder->GetId(), holder->GetId());
                continue;
            }
            RemoveAurasDueToSpell(i_spellId);

            if ( m_spellAuraHolders.empty() )
                break;
            else
                next =  m_spellAuraHolders.begin();

            continue;
        }

        // non single (per caster) per target spell specific (possible single spell per target at caster)
        if ( !is_spellSpecPerTargetPerCaster && !is_spellSpecPerTarget && sSpellMgr.IsNoStackSpellDueToSpell(spellId, i_spellId) )
        {
            // Its a parent aura (create this aura in ApplyModifier)
            if (i_holder->IsInUse())
            {
                sLog.outError("SpellAuraHolder (Spell %u) is in process but attempt removed at SpellAuraHolder (Spell %u) adding, need add stack rule for Unit::RemoveNoStackAurasDueToAuraHolder", i_holder->GetId(), holder->GetId());
                continue;
            }

            // different ranks spells with different casters should also stack
            if (holder->GetCasterGuid() != i_holder->GetCasterGuid() && sSpellMgr.IsStackableSpellAuraHolder(spellProto))
                continue;

            RemoveSpellAuraHolder(i_holder, AURA_REMOVE_BY_STACK);

            if ( m_spellAuraHolders.empty() )
                break;
            else
                next =  m_spellAuraHolders.begin();

            continue;
        }

        // Potions stack aura by aura (elixirs/flask already checked)
        if ( spellProto->SpellFamilyName == SPELLFAMILY_POTION && i_spellProto->SpellFamilyName == SPELLFAMILY_POTION )
        {
            if (IsNoStackAuraDueToAura(spellId, i_spellId))
            {
                if (CompareAuraRanks(spellId, i_spellId) < 0)
                    return false;                       // cannot remove higher rank

                // Its a parent aura (create this aura in ApplyModifier)
                if (i_holder->IsInUse())
                {
                    sLog.outError("SpellAuraHolder (Spell %u) is in process but attempt removed at SpellAuraHolder (Spell %u) adding, need add stack rule for Unit::RemoveNoStackAurasDueToAuraHolder", i_holder->GetId(), holder->GetId());
                    continue;
                }
                RemoveAurasDueToSpell(i_spellId);

                if ( m_spellAuraHolders.empty() )
                    break;
                else
                    next =  m_spellAuraHolders.begin();
            }
        }
    }
    return true;
}

void Unit::RemoveAura(uint32 spellId, SpellEffectIndex effindex, Aura* except)
{
    SpellAuraHolderBounds spair = GetSpellAuraHolderBounds(spellId);
    for(SpellAuraHolderMap::iterator iter = spair.first; iter != spair.second; )
    {
        Aura* aur = iter->second->GetAuraByEffectIndex(effindex);
        if (aur && aur != except)
        {
            RemoveSingleAuraFromSpellAuraHolder(iter->second, effindex);
            // may remove holder
            spair = GetSpellAuraHolderBounds(spellId);
            iter = spair.first;
        }
        else
            ++iter;
    }
}
void Unit::RemoveAurasByCasterSpell(uint32 spellId, ObjectGuid casterGuid)
{
    SpellAuraHolderBounds spair = GetSpellAuraHolderBounds(spellId);
    for(SpellAuraHolderMap::iterator iter = spair.first; iter != spair.second; )
    {
        if (iter->second->GetCasterGuid() == casterGuid)
        {
            RemoveSpellAuraHolder(iter->second);
            spair = GetSpellAuraHolderBounds(spellId);
            iter = spair.first;
        }
        else
            ++iter;
    }
}

void Unit::RemoveAllGroupBuffsFromCaster(ObjectGuid guidCaster)
{
    SpellAuraHolderMap &holdersMap = GetSpellAuraHolderMap();
    for (SpellAuraHolderMap::iterator itr = holdersMap.begin(); itr != holdersMap.end();)
    {
        SpellAuraHolderPtr pHolder = (*itr).second;

        if (pHolder && pHolder->GetCasterGuid() == guidCaster && SpellMgr::IsGroupBuff(pHolder->GetSpellProto()))
        {
            RemoveSpellAuraHolder(pHolder);
            itr = holdersMap.begin();
        }
        else
            ++itr;
    }
}

void Unit::RemoveSingleAuraFromSpellAuraHolder(uint32 spellId, SpellEffectIndex effindex, ObjectGuid casterGuid, AuraRemoveMode mode)
{
    SpellAuraHolderBounds spair = GetSpellAuraHolderBounds(spellId);
    for(SpellAuraHolderMap::iterator iter = spair.first; iter != spair.second; )
    {
        Aura* aur = iter->second->GetAuraByEffectIndex(effindex);
        if (aur && aur->GetCasterGuid() == casterGuid)
        {
            RemoveSingleAuraFromSpellAuraHolder(iter->second, effindex, mode);
            spair = GetSpellAuraHolderBounds(spellId);
            iter = spair.first;
        }
        else
            ++iter;
    }
}

void Unit::RemoveAuraHolderDueToSpellByDispel(uint32 spellId, uint32 stackAmount, ObjectGuid casterGuid, Unit *dispeller)
{
    SpellEntry const* spellEntry = sSpellStore.LookupEntry(spellId);

    // Custom dispel cases
    // Unstable Affliction
    if (spellEntry->SpellFamilyName == SPELLFAMILY_WARLOCK && spellEntry->SpellFamilyFlags.test<CF_WARLOCK_UNSTABLE_AFFLICTION>())
    {
        if (Aura* dotAura = GetAura<SPELL_AURA_PERIODIC_DAMAGE, SPELLFAMILY_WARLOCK, CF_WARLOCK_UNSTABLE_AFFLICTION>(casterGuid))
        {
            // use spellpower-modified value for initial damage
            int damage = dotAura->GetModifier()->m_amount;
            damage *= 9;

            // Remove spell auras from stack
            RemoveAuraHolderFromStack(spellId, stackAmount, casterGuid, AURA_REMOVE_BY_DISPEL);

            // backfire damage and silence
            dispeller->CastCustomSpell(dispeller, 31117, &damage, NULL, NULL, true, NULL, NULL, casterGuid);
            return;
        }
    }
    // Lifebloom
    else if (spellEntry->SpellFamilyName == SPELLFAMILY_DRUID && spellEntry->SpellFamilyFlags.test<CF_DRUID_LIFEBLOOM>())
    {
        if (Aura* dotAura = GetAura<SPELL_AURA_DUMMY, SPELLFAMILY_DRUID, CF_DRUID_LIFEBLOOM>(casterGuid))
        {
            int32 amount = ( dotAura->GetModifier()->m_amount / dotAura->GetStackAmount() ) * stackAmount;
            CastCustomSpell(this, 33778, &amount, NULL, NULL, true, NULL, dotAura, casterGuid);

            if (Unit* caster = dotAura->GetCaster())
            {
                int32 returnmana = (spellEntry->ManaCostPercentage * caster->GetCreateMana() / 100) * stackAmount / 2;
                caster->CastCustomSpell(caster, 64372, &returnmana, NULL, NULL, true, NULL, dotAura, casterGuid);
            }
        }
    }
    // Flame Shock
    else if (spellEntry->SpellFamilyName == SPELLFAMILY_SHAMAN && spellEntry->SpellFamilyFlags.test<CF_SHAMAN_FLAME_SHOCK>())
    {
        Unit* caster = NULL;
        uint32 triggeredSpell = 0;

        if (Aura* dotAura = GetAura<SPELL_AURA_PERIODIC_DAMAGE, SPELLFAMILY_SHAMAN, CF_SHAMAN_FLAME_SHOCK>(casterGuid))
            caster = dotAura->GetCaster();

        if (caster && !caster->isDead())
        {
            Unit::AuraList const& auras = caster->GetAurasByType(SPELL_AURA_DUMMY);
            for (Unit::AuraList::const_iterator i = auras.begin(); i != auras.end(); ++i)
            {
                switch((*i)->GetId())
                {
                    case 51480: triggeredSpell=64694; break;// Lava Flows, Rank 1
                    case 51481: triggeredSpell=65263; break;// Lava Flows, Rank 2
                    case 51482: triggeredSpell=65264; break;// Lava Flows, Rank 3
                    default: continue;
                }
                break;
            }
        }

        // Remove spell auras from stack
        RemoveAuraHolderFromStack(spellId, stackAmount, casterGuid, AURA_REMOVE_BY_DISPEL);

        // Haste
        if (triggeredSpell)
            caster->CastSpell(caster, triggeredSpell, true);
        return;
    }
    // Vampiric touch (first dummy aura)
    else if (spellEntry->SpellFamilyName == SPELLFAMILY_PRIEST && spellEntry->SpellFamilyFlags.test<CF_PRIEST_VAMPIRIC_TOUCH>())
    {
        if (Aura *dot = GetAura<SPELL_AURA_PERIODIC_DAMAGE, SPELLFAMILY_PRIEST, CF_PRIEST_VAMPIRIC_TOUCH>(casterGuid))
        {
            if (dot->GetCaster())
            {
                // use clean value for initial damage
                int32 bp0 = dot->GetSpellProto()->CalculateSimpleValue(EFFECT_INDEX_1);
                bp0 *= 8;

                // Remove spell auras from stack
                RemoveAuraHolderFromStack(spellId, stackAmount, casterGuid, AURA_REMOVE_BY_DISPEL);

                CastCustomSpell(this, 64085, &bp0, NULL, NULL, true, NULL, NULL, casterGuid);
                return;
            }
        }
    }

    RemoveAuraHolderFromStack(spellId, stackAmount, casterGuid, AURA_REMOVE_BY_DISPEL);
}

void Unit::RemoveAurasDueToSpellBySteal(uint32 spellId, ObjectGuid casterGuid, Unit *stealer)
{
    SpellAuraHolderPtr holder = GetSpellAuraHolder(spellId, casterGuid);
    SpellEntry const* spellProto = sSpellStore.LookupEntry(spellId);
    SpellAuraHolderPtr new_holder = CreateSpellAuraHolder(spellProto, stealer, this);

    // set its duration and maximum duration
    // max duration 2 minutes (in msecs)
    int32 dur = holder->GetAuraDuration() > 0 ? holder->GetAuraDuration() : holder->GetAuraMaxDuration();
    int32 max_dur = 2*MINUTE*IN_MILLISECONDS;
    int32 new_max_dur = max_dur > dur ? dur : max_dur;
    new_holder->SetAuraMaxDuration(new_max_dur);
    new_holder->SetAuraDuration(new_max_dur);

    for (int32 i = 0; i < MAX_EFFECT_INDEX; ++i)
    {
        Aura *aur = holder->GetAuraByEffectIndex(SpellEffectIndex(i));

        if (!aur)
            continue;

        int32 basePoints = aur->GetBasePoints();
        // construct the new aura for the attacker - will never return NULL, it's just a wrapper for
        // some different constructors
        Aura* new_aur = new_holder->CreateAura(spellProto, aur->GetEffIndex(), &basePoints, new_holder, stealer, this, NULL);

        // set periodic to do at least one tick (for case when original aura has been at last tick preparing)
        int32 periodic = aur->GetModifier()->periodictime;
        new_aur->GetModifier()->periodictime = periodic < new_max_dur ? periodic : new_max_dur;
    }

    if (holder->GetSpellProto()->AttributesEx7 & SPELL_ATTR_EX7_DISPEL_CHARGES)
    {
        if (holder->DropAuraCharge())
            RemoveSpellAuraHolder(holder, AURA_REMOVE_BY_DISPEL);

        if (SpellAuraHolderPtr foundHolder = stealer->GetSpellAuraHolder(holder->GetSpellProto()->Id, GetObjectGuid()))
        {
            foundHolder->SetAuraDuration(new_max_dur);
            foundHolder->SetAuraCharges(foundHolder->GetAuraCharges()+1, true);
            AddSpellAuraHolderToRemoveList(new_holder);
            return;
        }
        else
            new_holder->SetAuraCharges(1,false);
    }
    else if (holder->ModStackAmount(-1))
        // Remove aura as dispel
        RemoveSpellAuraHolder(holder, AURA_REMOVE_BY_DISPEL);

    // strange but intended behaviour: Stolen single target auras won't be treated as single targeted
    new_holder->SetIsSingleTarget(false);

    stealer->AddSpellAuraHolder(new_holder);

}

void Unit::RemoveAurasDueToSpellByCancel(uint32 spellId)
{
    SpellAuraHolderBounds spair = GetSpellAuraHolderBounds(spellId);
    for(SpellAuraHolderMap::iterator iter = spair.first; iter != spair.second;)
    {
        RemoveSpellAuraHolder(iter->second, AURA_REMOVE_BY_CANCEL);
        spair = GetSpellAuraHolderBounds(spellId);
        iter = spair.first;
    }
}

void Unit::RemoveAurasWithDispelType(DispelType type, ObjectGuid casterGuid)
{
    // Create dispel mask by dispel type
    uint32 dispelMask = GetDispellMask(type);
    // Dispel all existing auras vs current dispel type
    SpellAuraHolderMap& auras = GetSpellAuraHolderMap();
    for (SpellAuraHolderMap::iterator itr = auras.begin(); itr != auras.end(); )
    {
        SpellEntry const* spell = itr->second->GetSpellProto();
        if (((1<<spell->Dispel) & dispelMask) && (!casterGuid || casterGuid == itr->second->GetCasterGuid()))
        {
            // Dispel aura
            RemoveAurasDueToSpell(spell->Id);
            itr = auras.begin();
        }
        else
            ++itr;
    }
}

void Unit::RemoveAuraHolderFromStack(uint32 spellId, uint32 stackAmount, ObjectGuid casterGuid, AuraRemoveMode mode)
{
    SpellAuraHolderBounds spair = GetSpellAuraHolderBounds(spellId);
    for (SpellAuraHolderMap::iterator iter = spair.first; iter != spair.second; ++iter)
    {
        if (!casterGuid || iter->second->GetCasterGuid() == casterGuid)
        {
            if (iter->second->ModStackAmount(-int32(stackAmount)))
            {
                RemoveSpellAuraHolder(iter->second, mode);
                break;
            }
        }
    }
}

void Unit::RemoveAurasDueToSpell(uint32 spellId, SpellAuraHolderPtr except, AuraRemoveMode mode)
{
    SpellEntry const* spellEntry = sSpellStore.LookupEntry(spellId);
    if (spellEntry && spellEntry->SpellDifficultyId && IsInWorld() && GetMap()->IsDungeon())
        if (SpellEntry const* spellDiffEntry = GetSpellEntryByDifficulty(spellEntry->SpellDifficultyId, GetMap()->GetDifficulty(), GetMap()->IsRaid()))
            spellId = spellDiffEntry->Id;

    SpellAuraHolderBounds bounds = GetSpellAuraHolderBounds(spellId);
    for (SpellAuraHolderMap::iterator iter = bounds.first; iter != bounds.second; )
    {
        SpellAuraHolderPtr holder = iter->second;
        if (holder && holder != except)
        {
            RemoveSpellAuraHolder(holder, mode);
            bounds = GetSpellAuraHolderBounds(spellId);
            iter = bounds.first;
        }
        else
            ++iter;
    }
}

void Unit::RemoveAurasDueToItemSpell(Item* castItem,uint32 spellId)
{
    SpellAuraHolderBounds bounds = GetSpellAuraHolderBounds(spellId);
    for (SpellAuraHolderMap::iterator iter = bounds.first; iter != bounds.second; )
    {
        if (iter->second && iter->second->GetCastItemGuid() == castItem->GetObjectGuid())
        {
            RemoveSpellAuraHolder(iter->second);
            bounds = GetSpellAuraHolderBounds(spellId);
            iter = bounds.first;
        }
        else
            ++iter;
    }
}

void Unit::RemoveAurasWithInterruptFlags(uint32 flags)
{
    std::set<uint32> spellsToRemove;
    {
        MAPLOCK_READ(this,MAP_LOCK_TYPE_AURAS);
        SpellAuraHolderMap const& holdersMap = GetSpellAuraHolderMap();
        for (SpellAuraHolderMap::const_iterator iter = holdersMap.begin(); iter != holdersMap.end(); ++iter)
        {
            if (!iter->second || iter->second->IsDeleted() || !iter->second->GetSpellProto())
                continue;

            if (iter->second->GetSpellProto()->AuraInterruptFlags & flags)
                spellsToRemove.insert(iter->first);
        }
    }

    if (!spellsToRemove.empty())
    {
        for(std::set<uint32>::const_iterator i = spellsToRemove.begin(); i != spellsToRemove.end(); ++i)
            RemoveAurasDueToSpell(*i);
    }
}

void Unit::RemoveAurasWithAttribute(uint32 flags)
{
    for (SpellAuraHolderMap::iterator iter = m_spellAuraHolders.begin(); iter != m_spellAuraHolders.end(); )
    {
        if (iter->second && iter->second->GetSpellProto()->Attributes & flags)
        {
            RemoveSpellAuraHolder(iter->second);
            iter = m_spellAuraHolders.begin();
        }
        else
            ++iter;
    }
}

void Unit::RemoveNotOwnSingleTargetAuras(uint32 newPhase)
{
    // single target auras from other casters
    for (SpellAuraHolderMap::iterator iter = m_spellAuraHolders.begin(); iter != m_spellAuraHolders.end(); )
    {
        if (iter->second->GetCasterGuid() != GetObjectGuid() && iter->second->IsSingleTarget())
        {
            if (!newPhase)
            {
                RemoveSpellAuraHolder(iter->second);
                iter = m_spellAuraHolders.begin();
                continue;
            }
            else
            {
                Unit* caster = iter->second->GetCaster();
                if (!caster || !caster->InSamePhase(newPhase))
                {
                    RemoveSpellAuraHolder(iter->second);
                    iter = m_spellAuraHolders.begin();
                    continue;
                }
            }
        }

        ++iter;
    }

    // single target auras at other targets
    SingleCastSpellTargetMap& scTargets = GetSingleCastSpellTargets();
    for (SingleCastSpellTargetMap::iterator itr = scTargets.begin(); itr != scTargets.end(); )
    {
        SpellEntry const* itr_spellEntry = itr->first;
        ObjectGuid itr_targetGuid = itr->second;

        if (itr_targetGuid != GetObjectGuid())
        {
            if(!newPhase)
            {
                scTargets.erase(itr);                       // remove for caster in any case

                // remove from target if target found
                if (Unit* itr_target = GetMap()->GetUnit(itr_targetGuid))
                    itr_target->RemoveAurasByCasterSpell(itr_spellEntry->Id, GetObjectGuid());

                itr = scTargets.begin();                    // list can be changed at remove aura
                continue;
            }
            else
            {
                Unit* itr_target = GetMap()->GetUnit(itr_targetGuid);
                if(!itr_target || !itr_target->InSamePhase(newPhase))
                {
                    scTargets.erase(itr);                   // remove for caster in any case

                    // remove from target if target found
                    if (itr_target)
                        itr_target->RemoveAurasByCasterSpell(itr_spellEntry->Id, GetObjectGuid());

                    itr = scTargets.begin();                // list can be changed at remove aura
                    continue;
                }
            }
        }

        ++itr;
    }

}

void Unit::RemoveSpellAuraHolder(SpellAuraHolderPtr holder, AuraRemoveMode mode)
{
    if (!holder)
        return;

    holder->SetRemoveMode(mode);

    if (mode != AURA_REMOVE_BY_DELETE)
        holder->HandleSpellSpecificBoostsForward(false);

    // Statue unsummoned at holder remove
    SpellEntry const* AurSpellInfo = holder->GetSpellProto();
    Totem* statue = NULL;
    Unit* caster = holder->GetCaster();
    if (IsChanneledSpell(AurSpellInfo) && caster)
        if (caster->GetTypeId()==TYPEID_UNIT && ((Creature*)caster)->IsTotem() && ((Totem*)caster)->GetTotemType()==TOTEM_STATUE)
            statue = ((Totem*)caster);

    {
        MAPLOCK_WRITE(this,MAP_LOCK_TYPE_AURAS);
        SpellAuraHolderBounds bounds = GetSpellAuraHolderBounds(holder->GetId());
        for (SpellAuraHolderMap::iterator itr = bounds.first; itr != bounds.second; ++itr)
        {
            if (itr->second == holder)
            {
                m_spellAuraHolders.erase(itr);
                break;
            }
        }
    }

    holder->UnregisterSingleCastHolder();

    for (int32 i = 0; i < MAX_EFFECT_INDEX; ++i)
    {
        if (Aura* aura = holder->GetAuraByEffectIndex(SpellEffectIndex(i)))
            RemoveAura(aura, mode);
    }

    holder->_RemoveSpellAuraHolder();

    if (mode != AURA_REMOVE_BY_DELETE)
        holder->HandleSpellSpecificBoosts(false);

    if (statue)
        statue->UnSummon();

    // If holder in use (removed from code that plan access to it data after return)
    // store it in holder list with delayed deletion
    if (holder && !holder->IsDeleted())
        AddSpellAuraHolderToRemoveList(holder);

    if (mode != AURA_REMOVE_BY_EXPIRE && IsChanneledSpell(AurSpellInfo) && !IsAreaOfEffectSpell(AurSpellInfo) &&
        caster && caster->GetObjectGuid() != GetObjectGuid())
    {
        caster->InterruptSpell(CURRENT_CHANNELED_SPELL);
    }
}

void Unit::RemoveSingleAuraFromSpellAuraHolder(SpellAuraHolderPtr holder, SpellEffectIndex index, AuraRemoveMode mode)
{
    Aura *aura = holder->GetAuraByEffectIndex(index);
    if (!aura)
        return;

    if (aura->IsLastAuraOnHolder())
        RemoveSpellAuraHolder(holder, mode);
    else
        RemoveAura(aura, mode);
}

void Unit::RemoveAura(Aura* aura, AuraRemoveMode mode)
{
    // Lock holder for prevent deletion while aura deleting process
    SpellAuraHolderPtr holder = aura->GetHolder();

    // prevent double removing
    if (!holder || aura->IsDeleted())
        return;

    // Set remove mode
    aura->SetDeleted();
    aura->SetRemoveMode(mode);

    // remove from list before mods removing (prevent cyclic calls, mods added before including to aura list - use reverse order)
    if (aura->GetModifier()->m_auraname < TOTAL_AURAS)
    {
        MAPLOCK_WRITE(this,MAP_LOCK_TYPE_AURAS);
        m_modAuras[aura->GetModifier()->m_auraname].remove(aura);

        // aura _MUST_ be remove from holder before unapply.
        // un-apply code expected that aura not find by diff searches
        // in another case it can be double removed for example, if target die/etc in un-apply process.
        holder->RemoveAura(aura->GetEffIndex());

        DEBUG_FILTER_LOG(LOG_FILTER_SPELL_CAST, "Aura %u (spell %u) now is remove mode %d",aura->GetModifier()->m_auraname, aura->GetId(), mode);
    }
    else
    {
        holder->RemoveAura(aura->GetEffIndex());
        sLog.outError("Unit::RemoveAura remove aura %u (spell %u) with unknown modifier type!", aura->GetModifier()->m_auraname, aura->GetId());
    }

    // some auras also need to apply modifier (on caster) on remove
    if (mode == AURA_REMOVE_BY_DELETE)
    {
        switch (aura->GetModifier()->m_auraname)
        {
            // need properly undo any auras with player-caster mover set (or will crash at next caster move packet)
            case SPELL_AURA_MOD_POSSESS:
            case SPELL_AURA_MOD_POSSESS_PET:
            case SPELL_AURA_CONTROL_VEHICLE:
                aura->ApplyModifier(false,true);
                break;
            default:
                break;
        }
    }
    else
        aura->ApplyModifier(false,true);

}

void Unit::RemoveAllAuras(AuraRemoveMode mode /*= AURA_REMOVE_BY_DEFAULT*/)
{
    while (!m_spellAuraHolders.empty())
    {
        SpellAuraHolderMap::iterator iter = m_spellAuraHolders.begin();
        RemoveSpellAuraHolder(iter->second,mode);
    }
}

void Unit::RemoveArenaAuras(bool onleave)
{
    // in join, remove positive buffs, on end, remove negative
    // used to remove positive visible auras in arenas
    for(SpellAuraHolderMap::iterator iter = m_spellAuraHolders.begin(); iter != m_spellAuraHolders.end();)
    {
        if (!(iter->second->GetSpellProto()->AttributesEx4 & SPELL_ATTR_EX4_UNK21) &&
                                                            // don't remove stances, shadowform, pally/hunter auras
            !iter->second->IsPassive() &&                   // don't remove passive auras
            (!(iter->second->GetSpellProto()->Attributes & SPELL_ATTR_UNAFFECTED_BY_INVULNERABILITY) ||
            !(iter->second->GetSpellProto()->Attributes & SPELL_ATTR_HIDE_IN_COMBAT_LOG)) &&
                                                            // not unaffected by invulnerability auras or not having that unknown flag (that seemed the most probable)
            (iter->second->IsPositive() != onleave))        // remove positive buffs on enter, negative buffs on leave
        {
            RemoveSpellAuraHolder(iter->second);
            iter = m_spellAuraHolders.begin();
        }
        else
            ++iter;
    }
}

void Unit::HandleArenaPreparation(bool apply)
{
    ApplyModFlag(UNIT_FIELD_FLAGS, UNIT_FLAG_PREPARATION, apply);

    if (apply)
    {
        // max regen powers at start preparation
        SetHealth(GetMaxHealth());
        SetPower(POWER_MANA, GetMaxPower(POWER_MANA));
        SetPower(POWER_ENERGY, GetMaxPower(POWER_ENERGY));
    }
    else
    {
        // reset originally 0 powers at start/leave
        SetPower(POWER_RAGE, 0);
        SetPower(POWER_RUNIC_POWER, 0);
        SetPower(POWER_MANA, GetMaxPower(POWER_MANA));
        SetPower(POWER_ENERGY, GetMaxPower(POWER_ENERGY));

        // Remove all buffs with duration < 25 sec (actually depends on config value)
        // and auras, which have SPELL_ATTR_EX5_REMOVE_AT_ENTER_ARENA (former SPELL_ATTR_EX5_UNK2 = 0x00000004).
        for(SpellAuraHolderMap::iterator iter = m_spellAuraHolders.begin(); iter != m_spellAuraHolders.end();)
        {
            if ((!(iter->second->GetSpellProto()->AttributesEx4 & SPELL_ATTR_EX4_UNK21) &&
                                                            // don't remove stances, shadowform, pally/hunter auras
            !iter->second->IsPassive() &&                   // don't remove passive auras
            ((iter->second->GetAuraMaxDuration() > 0 &&
            iter->second->GetAuraDuration() <= sWorld.getConfig(CONFIG_UINT32_ARENA_AURAS_DURATION)*IN_MILLISECONDS)) ||
            iter->second->GetSpellProto()->AttributesEx5 & SPELL_ATTR_EX5_REMOVE_AT_ENTER_ARENA))
            {
                RemoveSpellAuraHolder(iter->second, AURA_REMOVE_BY_CANCEL);
                iter = m_spellAuraHolders.begin();
            }
            else
                ++iter;
        }
    }

    if (GetObjectGuid().IsPet())
    {
        Pet* pet = ((Pet*)this);
        if (pet)
        {
            Unit* owner = pet->GetOwner();
            if (owner && (owner->GetTypeId() == TYPEID_PLAYER) && ((Player*)owner)->GetGroup())
                ((Player*)owner)->SetGroupUpdateFlag(GROUP_UPDATE_FLAG_PET_AURAS);
        }
    }
    else
        CallForAllControlledUnits(ApplyArenaPreparationWithHelper(apply),CONTROLLED_PET|CONTROLLED_GUARDIANS);
}

void Unit::RemoveAllAurasOnDeath()
{
    // used just after dieing to remove all visible auras
    // and disable the mods for the passive ones
    for(SpellAuraHolderMap::iterator iter = m_spellAuraHolders.begin(); iter != m_spellAuraHolders.end();)
    {
        if (!iter->second->IsPassive() && !iter->second->IsDeathPersistent())
        {
            RemoveSpellAuraHolder(iter->second, AURA_REMOVE_BY_DEATH);
            iter = m_spellAuraHolders.begin();
        }
        else
            ++iter;
    }
}

void Unit::DelaySpellAuraHolder(uint32 spellId, int32 delaytime, ObjectGuid casterGuid)
{
    SpellAuraHolderBounds bounds = GetSpellAuraHolderBounds(spellId);
    for (SpellAuraHolderMap::iterator iter = bounds.first; iter != bounds.second; ++iter)
    {
        SpellAuraHolderPtr holder = iter->second;

        if (casterGuid != holder->GetCasterGuid())
            continue;

        if (holder->GetAuraDuration() < delaytime)
            holder->SetAuraDuration(0);
        else
            holder->SetAuraDuration(holder->GetAuraDuration() - delaytime);

        holder->SendAuraUpdate(false);

        DEBUG_FILTER_LOG(LOG_FILTER_SPELL_CAST, "Spell %u partially interrupted on %s, new duration: %u ms", spellId, GetObjectGuid().GetString().c_str(), holder->GetAuraDuration());
    }
}

void Unit::_RemoveAllAuraMods()
{
    for (SpellAuraHolderMap::const_iterator i = m_spellAuraHolders.begin(); i != m_spellAuraHolders.end(); ++i)
    {
        (*i).second->ApplyAuraModifiers(false);
    }
}

void Unit::_ApplyAllAuraMods()
{
    for (SpellAuraHolderMap::const_iterator i = m_spellAuraHolders.begin(); i != m_spellAuraHolders.end(); ++i)
    {
        (*i).second->ApplyAuraModifiers(true);
    }
}

bool Unit::HasAuraType(AuraType auraType) const
{
    return !GetAurasByType(auraType).empty();
}

bool Unit::HasNegativeAuraType(AuraType auraType) const
{
    Unit::AuraList const& auras = GetAurasByType(auraType);

    if (auras.empty())
        return false;

    for (Unit::AuraList::const_iterator itr = auras.begin(); itr != auras.end(); ++itr)
    {
        if (!(*itr)->GetHolder()->IsPositive())
            return true;
    }
    return false;
}

bool Unit::HasAffectedAura(AuraType auraType, SpellEntry const* spellProto) const
{
    Unit::AuraList const& auras = GetAurasByType(auraType);

    for (Unit::AuraList::const_iterator itr = auras.begin(); itr != auras.end(); ++itr)
    {
        if ((*itr)->isAffectedOnSpell(spellProto))
            return true;
    }

    return false;
}

Aura* Unit::GetAura(uint32 spellId, SpellEffectIndex effindex)
{
    SpellAuraHolderBounds bounds = GetSpellAuraHolderBounds(spellId);
    if (bounds.first != bounds.second)
        return bounds.first->second->GetAuraByEffectIndex(effindex);
    return NULL;
}

Aura* Unit::GetAura(AuraType type, SpellFamily family, ClassFamilyMask const& classMask, ObjectGuid casterGuid)
{
    AuraList const& auras = GetAurasByType(type);
    for(AuraList::const_iterator i = auras.begin();i != auras.end(); ++i)
        if ((*i)->GetSpellProto()->IsFitToFamily(family, classMask) &&
            (!casterGuid || (*i)->GetCasterGuid() == casterGuid))
            return *i;

    return NULL;
}

Aura* Unit::GetTriggeredByClientAura(uint32 spellId)
{
    if (spellId)
    {
        MAPLOCK_READ(this, MAP_LOCK_TYPE_AURAS);
        AuraList const& auras = GetAurasByType(SPELL_AURA_PERIODIC_TRIGGER_BY_CLIENT);
        if (!auras.empty())
        {
            for (AuraList::const_iterator itr = auras.begin(); itr != auras.end(); ++itr)
            {
                SpellAuraHolderPtr holder = (*itr)->GetHolder();
                if (!holder || holder->IsDeleted())
                    continue;

                if (holder->GetCasterGuid() == GetObjectGuid() &&
                    holder->GetSpellProto()->EffectTriggerSpell[(*itr)->GetEffIndex()] == spellId)
                    return *itr;
            }
        }
    }
    return NULL;
}

Aura* Unit::GetScalingAura(AuraType type, uint32 stat)
{
    MAPLOCK_READ(this, MAP_LOCK_TYPE_AURAS);
    AuraList const& auras = GetAurasByType(type);
    for (AuraList::const_iterator i = auras.begin(); i != auras.end(); ++i)
    {
        Aura* aura = (*i);
        if (!aura)
            continue;

        SpellAuraHolderPtr holder = aura->GetHolder();
        if (!holder || holder->IsDeleted() || holder->IsEmptyHolder() || holder->GetCasterGuid() != GetObjectGuid())
            continue;

        if (holder->GetSpellProto()->AttributesEx4 & SPELL_ATTR_EX4_PET_SCALING_AURA)
        {
            switch(type)
            {
                case SPELL_AURA_MOD_ATTACK_POWER:
                case SPELL_AURA_MOD_POWER_REGEN:
                case SPELL_AURA_MOD_HIT_CHANCE:
                case SPELL_AURA_MOD_SPELL_HIT_CHANCE:
                case SPELL_AURA_MOD_EXPERTISE:
                    return aura;
                case SPELL_AURA_MOD_DAMAGE_DONE:
                    if (aura->GetModifier()->m_miscvalue == SpellSchoolMask(stat))
                        return aura;
                    break;
                case SPELL_AURA_MOD_RESISTANCE:
                    if (aura->GetModifier()->m_miscvalue & (1 << SpellSchools(stat)))
                        return aura;
                    break;
                case SPELL_AURA_MOD_STAT:
                    if (aura->GetModifier()->m_miscvalue == Stats(stat))
                        return aura;
                    break;
                case SPELL_AURA_HASTE_ALL:
                    return aura;
                default:
                    break;
            }
        }
    }
    return NULL;
}

bool Unit::HasAura(uint32 spellId, SpellEffectIndex effIndex) const
{
    SpellAuraHolderConstBounds spair = GetSpellAuraHolderBounds(spellId);
    for(SpellAuraHolderMap::const_iterator i_holder = spair.first; i_holder != spair.second; ++i_holder)
        if (i_holder->second->GetAuraByEffectIndex(effIndex))
            return true;

    return false;
}

bool Unit::HasAuraOfDifficulty(uint32 spellId) const
{
    SpellEntry const* spellEntry = sSpellStore.LookupEntry(spellId);
    if (spellEntry && spellEntry->SpellDifficultyId && IsInWorld() && GetMap()->IsDungeon())
        if (SpellEntry const* spellDiffEntry = GetSpellEntryByDifficulty(spellEntry->SpellDifficultyId, GetMap()->GetDifficulty(), GetMap()->IsRaid()))
            spellId = spellDiffEntry->Id;

    return m_spellAuraHolders.find(spellId) != m_spellAuraHolders.end();
}

void Unit::AddDynObject(DynamicObject* dynObj)
{
    m_dynObjGUIDs.push_back(dynObj->GetObjectGuid());
}

void Unit::RemoveDynObject(uint32 spellid)
{
    if (m_dynObjGUIDs.empty())
        return;
    for (DynObjectGUIDs::iterator i = m_dynObjGUIDs.begin(); i != m_dynObjGUIDs.end();)
    {
        DynamicObject* dynObj = GetMap()->GetDynamicObject(*i);
        if(!dynObj)
        {
            i = m_dynObjGUIDs.erase(i);
        }
        else if (spellid == 0 || dynObj->GetSpellId() == spellid)
        {
            dynObj->Delete();
            i = m_dynObjGUIDs.erase(i);
        }
        else
            ++i;
    }
}

void Unit::RemoveAllDynObjects()
{
    while(!m_dynObjGUIDs.empty())
    {
        if (DynamicObject* dynObj = GetMap()->GetDynamicObject(*m_dynObjGUIDs.begin()))
            dynObj->Delete();
        m_dynObjGUIDs.erase(m_dynObjGUIDs.begin());
    }
}

DynamicObject * Unit::GetDynObject(uint32 spellId, SpellEffectIndex effIndex)
{
    for (DynObjectGUIDs::iterator i = m_dynObjGUIDs.begin(); i != m_dynObjGUIDs.end();)
    {
        DynamicObject* dynObj = GetMap()->GetDynamicObject(*i);
        if(!dynObj)
        {
            i = m_dynObjGUIDs.erase(i);
            continue;
        }

        if (dynObj->GetSpellId() == spellId && dynObj->GetEffIndex() == effIndex)
            return dynObj;
        ++i;
    }
    return NULL;
}

DynamicObject * Unit::GetDynObject(uint32 spellId)
{
    for (DynObjectGUIDs::iterator i = m_dynObjGUIDs.begin(); i != m_dynObjGUIDs.end();)
    {
        DynamicObject* dynObj = GetMap()->GetDynamicObject(*i);
        if(!dynObj)
        {
            i = m_dynObjGUIDs.erase(i);
            continue;
        }

        if (dynObj->GetSpellId() == spellId)
            return dynObj;
        ++i;
    }
    return NULL;
}

GameObject* Unit::GetGameObject(uint32 spellId) const
{
    for (GameObjectList::const_iterator i = m_gameObj.begin(); i != m_gameObj.end(); ++i)
        if ((*i)->GetSpellId() == spellId)
            return *i;

    WildGameObjectMap::const_iterator find = m_wildGameObjs.find(spellId);
    if (find != m_wildGameObjs.end())
        return GetMap()->GetGameObject(find->second);       // Can be NULL

    return NULL;
}

void Unit::AddGameObject(GameObject* gameObj)
{
    MANGOS_ASSERT(gameObj && !gameObj->GetOwnerGuid());
    m_gameObj.push_back(gameObj);
    gameObj->SetOwnerGuid(GetObjectGuid());

    if (GetTypeId() == TYPEID_PLAYER && gameObj->GetSpellId())
    {
        SpellEntry const* createBySpell = sSpellStore.LookupEntry(gameObj->GetSpellId());
        // Need disable spell use for owner
        if (createBySpell && createBySpell->Attributes & SPELL_ATTR_DISABLED_WHILE_ACTIVE)
            // note: item based cooldowns and cooldown spell mods with charges ignored (unknown existing cases)
            ((Player*)this)->AddSpellAndCategoryCooldowns(createBySpell, 0, NULL, true);
    }
}

void Unit::AddWildGameObject(GameObject* gameObj)
{
    MANGOS_ASSERT(gameObj && gameObj->GetOwnerGuid().IsEmpty());
    m_wildGameObjs[gameObj->GetSpellId()] = gameObj->GetObjectGuid();

    // As of 335 there are no wild-summon spells with SPELL_ATTR_DISABLED_WHILE_ACTIVE

    // Remove outdated wild summoned GOs
    for (WildGameObjectMap::iterator itr = m_wildGameObjs.begin(); itr != m_wildGameObjs.end();)
    {
        GameObject* pGo = GetMap()->GetGameObject(itr->second);
        if (pGo)
            ++itr;
        else
            m_wildGameObjs.erase(itr++);
    }
}

void Unit::RemoveGameObject(GameObject* gameObj, bool del)
{
    MANGOS_ASSERT(gameObj && gameObj->GetOwnerGuid() == GetObjectGuid());

    gameObj->SetOwnerGuid(ObjectGuid());

    // GO created by some spell
    if (uint32 spellid = gameObj->GetSpellId())
    {
        RemoveAurasDueToSpell(spellid);

        if (GetTypeId()==TYPEID_PLAYER)
        {
            SpellEntry const* createBySpell = sSpellStore.LookupEntry(spellid );
            // Need activate spell use for owner
            if (createBySpell && createBySpell->Attributes & SPELL_ATTR_DISABLED_WHILE_ACTIVE)
                // note: item based cooldowns and cooldown spell mods with charges ignored (unknown existing cases)
                ((Player*)this)->SendCooldownEvent(createBySpell);
        }
    }

    m_gameObj.remove(gameObj);

    if (del)
    {
        gameObj->SetRespawnTime(0);
        gameObj->Delete();
    }
}

void Unit::RemoveGameObject(uint32 spellid, bool del)
{
    if (m_gameObj.empty())
        return;

    GameObjectList::iterator i, next;
    for (i = m_gameObj.begin(); i != m_gameObj.end(); i = next)
    {
        next = i;
        if (spellid == 0 || (*i)->GetSpellId() == spellid)
        {
            (*i)->SetOwnerGuid(ObjectGuid());
            if (del)
            {
                (*i)->SetRespawnTime(0);
                (*i)->Delete();
            }

            next = m_gameObj.erase(i);
        }
        else
            ++next;
    }
}

void Unit::RemoveAllGameObjects()
{
    // remove references to unit
    for (GameObjectList::iterator i = m_gameObj.begin(); i != m_gameObj.end();)
    {
        (*i)->SetOwnerGuid(ObjectGuid());
        (*i)->SetRespawnTime(0);
        (*i)->Delete();
        i = m_gameObj.erase(i);
    }

    // wild summoned GOs - only remove references, do not remove GOs
    m_wildGameObjs.clear();
}

void Unit::SendSpellNonMeleeDamageLog(SpellNonMeleeDamage *log)
{
    uint32 targetHealth = log->target->GetHealth();
    uint32 overkill = log->damage > targetHealth ? log->damage - targetHealth : 0;

    WorldPacket data(SMSG_SPELLNONMELEEDAMAGELOG, (16+4+4+4+1+4+4+1+1+4+4+1)); // we guess size
    data << log->target->GetPackGUID();
    data << log->attacker->GetPackGUID();
    data << uint32(log->SpellID);
    data << uint32(log->damage);                            // damage amount
    data << uint32(overkill);                               // overkill
    data << uint8 (log->schoolMask);                        // damage school
    data << uint32(log->absorb);                            // AbsorbedDamage
    data << uint32(log->resist);                            // resist
    data << uint8 (log->physicalLog);                       // if 1, then client show spell name (example: %s's ranged shot hit %s for %u school or %s suffers %u school damage from %s's spell_name
    data << uint8 (log->unused);                            // unused
    data << uint32(log->blocked);                           // blocked
    data << uint32(log->HitInfo);
    data << uint8 (0);                                      // flag to use extend data
    SendMessageToSet( &data, true );
}

void Unit::SendSpellNonMeleeDamageLog(Unit *target, uint32 SpellID, uint32 Damage, SpellSchoolMask damageSchoolMask, uint32 AbsorbedDamage, uint32 Resist, bool PhysicalDamage, uint32 Blocked, bool CriticalHit)
{
    SpellNonMeleeDamage log(this, target, SpellID, damageSchoolMask);
    log.damage = Damage - AbsorbedDamage - Resist - Blocked;
    log.absorb = AbsorbedDamage;
    log.resist = Resist;
    log.physicalLog = PhysicalDamage;
    log.blocked = Blocked;
    log.HitInfo = SPELL_HIT_TYPE_UNK1 | SPELL_HIT_TYPE_UNK3 | SPELL_HIT_TYPE_UNK6;
    if (CriticalHit)
        log.HitInfo |= SPELL_HIT_TYPE_CRIT;
    SendSpellNonMeleeDamageLog(&log);
}

void Unit::SendPeriodicAuraLog(SpellPeriodicAuraLogInfo *pInfo)
{
    Aura *aura = pInfo->aura;
    Modifier *mod = aura->GetModifier();

    WorldPacket data(SMSG_PERIODICAURALOG, 30);
    data << aura->GetTarget()->GetPackGUID();
    data << aura->GetCasterGuid().WriteAsPacked();
    data << uint32(aura->GetId());                          // spellId
    data << uint32(1);                                      // count
    data << uint32(mod->m_auraname);                        // auraId
    switch(mod->m_auraname)
    {
        case SPELL_AURA_PERIODIC_DAMAGE:
        case SPELL_AURA_PERIODIC_DAMAGE_PERCENT:
            data << uint32(pInfo->damage);                  // damage
            data << uint32(pInfo->overDamage);              // overkill?
            data << uint32(GetSpellSchoolMask(aura->GetSpellProto()));
            data << uint32(pInfo->absorb);                  // absorb
            data << uint32(pInfo->resist);                  // resist
            data << uint8(pInfo->critical ? 1 : 0);         // new 3.1.2 critical flag
            break;
        case SPELL_AURA_PERIODIC_HEAL:
        case SPELL_AURA_OBS_MOD_HEALTH:
            data << uint32(pInfo->damage);                  // damage
            data << uint32(pInfo->overDamage);              // overheal?
            data << uint32(pInfo->absorb);                  // absorb
            data << uint8(pInfo->critical ? 1 : 0);         // new 3.1.2 critical flag
            break;
        case SPELL_AURA_OBS_MOD_MANA:
        case SPELL_AURA_PERIODIC_ENERGIZE:
            data << uint32(mod->m_miscvalue);               // power type
            data << uint32(pInfo->damage);                  // damage
            break;
        case SPELL_AURA_PERIODIC_MANA_LEECH:
            data << uint32(mod->m_miscvalue);               // power type
            data << uint32(pInfo->damage);                  // amount
            data << float(pInfo->multiplier);               // gain multiplier
            break;
        default:
            sLog.outError("Unit::SendPeriodicAuraLog: unknown aura %u", uint32(mod->m_auraname));
            return;
    }

    aura->GetTarget()->SendMessageToSet(&data, true);
}

void Unit::ProcDamageAndSpell(Unit *pVictim, uint32 procAttacker, uint32 procVictim, uint32 procExtra, uint32 amount, WeaponAttackType attType, SpellEntry const *procSpell)
{
     // Not much to do if no flags are set.
    if (procAttacker)
        ProcDamageAndSpellFor(false,pVictim,procAttacker, procExtra,attType, procSpell, amount);
    // Now go on with a victim's events'n'auras
    // Not much to do if no flags are set or there is no victim
    if (pVictim && pVictim->isAlive() && procVictim)
        pVictim->ProcDamageAndSpellFor(true,this,procVictim, procExtra, attType, procSpell, amount);
}

void Unit::SendSpellMiss(Unit *target, uint32 spellID, SpellMissInfo missInfo)
{
    WorldPacket data(SMSG_SPELLLOGMISS, (4+8+1+4+8+1));
    data << uint32(spellID);
    data << GetObjectGuid();
    data << uint8(0);                                       // can be 0 or 1
    data << uint32(1);                                      // target count
    // for(i = 0; i < target count; ++i)
    data << target->GetObjectGuid();                        // target GUID
    data << uint8(missInfo);
    // end loop
    SendMessageToSet(&data, true);
}

void Unit::SendAttackStateUpdate(CalcDamageInfo *damageInfo)
{
    DEBUG_FILTER_LOG(LOG_FILTER_COMBAT, "WORLD: Sending SMSG_ATTACKERSTATEUPDATE");

    uint32 targetHealth = damageInfo->target->GetHealth();
    uint32 overkill = damageInfo->damage > targetHealth ? damageInfo->damage - targetHealth : 0;

    uint32 count = 1;
    WorldPacket data(SMSG_ATTACKERSTATEUPDATE, 16 + 45);    // we guess size
    data << uint32(damageInfo->HitInfo);
    data << damageInfo->attacker->GetPackGUID();
    data << damageInfo->target->GetPackGUID();
    data << uint32(damageInfo->damage);                     // Full damage
    data << uint32(overkill);                               // overkill value
    data << uint8(count);                                   // Sub damage count

    for(uint32 i = 0; i < count; ++i)
    {
        data << uint32(damageInfo->damageSchoolMask);       // School of sub damage
        data << float(damageInfo->damage);                  // sub damage
        data << uint32(damageInfo->damage);                 // Sub Damage
    }

    if (damageInfo->HitInfo & (HITINFO_ABSORB | HITINFO_ABSORB2))
    {
        for(uint32 i = 0; i < count; ++i)
            data << uint32(damageInfo->absorb);             // Absorb
    }

    if (damageInfo->HitInfo & (HITINFO_RESIST | HITINFO_RESIST2))
    {
        for(uint32 i = 0; i < count; ++i)
            data << uint32(damageInfo->resist);             // Resist
    }

    data << uint8(damageInfo->TargetState);
    data << uint32(0);                                      // unknown, usually seen with -1, 0 and 1000
    data << uint32(0);                                      // spell id, seen with heroic strike and disarm as examples.
                                                            // HITINFO_NOACTION normally set if spell

    if (damageInfo->HitInfo & HITINFO_BLOCK)
        data << uint32(damageInfo->blocked_amount);

    if (damageInfo->HitInfo & HITINFO_UNK22)
        data << uint32(0);                                  // count of some sort?

    if (damageInfo->HitInfo & HITINFO_UNK0)
    {
        data << uint32(0);
        data << float(0);
        data << float(0);
        data << float(0);
        data << float(0);
        data << float(0);
        data << float(0);
        data << float(0);
        data << float(0);
        for(uint8 i = 0; i < 5; ++i)
        {
            data << float(0);
            data << float(0);
        }
        data << uint32(0);
    }

    SendMessageToSet( &data, true );
}

void Unit::SendAttackStateUpdate(uint32 HitInfo, Unit *target, uint8 /*SwingType*/, SpellSchoolMask damageSchoolMask, uint32 Damage, uint32 AbsorbDamage, uint32 Resist, VictimState TargetState, uint32 BlockedAmount)
{
    CalcDamageInfo dmgInfo;
    dmgInfo.HitInfo = HitInfo;
    dmgInfo.attacker = this;
    dmgInfo.target = target;
    dmgInfo.damage = Damage - AbsorbDamage - Resist - BlockedAmount;
    dmgInfo.damageSchoolMask = damageSchoolMask;
    dmgInfo.absorb = AbsorbDamage;
    dmgInfo.resist = Resist;
    dmgInfo.TargetState = TargetState;
    dmgInfo.blocked_amount = BlockedAmount;
    SendAttackStateUpdate(&dmgInfo);
}

void Unit::setPowerType(Powers new_powertype)
{
    SetByteValue(UNIT_FIELD_BYTES_0, 3, new_powertype);

    if (GetTypeId() == TYPEID_PLAYER)
    {
        if(((Player*)this)->GetGroup())
            ((Player*)this)->SetGroupUpdateFlag(GROUP_UPDATE_FLAG_POWER_TYPE);
    }
    else if(((Creature*)this)->IsPet())
    {
        Pet *pet = ((Pet*)this);
        if (pet->isControlled())
        {
            Unit *owner = GetOwner();
            if (owner && (owner->GetTypeId() == TYPEID_PLAYER) && ((Player*)owner)->GetGroup())
                ((Player*)owner)->SetGroupUpdateFlag(GROUP_UPDATE_FLAG_PET_POWER_TYPE);
        }
    }

    switch(new_powertype)
    {
        default:
        case POWER_MANA:
            break;
        case POWER_RAGE:
            SetMaxPower(POWER_RAGE,GetCreatePowers(POWER_RAGE));
            SetPower(   POWER_RAGE,0);
            break;
        case POWER_FOCUS:
            SetMaxPower(POWER_FOCUS,GetCreatePowers(POWER_FOCUS));
            SetPower(   POWER_FOCUS,GetCreatePowers(POWER_FOCUS));
            break;
        case POWER_ENERGY:
            SetMaxPower(POWER_ENERGY,GetCreatePowers(POWER_ENERGY));
            break;
        case POWER_HAPPINESS:
            SetMaxPower(POWER_HAPPINESS,GetCreatePowers(POWER_HAPPINESS));
            SetPower(POWER_HAPPINESS,GetCreatePowers(POWER_HAPPINESS));
            break;
    }
}

FactionTemplateEntry const* Unit::getFactionTemplateEntry() const
{
    FactionTemplateEntry const* entry = sFactionTemplateStore.LookupEntry(getFaction());
    if(!entry)
    {
        static ObjectGuid guid;                             // prevent repeating spam same faction problem

        if (GetObjectGuid() != guid)
        {
            sLog.outError("%s have invalid faction (faction template id) #%u", GetGuidStr().c_str(), getFaction());
            guid = GetObjectGuid();
        }
    }
    return entry;
}

bool Unit::IsHostileTo(Unit const* unit) const
{
    // always non-hostile to self
    if (unit == this)
        return false;

    // always non-hostile to GM in GM mode
    if (unit->GetTypeId() == TYPEID_PLAYER && ((Player const*)unit)->isGameMaster())
        return false;

    // always hostile to enemy
    if (getVictim() == unit || unit->getVictim() == this)
        return true;

    // test pet/charm masters instead pers/charmeds
    Unit const* testerOwner = GetCharmerOrOwner();
    Unit const* targetOwner = unit->GetCharmerOrOwner();

    // always hostile to owner's enemy
    if (testerOwner && (testerOwner->getVictim() == unit || unit->getVictim() == testerOwner))
        return true;

    // always hostile to enemy owner
    if (targetOwner && (getVictim() == targetOwner || targetOwner->getVictim() == this))
        return true;

    // always hostile to owner of owner's enemy
    if (testerOwner && targetOwner && (testerOwner->getVictim() == targetOwner || targetOwner->getVictim() == testerOwner))
        return true;

    Unit const* tester = testerOwner ? testerOwner : this;
    Unit const* target = targetOwner ? targetOwner : unit;

    // always non-hostile to target with common owner, or to owner/pet
    if (tester == target)
        return false;

    // special cases (Duel, etc)
    if (tester->GetTypeId() == TYPEID_PLAYER && target->GetTypeId() == TYPEID_PLAYER)
    {
        Player const* pTester = (Player const*)tester;
        Player const* pTarget = (Player const*)target;

        // Duel
        if (pTester->IsInDuelWith(pTarget))
            return true;

        // Group
        if (pTester->GetGroup() && pTester->GetGroup() == pTarget->GetGroup())
            return false;

        // Sanctuary
        if (pTarget->HasByteFlag(UNIT_FIELD_BYTES_2, 1, UNIT_BYTE2_FLAG_SANCTUARY) && pTester->HasByteFlag(UNIT_FIELD_BYTES_2, 1, UNIT_BYTE2_FLAG_SANCTUARY))
            return false;

        // PvP FFA state
        if (pTester->IsFFAPvP() && pTarget->IsFFAPvP())
            return true;

        //= PvP states
        // Green/Blue (can't attack)
        if (pTester->GetTeam() == pTarget->GetTeam())
            return false;

        // Red (can attack) if true, Blue/Yellow (can't attack) in another case
        return pTester->IsPvP() && pTarget->IsPvP();
    }

    // faction base cases
    FactionTemplateEntry const*tester_faction = tester->getFactionTemplateEntry();
    FactionTemplateEntry const*target_faction = target->getFactionTemplateEntry();
    if(!tester_faction || !target_faction)
        return false;

    if (target->isAttackingPlayer() && tester->IsContestedGuard())
        return true;

    // PvC forced reaction and reputation case
    if (tester->GetTypeId()==TYPEID_PLAYER)
    {
        // forced reaction
        if (target_faction->faction)
        {
            if (ReputationRank const* force =((Player*)tester)->GetReputationMgr().GetForcedRankIfAny(target_faction))
                return *force <= REP_HOSTILE;

            // if faction have reputation then hostile state for tester at 100% dependent from at_war state
            if (FactionEntry const* raw_target_faction = sFactionStore.LookupEntry(target_faction->faction))
                if (FactionState const* factionState = ((Player*)tester)->GetReputationMgr().GetState(raw_target_faction))
                    return (factionState->Flags & FACTION_FLAG_AT_WAR);
        }
    }
    // CvP forced reaction and reputation case
    else if (target->GetTypeId()==TYPEID_PLAYER)
    {
        // forced reaction
        if (tester_faction->faction)
        {
            if (ReputationRank const* force = ((Player*)target)->GetReputationMgr().GetForcedRankIfAny(tester_faction))
                return *force <= REP_HOSTILE;

            // apply reputation state
            FactionEntry const* raw_tester_faction = sFactionStore.LookupEntry(tester_faction->faction);
            if (raw_tester_faction && raw_tester_faction->reputationListID >=0 )
                return ((Player const*)target)->GetReputationMgr().GetRank(raw_tester_faction) <= REP_HOSTILE;
        }
    }

    // common faction based case (CvC,PvC,CvP)
    return tester_faction->IsHostileTo(*target_faction);
}

bool Unit::IsFriendlyTo(Unit const* unit) const
{
    if (!unit)
        return true;

    // always friendly to self
    if (unit == this)
        return true;

    // always friendly to GM in GM mode
    if (unit->GetTypeId() == TYPEID_PLAYER && ((Player const*)unit)->isGameMaster())
        return true;

    // always non-friendly to enemy
    if (getVictim() == unit || unit->getVictim() == this)
        return false;

    // test pet/charm masters instead pers/charmeds
    Unit const* testerOwner = GetCharmerOrOwner();
    Unit const* targetOwner = unit->GetCharmerOrOwner();

    // always non-friendly to owner's enemy
    if (testerOwner && (testerOwner->getVictim() == unit || unit->getVictim() == testerOwner))
        return false;

    // always non-friendly to enemy owner
    if (targetOwner && (getVictim() == targetOwner || targetOwner->getVictim() == this))
        return false;

    // always non-friendly to owner of owner's enemy
    if (testerOwner && targetOwner && (testerOwner->getVictim() == targetOwner || targetOwner->getVictim() == testerOwner))
        return false;

    Unit const* tester = testerOwner ? testerOwner : this;
    Unit const* target = targetOwner ? targetOwner : unit;

    // always friendly to target with common owner, or to owner/pet
    if (tester == target)
        return true;

    // special cases (Duel)
    if (tester->GetTypeId() == TYPEID_PLAYER && target->GetTypeId() == TYPEID_PLAYER)
    {
        Player const* pTester = (Player const*)tester;
        Player const* pTarget = (Player const*)target;

        // Duel
        if (pTester->IsInDuelWith(pTarget))
            return false;

        // Group
        if (pTester->GetGroup() && pTester->GetGroup() == pTarget->GetGroup())
            return true;

        // Sanctuary
        if (pTarget->HasByteFlag(UNIT_FIELD_BYTES_2, 1, UNIT_BYTE2_FLAG_SANCTUARY) && pTester->HasByteFlag(UNIT_FIELD_BYTES_2, 1, UNIT_BYTE2_FLAG_SANCTUARY))
            return true;

        // PvP FFA state
        if (pTester->IsFFAPvP() && pTarget->IsFFAPvP())
            return false;

        //= PvP states
        // Green/Blue (non-attackable)
        if (pTester->GetTeam() == pTarget->GetTeam())
            return true;

        // Blue (friendly/non-attackable) if not PVP, or Yellow/Red in another case (attackable)
        return !pTarget->IsPvP();
    }

    // faction base cases
    FactionTemplateEntry const*tester_faction = tester->getFactionTemplateEntry();
    FactionTemplateEntry const*target_faction = target->getFactionTemplateEntry();
    if(!tester_faction || !target_faction)
        return false;

    if (target->isAttackingPlayer() && tester->IsContestedGuard())
        return false;

    // PvC forced reaction and reputation case
    if (tester->GetTypeId()==TYPEID_PLAYER)
    {
        // forced reaction
        if (target_faction->faction)
        {
            if (ReputationRank const* force =((Player*)tester)->GetReputationMgr().GetForcedRankIfAny(target_faction))
                return *force >= REP_FRIENDLY;

            // if faction have reputation then friendly state for tester at 100% dependent from at_war state
            if (FactionEntry const* raw_target_faction = sFactionStore.LookupEntry(target_faction->faction))
                if (FactionState const* factionState = ((Player*)tester)->GetReputationMgr().GetState(raw_target_faction))
                    return !(factionState->Flags & FACTION_FLAG_AT_WAR);
        }
    }
    // CvP forced reaction and reputation case
    else if (target->GetTypeId()==TYPEID_PLAYER)
    {
        // forced reaction
        if (tester_faction->faction)
        {
            if (ReputationRank const* force =((Player*)target)->GetReputationMgr().GetForcedRankIfAny(tester_faction))
                return *force >= REP_FRIENDLY;

            // apply reputation state
            if (FactionEntry const* raw_tester_faction = sFactionStore.LookupEntry(tester_faction->faction))
                if (raw_tester_faction->reputationListID >=0 )
                    return ((Player const*)target)->GetReputationMgr().GetRank(raw_tester_faction) >= REP_FRIENDLY;
        }
    }

    // common faction based case (CvC,PvC,CvP)
    return tester_faction->IsFriendlyTo(*target_faction);
}

bool Unit::IsHostileToPlayers() const
{
    FactionTemplateEntry const* my_faction = getFactionTemplateEntry();
    if(!my_faction || !my_faction->faction)
        return false;

    FactionEntry const* raw_faction = sFactionStore.LookupEntry(my_faction->faction);
    if (raw_faction && raw_faction->reputationListID >=0 )
        return false;

    return my_faction->IsHostileToPlayers();
}

bool Unit::IsNeutralToAll() const
{
    FactionTemplateEntry const* my_faction = getFactionTemplateEntry();
    if(!my_faction || !my_faction->faction)
        return true;

    FactionEntry const* raw_faction = sFactionStore.LookupEntry(my_faction->faction);
    if (raw_faction && raw_faction->reputationListID >=0 )
        return false;

    return my_faction->IsNeutralToAll();
}

Unit* Unit::getAttackerForHelper()
{
    if (getVictim())
        return getVictim();

    if (!IsInCombat())
        return NULL;

    ObjectGuidSet attackers = GetMap()->GetAttackersFor(GetObjectGuid());
    if (!attackers.empty())
    {
        for(ObjectGuidSet::const_iterator itr = attackers.begin(); itr != attackers.end();)
        {
            ObjectGuid guid = *itr++;
            Unit* attacker = GetMap()->GetUnit(guid);
            if (!attacker || !attacker->isAlive())
                GetMap()->RemoveAttackerFor(GetObjectGuid(),guid);
            else
                return attacker;
        }
    }
    return NULL;
}

bool Unit::Attack(Unit *victim, bool meleeAttack)
{
    if(!victim || victim == this)
        return false;

    // dead units can neither attack nor be attacked
    if(!isAlive() || !victim->IsInWorld() || !victim->isAlive())
        return false;

    // player cannot attack while mounted or in vehicle (exclude special vehicles)if
    if (GetTypeId()==TYPEID_PLAYER && (IsMounted() ||
        (GetVehicle() && (!GetVehicle()->GetSeatInfo(this) ||
        !(GetVehicle()->GetSeatInfo(this)->m_flags & (SEAT_FLAG_CAN_CAST | SEAT_FLAG_CAN_ATTACK))))))
        return false;

    // nobody can attack GM in GM-mode
    if (victim->GetTypeId()==TYPEID_PLAYER)
    {
        if(((Player*)victim)->isGameMaster())
            return false;
    }
    else
    {
        if(((Creature*)victim)->IsInEvadeMode())
            return false;
    }

    // remove SPELL_AURA_MOD_UNATTACKABLE at attack (in case non-interruptible spells stun aura applied also that not let attack)
    if (HasAuraType(SPELL_AURA_MOD_UNATTACKABLE))
        RemoveSpellsCausingAura(SPELL_AURA_MOD_UNATTACKABLE);

    // in fighting already
    if (m_attackingGuid)
    {
        if (m_attackingGuid == victim->GetObjectGuid())
        {
            // switch to melee attack from ranged/magic
            if ( meleeAttack && !hasUnitState(UNIT_STAT_MELEE_ATTACKING) )
            {
                addUnitState(UNIT_STAT_MELEE_ATTACKING);
                SendMeleeAttackStart(victim);
                return true;
            }
            return false;
        }

        // remove old target data
        AttackStop(true);
    }
    // new battle
    else
    {
        // set position before any AI calls/assistance
        if (GetTypeId()==TYPEID_UNIT)
            ((Creature*)this)->SetCombatStartPosition(GetPositionX(), GetPositionY(), GetPositionZ());
    }

    if (!GetMap())
        return false;

    // Set our target
    SetTargetGuid(victim->GetObjectGuid());

    if (meleeAttack)
        addUnitState(UNIT_STAT_MELEE_ATTACKING);

    m_attackingGuid = victim->GetObjectGuid();

    GetMap()->AddAttackerFor(m_attackingGuid,GetObjectGuid());

    if (GetTypeId() == TYPEID_UNIT)
    {
        ((Creature*)this)->SendAIReaction(AI_REACTION_HOSTILE);
        ((Creature*)this)->CallAssistance();
    }

    // delay offhand weapon attack to next attack time
    if (haveOffhandWeapon())
        resetAttackTimer(OFF_ATTACK);

    if (meleeAttack)
        SendMeleeAttackStart(victim);

    return true;
}

void Unit::AttackedBy(Unit *attacker)
{
    if (IsFriendlyTo(attacker) || attacker->IsFriendlyTo(this))
        return;

    // trigger AI reaction
    if (GetTypeId() == TYPEID_UNIT && ((Creature*)this)->AI())
    {
        ((Creature*)this)->AI()->AttackedBy(attacker);
        if (!isInCombat())
        {
            AddThreat(attacker);
            SetInCombatWith(attacker);
            attacker->SetInCombatWith(this);
        }
    }

    // trigger pet AI reaction
    if (attacker->IsHostileTo(this))
    {
        GroupPetList m_groupPets = GetPets();
        if (!m_groupPets.empty())
        {
            for (GroupPetList::const_iterator itr = m_groupPets.begin(); itr != m_groupPets.end(); ++itr)
                if (Pet* _pet = GetMap()->GetPet(*itr))
                    _pet->AttackedBy(attacker);
        }
    }
}

bool Unit::AttackStop(bool targetSwitch /*=false*/)
{
    if (!m_attackingGuid || !GetMap())
        return false;

    Unit* victim = GetMap()->GetUnit(m_attackingGuid);
    GetMap()->RemoveAttackerFor(m_attackingGuid,GetObjectGuid());
    m_attackingGuid.Clear();

    // Clear our target
    SetTargetGuid(ObjectGuid());

    clearUnitState(UNIT_STAT_MELEE_ATTACKING);

    InterruptSpell(CURRENT_MELEE_SPELL);

    // reset only at real combat stop
    if(!targetSwitch && GetTypeId()==TYPEID_UNIT )
    {
        ((Creature*)this)->SetNoCallAssistance(false);

        if (((Creature*)this)->HasSearchedAssistance())
        {
            ((Creature*)this)->SetNoSearchAssistance(false);
            UpdateSpeed(MOVE_RUN, false);
        }
    }

    SendMeleeAttackStop(victim);

    return true;
}

void Unit::CombatStop(bool includingCast)
{
    if (includingCast && IsNonMeleeSpellCasted(false))
        InterruptNonMeleeSpells(false);

    AttackStop();
    RemoveAllAttackers();

    if( GetTypeId()==TYPEID_PLAYER )
        ((Player*)this)->SendAttackSwingCancelAttack();     // melee and ranged forced attack cancel
    else if (GetTypeId() == TYPEID_UNIT)
    {
        if (((Creature*)this)->GetTemporaryFactionFlags() & TEMPFACTION_RESTORE_COMBAT_STOP)
            ((Creature*)this)->ClearTemporaryFaction();
    }

    ClearInCombat();
}

struct CombatStopWithPetsHelper
{
    explicit CombatStopWithPetsHelper(bool _includingCast) : includingCast(_includingCast) {}
    void operator()(Unit* unit) const { unit->CombatStop(includingCast); }
    bool includingCast;
};

void Unit::CombatStopWithPets(bool includingCast)
{
    CombatStop(includingCast);
    CallForAllControlledUnits(CombatStopWithPetsHelper(includingCast), CONTROLLED_PET|CONTROLLED_GUARDIANS|CONTROLLED_CHARM);
}

struct IsAttackingPlayerHelper
{
    explicit IsAttackingPlayerHelper() {}
    bool operator()(Unit const* unit) const { return unit->isAttackingPlayer(); }
};

bool Unit::isAttackingPlayer() const
{
    if (hasUnitState(UNIT_STAT_ATTACK_PLAYER))
        return true;

    return CheckAllControlledUnits(IsAttackingPlayerHelper(), CONTROLLED_PET|CONTROLLED_TOTEMS|CONTROLLED_GUARDIANS|CONTROLLED_CHARM);
}

void Unit::RemoveAllAttackers()
{
    if (!GetMap())
        return;

    ObjectGuidSet attackers = GetMap()->GetAttackersFor(GetObjectGuid());

    for (ObjectGuidSet::const_iterator itr = attackers.begin(); itr != attackers.end(); ++itr)
    {
        Unit* attacker = GetMap()->GetUnit(*itr);
        if(!attacker || !attacker->AttackStop())
        {
            sLog.outError("WORLD: Unit has an attacker that isn't attacking it!");
            GetMap()->RemoveAttackerFor(GetObjectGuid(),*itr);
        }
    }
    GetMap()->RemoveAllAttackersFor(GetObjectGuid());
}

bool Unit::HasAuraStateForCaster(AuraState flag, ObjectGuid casterGuid) const
{
    if (!HasAuraState(flag))
        return false;

    // single per-caster aura state
    if (flag == AURA_STATE_CONFLAGRATE)
    {
        Unit::AuraList const& dotList = GetAurasByType(SPELL_AURA_PERIODIC_DAMAGE);
        for (Unit::AuraList::const_iterator i = dotList.begin(); i != dotList.end(); ++i)
        {
            if ((*i)->GetCasterGuid() == casterGuid &&
                //  Immolate or Shadowflame
                (*i)->GetSpellProto()->IsFitToFamily<SPELLFAMILY_WARLOCK, CF_WARLOCK_IMMOLATE, CF_WARLOCK_SHADOWFLAME2>())
            {
                return true;
            }
        }

        return false;
    }

    return true;
}

void Unit::ModifyAuraState(AuraState flag, bool apply)
{
    if (apply)
    {
        if (!HasFlag(UNIT_FIELD_AURASTATE, 1<<(flag-1)))
        {
            SetFlag(UNIT_FIELD_AURASTATE, 1<<(flag-1));
            if (GetTypeId() == TYPEID_PLAYER)
            {
                const PlayerSpellMap& sp_list = ((Player*)this)->GetSpellMap();
                for (PlayerSpellMap::const_iterator itr = sp_list.begin(); itr != sp_list.end(); ++itr)
                {
                    if (itr->second.state == PLAYERSPELL_REMOVED) continue;
                    SpellEntry const *spellInfo = sSpellStore.LookupEntry(itr->first);
                    if (!spellInfo || !IsPassiveSpell(spellInfo)) continue;
                    if (AuraState(spellInfo->CasterAuraState) == flag)
                        CastSpell(this, itr->first, true, NULL);
                }
            }
        }
    }
    else
    {
        if (HasFlag(UNIT_FIELD_AURASTATE,1<<(flag-1)))
        {
            RemoveFlag(UNIT_FIELD_AURASTATE, 1<<(flag-1));

            if (flag != AURA_STATE_ENRAGE)                  // enrage aura state triggering continues auras
            {
                Unit::SpellAuraHolderMap& tAuras = GetSpellAuraHolderMap();
                for (Unit::SpellAuraHolderMap::iterator itr = tAuras.begin(); itr != tAuras.end();)
                {
                    SpellEntry const* spellProto = (*itr).second->GetSpellProto();
                    if (AuraState(spellProto->CasterAuraState) == flag)
                    {
                        RemoveSpellAuraHolder(itr->second);
                        itr = tAuras.begin();
                    }
                    else
                        ++itr;
                }
            }
        }
    }
}

Unit *Unit::GetOwner() const
{
    if (ObjectGuid ownerid = GetOwnerGuid())
        return ObjectAccessor::GetUnit(*this, ownerid);
    return NULL;
}

Unit *Unit::GetCharmer() const
{
    if (ObjectGuid charmerid = GetCharmerGuid())
        return ObjectAccessor::GetUnit(*this, charmerid);
    return NULL;
}

Unit *Unit::GetCreator() const
{
    ObjectGuid creatorid = GetCreatorGuid();
    if(!creatorid.IsEmpty())
        return ObjectAccessor::GetUnit(*this, creatorid);
    return NULL;
}

bool Unit::IsCharmerOrOwnerPlayerOrPlayerItself() const
{
    if (GetTypeId()==TYPEID_PLAYER)
        return true;

    return GetCharmerOrOwnerGuid().IsPlayer();
}

Player* Unit::GetCharmerOrOwnerPlayerOrPlayerItself()
{
    ObjectGuid guid = GetCharmerOrOwnerGuid();
    if (guid.IsPlayer())
        return ObjectAccessor::FindPlayer(guid);

    return GetTypeId()==TYPEID_PLAYER ? (Player*)this : NULL;
}

Player const* Unit::GetCharmerOrOwnerPlayerOrPlayerItself() const
{
    ObjectGuid guid = GetCharmerOrOwnerGuid();
    if (guid.IsPlayer())
        return ObjectAccessor::FindPlayer(guid);

    return GetTypeId() == TYPEID_PLAYER ? (Player const*)this : NULL;
}

Pet* Unit::GetPet() const
{
    if (ObjectGuid pet_guid = GetPetGuid())
    {
        if (IsInWorld())
        {
            if (Pet* pet = GetMap()->GetPet(pet_guid))
                return pet;
        }

        sLog.outError("Unit::GetPet: %s not exist.", pet_guid.GetString().c_str());
        const_cast<Unit*>(this)->SetPet(0);
    }

    return NULL;
}

Pet* Unit::_GetPet(ObjectGuid guid) const
{
    return GetMap() ? GetMap()->GetPet(guid) : NULL;
}

void Unit::RemoveMiniPet()
{
    if (Pet* pet = GetMiniPet())
        pet->Unsummon(PET_SAVE_AS_DELETED,this);
    else
        SetCritterGuid(ObjectGuid());
}

Pet* Unit::GetMiniPet() const
{
    if (!GetCritterGuid())
        return NULL;

    return GetMap()->GetPet(GetCritterGuid());
}

Unit* Unit::GetCharm() const
{
    if (ObjectGuid charm_guid = GetCharmGuid())
    {
        if (Unit* pet = ObjectAccessor::GetUnit(*this, charm_guid))
            return pet;

        sLog.outError("Unit::GetCharm: Charmed %s not exist.", charm_guid.GetString().c_str());
        const_cast<Unit*>(this)->SetCharm(NULL);
    }

    return NULL;
}

void Unit::Uncharm()
{
    if (Unit* charm = GetCharm())
    {
        charm->RemoveSpellsCausingAura(SPELL_AURA_MOD_CHARM);
        charm->RemoveSpellsCausingAura(SPELL_AURA_MOD_POSSESS);
        charm->RemoveSpellsCausingAura(SPELL_AURA_MOD_POSSESS_PET);
        charm->SetCharmerGuid(ObjectGuid());
    }
}

float Unit::GetCombatDistance( const Unit* target ) const
{
    if (!target)
        return 0.0f;

    float radius = target->GetFloatValue(UNIT_FIELD_COMBATREACH) + GetFloatValue(UNIT_FIELD_COMBATREACH);
    float dx = GetPositionX() - target->GetPositionX();
    float dy = GetPositionY() - target->GetPositionY();
    float dz = GetPositionZ() - target->GetPositionZ();
    float dist = sqrt((dx*dx) + (dy*dy) + (dz*dz)) - radius;
    return ( dist > 0 ? dist : 0);
}

void Unit::SetPet(Pet* pet)
{
    if (pet)
    {
        SetPetGuid(pet->GetObjectGuid()) ;  //Using last pet guid for player
        AddPetToList(pet);
    }
    else
        SetPetGuid(ObjectGuid());

    if ((!pet || !pet->GetPetCounter()) && GetTypeId() == TYPEID_PLAYER)
        ((Player*)this)->SendPetGUIDs();
}

void Unit::SetCharm(Unit* pet)
{
    SetCharmGuid(pet ? pet->GetObjectGuid() : ObjectGuid());
}

void Unit::AddPetToList(Pet* pet)
{
    if (pet)
        m_groupPets.insert(pet->GetObjectGuid());
}

void Unit::RemovePetFromList(Pet* pet)
{
    m_groupPets.erase(pet->GetObjectGuid());

    GroupPetList m_groupPetsTmp = GetPets();
    for(GroupPetList::const_iterator itr = m_groupPetsTmp.begin(); itr != m_groupPetsTmp.end(); ++itr)
    {
        Pet* _pet = GetMap()->GetPet(*itr);
        if (!_pet)
            m_groupPets.erase(*itr);
    }
}

void Unit::AddGuardian( Pet* pet )
{
    m_guardianPets.insert(pet->GetObjectGuid());
}

void Unit::RemoveGuardian( Pet* pet )
{
    if (GetTypeId() == TYPEID_PLAYER)
    {
        uint32 SpellID = pet->GetCreateSpellID();
        SpellEntry const *spellInfo = sSpellStore.LookupEntry(SpellID);
        if (spellInfo && spellInfo->Attributes & SPELL_ATTR_DISABLED_WHILE_ACTIVE)
        {
            ((Player*)this)->SendCooldownEvent(spellInfo);
        }
    }
    m_guardianPets.erase(pet->GetObjectGuid());
}

void Unit::RemoveGuardians()
{
    if (m_guardianPets.empty())
        return;

    while (!m_guardianPets.empty())
    {
        ObjectGuid guid = *m_guardianPets.begin();

        if (Pet* pet = GetMap()->GetPet(guid))
            pet->Unsummon(PET_SAVE_AS_DELETED, this); // can remove pet guid from m_guardianPets

        m_guardianPets.erase(guid);
    }

}

Pet* Unit::FindGuardianWithEntry(uint32 entry)
{
    for (GuardianPetList::const_iterator itr = m_guardianPets.begin(); itr != m_guardianPets.end(); ++itr)
        if (Pet* pet = GetMap()->GetPet(*itr))
            if (pet->GetEntry() == entry)
                return pet;

    return NULL;
}

Pet* Unit::GetProtectorPet()
{
    for (GuardianPetList::const_iterator itr = m_guardianPets.begin(); itr != m_guardianPets.end(); ++itr)
        if (Pet* pet = GetMap()->GetPet(*itr))
            if (pet->getPetType() == PROTECTOR_PET)
                return pet;

    return NULL;
}

Unit* Unit::_GetTotem(TotemSlot slot) const
{
    return GetTotem(slot);
}

Totem* Unit::GetTotem(TotemSlot slot ) const
{
    if (slot >= MAX_TOTEM_SLOT || !IsInWorld() || !m_TotemSlot[slot])
        return NULL;

    Creature *totem = GetMap()->GetCreature(m_TotemSlot[slot]);
    return totem && totem->IsTotem() ? (Totem*)totem : NULL;
}

bool Unit::IsAllTotemSlotsUsed() const
{
    for (int i = 0; i < MAX_TOTEM_SLOT; ++i)
        if (!m_TotemSlot[i])
            return false;
    return true;
}

void Unit::_AddTotem(TotemSlot slot, Totem* totem)
{
    m_TotemSlot[slot] = totem->GetObjectGuid();
}

void Unit::_RemoveTotem(Totem* totem)
{
    for(int i = 0; i < MAX_TOTEM_SLOT; ++i)
    {
        if (m_TotemSlot[i] == totem->GetObjectGuid())
        {
            m_TotemSlot[i].Clear();
            break;
        }
    }
}

void Unit::UnsummonAllTotems()
{
    for (int i = 0; i < MAX_TOTEM_SLOT; ++i)
        if (Totem* totem = GetTotem(TotemSlot(i)))
            totem->UnSummon();
}

int32 Unit::DealHeal(Unit *pVictim, uint32 addhealth, SpellEntry const *spellProto, bool critical, uint32 absorb)
{
    int32 gain = pVictim->ModifyHealth(int32(addhealth));

    Unit* unit = this;

    if ( GetTypeId()==TYPEID_UNIT && ((Creature*)this)->IsTotem() && ((Totem*)this)->GetTotemType()!=TOTEM_STATUE)
        unit = GetOwner();

    if (unit->GetTypeId()==TYPEID_PLAYER)
    {
        // overheal = addhealth - gain
        unit->SendHealSpellLog(pVictim, spellProto->Id, addhealth, addhealth - gain, critical, absorb);

        if (BattleGround *bg = ((Player*)unit)->GetBattleGround())
            bg->UpdatePlayerScore((Player*)unit, SCORE_HEALING_DONE, gain);

        // use the actual gain, as the overheal shall not be counted, skip gain 0 (it ignored anyway in to criteria)
        if (gain)
            ((Player*)unit)->GetAchievementMgr().UpdateAchievementCriteria(ACHIEVEMENT_CRITERIA_TYPE_HEALING_DONE, gain, 0, pVictim);

        ((Player*)unit)->GetAchievementMgr().UpdateAchievementCriteria(ACHIEVEMENT_CRITERIA_TYPE_HIGHEST_HEAL_CASTED, addhealth);
    }

    if (pVictim->GetTypeId()==TYPEID_PLAYER)
    {
        ((Player*)pVictim)->GetAchievementMgr().UpdateAchievementCriteria(ACHIEVEMENT_CRITERIA_TYPE_TOTAL_HEALING_RECEIVED, gain);
        ((Player*)pVictim)->GetAchievementMgr().UpdateAchievementCriteria(ACHIEVEMENT_CRITERIA_TYPE_HIGHEST_HEALING_RECEIVED, addhealth);
    }

    return gain;
}

Unit* Unit::SelectMagnetTarget(Unit *victim, Spell* spell, SpellEffectIndex eff)
{
    if(!victim)
        return NULL;

    // Magic case
    if (spell && (spell->m_spellInfo->PreventionType == SPELL_PREVENTION_TYPE_SILENCE ||
                  spell->m_spellInfo->DmgClass == SPELL_DAMAGE_CLASS_MAGIC ||
                  spell->m_spellInfo->DmgClass == SPELL_DAMAGE_CLASS_NONE ))
    {
        Unit::AuraList const& magnetAuras = victim->GetAurasByType(SPELL_AURA_SPELL_MAGNET);
        for(Unit::AuraList::const_iterator itr = magnetAuras.begin(); itr != magnetAuras.end(); ++itr)
        {
            if (Unit* magnet = (*itr)->GetCaster())
            {
                if (magnet->isAlive() && magnet->IsWithinLOSInMap(this) && spell->CheckTarget(magnet, eff))
                    return magnet;
            }
        }
    }
    // Melee && ranged case
    else
    {
        AuraList const& hitTriggerAuras = victim->GetAurasByType(SPELL_AURA_ADD_CASTER_HIT_TRIGGER);
        for(AuraList::const_iterator i = hitTriggerAuras.begin(); i != hitTriggerAuras.end(); ++i)
        {
            if (Unit* magnet = (*i)->GetCaster())
            {
                if (magnet->isAlive() && magnet->IsWithinLOSInMap(this) && (!spell || spell->CheckTarget(magnet, eff)))
                {
                    if (roll_chance_i((*i)->GetModifier()->m_amount))
                        return magnet;
                }
            }
        }
    }

    return victim;
}

void Unit::SendHealSpellLog(Unit *pVictim, uint32 SpellID, uint32 Damage, uint32 OverHeal, bool critical, uint32 absorb)
{
    // we guess size
    WorldPacket data(SMSG_SPELLHEALLOG, (8+8+4+4+1));
    data << pVictim->GetPackGUID();
    data << GetPackGUID();
    data << uint32(SpellID);
    data << uint32(Damage);
    data << uint32(OverHeal);
    data << uint32(absorb);
    data << uint8(critical ? 1 : 0);
    data << uint8(0);                                       // unused in client?
    SendMessageToSet(&data, true);
}

void Unit::SendEnergizeSpellLog(Unit *pVictim, uint32 SpellID, uint32 Damage, Powers powertype)
{
    WorldPacket data(SMSG_SPELLENERGIZELOG, (8+8+4+4+4+1));
    data << pVictim->GetPackGUID();
    data << GetPackGUID();
    data << uint32(SpellID);
    data << uint32(powertype);
    data << uint32(Damage);
    SendMessageToSet(&data, true);
}

void Unit::EnergizeBySpell(Unit *pVictim, uint32 SpellID, uint32 Damage, Powers powertype)
{
    // don't energize isolated units (banished)
    if (pVictim->hasUnitState(UNIT_STAT_ISOLATED))
        return;

    SendEnergizeSpellLog(pVictim, SpellID, Damage, powertype);
    // needs to be called after sending spell log
    pVictim->ModifyPower(powertype, Damage);
}

int32 Unit::SpellBonusWithCoeffs(SpellEntry const *spellProto, int32 total, int32 benefit, int32 ap_benefit,  DamageEffectType damagetype, bool donePart, float defCoeffMod)
{
    // Distribute Damage over multiple effects, reduce by AoE
    float coeff;

    // Not apply this to creature casted spells
    if (GetTypeId()==TYPEID_UNIT && !((Creature*)this)->IsPet())
        coeff = 1.0f;
    // Check for table values
    else if (SpellBonusEntry const* bonus = sSpellMgr.GetSpellBonusData(spellProto->Id))
    {
        coeff = damagetype == DOT ? bonus->dot_damage : bonus->direct_damage;

        // apply ap bonus at done part calculation only (it flat total mod so common with taken)
        if (donePart && (bonus->ap_bonus || bonus->ap_dot_bonus))
        {
            float ap_bonus = damagetype == DOT ? bonus->ap_dot_bonus : bonus->ap_bonus;

            // Impurity
            if (GetTypeId() == TYPEID_PLAYER && spellProto->SpellFamilyName == SPELLFAMILY_DEATHKNIGHT)
            {
                if (SpellEntry const* spell = ((Player*)this)->GetKnownTalentRankById(2005))
                    ap_bonus += ((spell->CalculateSimpleValue(EFFECT_INDEX_0) * ap_bonus) / 100.0f);
            }

            total += int32(ap_bonus * (GetTotalAttackPowerValue(IsSpellRequiresRangedAP(spellProto) ? RANGED_ATTACK : BASE_ATTACK) + ap_benefit));
        }
    }
    // Default calculation
    else if (benefit)
        coeff = CalculateDefaultCoefficient(spellProto, damagetype) * defCoeffMod;

    if (benefit)
    {
        float LvlPenalty = CalculateLevelPenalty(spellProto);

        // Spellmod SpellDamage
        if (Player* modOwner = GetSpellModOwner())
        {
            coeff *= 100.0f;
            modOwner->ApplySpellMod(spellProto->Id,SPELLMOD_SPELL_BONUS_DAMAGE, coeff);
            coeff /= 100.0f;
        }

        total += int32(benefit * coeff * LvlPenalty);
    }

    return total;
};

/**
 * Calculates caster part of spell damage bonuses,
 * also includes different bonuses dependent from target auras
 */
uint32 Unit::SpellDamageBonusDone(Unit *pVictim, SpellEntry const *spellProto, uint32 pdamage, DamageEffectType damagetype, uint32 stack)
{
    if(!spellProto || !pVictim || !pVictim->GetMap() || damagetype==DIRECT_DAMAGE || spellProto->AttributesEx6 & SPELL_ATTR_EX6_NO_DMG_MODS)
        return pdamage;

    // conflagrate gets damage mods from previously calculated immolate aura damage tick
    if (spellProto->IsFitToFamily<SPELLFAMILY_WARLOCK, CF_WARLOCK_CONFLAGRATE>())
        return pdamage;

    if (!IsInWorld())
        return pdamage;

    MAPLOCK_READ(this,MAP_LOCK_TYPE_AURAS);

    // For totems get damage bonus from owner (statue isn't totem in fact)
    if ( GetTypeId()==TYPEID_UNIT && ((Creature*)this)->IsTotem() && ((Totem*)this)->GetTotemType()!=TOTEM_STATUE)
    {
        if (Unit* owner = GetOwner())
        {
            MAPLOCK_READ1(owner,MAP_LOCK_TYPE_AURAS);
            return owner->SpellDamageBonusDone(pVictim, spellProto, pdamage, damagetype);
        }
    }

    float DoneTotalMod = 1.0f;
    int32 DoneTotal = 0;

    // Creature damage
    if ( GetTypeId() == TYPEID_UNIT && !((Creature*)this)->IsPet() )
        DoneTotalMod *= ((Creature*)this)->GetSpellDamageMod(((Creature*)this)->GetCreatureInfo()->rank);

    float nonStackingPos = 0.0f;
    float nonStackingNeg = 0.0f;

    AuraList const& mModDamagePercentDone = GetAurasByType(SPELL_AURA_MOD_DAMAGE_PERCENT_DONE);
    for(AuraList::const_iterator i = mModDamagePercentDone.begin(); i != mModDamagePercentDone.end(); ++i)
    {
        Aura* aura = *i;
        if (!aura || !aura->GetModifier() || !(aura->GetModifier()->m_miscvalue & GetSpellSchoolMask(spellProto)))
            continue;

        SpellAuraHolderPtr holder = aura->GetHolder();
        if (!holder || holder->IsDeleted())
            continue;

        int32 calculatedBonus = aura->GetModifier()->m_amount;

        if (holder->GetSpellProto()->EquippedItemClass != -1 ||
                                                            // -1 == any item class (not wand then)
            holder->GetSpellProto()->EquippedItemInventoryTypeMask != 0 )
                                                            // 0 == any inventory type (not wand then)
            continue;

        // bonus stored in another auras basepoints
        if (calculatedBonus == 0)
        {
            // Clearcasting - bonus from Elemental Oath
            if (aura->GetSpellProto()->Id == 16246)
            {
                AuraList const& aurasCrit = GetAurasByType(SPELL_AURA_MOD_SPELL_CRIT_CHANCE);
                for (AuraList::const_iterator itr = aurasCrit.begin(); itr != aurasCrit.end(); itr++)
                {
                    if ((*itr)->GetSpellProto()->SpellIconID == 3053)
                    {
                        calculatedBonus = (*itr)->GetSpellProto()->CalculateSimpleValue(EFFECT_INDEX_1);
                        break;
                    }
                }
            }
        }

        if (aura->IsStacking())
            DoneTotalMod *= ((float)calculatedBonus+100.0f)/100.0f;
        else
        {
            if((float)calculatedBonus > nonStackingPos)
                nonStackingPos = (float)calculatedBonus;
            else if((float)calculatedBonus < nonStackingNeg)
                nonStackingNeg = (float)calculatedBonus;
        }
    }
    DoneTotalMod *= ((nonStackingPos + 100.0f) / 100.0f) * ((nonStackingNeg + 100.0f) / 100.0f);

    uint32 creatureTypeMask = pVictim->GetCreatureTypeMask();
    // Add flat bonus from spell damage versus
    DoneTotal += GetTotalAuraModifierByMiscMask(SPELL_AURA_MOD_FLAT_SPELL_DAMAGE_VERSUS, creatureTypeMask);
    AuraList const& mDamageDoneVersus = GetAurasByType(SPELL_AURA_MOD_DAMAGE_DONE_VERSUS);
    for(AuraList::const_iterator i = mDamageDoneVersus.begin();i != mDamageDoneVersus.end(); ++i)
        if (creatureTypeMask & uint32((*i)->GetModifier()->m_miscvalue))
            DoneTotalMod *= ((*i)->GetModifier()->m_amount+100.0f)/100.0f;

    AuraList const& mDamageDoneCreature = GetAurasByType(SPELL_AURA_MOD_DAMAGE_DONE_CREATURE);
    for(AuraList::const_iterator i = mDamageDoneCreature.begin();i != mDamageDoneCreature.end(); ++i)
    {
        if (creatureTypeMask & uint32((*i)->GetModifier()->m_miscvalue))
            DoneTotalMod += ((*i)->GetModifier()->m_amount+100.0f)/100.0f;
    }

    // done scripted mod (take it from owner)
    Unit *owner = GetOwner();
    if (!owner)
        owner = this;

    MAPLOCK_READ1(owner,MAP_LOCK_TYPE_AURAS);
    MAPLOCK_READ2(pVictim,MAP_LOCK_TYPE_AURAS);

    AuraList const& mOverrideClassScript= owner->GetAurasByType(SPELL_AURA_OVERRIDE_CLASS_SCRIPTS);
    for(AuraList::const_iterator i = mOverrideClassScript.begin(); i != mOverrideClassScript.end(); ++i)
    {
        if (!(*i)->isAffectedOnSpell(spellProto))
            continue;
        switch((*i)->GetModifier()->m_miscvalue)
        {
            case 4920: // Molten Fury
            case 4919:
            case 6917: // Death's Embrace
            case 6926:
            case 6928:
            {
                if (pVictim->HasAuraState(AURA_STATE_HEALTHLESS_35_PERCENT))
                    DoneTotalMod *= (100.0f+(*i)->GetModifier()->m_amount)/100.0f;
                break;
            }
            // Soul Siphon
            case 4992:
            case 4993:
            {
                // effect 1 m_amount
                int32 maxPercent = (*i)->GetModifier()->m_amount;
                // effect 0 m_amount
                int32 stepPercent = CalculateSpellDamage(this, (*i)->GetSpellProto(), EFFECT_INDEX_0);
                // count affliction effects and calc additional damage in percentage
                int32 modPercent = 0;
                SpellAuraHolderMap const& victimAuras = pVictim->GetSpellAuraHolderMap();
                for (SpellAuraHolderMap::const_iterator itr = victimAuras.begin(); itr != victimAuras.end(); ++itr)
                {
                    SpellEntry const* m_spell = itr->second->GetSpellProto();
                    //FIXME: would need 15 argument ClassFamilyMask::test() template for this one:
                    // CF_WARLOCK_CORRUPTION, CF_WARLOCK_CURSE_OF_AGONY, CF_WARLOCK_DRAIN_SOUL, CF_WARLOCK_CURSE_OF_WEAKNESS,
                    // CF_WARLOCK_LIFE_TAP, CF_WARLOCK_SLOWING_CURSES, CF_WARLOCK_MISC_DEBUFFS, CF_WARLOCK_SIPHON_LIFE, CF_WARLOCK_CURSE_OF_DOOM,
                    // CF_WARLOCK_HOWL_OF_TERROR, CF_WARLOCK_SEED_OF_CORRUPTION1, CF_WARLOCK_UNSTABLE_AFFLICTION, CF_WARLOCK_CURSE_OF_THE_ELEMENTS,
                    // CF_WARLOCK_FEAR, CF_WARLOCK_HAUNT
                    if (m_spell->SpellFamilyName != SPELLFAMILY_WARLOCK || !(m_spell->SpellFamilyFlags & UI64LIT(0x0004071B8044C402)))
                        continue;
                    modPercent += stepPercent * itr->second->GetStackAmount();
                    if (modPercent >= maxPercent)
                    {
                        modPercent = maxPercent;
                        break;
                    }
                }
                DoneTotalMod *= (modPercent+100.0f)/100.0f;
                break;
            }
            case 6916: // Death's Embrace
            case 6925:
            case 6927:
                if (HasAuraState(AURA_STATE_HEALTHLESS_20_PERCENT))
                    DoneTotalMod *= (100.0f+(*i)->GetModifier()->m_amount)/100.0f;
                break;
            case 5481: // Starfire Bonus
            {
                if (pVictim->GetAura(SPELL_AURA_PERIODIC_DAMAGE, SPELLFAMILY_DRUID, ClassFamilyMask::create<CF_DRUID_MOONFIRE, CF_DRUID_INSECT_SWARM>()))
                    DoneTotalMod *= ((*i)->GetModifier()->m_amount+100.0f)/100.0f;
                break;
            }
            case 4418: // Increased Shock Damage
            case 4554: // Increased Lightning Damage
            case 4555: // Improved Moonfire
            case 5142: // Increased Lightning Damage
            case 5147: // Improved Consecration / Libram of Resurgence
            case 5148: // Idol of the Shooting Star
            case 6008: // Increased Lightning Damage
            case 8627: // Totem of Hex
            {
                DoneTotal+=(*i)->GetModifier()->m_amount;
                break;
            }
            // Tundra Stalker
            // Merciless Combat
            case 7277:
            {
                // Merciless Combat
                if ((*i)->GetSpellProto()->SpellIconID == 2656)
                {
                    if (pVictim->HasAuraState(AURA_STATE_HEALTHLESS_35_PERCENT))
                        DoneTotalMod *= (100.0f+(*i)->GetModifier()->m_amount)/100.0f;
                }
                else // Tundra Stalker
                {
                    // Frost Fever (target debuff)
                    if (pVictim->GetAura<SPELL_AURA_MOD_MELEE_HASTE, SPELLFAMILY_DEATHKNIGHT, CF_DEATHKNIGHT_FF_BP_ACTIVE>())
                        DoneTotalMod *= ((*i)->GetModifier()->m_amount+100.0f)/100.0f;
                    break;
                }
                break;
            }
            case 7293: // Rage of Rivendare
            {
                if (pVictim->GetAura<SPELL_AURA_PERIODIC_DAMAGE, SPELLFAMILY_DEATHKNIGHT, CF_DEATHKNIGHT_BLOOD_PLAGUE>())
                    DoneTotalMod *= ((*i)->GetSpellProto()->CalculateSimpleValue(EFFECT_INDEX_1)*2+100.0f)/100.0f;
                break;
            }
            // Twisted Faith
            case 7377:
            {
                if (pVictim->GetAura<SPELL_AURA_PERIODIC_DAMAGE, SPELLFAMILY_PRIEST, CF_PRIEST_SHADOW_WORD_PAIN>(GetObjectGuid()))
                    DoneTotalMod *= ((*i)->GetModifier()->m_amount+100.0f)/100.0f;
                break;
            }
            // Marked for Death
            case 7598:
            case 7599:
            case 7600:
            case 7601:
            case 7602:
            {
                if (pVictim->GetAura<SPELL_AURA_MOD_STALKED, SPELLFAMILY_HUNTER, CF_HUNTER_HUNTERS_MARK>())
                    DoneTotalMod *= ((*i)->GetModifier()->m_amount+100.0f)/100.0f;
                break;
            }
        }
    }

    // custom scripted mod from dummy
    AuraList const& mDummy = owner->GetAurasByType(SPELL_AURA_DUMMY);
    for(AuraList::const_iterator i = mDummy.begin(); i != mDummy.end(); ++i)
    {
        SpellEntry const *spell = (*i)->GetSpellProto();
        //Fire and Brimstone
        if (spell->SpellFamilyName == SPELLFAMILY_WARLOCK && spell->SpellIconID == 3173)
        {
            if (pVictim->HasAuraState(AURA_STATE_CONFLAGRATE) && (spellProto->SpellFamilyName == SPELLFAMILY_WARLOCK && spellProto->SpellFamilyFlags.test<CF_WARLOCK_INCINERATE, CF_WARLOCK_CHAOS_BOLT>()))
            {
                DoneTotalMod *= ((*i)->GetModifier()->m_amount+100.0f) / 100.0f;
                break;
            }
        }
    }

     // Custom scripted damage
    switch(spellProto->SpellFamilyName)
    {
        case SPELLFAMILY_MAGE:
        {
            // Ice Lance
            if (spellProto->SpellIconID == 186)
            {
                if (pVictim->isFrozen() || IsIgnoreUnitState(spellProto, IGNORE_UNIT_TARGET_NON_FROZEN))
                {
                    float multiplier = 3.0f;

                    // if target have higher level
                    if (pVictim->getLevel() > getLevel())
                        // Glyph of Ice Lance
                        if (Aura* glyph = GetDummyAura(56377))
                            multiplier = glyph->GetModifier()->m_amount;

                    DoneTotalMod *= multiplier;
                }
            }
            // Torment the weak affected (Arcane Barrage, Arcane Blast, Frostfire Bolt, Arcane Missiles, Fireball, Pyroblast)
            if (spellProto->SpellFamilyFlags.test<CF_MAGE_FIREBALL, CF_MAGE_FROSTBOLT, CF_MAGE_ARCANE_MISSILES2, CF_MAGE_ARCANE_BLAST, CF_MAGE_FROSTFIRE_BOLT, CF_MAGE_ARCANE_BARRAGE>() &&
                (pVictim->HasAuraType(SPELL_AURA_MOD_DECREASE_SPEED) || pVictim->HasAuraType(SPELL_AURA_HASTE_ALL)))
            {
                //Search for Torment the weak dummy aura
                Unit::AuraList const& ttw = GetAurasByType(SPELL_AURA_DUMMY);
                for(Unit::AuraList::const_iterator i = ttw.begin(); i != ttw.end(); ++i)
                {
                    if ((*i)->GetSpellProto()->SpellIconID == 3263)
                    {
                        DoneTotalMod *= ((*i)->GetModifier()->m_amount+100.0f) / 100.0f;
                        break;
                    }
                }
            }
            break;
        }
        case SPELLFAMILY_WARLOCK:
        {
            // Drain Soul
            if (spellProto->SpellFamilyFlags.test<CF_WARLOCK_DRAIN_SOUL>())
            {
                if (pVictim->GetHealth() * 100 / pVictim->GetMaxHealth() <= 25)
                    DoneTotalMod *= 4;
            }
            break;
        }
        case SPELLFAMILY_PRIEST:
        {
            // Mind Flay
            if (spellProto->SpellFamilyFlags.test<CF_PRIEST_MIND_FLAY1>())
            {
                // Shadow Word: Pain
                if (pVictim->GetAura<SPELL_AURA_PERIODIC_DAMAGE, SPELLFAMILY_PRIEST, CF_PRIEST_SHADOW_WORD_PAIN>())
                {
                    // Glyph of Mind Flay
                    if (Aura *aur = GetAura(55687, EFFECT_INDEX_0))
                        DoneTotalMod *= (aur->GetModifier()->m_amount+100.0f) / 100.0f;
                    // Twisted Faith
                    Unit::AuraList const& tf = GetAurasByType(SPELL_AURA_OVERRIDE_CLASS_SCRIPTS);
                    for(Unit::AuraList::const_iterator i = tf.begin(); i != tf.end(); ++i)
                    {
                        if ((*i)->GetSpellProto()->SpellIconID == 2848 && (*i)->GetEffIndex() == 1)
                        {
                            DoneTotalMod *= ((*i)->GetModifier()->m_amount+100.0f) / 100.0f;
                            break;
                        }
                    }
                }
            }
            // Smite
            else if (spellProto->SpellFamilyFlags.test<CF_PRIEST_SMITE>())
            {
                // Holy Fire
                if (pVictim->GetAura<SPELL_AURA_PERIODIC_DAMAGE, SPELLFAMILY_PRIEST, CF_PRIEST_HOLY_FIRE>())
                    // Glyph of Smite
                    if (Aura *aur = GetAura(55692, EFFECT_INDEX_0))
                        DoneTotalMod *= (aur->GetModifier()->m_amount+100.0f) / 100.0f;
            }
            // Shadow word: Death
            else if (spellProto->SpellFamilyFlags.test<CF_PRIEST_SHADOW_WORD_DEATH_TARGET>())
            {
                // Glyph of Shadow word: Death
                if (SpellAuraHolderPtr glyph = GetSpellAuraHolder(55682))
                {
                    Aura* hpPct = glyph->GetAuraByEffectIndex(EFFECT_INDEX_0);
                    Aura* dmPct = glyph->GetAuraByEffectIndex(EFFECT_INDEX_1);
                    if (hpPct && dmPct && pVictim->GetHealth() * 100 <= pVictim->GetMaxHealth() * hpPct->GetModifier()->m_amount)
                        DoneTotalMod *= (dmPct->GetModifier()->m_amount + 100.0f) / 100.0f;
                }
            }
            break;
        }
        case SPELLFAMILY_DRUID:
        {
            // Improved Insect Swarm (Wrath part)
            if (spellProto->SpellFamilyFlags.test<CF_DRUID_WRATH>())
            {
                // if Insect Swarm on target
                if (pVictim->GetAura<SPELL_AURA_PERIODIC_DAMAGE, SPELLFAMILY_DRUID, CF_DRUID_INSECT_SWARM>(GetObjectGuid()))
                {
                    Unit::AuraList const& improvedSwarm = GetAurasByType(SPELL_AURA_DUMMY);
                    for(Unit::AuraList::const_iterator iter = improvedSwarm.begin(); iter != improvedSwarm.end(); ++iter)
                    {
                        if ((*iter)->GetSpellProto()->SpellIconID == 1771)
                        {
                            DoneTotalMod *= ((*iter)->GetModifier()->m_amount+100.0f) / 100.0f;
                            break;
                        }
                    }
                }
            }
            break;
        }
        case SPELLFAMILY_DEATHKNIGHT:
        {
            // Icy Touch and Howling Blast
            if (spellProto->SpellFamilyFlags.test<CF_DEATHKNIGHT_ICY_TOUCH_TALONS, CF_DEATHKNIGHT_HOWLING_BLAST>())
            {
                // search disease
                bool found = false;
                Unit::SpellAuraHolderMap const& auras = pVictim->GetSpellAuraHolderMap();
                for(Unit::SpellAuraHolderMap::const_iterator itr = auras.begin(); itr!=auras.end(); ++itr)
                {
                    if (itr->second->GetSpellProto()->Dispel == DISPEL_DISEASE)
                    {
                        found = true;
                        break;
                    }
                }

                // search for Glacier Rot and  Improved Icy Touch dummy aura
                bool isIcyTouch = spellProto->SpellFamilyFlags.test<CF_DEATHKNIGHT_ICY_TOUCH_TALONS>();
                Unit::AuraList const& dummyAuras = GetAurasByType(SPELL_AURA_DUMMY);
                for(Unit::AuraList::const_iterator i = dummyAuras.begin(); i != dummyAuras.end(); ++i)
                {
                    if ((found && (*i)->GetSpellProto()->EffectMiscValue[(*i)->GetEffIndex()] == 7244) || //Glacier Rot
                        (isIcyTouch && (*i)->GetSpellProto()->SpellIconID == 2721))                       //Improved Icy Touch
                    {
                        DoneTotalMod *= ((*i)->GetModifier()->m_amount+100.0f) / 100.0f;
                    }
                }
            }
            // Death Coil (bonus from Item - Death Knight T8 DPS Relic)
            else if (spellProto->SpellFamilyFlags.test<CF_DEATHKNIGHT_DEATH_COIL>())
            {
                 if (Aura* sigil = GetDummyAura(64962))
                    DoneTotal += sigil->GetModifier()->m_amount;
            }
            break;
        }
        default:
            break;
    }

    // Done fixed damage bonus auras
    int32 DoneAdvertisedBenefit = SpellBaseDamageBonusDone(GetSpellSchoolMask(spellProto));

    // apply ap bonus and benefit affected by spell power implicit coeffs and spell level penalties
    DoneTotal = SpellBonusWithCoeffs(spellProto, DoneTotal, DoneAdvertisedBenefit, 0, damagetype, true);

    float tmpDamage = (int32(pdamage) + DoneTotal * int32(stack)) * DoneTotalMod;
    // apply spellmod to Done damage (flat and pct)
    if (Player* modOwner = GetSpellModOwner())
        modOwner->ApplySpellMod(spellProto->Id, damagetype == DOT ? SPELLMOD_DOT : SPELLMOD_DAMAGE, tmpDamage);

    return tmpDamage > 0 ? uint32(tmpDamage) : 0;
}

/**
 * Calculates target part of spell damage bonuses,
 * will be called on each tick for periodic damage over time auras
 */
uint32 Unit::SpellDamageBonusTaken(Unit *pCaster, SpellEntry const *spellProto, uint32 pdamage, DamageEffectType damagetype, uint32 stack)
{
    if(!spellProto || !pCaster || !IsInWorld() || !GetMap() || damagetype==DIRECT_DAMAGE )
        return pdamage;

    uint32 schoolMask = spellProto->SchoolMask;

    // Taken total percent damage auras
    float TakenTotalMod = 1.0f;
    int32 TakenTotal = 0;

    MAPLOCK_READ(this,MAP_LOCK_TYPE_AURAS);

    // ..taken
    TakenTotalMod *= GetTotalAuraMultiplierByMiscMask(SPELL_AURA_MOD_DAMAGE_PERCENT_TAKEN, schoolMask);

    // .. taken pct: dummy auras
    AuraList const& m_dummyAuras = GetAurasByType(SPELL_AURA_DUMMY);
    for(AuraList::const_iterator itr = m_dummyAuras.begin(); itr != m_dummyAuras.end(); ++itr)
    {
        switch((*itr)->GetSpellProto()->SpellIconID)
        {
            // Cheat Death
            case 2109:
            {
                if (GetTypeId() != TYPEID_PLAYER)
                    continue;

                float mod = -((Player*)this)->GetRatingBonusValue(CR_CRIT_TAKEN_SPELL)*2*4;
                if (mod < float((*itr)->GetModifier()->m_amount))
                    mod = float((*itr)->GetModifier()->m_amount);
                TakenTotalMod *= (mod+100.0f)/100.0f;
                break;
            }
            default:
                break;
        }

        switch((*itr)->GetId())
        {
            case 20911:                                     // Blessing of Sanctuary
            case 25899:                                     // Greater Blessing of Sanctuary
                // don't stack with Vigilance dmg reduction effect (calculated above)
                if (!HasAura(68066))
                    TakenTotalMod *= ((*itr)->GetModifier()->m_amount + 100.0f) / 100.0f;
                break;
            case 47580:                                     // Pain and Suffering (Rank 1)      TODO: can be pct modifier aura
            case 47581:                                     // Pain and Suffering (Rank 2)
            case 47582:                                     // Pain and Suffering (Rank 3)
                // Shadow Word: Death
                if (spellProto->IsFitToFamily<SPELLFAMILY_PRIEST, CF_PRIEST_SHADOW_WORD_DEATH_TARGET>())
                    TakenTotalMod *= ((*itr)->GetModifier()->m_amount + 100.0f) / 100.0f;
                break;
        }
    }

    // From caster spells
    AuraList const& mOwnerTaken = GetAurasByType(SPELL_AURA_MOD_DAMAGE_FROM_CASTER);
    for(AuraList::const_iterator i = mOwnerTaken.begin(); i != mOwnerTaken.end(); ++i)
    {
        if ((*i)->GetCasterGuid() == pCaster->GetObjectGuid() && (*i)->isAffectedOnSpell(spellProto))
            TakenTotalMod *= ((*i)->GetModifier()->m_amount + 100.0f) / 100.0f;
    }

    // Mod damage from spell mechanic
    TakenTotalMod *= GetTotalAuraMultiplierByMiscValueForMask(SPELL_AURA_MOD_MECHANIC_DAMAGE_TAKEN_PERCENT,GetAllSpellMechanicMask(spellProto));

    // Mod damage taken from AoE spells
    if (IsAreaOfEffectSpell(spellProto))
    {
        TakenTotalMod *= GetTotalAuraMultiplierByMiscMask(SPELL_AURA_MOD_AOE_DAMAGE_AVOIDANCE, schoolMask);
        if (GetTypeId() == TYPEID_UNIT && ((Creature*)this)->IsPet())
            TakenTotalMod *= GetTotalAuraMultiplierByMiscMask(SPELL_AURA_MOD_PET_AOE_DAMAGE_AVOIDANCE, schoolMask);
    }

    // Taken fixed damage bonus auras
    int32 TakenAdvertisedBenefit = SpellBaseDamageBonusTaken(GetSpellSchoolMask(spellProto));

    // apply benefit affected by spell power implicit coeffs and spell level penalties
    TakenTotal = SpellBonusWithCoeffs(spellProto, TakenTotal, TakenAdvertisedBenefit, 0, damagetype, false);

    float tmpDamage = (int32(pdamage) + TakenTotal * int32(stack)) * TakenTotalMod;

    return tmpDamage > 0 ? uint32(tmpDamage) : 0;
}

int32 Unit::SpellBaseDamageBonusDone(SpellSchoolMask schoolMask)
{
    int32 DoneAdvertisedBenefit = 0;

    // ..done
    DoneAdvertisedBenefit = GetTotalAuraModifierByMiscMask(SPELL_AURA_MOD_DAMAGE_DONE, schoolMask);

    if (GetTypeId() == TYPEID_PLAYER)
    {
        // Base value
        DoneAdvertisedBenefit +=((Player*)this)->GetBaseSpellPowerBonus();

        // Damage bonus from stats
        AuraList const& mDamageDoneOfStatPercent = GetAurasByType(SPELL_AURA_MOD_SPELL_DAMAGE_OF_STAT_PERCENT);
        for(AuraList::const_iterator i = mDamageDoneOfStatPercent.begin();i != mDamageDoneOfStatPercent.end(); ++i)
        {
            if((*i)->GetModifier()->m_miscvalue & schoolMask)
            {
                // stat used stored in miscValueB for this aura
                Stats usedStat = Stats((*i)->GetMiscBValue());
                DoneAdvertisedBenefit += int32(GetStat(usedStat) * (*i)->GetModifier()->m_amount / 100.0f);
            }
        }
        // ... and attack power
        AuraList const& mDamageDonebyAP = GetAurasByType(SPELL_AURA_MOD_SPELL_DAMAGE_OF_ATTACK_POWER);
        for(AuraList::const_iterator i =mDamageDonebyAP.begin();i != mDamageDonebyAP.end(); ++i)
        {
            if ((*i)->GetModifier()->m_miscvalue & schoolMask)
                DoneAdvertisedBenefit += int32(GetTotalAttackPowerValue(BASE_ATTACK) * (*i)->GetModifier()->m_amount / 100.0f);
        }

    }
    return DoneAdvertisedBenefit;
}

int32 Unit::SpellBaseDamageBonusTaken(SpellSchoolMask schoolMask)
{
    int32 TakenAdvertisedBenefit = 0;

    // ..taken
    AuraList const& mDamageTaken = GetAurasByType(SPELL_AURA_MOD_DAMAGE_TAKEN);
    for(AuraList::const_iterator i = mDamageTaken.begin();i != mDamageTaken.end(); ++i)
    {
        if(((*i)->GetModifier()->m_miscvalue & schoolMask) != 0)
            TakenAdvertisedBenefit += (*i)->GetModifier()->m_amount;
    }

    return TakenAdvertisedBenefit;
}

bool Unit::IsSpellCrit(Unit *pVictim, SpellEntry const *spellProto, SpellSchoolMask schoolMask, WeaponAttackType attackType)
{
    // creatures (except totems) can't crit with spells at all ( for creatures not sure - /dev/rsa)
    if (GetObjectGuid().IsCreature() && !((Creature*)this)->IsTotem())
        return false;

    // not critting spell
    if ((spellProto->AttributesEx2 & SPELL_ATTR_EX2_CANT_CRIT))
        return false;

    float crit_chance = 0.0f;
    switch (spellProto->DmgClass)
    {
        case SPELL_DAMAGE_CLASS_NONE:
            // Some heal should be able to crit
            // We need more spells to find a general way (if there is any)
            switch (spellProto->Id)
            {
                case 379:   // Earth Shield
                case 33778: // Lifebloom Final Bloom
                case 64844: // Divine Hymn
                    break;
                default:
                    return false;
            }
        case SPELL_DAMAGE_CLASS_MAGIC:
        {
            if (schoolMask & SPELL_SCHOOL_MASK_NORMAL)
                crit_chance = 0.0f;
            // For other schools
            else if (GetTypeId() == TYPEID_PLAYER)
                crit_chance = GetFloatValue( PLAYER_SPELL_CRIT_PERCENTAGE1 + GetFirstSchoolInMask(schoolMask));
            else
            {
                crit_chance = float(m_baseSpellCritChance);
                crit_chance += GetTotalAuraModifierByMiscMask(SPELL_AURA_MOD_SPELL_CRIT_CHANCE_SCHOOL, schoolMask);
            }
            // taken
            if (pVictim)
            {
                if (!IsPositiveSpell(spellProto->Id))
                {
                    // Modify critical chance by victim SPELL_AURA_MOD_ATTACKER_SPELL_CRIT_CHANCE
                    crit_chance += pVictim->GetTotalAuraModifierByMiscMask(SPELL_AURA_MOD_ATTACKER_SPELL_CRIT_CHANCE, schoolMask);
                    // Modify critical chance by victim SPELL_AURA_MOD_ATTACKER_SPELL_AND_WEAPON_CRIT_CHANCE
                    crit_chance += pVictim->GetTotalAuraModifier(SPELL_AURA_MOD_ATTACKER_SPELL_AND_WEAPON_CRIT_CHANCE);
                    // Modify by player victim resilience
                    crit_chance -= pVictim->GetSpellCritChanceReduction();
                }

                // scripted (increase crit chance ... against ... target by x%)
                // scripted (Increases the critical effect chance of your .... by x% on targets ...)
                AuraList const& mOverrideClassScript = GetAurasByType(SPELL_AURA_OVERRIDE_CLASS_SCRIPTS);
                for(AuraList::const_iterator i = mOverrideClassScript.begin(); i != mOverrideClassScript.end(); ++i)
                {
                    if (!((*i)->isAffectedOnSpell(spellProto)))
                        continue;
                    switch((*i)->GetModifier()->m_miscvalue)
                    {
                        case  849:                          //Shatter Rank 1
                            if (pVictim->isFrozen() || IsIgnoreUnitState(spellProto, IGNORE_UNIT_TARGET_NON_FROZEN))
                                crit_chance+= 17.0f;
                            break;
                        case  910:                          //Shatter Rank 2
                            if (pVictim->isFrozen() || IsIgnoreUnitState(spellProto, IGNORE_UNIT_TARGET_NON_FROZEN))
                                crit_chance+= 34.0f;
                            break;
                        case  911:                          //Shatter Rank 3
                            if (pVictim->isFrozen() || IsIgnoreUnitState(spellProto, IGNORE_UNIT_TARGET_NON_FROZEN))
                                crit_chance+= 50.0f;
                            break;
                        case 7917:                          // Glyph of Shadowburn
                            if (pVictim->HasAuraState(AURA_STATE_HEALTHLESS_35_PERCENT))
                                crit_chance+=(*i)->GetModifier()->m_amount;
                            break;
                        case 7997:                          // Renewed Hope
                        case 7998:
                            if (pVictim->HasAura(6788))
                                crit_chance+=(*i)->GetModifier()->m_amount;
                            break;
                        default:
                            break;
                    }
                }

                // Custom crit by class
                switch(spellProto->SpellFamilyName)
                {
                    case SPELLFAMILY_MAGE:
                    {
                        // Fire Blast
                        if (spellProto->SpellFamilyFlags.test<CF_MAGE_FIRE_BLAST>() && spellProto->SpellIconID == 12)
                        {
                            // Glyph of Fire Blast
                            if (pVictim->HasFlag(UNIT_FIELD_FLAGS, UNIT_FLAG_STUNNED) || pVictim->isInRoots())
                                if (Aura* aura = GetAura(56369, EFFECT_INDEX_0))
                                    crit_chance += aura->GetModifier()->m_amount;
                        }
                        break;
                    }
                    case SPELLFAMILY_PRIEST:
                        // Flash Heal
                        if (spellProto->SpellFamilyFlags.test<CF_PRIEST_FLASH_HEAL>())
                        {
                            if (pVictim->GetHealth() > pVictim->GetMaxHealth()/2)
                                break;
                            AuraList const& mDummyAuras = GetAurasByType(SPELL_AURA_DUMMY);
                            for(AuraList::const_iterator i = mDummyAuras.begin(); i!= mDummyAuras.end(); ++i)
                            {
                                // Improved Flash Heal
                                if ((*i)->GetSpellProto()->SpellFamilyName == SPELLFAMILY_PRIEST &&
                                    (*i)->GetSpellProto()->SpellIconID == 2542)
                                {
                                    crit_chance+=(*i)->GetModifier()->m_amount;
                                    break;
                                }
                            }
                        }
                        break;
                    case SPELLFAMILY_DRUID:
                        // Improved Insect Swarm (Starfire part)
                        if (spellProto->SpellFamilyFlags.test<CF_DRUID_STARFIRE>())
                        {
                            // search for Moonfire on target
                            if (pVictim->GetAura<SPELL_AURA_PERIODIC_DAMAGE, SPELLFAMILY_DRUID, CF_DRUID_MOONFIRE>(GetObjectGuid()))
                            {
                                Unit::AuraList const& improvedSwarm = GetAurasByType(SPELL_AURA_DUMMY);
                                for(Unit::AuraList::const_iterator iter = improvedSwarm.begin(); iter != improvedSwarm.end(); ++iter)
                                {
                                    if ((*iter)->GetSpellProto()->SpellIconID == 1771)
                                    {
                                        crit_chance += (*iter)->GetModifier()->m_amount;
                                        break;
                                    }
                                }
                            }
                        }
                        break;
                        // Improved Faerie Fire
                        if (pVictim->HasAura(770) || pVictim->HasAura(16857))
                        {
                            AuraList const& ImprovedAura = GetAurasByType(SPELL_AURA_DUMMY);
                            for(AuraList::const_iterator iter = ImprovedAura.begin(); iter != ImprovedAura.end(); ++iter)
                            {
                                if((*iter)->GetEffIndex() == 0 && (*iter)->GetSpellProto()->SpellIconID == 109 && (*iter)->GetSpellProto()->SpellFamilyName == SPELLFAMILY_DRUID)
                                {
                                    crit_chance += (*iter)->GetModifier()->m_amount;
                                    break;
                                }
                            }
                        }
                        break;
                    case SPELLFAMILY_PALADIN:
                        // Sacred Shield
                        if (spellProto->SpellFamilyFlags.test<CF_PALADIN_FLASH_OF_LIGHT>())
                        {
                            Aura *aura = pVictim->GetDummyAura(58597);
                            if (aura && aura->GetCasterGuid() == GetObjectGuid())
                                crit_chance+=aura->GetModifier()->m_amount;
                        }
                        // Exorcism
                        else if (spellProto->Category == 19)
                        {
                            if (pVictim->GetCreatureTypeMask() & CREATURE_TYPEMASK_DEMON_OR_UNDEAD)
                                return true;
                        }
                        break;
                    case SPELLFAMILY_SHAMAN:
                        // Lava Burst
                        if (spellProto->SpellFamilyFlags.test<CF_SHAMAN_LAVA_BURST>())
                        {
                            // Flame Shock
                            if (pVictim->GetAura<SPELL_AURA_PERIODIC_DAMAGE, SPELLFAMILY_SHAMAN, CF_SHAMAN_FLAME_SHOCK>(GetObjectGuid()))
                                return true;
                        }
                        break;
                }
            }
            break;
        }
        case SPELL_DAMAGE_CLASS_MELEE:
            // Rend and Tear crit chance with Ferocious Bite on bleeding target
            if (spellProto->SpellFamilyName == SPELLFAMILY_DRUID)
            {
                if (spellProto->SpellFamilyFlags.test<CF_DRUID_RIP_BITE>())
                {
                    if (pVictim->HasAuraState(AURA_STATE_BLEEDING))
                    {
                        Unit::AuraList const& aura = GetAurasByType(SPELL_AURA_DUMMY);
                        for(Unit::AuraList::const_iterator itr = aura.begin(); itr != aura.end(); ++itr)
                        {
                            if ((*itr)->GetSpellProto()->SpellIconID == 2859 && (*itr)->GetEffIndex() == 1)
                            {
                                crit_chance += (*itr)->GetModifier()->m_amount;
                                break;
                            }
                        }
                    }
                }
            }
            // do not use break here
        case SPELL_DAMAGE_CLASS_RANGED:
        {
            if (pVictim)
                crit_chance += GetUnitCriticalChance(attackType, pVictim);

            crit_chance+= GetTotalAuraModifierByMiscMask(SPELL_AURA_MOD_SPELL_CRIT_CHANCE_SCHOOL, schoolMask);
            break;
        }
        default:
            return false;
    }
    // percent done
    // only players use intelligence for critical chance computations
    if (Player* modOwner = GetSpellModOwner())
        modOwner->ApplySpellMod(spellProto->Id, SPELLMOD_CRITICAL_CHANCE, crit_chance);

    crit_chance = crit_chance > 0.0f ? crit_chance : 0.0f;
    if (roll_chance_f(crit_chance))
        return true;
    return false;
}

uint32 Unit::SpellCriticalDamageBonus(SpellEntry const *spellProto, uint32 damage, Unit *pVictim)
{
    // Calculate critical bonus
    int32 crit_bonus;
    switch(spellProto->DmgClass)
    {
        case SPELL_DAMAGE_CLASS_MELEE:                      // for melee based spells is 100%
        case SPELL_DAMAGE_CLASS_RANGED:
            crit_bonus = damage;
            break;
        default:
            crit_bonus = damage / 2;                        // for spells is 50%
            break;
    }

    if(!pVictim)
        return damage + crit_bonus;

    // increased critical damage (auras, and some talents)
    int32 critPctDamageMod = 0;
    if (spellProto->DmgClass >= SPELL_DAMAGE_CLASS_MELEE)
    {
        if (GetWeaponAttackType(spellProto) == RANGED_ATTACK)
            critPctDamageMod += pVictim->GetTotalAuraModifier(SPELL_AURA_MOD_ATTACKER_RANGED_CRIT_DAMAGE);
        else
            critPctDamageMod += pVictim->GetTotalAuraModifier(SPELL_AURA_MOD_ATTACKER_MELEE_CRIT_DAMAGE);
    }
    else
        critPctDamageMod += pVictim->GetTotalAuraModifierByMiscMask(SPELL_AURA_MOD_ATTACKER_SPELL_CRIT_DAMAGE,GetSpellSchoolMask(spellProto));

    critPctDamageMod += GetTotalAuraModifierByMiscMask(SPELL_AURA_MOD_CRIT_DAMAGE_BONUS, GetSpellSchoolMask(spellProto));

    uint32 creatureTypeMask = pVictim->GetCreatureTypeMask();
    critPctDamageMod += GetTotalAuraModifierByMiscMask(SPELL_AURA_MOD_CRIT_PERCENT_VERSUS, creatureTypeMask);

    uint32 base_dmg = damage;
    damage += crit_bonus;

    if (critPctDamageMod!=0)
        damage += int32(damage) * critPctDamageMod / 100;

    // increased critical damage bonus (from talents)
    if (damage > base_dmg)
        if (Player* modOwner = GetSpellModOwner())
        {
            damage -= base_dmg;
            modOwner->ApplySpellMod(spellProto->Id, SPELLMOD_CRIT_DAMAGE_BONUS, damage);
            damage += base_dmg;
        }

    return damage;
}

uint32 Unit::SpellCriticalHealingBonus(SpellEntry const *spellProto, uint32 damage, Unit *pVictim)
{
    // Calculate critical bonus
    int32 crit_bonus;
    switch(spellProto->DmgClass)
    {
        case SPELL_DAMAGE_CLASS_MELEE:                      // for melee based spells is 100%
        case SPELL_DAMAGE_CLASS_RANGED:
            // TODO: write here full calculation for melee/ranged spells
            crit_bonus = damage;
            break;
        default:
            crit_bonus = damage / 2;                        // for spells is 50%
            break;
    }

    if (crit_bonus > 0)
        damage += crit_bonus;

    damage = int32(damage * GetTotalAuraMultiplier(SPELL_AURA_MOD_CRITICAL_HEALING_AMOUNT));

    return damage;
}

/**
 * Calculates caster part of healing spell bonuses,
 * also includes different bonuses dependent from target auras
 */
uint32 Unit::SpellHealingBonusDone(Unit *pVictim, SpellEntry const *spellProto, int32 healamount, DamageEffectType damagetype, uint32 stack)
{
     // For totems get healing bonus from owner (statue isn't totem in fact)
    if ( GetTypeId()==TYPEID_UNIT && ((Creature*)this)->IsTotem() && ((Totem*)this)->GetTotemType()!=TOTEM_STATUE)
        if (Unit* owner = GetOwner())
            return owner->SpellHealingBonusDone(pVictim, spellProto, healamount, damagetype, stack);

    // No heal amount for this class spells
    if (spellProto->DmgClass == SPELL_DAMAGE_CLASS_NONE)
        return healamount < 0 ? 0 : healamount;

    // Healing Done
    // Done total percent damage auras
    float  DoneTotalMod = 1.0f;
    int32  DoneTotal = 0;

    // Healing done percent
    AuraList const& mHealingDonePct = GetAurasByType(SPELL_AURA_MOD_HEALING_DONE_PERCENT);
    for(AuraList::const_iterator i = mHealingDonePct.begin();i != mHealingDonePct.end(); ++i)
        DoneTotalMod *= (100.0f + (*i)->GetModifier()->m_amount) / 100.0f;

    // done scripted mod (take it from owner)
    Unit *owner = GetOwner();
    if (!owner) owner = this;
    AuraList const& mOverrideClassScript= owner->GetAurasByType(SPELL_AURA_OVERRIDE_CLASS_SCRIPTS);
    for(AuraList::const_iterator i = mOverrideClassScript.begin(); i != mOverrideClassScript.end(); ++i)
    {
        if (!(*i)->isAffectedOnSpell(spellProto))
            continue;
        switch((*i)->GetModifier()->m_miscvalue)
        {
            case 4415: // Increased Rejuvenation Healing
            case 4953:
            case 3736: // Hateful Totem of the Third Wind / Increased Lesser Healing Wave / LK Arena (4/5/6) Totem of the Third Wind / Savage Totem of the Third Wind
                DoneTotal+=(*i)->GetModifier()->m_amount;
                break;
            case 7997: // Renewed Hope
            case 7998:
                if (pVictim->HasAura(6788))
                    DoneTotalMod *=((*i)->GetModifier()->m_amount + 100.0f)/100.0f;
                break;
            case   21: // Test of Faith
            case 6935:
            case 6918:
                if (pVictim->GetHealth() < pVictim->GetMaxHealth()/2)
                    DoneTotalMod *=((*i)->GetModifier()->m_amount + 100.0f)/100.0f;
                break;
            case 7798: // Glyph of Regrowth
            {
                if (pVictim->GetAura<SPELL_AURA_PERIODIC_HEAL, SPELLFAMILY_DRUID, CF_DRUID_REGROWTH>())
                    DoneTotalMod *= ((*i)->GetModifier()->m_amount+100.0f)/100.0f;
                break;
            }
            case 8477: // Nourish Heal Boost
            {
                int32 stepPercent = (*i)->GetModifier()->m_amount;

                int ownHotCount = 0;                        // counted HoT types amount, not stacks

                Unit::AuraList const& RejorRegr = pVictim->GetAurasByType(SPELL_AURA_PERIODIC_HEAL);
                for(Unit::AuraList::const_iterator i = RejorRegr.begin(); i != RejorRegr.end(); ++i)
                    if ((*i)->GetSpellProto()->SpellFamilyName == SPELLFAMILY_DRUID &&
                        (*i)->GetCasterGuid() == GetObjectGuid())
                        ++ownHotCount;

                if (ownHotCount)
                    DoneTotalMod *= (stepPercent * ownHotCount + 100.0f) / 100.0f;
                break;
            }
            case 7871: // Glyph of Lesser Healing Wave
            {
                if (pVictim->GetAura<SPELL_AURA_DUMMY, SPELLFAMILY_SHAMAN, CF_SHAMAN_EARTH_SHIELD>(GetObjectGuid()))
                    DoneTotalMod *= ((*i)->GetModifier()->m_amount+100.0f)/100.0f;
                break;
            }
            default:
                break;
        }
    }

    if (spellProto->SpellFamilyName == SPELLFAMILY_DRUID)
    {
        // Nourish 20% of heal increase if target is affected by Druids HOTs
        if (spellProto->SpellFamilyFlags.test<CF_DRUID_NOURISH>())
        {
            int ownHotCount = 0;                        // counted HoT types amount, not stacks
            Unit::AuraList const& RejorRegr = pVictim->GetAurasByType(SPELL_AURA_PERIODIC_HEAL);
            for(Unit::AuraList::const_iterator i = RejorRegr.begin(); i != RejorRegr.end(); ++i)
                if ((*i)->GetSpellProto()->SpellFamilyName == SPELLFAMILY_DRUID &&
                    (*i)->GetCasterGuid() == GetObjectGuid())
                    ++ownHotCount;

            if (ownHotCount)
            {
                DoneTotalMod *= 1.2f;                          // base bonus at HoTs

                if (Aura* glyph = GetAura(62971, EFFECT_INDEX_0))// Glyph of Nourish
                    DoneTotalMod *= (glyph->GetModifier()->m_amount * ownHotCount + 100.0f) / 100.0f;
            }
        }
        // Lifebloom
        else if (spellProto->SpellFamilyFlags.test<CF_DRUID_LIFEBLOOM>())
        {
            AuraList const& dummyList = owner->GetAurasByType(SPELL_AURA_DUMMY);
            for(AuraList::const_iterator i = dummyList.begin(); i != dummyList.end(); ++i)
            {
                switch((*i)->GetId())
                {
                    case 34246:                                 // Idol of the Emerald Queen        TODO: can be flat modifier aura
                    case 60779:                                 // Idol of Lush Moss
                        DoneTotal += (*i)->GetModifier()->m_amount / 7;
                        break;
                }
            }
        }
    }

    // Done fixed damage bonus auras
    int32 DoneAdvertisedBenefit  = SpellBaseHealingBonusDone(GetSpellSchoolMask(spellProto));

    // apply ap bonus and benefit affected by spell power implicit coeffs and spell level penalties
    DoneTotal = SpellBonusWithCoeffs(spellProto, DoneTotal, DoneAdvertisedBenefit, 0, damagetype, true, 1.88f);

    // use float as more appropriate for negative values and percent applying
    float heal = (healamount + DoneTotal * int32(stack))*DoneTotalMod;
    // apply spellmod to Done amount
    if (Player* modOwner = GetSpellModOwner())
        modOwner->ApplySpellMod(spellProto->Id, damagetype == DOT ? SPELLMOD_DOT : SPELLMOD_DAMAGE, heal);

    return heal < 0 ? 0 : uint32(heal);
}

/**
 * Calculates target part of healing spell bonuses,
 * will be called on each tick for periodic damage over time auras
 */
uint32 Unit::SpellHealingBonusTaken(Unit *pCaster, SpellEntry const *spellProto, int32 healamount, DamageEffectType damagetype, uint32 stack)
{
    // Healing taken percent
    float  TakenTotalMod = GetTotalAuraMultiplier(SPELL_AURA_MOD_HEALING_PCT);

    // No heal amount for this class spells
    if (spellProto->DmgClass == SPELL_DAMAGE_CLASS_NONE)
    {
        healamount = int32(healamount * TakenTotalMod);
        return healamount < 0 ? 0 : healamount;
    }

    // Healing Done
    // Done total percent damage auras
    int32  TakenTotal = 0;

    // Taken fixed damage bonus auras
    int32 TakenAdvertisedBenefit = SpellBaseHealingBonusTaken(GetSpellSchoolMask(spellProto));

    // apply benefit affected by spell power implicit coeffs and spell level penalties
    TakenTotal = SpellBonusWithCoeffs(spellProto, TakenTotal, TakenAdvertisedBenefit, 0, damagetype, false, 1.88f);

    AuraList const& mHealingGet= GetAurasByType(SPELL_AURA_MOD_HEALING_RECEIVED);
    for(AuraList::const_iterator i = mHealingGet.begin(); i != mHealingGet.end(); ++i)
        if ((*i)->isAffectedOnSpell(spellProto))
            TakenTotalMod *= ((*i)->GetModifier()->m_amount + 100.0f) / 100.0f;

    // use float as more appropriate for negative values and percent applying
    float heal = (healamount + TakenTotal * int32(stack)) * TakenTotalMod;

    return heal < 0 ? 0 : uint32(heal);
}

int32 Unit::SpellBaseHealingBonusDone(SpellSchoolMask schoolMask)
{
    int32 AdvertisedBenefit = GetTotalAuraModifier(SPELL_AURA_MOD_HEALING_DONE);

    // Healing bonus of spirit, intellect and strength
    if (GetTypeId() == TYPEID_PLAYER)
    {
        // Base value
        AdvertisedBenefit +=((Player*)this)->GetBaseSpellPowerBonus();

        // Healing bonus from stats
        AuraList const& mHealingDoneOfStatPercent = GetAurasByType(SPELL_AURA_MOD_SPELL_HEALING_OF_STAT_PERCENT);
        for(AuraList::const_iterator i = mHealingDoneOfStatPercent.begin();i != mHealingDoneOfStatPercent.end(); ++i)
        {
            // stat used dependent from misc value (stat index)
            Stats usedStat = Stats((*i)->GetSpellProto()->EffectMiscValue[(*i)->GetEffIndex()]);
            AdvertisedBenefit += int32(GetStat(usedStat) * (*i)->GetModifier()->m_amount / 100.0f);
        }

        // ... and attack power
        AuraList const& mHealingDonebyAP = GetAurasByType(SPELL_AURA_MOD_SPELL_HEALING_OF_ATTACK_POWER);
        for(AuraList::const_iterator i = mHealingDonebyAP.begin();i != mHealingDonebyAP.end(); ++i)
            if ((*i)->GetModifier()->m_miscvalue & schoolMask)
                AdvertisedBenefit += int32(GetTotalAttackPowerValue(BASE_ATTACK) * (*i)->GetModifier()->m_amount / 100.0f);
    }
    return AdvertisedBenefit;
}

int32 Unit::SpellBaseHealingBonusTaken(SpellSchoolMask schoolMask)
{
    int32 AdvertisedBenefit = 0;
    AuraList const& mDamageTaken = GetAurasByType(SPELL_AURA_MOD_HEALING);
    for(AuraList::const_iterator i = mDamageTaken.begin();i != mDamageTaken.end(); ++i)
        if ((*i)->GetModifier()->m_miscvalue & schoolMask)
            AdvertisedBenefit += (*i)->GetModifier()->m_amount;

    return AdvertisedBenefit;
}

bool Unit::IsImmunedToDamage(SpellSchoolMask shoolMask)
{
    //If m_immuneToSchool type contain this school type, IMMUNE damage.
    SpellImmuneList const& schoolList = m_spellImmune[IMMUNITY_SCHOOL];
    for (SpellImmuneList::const_iterator itr = schoolList.begin(); itr != schoolList.end(); ++itr)
        if (itr->type & shoolMask)
            return true;

    //If m_immuneToDamage type contain magic, IMMUNE damage.
    SpellImmuneList const& damageList = m_spellImmune[IMMUNITY_DAMAGE];
    for (SpellImmuneList::const_iterator itr = damageList.begin(); itr != damageList.end(); ++itr)
        if (itr->type & shoolMask)
            return true;

    return false;
}

bool Unit::IsImmuneToSpell(SpellEntry const* spellInfo)
{
    if (!spellInfo)
        return false;

    //TODO add spellEffect immunity checks!, player with flag in bg is immune to immunity buffs from other friendly players!
    //SpellImmuneList const& dispelList = m_spellImmune[IMMUNITY_EFFECT];

    SpellImmuneList const& dispelList = m_spellImmune[IMMUNITY_DISPEL];
    for(SpellImmuneList::const_iterator itr = dispelList.begin(); itr != dispelList.end(); ++itr)
        if (itr->type == spellInfo->Dispel)
            return true;

    if (!(spellInfo->AttributesEx & SPELL_ATTR_EX_UNAFFECTED_BY_SCHOOL_IMMUNE) &&         // unaffected by school immunity
        !(spellInfo->AttributesEx & SPELL_ATTR_EX_DISPEL_AURAS_ON_IMMUNITY))              // can remove immune (by dispell or immune it)
    {
        SpellImmuneList const& schoolList = m_spellImmune[IMMUNITY_SCHOOL];
        for(SpellImmuneList::const_iterator itr = schoolList.begin(); itr != schoolList.end(); ++itr)
            if (!(IsPositiveSpell(itr->spellId) && IsPositiveSpell(spellInfo->Id)) &&
                (itr->type & GetSpellSchoolMask(spellInfo)))
                return true;
    }

    if (uint32 mechanic = spellInfo->Mechanic)
    {
        SpellImmuneList const& mechanicList = m_spellImmune[IMMUNITY_MECHANIC];
        for(SpellImmuneList::const_iterator itr = mechanicList.begin(); itr != mechanicList.end(); ++itr)
            if (itr->type == mechanic)
                return true;

        AuraList const& immuneAuraApply = GetAurasByType(SPELL_AURA_MECHANIC_IMMUNITY_MASK);
        for(AuraList::const_iterator iter = immuneAuraApply.begin(); iter != immuneAuraApply.end(); ++iter)
        {
            if ((*iter)->GetModifier()->m_miscvalue & (1 << (mechanic-1)))
                return true;
        }

    }

    return false;
}

bool Unit::IsImmuneToSpellEffect(SpellEntry const* spellInfo, SpellEffectIndex index) const
{
    //If m_immuneToEffect type contain this effect type, IMMUNE effect.
    uint32 effect = spellInfo->Effect[index];
    SpellImmuneList const& effectList = m_spellImmune[IMMUNITY_EFFECT];
    for (SpellImmuneList::const_iterator itr = effectList.begin(); itr != effectList.end(); ++itr)
        if (itr->type == effect)
            return true;

    if (uint32 mechanic = spellInfo->EffectMechanic[index])
    {
        SpellImmuneList const& mechanicList = m_spellImmune[IMMUNITY_MECHANIC];
        for (SpellImmuneList::const_iterator itr = mechanicList.begin(); itr != mechanicList.end(); ++itr)
            if (itr->type == mechanic)
                return true;

        AuraList const& immuneAuraApply = GetAurasByType(SPELL_AURA_MECHANIC_IMMUNITY_MASK);
        for(AuraList::const_iterator iter = immuneAuraApply.begin(); iter != immuneAuraApply.end(); ++iter)
        {
            if ((*iter)->GetModifier()->m_miscvalue & (1 << (mechanic-1)))
                return true;
        }
    }

    if (uint32 aura = spellInfo->EffectApplyAuraName[index])
    {
        SpellImmuneList const& list = m_spellImmune[IMMUNITY_STATE];
        for(SpellImmuneList::const_iterator itr = list.begin(); itr != list.end(); ++itr)
            if (itr->type == aura)
                return true;

        // Check for immune to application of harmful magical effects
        AuraList const& immuneAuraApply = GetAurasByType(SPELL_AURA_MOD_IMMUNE_AURA_APPLY_SCHOOL);

        if (!immuneAuraApply.empty() &&
            spellInfo->Dispel == DISPEL_MAGIC &&            // Magic debuff)
            !IsPositiveEffect(spellInfo, index))            // Harmful
        {
            // Check school
            SpellSchoolMask schoolMask = GetSpellSchoolMask(spellInfo);
            for(AuraList::const_iterator iter = immuneAuraApply.begin(); iter != immuneAuraApply.end(); ++iter)
                if ((*iter)->GetModifier()->m_miscvalue & schoolMask)
                    return true;
        }

    }

    return false;
}

/**
 * Calculates caster part of melee damage bonuses,
 * also includes different bonuses dependent from target auras
 */
uint32 Unit::MeleeDamageBonusDone(Unit *pVictim, uint32 pdamage,WeaponAttackType attType, SpellEntry const *spellProto, DamageEffectType damagetype, uint32 stack)
{
    if (!pVictim || pdamage == 0 || (spellProto && spellProto->AttributesEx6 & SPELL_ATTR_EX6_NO_DMG_MODS))
        return pdamage;

    if (!pVictim->IsInWorld() || !pVictim->GetMap() || !GetMap())
        return pdamage;

    MAPLOCK_READ(this,MAP_LOCK_TYPE_AURAS);
    MAPLOCK_READ1(pVictim,MAP_LOCK_TYPE_AURAS);

    // differentiate for weapon damage based spells
    bool isWeaponDamageBasedSpell = !(spellProto && (damagetype == DOT || IsSpellHaveEffect(spellProto, SPELL_EFFECT_SCHOOL_DAMAGE)));
    Item*  pWeapon          = GetTypeId() == TYPEID_PLAYER ? ((Player*)this)->GetWeaponForAttack(attType,true,false) : NULL;
    uint32 creatureTypeMask = pVictim->GetCreatureTypeMask();
    uint32 schoolMask       = spellProto ? spellProto->SchoolMask : GetMeleeDamageSchoolMask();

    // FLAT damage bonus auras
    // =======================
    int32 DoneFlat  = 0;
    int32 APbonus   = 0;

    // ..done flat, already included in weapon damage based spells
    if (!isWeaponDamageBasedSpell)
    {
        AuraList const& mModDamageDone = GetAurasByType(SPELL_AURA_MOD_DAMAGE_DONE);
        for(AuraList::const_iterator i = mModDamageDone.begin(); i != mModDamageDone.end(); ++i)
        {
            Aura* aura = *i;
            if (!aura)
                continue;

            SpellAuraHolderPtr holder = aura->GetHolder();  // lock holder
            if (!holder || holder->IsDeleted())
                continue;

            if ((aura->GetModifier()->m_miscvalue & schoolMask ||                        // schoolmask has to fit with the intrinsic spell school
                aura->GetSpellProto()->AttributesEx4 & SPELL_ATTR_EX4_PET_SCALING_AURA) &&  // completely schoolmask-independend: pet scaling auras
                                                                                            // Those auras have SPELL_SCHOOL_MASK_MAGIC, but anyway should also affect
                                                                                            // physical damage from non-weapon-damage-based spells (claw, swipe etc.)
                aura->GetModifier()->m_miscvalue & GetMeleeDamageSchoolMask() &&         // AND schoolmask has to fit with weapon damage school (essential for non-physical spells)
                ((holder->GetSpellProto()->EquippedItemClass == -1) ||                     // general, weapon independent
                (pWeapon && pWeapon->IsFitToSpellRequirements(holder->GetSpellProto()))))  // OR used weapon fits aura requirements
            {
                DoneFlat += aura->GetModifier()->m_amount;
            }
        }
    }

    // ..done flat (by creature type mask)
    DoneFlat += GetTotalAuraModifierByMiscMask(SPELL_AURA_MOD_DAMAGE_DONE_CREATURE, creatureTypeMask);

    // ..done flat (base at attack power for marked target and base at attack power for creature type)
    if (attType == RANGED_ATTACK)
    {
        APbonus += pVictim->GetTotalAuraModifier(SPELL_AURA_RANGED_ATTACK_POWER_ATTACKER_BONUS);
        APbonus += GetTotalAuraModifierByMiscMask(SPELL_AURA_MOD_RANGED_ATTACK_POWER_VERSUS, creatureTypeMask);
    }
    else
    {
        APbonus += pVictim->GetTotalAuraModifier(SPELL_AURA_MELEE_ATTACK_POWER_ATTACKER_BONUS);
        APbonus += GetTotalAuraModifierByMiscMask(SPELL_AURA_MOD_MELEE_ATTACK_POWER_VERSUS, creatureTypeMask);
    }

    // PERCENT damage auras
    // ====================
    float DonePercent   = 1.0f;

    // ..done pct, already included in weapon damage based spells
    if(!isWeaponDamageBasedSpell)
    {
        AuraList const& mModDamagePercentDone = GetAurasByType(SPELL_AURA_MOD_DAMAGE_PERCENT_DONE);
        for(AuraList::const_iterator i = mModDamagePercentDone.begin(); i != mModDamagePercentDone.end(); ++i)
        {
            Aura* aura = *i;
            if (!aura)
                continue;

            SpellAuraHolderPtr holder = aura->GetHolder();  // lock holder
            if (!holder || holder->IsDeleted())
                continue;

            if (aura->GetModifier()->m_miscvalue & schoolMask &&                         // schoolmask has to fit with the intrinsic spell school
                aura->GetModifier()->m_miscvalue & GetMeleeDamageSchoolMask() &&         // AND schoolmask has to fit with weapon damage school (essential for non-physical spells)
                ((holder->GetSpellProto()->EquippedItemClass == -1) ||                     // general, weapon independent
                (pWeapon && pWeapon->IsFitToSpellRequirements(holder->GetSpellProto()))))  // OR used weapon fits aura requirements
            {
                DonePercent *= (aura->GetModifier()->m_amount+100.0f) / 100.0f;
            }
        }

        if (attType == OFF_ATTACK)
            DonePercent *= GetModifierValue(UNIT_MOD_DAMAGE_OFFHAND, TOTAL_PCT);                    // no school check required
    }

    // ..done pct (by creature type mask)
    DonePercent *= GetTotalAuraMultiplierByMiscMask(SPELL_AURA_MOD_DAMAGE_DONE_VERSUS, creatureTypeMask);

    // special dummys/class scripts and other effects
    // =============================================
    Unit *owner = GetOwner();
    if (!owner)
        owner = this;

    // ..done (class scripts)
    if (spellProto)
    {
        AuraList const& mOverrideClassScript= owner->GetAurasByType(SPELL_AURA_OVERRIDE_CLASS_SCRIPTS);
        for(AuraList::const_iterator i = mOverrideClassScript.begin(); i != mOverrideClassScript.end(); ++i)
        {
            if (!(*i))
                continue;

            SpellAuraHolderPtr holder = (*i)->GetHolder();  // lock holder
            if (!holder || holder->IsDeleted())
                continue;

            if (!(*i)->isAffectedOnSpell(spellProto))
                continue;

            switch((*i)->GetModifier()->m_miscvalue)
            {
                // Tundra Stalker
                // Merciless Combat
                case 7277:
                {
                    // Merciless Combat
                    if ((*i)->GetSpellProto()->SpellIconID == 2656)
                    {
                        if (pVictim->HasAuraState(AURA_STATE_HEALTHLESS_35_PERCENT))
                            DonePercent *= (100.0f+(*i)->GetModifier()->m_amount)/100.0f;
                    }
                    else // Tundra Stalker
                    {
                        // Frost Fever (target debuff)
                        if (pVictim->GetAura<SPELL_AURA_MOD_MELEE_HASTE, SPELLFAMILY_DEATHKNIGHT, CF_DEATHKNIGHT_FF_BP_ACTIVE>())
                            DonePercent *= ((*i)->GetModifier()->m_amount+100.0f)/100.0f;
                        break;
                    }
                    break;
                }
                case 7293: // Rage of Rivendare
                {
                    if (pVictim->GetAura<SPELL_AURA_PERIODIC_DAMAGE, SPELLFAMILY_DEATHKNIGHT, CF_DEATHKNIGHT_BLOOD_PLAGUE>())
                        DonePercent *= ((*i)->GetSpellProto()->CalculateSimpleValue(EFFECT_INDEX_1)*2+100.0f)/100.0f;
                    break;
                }
                // Marked for Death
                case 7598:
                case 7599:
                case 7600:
                case 7601:
                case 7602:
                {
                    if (pVictim->GetAura<SPELL_AURA_MOD_STALKED, SPELLFAMILY_HUNTER, CF_HUNTER_HUNTERS_MARK>())
                        DonePercent *= ((*i)->GetModifier()->m_amount+100.0f)/100.0f;
                    break;
                }
            }
        }
    }

    // .. done (class scripts)
    AuraList const& mclassScritAuras = GetAurasByType(SPELL_AURA_OVERRIDE_CLASS_SCRIPTS);
    for(AuraList::const_iterator i = mclassScritAuras.begin(); i != mclassScritAuras.end(); ++i)
    {
        if (!(*i))
            continue;

        SpellAuraHolderPtr holder = (*i)->GetHolder();  // lock holder
        if (!holder || holder->IsDeleted())
            continue;

        switch((*i)->GetMiscValue())
        {
            // Dirty Deeds
            case 6427:
            case 6428:
                if (pVictim->HasAuraState(AURA_STATE_HEALTHLESS_35_PERCENT))
                {
                    Aura* eff0 = GetAura((*i)->GetId(), EFFECT_INDEX_0);
                    if (!eff0 || (*i)->GetEffIndex() != EFFECT_INDEX_1)
                    {
                        sLog.outError("Spell structure of DD (%u) changed.",(*i)->GetId());
                        continue;
                    }

                    // effect 0 have expected value but in negative state
                    DonePercent *= (-eff0->GetModifier()->m_amount + 100.0f) / 100.0f;
                }
                break;
        }
    }

    if (spellProto)
    {
        // Frost Strike
        if (spellProto->SpellFamilyName == SPELLFAMILY_DEATHKNIGHT && spellProto->SpellFamilyFlags.test<CF_DEATHKNIGHT_FROST_STRIKE>())
        {
            // search disease
            bool found = false;
            Unit::SpellAuraHolderMap const& auras = pVictim->GetSpellAuraHolderMap();
            for(Unit::SpellAuraHolderMap::const_iterator itr = auras.begin(); itr!=auras.end(); ++itr)
            {
                if (itr->second->GetSpellProto()->Dispel == DISPEL_DISEASE)
                {
                    found = true;
                    break;
                }
            }

            if (found)
            {
                // search for Glacier Rot dummy aura
                Unit::AuraList const& dummyAuras = GetAurasByType(SPELL_AURA_DUMMY);
                for(Unit::AuraList::const_iterator i = dummyAuras.begin(); i != dummyAuras.end(); ++i)
                {
                    if ((*i)->GetSpellProto()->EffectMiscValue[(*i)->GetEffIndex()] == 7244)
                    {
                        DonePercent *= ((*i)->GetModifier()->m_amount+100.0f) / 100.0f;
                        break;
                    }
                }
            }
        }
        // Glyph of Steady Shot (Steady Shot check)
        else if (spellProto->SpellFamilyName == SPELLFAMILY_HUNTER && spellProto->SpellFamilyFlags.test<CF_HUNTER_STEADY_SHOT>())
        {
            // search for glyph dummy aura
            if (Aura *aur = GetDummyAura(56826))
                // check for Serpent Sting at target
                if (pVictim->GetAura<SPELL_AURA_PERIODIC_DAMAGE, SPELLFAMILY_HUNTER, CF_HUNTER_SERPENT_STING>())
                    DonePercent *= (aur->GetModifier()->m_amount+100.0f) / 100.0f;
        }
     }

    // final calculation
    // =================

    float DoneTotal = 0.0f;

    // scaling of non weapon based spells
    if (!isWeaponDamageBasedSpell)
    {
        // apply ap bonus and benefit affected by spell power implicit coeffs and spell level penalties
        DoneTotal = SpellBonusWithCoeffs(spellProto, DoneTotal, DoneFlat, APbonus, damagetype, true);
    }
    // weapon damage based spells
    else if ( APbonus || DoneFlat )
    {
        bool normalized = spellProto ? IsSpellHaveEffect(spellProto, SPELL_EFFECT_NORMALIZED_WEAPON_DMG) : false;
        DoneTotal += int32(APbonus / 14.0f * GetAPMultiplier(attType,normalized));

        // for weapon damage based spells we still have to apply damage done percent mods
        // (that are already included into pdamage) to not-yet included DoneFlat
        // e.g. from doneVersusCreature, apBonusVs...
        UnitMods unitMod;
        switch(attType)
        {
            default:
            case BASE_ATTACK:   unitMod = UNIT_MOD_DAMAGE_MAINHAND; break;
            case OFF_ATTACK:    unitMod = UNIT_MOD_DAMAGE_OFFHAND;  break;
            case RANGED_ATTACK: unitMod = UNIT_MOD_DAMAGE_RANGED;   break;
        }

        DoneTotal += DoneFlat;

        DoneTotal *= GetModifierValue(unitMod, TOTAL_PCT);
    }

    float tmpDamage = float(int32(pdamage) + DoneTotal * int32(stack)) * DonePercent;

    // apply spellmod to Done damage
    if (spellProto)
    {
        if (Player* modOwner = GetSpellModOwner())
            modOwner->ApplySpellMod(spellProto->Id, damagetype == DOT ? SPELLMOD_DOT : SPELLMOD_DAMAGE, tmpDamage);
    }

    // bonus result can be negative
    return tmpDamage > 0 ? uint32(tmpDamage) : 0;
}

/**
 * Calculates target part of melee damage bonuses,
 * will be called on each tick for periodic damage over time auras
 */
uint32 Unit::MeleeDamageBonusTaken(Unit *pCaster, uint32 pdamage,WeaponAttackType attType, SpellEntry const *spellProto, DamageEffectType damagetype, uint32 stack)
{
    if (!pCaster)
        return pdamage;

    if (pdamage == 0)
        return pdamage;

    // differentiate for weapon damage based spells
    bool isWeaponDamageBasedSpell = !(spellProto && (damagetype == DOT || IsSpellHaveEffect(spellProto, SPELL_EFFECT_SCHOOL_DAMAGE)));
    uint32 schoolMask       = spellProto ? spellProto->SchoolMask : GetMeleeDamageSchoolMask();
    uint32 mechanicMask     = spellProto ? GetAllSpellMechanicMask(spellProto) : 0;

    // Shred and Maul also have bonus as MECHANIC_BLEED damages
    if (spellProto && spellProto->SpellFamilyName==SPELLFAMILY_DRUID && spellProto->SpellFamilyFlags.test<CF_DRUID_MAUL, CF_DRUID_SHRED>())
        mechanicMask |= (1 << (MECHANIC_BLEED-1));

    // FLAT damage bonus auras
    // =======================
    int32 TakenFlat = 0;

    // ..taken flat (base at attack power for marked target and base at attack power for creature type)
    if (attType == RANGED_ATTACK)
        TakenFlat += GetTotalAuraModifier(SPELL_AURA_MOD_RANGED_DAMAGE_TAKEN);
    else
        TakenFlat += GetTotalAuraModifier(SPELL_AURA_MOD_MELEE_DAMAGE_TAKEN);

    // ..taken flat (by school mask)
    TakenFlat += GetTotalAuraModifierByMiscMask(SPELL_AURA_MOD_DAMAGE_TAKEN, schoolMask);

    // PERCENT damage auras
    // ====================
    float TakenPercent  = 1.0f;

    // ..taken pct (by school mask)
    TakenPercent *= GetTotalAuraMultiplierByMiscMask(SPELL_AURA_MOD_DAMAGE_PERCENT_TAKEN, schoolMask);

    // ..taken pct (by mechanic mask)
    TakenPercent *= GetTotalAuraMultiplierByMiscValueForMask(SPELL_AURA_MOD_MECHANIC_DAMAGE_TAKEN_PERCENT,mechanicMask);

    // ..taken pct (melee/ranged)
    if (attType == RANGED_ATTACK)
        TakenPercent *= GetTotalAuraMultiplier(SPELL_AURA_MOD_RANGED_DAMAGE_TAKEN_PCT);
    else
        TakenPercent *= GetTotalAuraMultiplier(SPELL_AURA_MOD_MELEE_DAMAGE_TAKEN_PCT);

    if (spellProto)
    {
        // ..taken pct (from caster spells)
        AuraList const& mOwnerTaken = GetAurasByType(SPELL_AURA_MOD_DAMAGE_FROM_CASTER);
        for(AuraList::const_iterator i = mOwnerTaken.begin(); i != mOwnerTaken.end(); ++i)
        {
            if ((*i)->GetCasterGuid() == pCaster->GetObjectGuid() && (*i)->isAffectedOnSpell(spellProto))
                TakenPercent *= ((*i)->GetModifier()->m_amount + 100.0f) / 100.0f;
        }
    }

    // ..taken pct (aoe avoidance)
    if (spellProto && IsAreaOfEffectSpell(spellProto))
    {
        TakenPercent *= GetTotalAuraMultiplierByMiscMask(SPELL_AURA_MOD_AOE_DAMAGE_AVOIDANCE, schoolMask);
        if (GetTypeId() == TYPEID_UNIT && ((Creature*)this)->IsPet())
            TakenPercent *= GetTotalAuraMultiplierByMiscMask(SPELL_AURA_MOD_PET_AOE_DAMAGE_AVOIDANCE, schoolMask);
    }

    // special dummys/class scripts and other effects
    // =============================================

    // .. taken (dummy auras)
    AuraList const& mDummyAuras = GetAurasByType(SPELL_AURA_DUMMY);
    if (!mDummyAuras.empty())
    for(AuraList::const_iterator i = mDummyAuras.begin(); i != mDummyAuras.end(); ++i)
    {
        switch((*i)->GetId())
        {
            case 45182:                                     // Cheating Death
                if((*i)->GetModifier()->m_miscvalue & SPELL_SCHOOL_MASK_NORMAL)
                {
                    if (GetTypeId() != TYPEID_PLAYER)
                        continue;

                    float mod = ((Player*)this)->GetRatingBonusValue(CR_CRIT_TAKEN_MELEE)*(-8.0f);
                    if (mod < float((*i)->GetModifier()->m_amount))
                        mod = float((*i)->GetModifier()->m_amount);

                    TakenPercent *= (mod + 100.0f) / 100.0f;
                }
                break;
            case 20911:                                     // Blessing of Sanctuary
            case 25899:                                     // Greater Blessing of Sanctuary
                // don't stack with Vigilance dmg reduction effect (calculated above)
                if (!HasAura(68066))
                    TakenPercent *= ((*i)->GetModifier()->m_amount + 100.0f) / 100.0f;
                break;
        }
    }

    // final calculation
    // =================

    // scaling of non weapon based spells
    if (!isWeaponDamageBasedSpell)
    {
        // apply benefit affected by spell power implicit coeffs and spell level penalties
        TakenFlat = SpellBonusWithCoeffs(spellProto, 0, TakenFlat, 0, damagetype, false);
    }

    float tmpDamage = float(int32(pdamage) + TakenFlat * int32(stack)) * TakenPercent;

    // bonus result can be negative
    return tmpDamage > 0 ? uint32(tmpDamage) : 0;
}

void Unit::ApplySpellImmune(uint32 spellId, uint32 op, uint32 type, bool apply)
{
    if (apply)
    {
        for (SpellImmuneList::iterator itr = m_spellImmune[op].begin(), next; itr != m_spellImmune[op].end(); itr = next)
        {
            next = itr; ++next;
            if (itr->type == type)
            {
                m_spellImmune[op].erase(itr);
                next = m_spellImmune[op].begin();
            }
        }
        SpellImmune Immune;
        Immune.spellId = spellId;
        Immune.type = type;
        m_spellImmune[op].push_back(Immune);
    }
    else
    {
        for (SpellImmuneList::iterator itr = m_spellImmune[op].begin(); itr != m_spellImmune[op].end(); ++itr)
        {
            if (itr->spellId == spellId)
            {
                m_spellImmune[op].erase(itr);
                break;
            }
        }
    }
}

void Unit::ApplySpellDispelImmunity(const SpellEntry * spellProto, DispelType type, bool apply)
{
    ApplySpellImmune(spellProto->Id,IMMUNITY_DISPEL, type, apply);

    // such dispell type should not remove auras but only return visibility
    if (type == DISPEL_STEALTH || type == DISPEL_INVISIBILITY)
        return;

    if (apply && spellProto->AttributesEx & SPELL_ATTR_EX_DISPEL_AURAS_ON_IMMUNITY)
        RemoveAurasWithDispelType(type);
}

float Unit::GetWeaponProcChance() const
{
    // normalized proc chance for weapon attack speed
    // (odd formula...)
    if (isAttackReady(BASE_ATTACK))
        return (GetAttackTime(BASE_ATTACK) * 1.8f / 1000.0f);
    else if (haveOffhandWeapon() && isAttackReady(OFF_ATTACK))
        return (GetAttackTime(OFF_ATTACK) * 1.6f / 1000.0f);

    return 0.0f;
}

float Unit::GetPPMProcChance(uint32 WeaponSpeed, float PPM) const
{
    // proc per minute chance calculation
    if (PPM <= 0.0f)
        return 0.0f;
    return WeaponSpeed * PPM / 600.0f;                      // result is chance in percents (probability = Speed_in_sec * (PPM / 60))
}

void Unit::Mount(uint32 mount, uint32 spellId, uint32 vehicleId, uint32 creatureEntry)
{
    if (!mount)
        return;

    RemoveAurasWithInterruptFlags(AURA_INTERRUPT_FLAG_MOUNTING);

    SetUInt32Value(UNIT_FIELD_MOUNTDISPLAYID, mount);

    SetFlag( UNIT_FIELD_FLAGS, UNIT_FLAG_MOUNT );

    if (GetTypeId() == TYPEID_PLAYER)
    {
        // Called by Taxi system / GM command
        if (!spellId)
            ((Player*)this)->UnsummonPetTemporaryIfAny();
        // Called by mount aura
        else if (SpellEntry const* spellInfo = sSpellStore.LookupEntry(spellId))
        {
            // Flying case (Unsummon any pet)
            if (IsSpellHaveAura(spellInfo, SPELL_AURA_MOD_FLIGHT_SPEED_MOUNTED))
                ((Player*)this)->UnsummonPetTemporaryIfAny();
            // Normal case (Unsummon only permanent pet)
            else if (Pet* pet = GetPet())
            {
                if (pet->IsPermanentPetFor((Player*)this) && !((Player*)this)->InArena() &&
                    sWorld.getConfig(CONFIG_BOOL_PET_UNSUMMON_AT_MOUNT))
                {
                    ((Player*)this)->UnsummonPetTemporaryIfAny();
                }
                else
                    pet->ApplyModeFlags(PET_MODE_DISABLE_ACTIONS,true);
            }
            else if (Pet* minipet = GetMiniPet())
            {
                if (sWorld.getConfig(CONFIG_BOOL_PET_UNSUMMON_AT_MOUNT))
                    minipet->Unsummon(PET_SAVE_AS_DELETED, this);
            }
        }

        if (vehicleId)
        {
            SetVehicleId(vehicleId);
            GetVehicleKit()->Reset();
            if (GetTypeId() != TYPEID_UNIT)
                GetVehicleKit()->InstallAllAccessories(creatureEntry);
        }

        WorldPacket data(SMSG_MOVE_SET_COLLISION_HGT, GetPackGUID().size() + 4 + 4);
        data << GetPackGUID();
        data << uint32(sWorld.GetGameTime());   // Packet counter
        data << ((Player*)this)->GetCollisionHeight(true);
        ((Player*)this)->GetSession()->SendPacket(&data);
    }
}

void Unit::Unmount(bool from_aura)
{
    if (!IsMounted())
        return;

    RemoveAurasWithInterruptFlags(AURA_INTERRUPT_FLAG_NOT_MOUNTED);

    SetUInt32Value(UNIT_FIELD_MOUNTDISPLAYID, 0);
    RemoveFlag(UNIT_FIELD_FLAGS, UNIT_FLAG_MOUNT);

    // Called NOT by Taxi system / GM command
    if (from_aura)
    {
        WorldPacket data(SMSG_DISMOUNT, 8);
        data << GetPackGUID();
        SendMessageToSet(&data, true);
    }

    // only resummon old pet if the player is already added to a map
    // this prevents adding a pet to a not created map which would otherwise cause a crash
    // (it could probably happen when logging in after a previous crash)
    if (GetTypeId() == TYPEID_PLAYER)
    {
        WorldPacket data(SMSG_MOVE_SET_COLLISION_HGT, GetPackGUID().size() + 4 + 4);
        data << GetPackGUID();
        data << uint32(sWorld.GetGameTime());   // Packet counter
        data << ((Player*)this)->GetCollisionHeight(false);
        ((Player*)this)->GetSession()->SendPacket(&data);

        if (Pet* pet = GetPet())
            pet->ApplyModeFlags(PET_MODE_DISABLE_ACTIONS,false);
        else
            ((Player*)this)->ResummonPetTemporaryUnSummonedIfAny();
    }

    if (GetTypeId() == TYPEID_PLAYER && GetVehicleKit())
    {
        // Send other players that we are no longer a vehicle
        WorldPacket data(SMSG_SET_VEHICLE_REC_ID, 8+4);
        data << GetPackGUID();
        data << uint32(0);
        ((Player*)this)->SendMessageToSet(&data, true);

        RemoveVehicleKit();
    }
}

void Unit::SetInCombatWith(Unit* enemy)
{
    Unit* eOwner = enemy->GetCharmerOrOwnerOrSelf();
    if (eOwner->IsPvP())
    {
        SetInCombatState(true, enemy);
        return;
    }

    //check for duel
    if (eOwner->GetTypeId() == TYPEID_PLAYER && ((Player*)eOwner)->duel)
    {
        if (Player const* myOwner = GetCharmerOrOwnerPlayerOrPlayerItself())
        {
            if (myOwner->IsInDuelWith((Player const*)eOwner))
            {
                SetInCombatState(true,enemy);
                return;
            }
        }
    }

    SetInCombatState(false,enemy);
}

void Unit::SetInCombatState(bool PvP, Unit* enemy)
{
    // only alive units can be in combat
    if (!isAlive())
        return;

    if (PvP)
        m_CombatTimer = 5000;

    bool creatureNotInCombat = GetTypeId()==TYPEID_UNIT && !HasFlag(UNIT_FIELD_FLAGS, UNIT_FLAG_IN_COMBAT);

    SetFlag(UNIT_FIELD_FLAGS, UNIT_FLAG_IN_COMBAT);

    if (isCharmed() || (GetTypeId()!=TYPEID_PLAYER && ((Creature*)this)->IsPet()))
        SetFlag(UNIT_FIELD_FLAGS, UNIT_FLAG_PET_IN_COMBAT);

    // interrupt all delayed non-combat casts
    for (uint32 i = CURRENT_FIRST_NON_MELEE_SPELL; i < CURRENT_MAX_SPELL; ++i)
        if (Spell* spell = GetCurrentSpell(CurrentSpellTypes(i)))
            if (IsNonCombatSpell(spell->m_spellInfo))
                InterruptSpell(CurrentSpellTypes(i),false);

    if (creatureNotInCombat)
    {
        // should probably be removed for the attacked (+ it's party/group) only, not global
        RemoveFlag(UNIT_FIELD_FLAGS, UNIT_FLAG_OOC_NOT_ATTACKABLE);

        // client does not handle this state on it's own (reset to default at LoadCreatureAddon)
        if (getStandState() == UNIT_STAND_STATE_CUSTOM)
            SetStandState(UNIT_STAND_STATE_STAND);

        Creature* pCreature = (Creature*)this;

        if (pCreature->AI())
            pCreature->AI()->EnterCombat(enemy);

        // Some bosses are set into combat with zone
        if (GetMap()->IsDungeon() && (pCreature->GetCreatureInfo()->flags_extra & CREATURE_FLAG_EXTRA_AGGRO_ZONE) && enemy && enemy->IsControlledByPlayer())
            pCreature->SetInCombatWithZone();

        if (InstanceData* mapInstance = GetInstanceData())
            mapInstance->OnCreatureEnterCombat(pCreature);

        if (m_isCreatureLinkingTrigger)
            GetMap()->GetCreatureLinkingHolder()->DoCreatureLinkingEvent(LINKING_EVENT_AGGRO, pCreature, enemy);
    }
}

void Unit::ClearInCombat()
{
    m_CombatTimer = 0;
    RemoveFlag(UNIT_FIELD_FLAGS, UNIT_FLAG_IN_COMBAT);

    if (isCharmed() || (GetTypeId()!=TYPEID_PLAYER && ((Creature*)this)->IsPet()))
        RemoveFlag(UNIT_FIELD_FLAGS, UNIT_FLAG_PET_IN_COMBAT);

    // Player's state will be cleared in Player::UpdateContestedPvP
    if (GetTypeId() != TYPEID_PLAYER)
    {
        if (((Creature*)this)->GetCreatureInfo()->unit_flags & UNIT_FLAG_OOC_NOT_ATTACKABLE)
            SetFlag(UNIT_FIELD_FLAGS, UNIT_FLAG_OOC_NOT_ATTACKABLE);

        clearUnitState(UNIT_STAT_ATTACK_PLAYER);
    }
    else
        ((Player*)this)->UpdatePotionCooldown();
}

bool Unit::isTargetableForAttack(bool inverseAlive /*=false*/) const
{
    if (GetTypeId()==TYPEID_PLAYER && ((Player *)this)->isGameMaster())
        return false;

    if (HasFlag(UNIT_FIELD_FLAGS, UNIT_FLAG_NON_ATTACKABLE | UNIT_FLAG_NOT_SELECTABLE))
        return false;

    // to be removed if unit by any reason enter combat
    if (HasFlag(UNIT_FIELD_FLAGS, UNIT_FLAG_OOC_NOT_ATTACKABLE))
        return false;

    // inversealive is needed for some spells which need to be casted at dead targets (aoe)
    if (isAlive() == inverseAlive)
        return false;

    return IsInWorld() && !hasUnitState(UNIT_STAT_DIED) && !IsTaxiFlying();
}

int32 Unit::ModifyHealth(int32 dVal)
{
    int32 gain = 0;

    if (dVal==0)
        return 0;

    int32 curHealth = (int32)GetHealth();

    int32 val = dVal + curHealth;
    if (val <= 0)
    {
        SetHealth(0);
        return -curHealth;
    }

    int32 maxHealth = (int32)GetMaxHealth();

    if (val < maxHealth)
    {
        SetHealth(val);
        gain = val - curHealth;
    }
    else if (curHealth != maxHealth)
    {
        SetHealth(maxHealth);
        gain = maxHealth - curHealth;
    }

    return gain;
}

int32 Unit::ModifyPower(Powers power, int32 dVal)
{
    int32 gain = 0;

    if (dVal==0)
        return 0;

    int32 curPower = (int32)GetPower(power);

    int32 val = dVal + curPower;
    if (val <= 0)
    {
        SetPower(power,0);
        return -curPower;
    }

    int32 maxPower = (int32)GetMaxPower(power);

    if (val < maxPower)
    {
        SetPower(power,val);
        gain = val - curPower;
    }
    else if (curPower != maxPower)
    {
        SetPower(power,maxPower);
        gain = maxPower - curPower;
    }

    return gain;
}

bool Unit::isVisibleForOrDetect(Unit const* u, WorldObject const* viewPoint, bool detect, bool inVisibleList, bool is3dDistance) const
{
    if(!u || !IsInMap(u))
        return false;

    // Always can see self
    if (u==this)
        return true;

    // player visible for other player if not logout and at same transport
    // including case when player is out of world
    bool at_same_transport =
        GetTypeId() == TYPEID_PLAYER &&  u->GetTypeId()==TYPEID_PLAYER &&
        !((Player*)this)->GetSession()->PlayerLogout() && !((Player*)u)->GetSession()->PlayerLogout() &&
        !((Player*)this)->GetSession()->PlayerLoading() && !((Player*)u)->GetSession()->PlayerLoading() &&
        ((Player*)this)->GetTransport() && ((Player*)this)->GetTransport() == ((Player*)u)->GetTransport();

    // not in world
    if(!at_same_transport && (!IsInWorld() || !u->IsInWorld()))
        return false;

    // forbidden to seen (at GM respawn command)
    if (m_Visibility==VISIBILITY_RESPAWN)
        return false;

    Map& _map = *u->GetMap();
    // Grid dead/alive checks
    if (u->GetTypeId()==TYPEID_PLAYER)
    {
        // non visible at grid for any stealth state
        if(!IsVisibleInGridForPlayer((Player *)u))
            return false;

        // if player is dead then he can't detect anyone in any cases
        if(!u->isAlive())
            detect = false;
    }
    else
    {
        // all dead creatures/players not visible for any creatures
        if(!u->isAlive() || !isAlive())
            return false;
    }

    // different visible distance checks
    if (u->IsTaxiFlying())                                  // what see player in flight
    {
        // use object grey distance for all (only see objects any way)
        if (!IsWithinDistInMap(viewPoint,World::GetMaxVisibleDistanceInFlight()+(inVisibleList ? World::GetVisibleObjectGreyDistance() : 0.0f), is3dDistance))
            return false;
    }
    else if(!at_same_transport)                             // distance for show player/pet/creature (no transport case)
    {
        // Any units far than max visible distance for viewer or not in our map are not visible too
        if (!IsWithinDistInMap(viewPoint, _map.GetVisibilityDistance() + (inVisibleList ? World::GetVisibleUnitGreyDistance() : 0.0f), is3dDistance))
            return false;
    }

    // always seen by owner
    if (GetCharmerOrOwnerGuid() == u->GetObjectGuid())
        return true;

    // isInvisibleForAlive() those units can only be seen by dead or if other
    // unit is also invisible for alive.. if an isinvisibleforalive unit dies we
    // should be able to see it too
    if (u->isAlive() && isAlive() && isInvisibleForAlive() != u->isInvisibleForAlive())
        if (u->GetTypeId() != TYPEID_PLAYER || !((Player *)u)->isGameMaster())
            return false;

    // Visible units, always are visible for all units, except for units under invisibility and phases
    if (m_Visibility == VISIBILITY_ON && u->m_invisibilityMask==0)
        return true;

    // GMs see any players, not higher GMs and all units in any phase
    if (u->GetTypeId() == TYPEID_PLAYER && ((Player *)u)->isGameMaster())
    {
        if (GetTypeId() == TYPEID_PLAYER)
            return ((Player *)this)->GetSession()->GetSecurity() <= ((Player *)u)->GetSession()->GetSecurity();
        else
            return true;
    }

    // non faction visibility non-breakable for non-GMs
    if (m_Visibility == VISIBILITY_OFF)
        return false;

    // Arena visibility before arena start
    if (GetTypeId() == TYPEID_PLAYER && HasAura(32727)) // Arena Preparation
        if (Player * p_target = ((Unit*)u)->GetCharmerOrOwnerPlayerOrPlayerItself())
            return ((Player*)this)->GetBGTeam() == p_target->GetBGTeam();

    // raw invisibility
    bool invisible = (m_invisibilityMask != 0 || u->m_invisibilityMask !=0);

    // detectable invisibility case
    if ( invisible && (
        // Invisible units, always are visible for units under same invisibility type
        (m_invisibilityMask & u->m_invisibilityMask)!=0 ||
        // Invisible units, always are visible for unit that can detect this invisibility (have appropriate level for detect)
        u->canDetectInvisibilityOf(this) ||
        // Units that can detect invisibility always are visible for units that can be detected
        canDetectInvisibilityOf(u) ))
    {
        invisible = false;
    }

    // special cases for always overwrite invisibility/stealth
    if (invisible || m_Visibility == VISIBILITY_GROUP_STEALTH)
    {
        // non-hostile case
        if (!u->IsHostileTo(this))
        {
            // player see other player with stealth/invisibility only if he in same group or raid or same team (raid/team case dependent from conf setting)
            if (GetTypeId()==TYPEID_PLAYER && u->GetTypeId()==TYPEID_PLAYER)
            {
                if(((Player*)this)->IsGroupVisibleFor(((Player*)u)))
                    return true;

                // else apply same rules as for hostile case (detecting check for stealth)
            }
        }
        // hostile case
        else
        {
            // Hunter mark functionality
            AuraList const& aurasstalked = GetAurasByType(SPELL_AURA_MOD_STALKED);
            for(AuraList::const_iterator iter = aurasstalked.begin(); iter != aurasstalked.end(); ++iter)
                if ((*iter)->GetCasterGuid() == u->GetObjectGuid())
                    return true;

            // Flare functionality
            AuraList const& aurasimunity = GetAurasByType(SPELL_AURA_DISPEL_IMMUNITY);
            for(AuraList::const_iterator iter = aurasimunity.begin(); iter != aurasimunity.end(); ++iter)
                if((*iter)->GetMiscValue() == uint8(invisible ? DISPEL_INVISIBILITY : DISPEL_STEALTH))
                    return true;

            // else apply detecting check for stealth
        }

        // none other cases for detect invisibility, so invisible
        if (invisible)
            return false;

        // else apply stealth detecting check
    }

    // unit got in stealth in this moment and must ignore old detected state
    if (m_Visibility == VISIBILITY_GROUP_NO_DETECT)
        return false;

    // GM invisibility checks early, invisibility if any detectable, so if not stealth then visible
    if (m_Visibility != VISIBILITY_GROUP_STEALTH)
        return true;

    // NOW ONLY STEALTH CASE

    //if in non-detect mode then invisible for unit
    //mobs always detect players (detect == true)... return 'false' for those mobs which have (detect == false)
    //players detect players only in Player::HandleStealthedUnitsDetection()
    if (!detect)
        return (u->GetTypeId() == TYPEID_PLAYER) ? ((Player*)u)->HaveAtClient(this) : false;

    // Special cases

    // If is attacked then stealth is lost, some creature can use stealth too
    if (IsInCombat())
        return true;

    // If there is collision rogue is seen regardless of level difference
    if (IsWithinDist(u,0.24f))
        return true;

    //If a mob or player is stunned he will not be able to detect stealth
    if (u->hasUnitState(UNIT_STAT_STUNNED) && (u != this))
        return false;

    // set max ditance
    float visibleDistance = (u->GetTypeId() == TYPEID_PLAYER) ? MAX_PLAYER_STEALTH_DETECT_RANGE : ((Creature const*)u)->GetAttackDistance(this);

    //Always invisible from back (when stealth detection is on), also filter max distance cases
    bool isInFront = viewPoint->isInFrontInMap(this, visibleDistance);
    if(!isInFront)
        return false;

    // if doesn't have stealth detection (Shadow Sight), then check how stealthy the unit is, otherwise just check los
    if(!u->HasAuraType(SPELL_AURA_DETECT_STEALTH))
    {
        //Calculation if target is in front

        //Visible distance based on stealth value (stealth rank 4 300MOD, 10.5 - 3 = 7.5)
        visibleDistance = 10.5f - (GetTotalAuraModifier(SPELL_AURA_MOD_STEALTH)/100.0f);

        //Visible distance is modified by
        //-Level Diff (every level diff = 1.0f in visible distance)
        visibleDistance += int32(u->GetLevelForTarget(this)) - int32(GetLevelForTarget(u));

        //This allows to check talent tree and will add addition stealth dependent on used points)
        int32 stealthMod = GetTotalAuraModifier(SPELL_AURA_MOD_STEALTH_LEVEL);
        if (stealthMod < 0)
            stealthMod = 0;

        //-Stealth Mod(positive like Master of Deception) and Stealth Detection(negative like paranoia)
        //based on wowwiki every 5 mod we have 1 more level diff in calculation
        int32 detectMod = u->GetTotalAuraModifierByMiscValue(SPELL_AURA_MOD_STEALTH_DETECT, 0); // skip Detect Traps
        visibleDistance += (detectMod - stealthMod) / 5.0f;
        visibleDistance = visibleDistance > MAX_PLAYER_STEALTH_DETECT_RANGE ? MAX_PLAYER_STEALTH_DETECT_RANGE : visibleDistance;

        // recheck new distance
        if (visibleDistance <= 0 || !IsWithinDist(viewPoint,visibleDistance))
            return false;
    }

    // Now check is target visible with LoS
    float ox,oy,oz;
    viewPoint->GetPosition(ox,oy,oz);
    return IsWithinLOS(ox,oy,oz);
}

void Unit::UpdateVisibilityAndView()
{

    static const AuraType auratypes[] = {SPELL_AURA_BIND_SIGHT, SPELL_AURA_FAR_SIGHT, SPELL_AURA_NONE};
    for (AuraType const* type = &auratypes[0]; *type != SPELL_AURA_NONE; ++type)
    {
        AuraList alist = m_modAuras[*type];
        if (alist.empty())
            continue;

        for (AuraList::iterator it = alist.begin(); it != alist.end();)
        {
            Aura* aura = (*it);
            Unit* owner = aura->GetCaster();

            if (!owner || !isVisibleForOrDetect(owner,this,false))
            {
                alist.erase(it);
                RemoveAura(aura);
                it = alist.begin();
            }
            else
                ++it;
        }
    }

    GetViewPoint().Call_UpdateVisibilityForOwner();
    UpdateObjectVisibility();
    ScheduleAINotify(0);
    GetViewPoint().Event_ViewPointVisibilityChanged();
}

void Unit::SetVisibility(UnitVisibility x)
{
    m_Visibility = x;

    if (IsInWorld())
        UpdateVisibilityAndView();
}

bool Unit::canDetectInvisibilityOf(Unit const* u) const
{
    if (uint32 mask = (m_detectInvisibilityMask & u->m_invisibilityMask))
    {
        for(int32 i = 0; i < 32; ++i)
        {
            if (((1 << i) & mask)==0)
                continue;

            // find invisibility level
            int32 invLevel = 0;
            Unit::AuraList const& iAuras = u->GetAurasByType(SPELL_AURA_MOD_INVISIBILITY);
            for(Unit::AuraList::const_iterator itr = iAuras.begin(); itr != iAuras.end(); ++itr)
                if ((*itr)->GetModifier()->m_miscvalue==i && invLevel < (*itr)->GetModifier()->m_amount)
                    invLevel = (*itr)->GetModifier()->m_amount;

            // find invisibility detect level
            int32 detectLevel = 0;
            Unit::AuraList const& dAuras = GetAurasByType(SPELL_AURA_MOD_INVISIBILITY_DETECTION);
            for(Unit::AuraList::const_iterator itr = dAuras.begin(); itr != dAuras.end(); ++itr)
                if ((*itr)->GetModifier()->m_miscvalue==i && detectLevel < (*itr)->GetModifier()->m_amount)
                    detectLevel = (*itr)->GetModifier()->m_amount;

            if (i==6 && GetTypeId()==TYPEID_PLAYER)         // special drunk detection case
                detectLevel = ((Player*)this)->GetDrunkValue();

            if (invLevel <= detectLevel)
                return true;
        }
    }

    return false;
}

void Unit::UpdateSpeed(UnitMoveType mtype, bool forced, float ratio)
{
    // not in combat pet have same speed as owner
    switch(mtype)
    {
        case MOVE_RUN:
        case MOVE_WALK:
        case MOVE_SWIM:
            if (GetTypeId() == TYPEID_UNIT && ((Creature*)this)->IsPet() && hasUnitState(UNIT_STAT_FOLLOW))
            {
                if (Unit* owner = GetOwner())
                {
                    SetSpeedRate(mtype, owner->GetSpeedRate(mtype), forced);
                    return;
                }
            }
            break;
        default:
            break;
    }

    int32 main_speed_mod  = 0;
    float stack_bonus     = 1.0f;
    float non_stack_bonus = 1.0f;

    switch(mtype)
    {
        case MOVE_WALK:
            break;
        case MOVE_RUN:
        {
            if (GetTypeId() == TYPEID_UNIT)
                ratio *= ((Creature*)this)->GetCreatureInfo()->speed_run;

            if (IsMounted()) // Use on mount auras
            {
                main_speed_mod  = GetMaxPositiveAuraModifier(SPELL_AURA_MOD_INCREASE_MOUNTED_SPEED);
                stack_bonus     = GetTotalAuraMultiplier(SPELL_AURA_MOD_MOUNTED_SPEED_ALWAYS);
                non_stack_bonus = (100.0f + GetMaxPositiveAuraModifier(SPELL_AURA_MOD_MOUNTED_SPEED_NOT_STACK))/100.0f;
            }
            else
            {
                main_speed_mod  = GetMaxPositiveAuraModifier(SPELL_AURA_MOD_INCREASE_SPEED);
                stack_bonus     = GetTotalAuraMultiplier(SPELL_AURA_MOD_SPEED_ALWAYS);
                non_stack_bonus = (100.0f + GetMaxPositiveAuraModifier(SPELL_AURA_MOD_SPEED_NOT_STACK))/100.0f;
            }
            break;
        }
        case MOVE_RUN_BACK:
            return;
        case MOVE_SWIM:
        {
            main_speed_mod  = GetMaxPositiveAuraModifier(SPELL_AURA_MOD_INCREASE_SWIM_SPEED);
            break;
        }
        case MOVE_SWIM_BACK:
            return;
        case MOVE_FLIGHT:
        {
            if (IsMounted()) // Use on mount auras
            {
                main_speed_mod  = GetMaxPositiveAuraModifier(SPELL_AURA_MOD_FLIGHT_SPEED_MOUNTED);
                stack_bonus     = GetTotalAuraMultiplier(SPELL_AURA_MOD_FLIGHT_SPEED_MOUNTED_STACKING);
                non_stack_bonus = (100.0f + GetMaxPositiveAuraModifier(SPELL_AURA_MOD_FLIGHT_SPEED_MOUNTED_NOT_STACKING))/100.0f;
            }
            else             // Use not mount (shapeshift for example) auras (should stack)
            {
                main_speed_mod  = GetTotalAuraModifier(SPELL_AURA_MOD_FLIGHT_SPEED);
                stack_bonus     = GetTotalAuraMultiplier(SPELL_AURA_MOD_FLIGHT_SPEED_STACKING);
                non_stack_bonus = (100.0f + GetMaxPositiveAuraModifier(SPELL_AURA_MOD_FLIGHT_SPEED_NOT_STACKING))/100.0f;
            }
            break;
        }
        case MOVE_FLIGHT_BACK:
            return;
        default:
            sLog.outError("Unit::UpdateSpeed: Unsupported move type (%d)", mtype);
            return;
    }

    // Remove Druid Dash bonus if not in Cat Form
    if (GetShapeshiftForm() != FORM_CAT)
    {
        AuraList const& speed_increase_auras = GetAurasByType(SPELL_AURA_MOD_INCREASE_SPEED);
        for(AuraList::const_iterator itr = speed_increase_auras.begin(); itr != speed_increase_auras.end(); ++itr)
        {
            const SpellEntry* aura_proto = (*itr)->GetSpellProto();
            if (aura_proto->SpellFamilyName == SPELLFAMILY_DRUID && aura_proto->SpellIconID == 959)
            {
                main_speed_mod -= (*itr)->GetModifier()->m_amount;
                break;
            }
        }
    }

    float bonus = non_stack_bonus > stack_bonus ? non_stack_bonus : stack_bonus;
    // now we ready for speed calculation
    float speed  = main_speed_mod ? bonus*(100.0f + main_speed_mod)/100.0f : bonus;

    switch(mtype)
    {
        case MOVE_RUN:
        case MOVE_SWIM:
        case MOVE_FLIGHT:
        {
            // Normalize speed by 191 aura SPELL_AURA_USE_NORMAL_MOVEMENT_SPEED if need
            // TODO: possible affect only on MOVE_RUN
            if (int32 normalization = GetMaxPositiveAuraModifier(SPELL_AURA_USE_NORMAL_MOVEMENT_SPEED))
            {
                // Use speed from aura
                float max_speed = normalization / baseMoveSpeed[mtype];
                if (speed > max_speed)
                    speed = max_speed;
            }
            break;
        }
        default:
            break;
    }

    // for creature case, we check explicit if mob searched for assistance
    if (GetTypeId() == TYPEID_UNIT)
    {
        if (((Creature*)this)->HasSearchedAssistance())
            speed *= 0.66f;                                 // best guessed value, so this will be 33% reduction. Based off initial speed, mob can then "run", "walk fast" or "walk".
    }
    // for player case, we look for some custom rates
    else
    {
        if (getDeathState() == CORPSE)
            speed *= sWorld.getConfig(((Player*)this)->InBattleGround() ? CONFIG_FLOAT_GHOST_RUN_SPEED_BG : CONFIG_FLOAT_GHOST_RUN_SPEED_WORLD);
    }

    // Apply strongest slow aura mod to speed
    int32 slow = GetMaxNegativeAuraModifier(SPELL_AURA_MOD_DECREASE_SPEED);
    if (slow)
    {
        speed *=(100.0f + slow)/100.0f;
        float min_speed = (float)GetMaxPositiveAuraModifier(SPELL_AURA_MOD_MINIMUM_SPEED) / 100.0f;
        if (speed < min_speed)
            speed = min_speed;
    }

    if (GetTypeId() == TYPEID_UNIT)
    {
        switch(mtype)
        {
            case MOVE_RUN:
                speed *= ((Creature*)this)->GetCreatureInfo()->speed_run;
                break;
            case MOVE_WALK:
                speed *= ((Creature*)this)->GetCreatureInfo()->speed_walk;
                break;
            default:
                break;
        }
    }

    SetSpeedRate(mtype, speed * ratio, forced);
}

float Unit::GetSpeed( UnitMoveType mtype ) const
{
    return m_speed_rate[mtype]*baseMoveSpeed[mtype];
}

struct SetSpeedRateHelper
{
    explicit SetSpeedRateHelper(UnitMoveType _mtype, bool _forced) : mtype(_mtype), forced(_forced) {}
    void operator()(Unit* unit) const { unit->UpdateSpeed(mtype,forced); }
    UnitMoveType mtype;
    bool forced;
};

void Unit::SetSpeedRate(UnitMoveType mtype, float rate, bool forced)
{
    if (rate < 0)
        rate = 0.0f;

    // Update speed only on change
    if (m_speed_rate[mtype] != rate)
    {
        m_speed_rate[mtype] = rate;
        propagateSpeedChange();

        const uint16 SetSpeed2Opc_table[MAX_MOVE_TYPE][2]=
        {
            {MSG_MOVE_SET_WALK_SPEED,       SMSG_FORCE_WALK_SPEED_CHANGE},
            {MSG_MOVE_SET_RUN_SPEED,        SMSG_FORCE_RUN_SPEED_CHANGE},
            {MSG_MOVE_SET_RUN_BACK_SPEED,   SMSG_FORCE_RUN_BACK_SPEED_CHANGE},
            {MSG_MOVE_SET_SWIM_SPEED,       SMSG_FORCE_SWIM_SPEED_CHANGE},
            {MSG_MOVE_SET_SWIM_BACK_SPEED,  SMSG_FORCE_SWIM_BACK_SPEED_CHANGE},
            {MSG_MOVE_SET_TURN_RATE,        SMSG_FORCE_TURN_RATE_CHANGE},
            {MSG_MOVE_SET_FLIGHT_SPEED,     SMSG_FORCE_FLIGHT_SPEED_CHANGE},
            {MSG_MOVE_SET_FLIGHT_BACK_SPEED,SMSG_FORCE_FLIGHT_BACK_SPEED_CHANGE},
            {MSG_MOVE_SET_PITCH_RATE,       SMSG_FORCE_PITCH_RATE_CHANGE},
        };

        if (forced)
        {
            if (GetTypeId() == TYPEID_PLAYER)
            {
                // register forced speed changes for WorldSession::HandleForceSpeedChangeAck
                // and do it only for real sent packets and use run for run/mounted as client expected
                ++((Player*)this)->m_forced_speed_changes[mtype];
            }

            WorldPacket data(SetSpeed2Opc_table[mtype][1], 18);
            data << GetPackGUID();
            data << (uint32)0;                                  // moveEvent, NUM_PMOVE_EVTS = 0x39
            if (mtype == MOVE_RUN)
                data << uint8(0);                               // new 2.1.0
            data << float(GetSpeed(mtype));
            SendMessageToSet(&data, true);
        }
        else
        {
            m_movementInfo.UpdateTime(WorldTimer::getMSTime());

            WorldPacket data(SetSpeed2Opc_table[mtype][0], 64);
            data << GetPackGUID();
            data << m_movementInfo;
            data << float(GetSpeed(mtype));
            SendMessageToSet(&data, true);
        }
    }

    CallForAllControlledUnits(SetSpeedRateHelper(mtype,forced), CONTROLLED_PET|CONTROLLED_GUARDIANS|CONTROLLED_CHARM|CONTROLLED_MINIPET);
}

void Unit::SetHover(bool on)
{
    if (on)
        CastSpell(this, 11010, true);
    else
        RemoveAurasDueToSpell(11010);
}

void Unit::SetDeathState(DeathState s)
{
    if (s != ALIVE && s!= JUST_ALIVED)
    {
        ExitVehicle();
        CombatStop();
        DeleteThreatList();
        ClearComboPointHolders();                           // any combo points pointed to unit lost at it death

        if (IsNonMeleeSpellCasted(false))
            InterruptNonMeleeSpells(false);
    }

    if (s == JUST_DIED)
    {
        RemoveAllAurasOnDeath();
        RemoveGuardians();
        RemoveMiniPet();
        UnsummonAllTotems();

        i_motionMaster.Clear(false,true);
        i_motionMaster.MoveIdle();
        StopMoving();

        ModifyAuraState(AURA_STATE_HEALTHLESS_20_PERCENT, false);
        ModifyAuraState(AURA_STATE_HEALTHLESS_35_PERCENT, false);
        // remove aurastates allowing special moves
        ClearAllReactives();
        ClearDiminishings();
        ProcDamageAndSpell(this, PROC_FLAG_NONE, PROC_FLAG_ON_DEATH, PROC_EX_NONE, 0);

        if (GetVehicleKit())
            GetVehicleKit()->RemoveAllPassengers();
    }
    else if (s == JUST_ALIVED)
    {
        RemoveFlag (UNIT_FIELD_FLAGS, UNIT_FLAG_SKINNABLE); // clear skinnable for creature and player (at battleground)
    }

    if (m_deathState != ALIVE && s == ALIVE)
    {
        //_ApplyAllAuraMods();
    }
    m_deathState = s;
}

/*########################################
########                          ########
########       AGGRO SYSTEM       ########
########                          ########
########################################*/

bool Unit::CanHaveThreatList() const
{
    // only creatures can have threat list
    if (GetTypeId() != TYPEID_UNIT)
        return false;

    // only alive units can have threat list
    if (!isAlive())
        return false;

    Creature const* creature = ((Creature const*)this);

    // totems can not have threat list
    if (creature->IsTotem())
        return false;

    // pets can not have a threat list, unless they are controlled by a creature
    if (creature->IsPet() && creature->GetOwnerGuid().IsPlayer())
        return false;

    // charmed units can not have a threat list if charmed by player
    if (creature->GetCharmerGuid().IsPlayer())
        return false;

    // Is it correct?
    if (isCharmed())
        return false;

    return true;
}

//======================================================================

float Unit::ApplyTotalThreatModifier(float threat, SpellSchoolMask schoolMask)
{
    if (!HasAuraType(SPELL_AURA_MOD_THREAT))
        return threat;

    if (schoolMask == SPELL_SCHOOL_MASK_NONE)
        return threat;

    SpellSchools school = GetFirstSchoolInMask(schoolMask);

    return threat * m_threatModifier[school];
}

//======================================================================

void Unit::AddThreat(Unit* pVictim, float threat /*= 0.0f*/, bool crit /*= false*/, SpellSchoolMask schoolMask /*= SPELL_SCHOOL_MASK_NONE*/, SpellEntry const *threatSpell /*= NULL*/)
{
    // Only mobs can manage threat lists
    if (CanHaveThreatList())
        m_ThreatManager.addThreat(pVictim, threat, crit, schoolMask, threatSpell);
}

//======================================================================

void Unit::DeleteThreatList()
{
    if (CanHaveThreatList() && !m_ThreatManager.isThreatListEmpty())
        SendThreatClear();

    MAPLOCK_WRITE(this, MAP_LOCK_TYPE_DEFAULT);
    m_ThreatManager.clearReferences();
}

//======================================================================

void Unit::TauntApply(Unit* taunter)
{
    MANGOS_ASSERT(GetTypeId() == TYPEID_UNIT);

    if (!taunter || (taunter->GetTypeId() == TYPEID_PLAYER && ((Player*)taunter)->isGameMaster()))
        return;

    if (!CanHaveThreatList())
        return;

    Unit *target = getVictim();

    if (target && target == taunter)
        return;

    // Only attack taunter if this is a valid target
    if (!hasUnitState(UNIT_STAT_STUNNED | UNIT_STAT_DIED) && !IsSecondChoiceTarget(taunter, true))
    {
        SetInFront(taunter);

        if (((Creature*)this)->AI())
            ((Creature*)this)->AI()->AttackStart(taunter);
    }

    m_ThreatManager.tauntApply(taunter);
}

//======================================================================

void Unit::TauntFadeOut(Unit *taunter)
{
    MANGOS_ASSERT(GetTypeId() == TYPEID_UNIT);

    if (!taunter || (taunter->GetTypeId() == TYPEID_PLAYER && ((Player*)taunter)->isGameMaster()))
        return;

    if (!CanHaveThreatList())
        return;

    Unit *target = getVictim();

    if (!target || target != taunter)
        return;

    if (m_ThreatManager.isThreatListEmpty())
    {
        if (((Creature*)this)->AI())
            ((Creature*)this)->AI()->EnterEvadeMode();

        if (InstanceData* mapInstance = GetInstanceData())
            mapInstance->OnCreatureEvade((Creature*)this);

        if (m_isCreatureLinkingTrigger)
            GetMap()->GetCreatureLinkingHolder()->DoCreatureLinkingEvent(LINKING_EVENT_EVADE, (Creature*)this);

        return;
    }

    m_ThreatManager.tauntFadeOut(taunter);
    target = m_ThreatManager.getHostileTarget();

    if (target && target != taunter)
    {
        SetInFront(target);

        if (((Creature*)this)->AI())
            ((Creature*)this)->AI()->AttackStart(target);
    }
}

//======================================================================

bool Unit::IsSecondChoiceTarget(Unit* pTarget, bool checkThreatArea)
{
    MANGOS_ASSERT(pTarget && GetTypeId() == TYPEID_UNIT);

    return
        pTarget->IsImmunedToDamage(GetMeleeDamageSchoolMask()) ||
        pTarget->hasNegativeAuraWithInterruptFlag(AURA_INTERRUPT_FLAG_DAMAGE) ||
        checkThreatArea && ((Creature*)this)->IsOutOfThreatArea(pTarget);
}

//======================================================================

bool Unit::SelectHostileTarget()
{
    //function provides main threat functionality
    //next-victim-selection algorithm and evade mode are called
    //threat list sorting etc.

    MANGOS_ASSERT(GetTypeId() == TYPEID_UNIT);

    if (!this->isAlive())
        return false;

    //This function only useful once AI has been initialized
    if (!((Creature*)this)->AI())
        return false;

    Unit* target = NULL;
    Unit* oldTarget = getVictim();

    // First checking if we have some taunt on us
    const AuraList& tauntAuras = GetAurasByType(SPELL_AURA_MOD_TAUNT);
    if (!tauntAuras.empty())
    {
        Unit* caster;

        // Find first available taunter target
        // Auras are pushed_back, last caster will be on the end
        for (AuraList::const_reverse_iterator aura = tauntAuras.rbegin(); aura != tauntAuras.rend(); ++aura)
        {
            if ((caster = (*aura)->GetCaster()) && caster->IsInMap(this) &&
                caster->isTargetableForAttack() && caster->isInAccessablePlaceFor((Creature*)this) &&
//                (!IsCombatStationary() || CanReachWithMeleeAttack(caster)) &&
                !IsSecondChoiceTarget(caster, true))
            {
                target = caster;
                break;
            }
        }
    }

    // No taunt aura or taunt aura caster is dead, standard target selection
    if (!target && !m_ThreatManager.isThreatListEmpty())
        target = m_ThreatManager.getHostileTarget();

    if (target)
    {
        if (!hasUnitState(UNIT_STAT_STUNNED | UNIT_STAT_DIED))
        {
            SetInFront(target);
            if (oldTarget != target)
                ((Creature*)this)->AI()->AttackStart(target);
        }
        return true;
    }

    // no target but something prevent go to evade mode
    if (!isInCombat() || HasAuraType(SPELL_AURA_MOD_TAUNT))
        return false;

    // last case when creature don't must go to evade mode:
    // it in combat but attacker not make any damage and not enter to aggro radius to have record in threat list
    // for example at owner command to pet attack some far away creature
    // Note: creature not have targeted movement generator but have attacker in this case
    if (GetMotionMaster()->GetCurrentMovementGeneratorType() != CHASE_MOTION_TYPE)
    {
        ObjectGuidSet attackers = GetMap()->GetAttackersFor(GetObjectGuid());

        for (ObjectGuidSet::const_iterator itr = attackers.begin(); itr != attackers.end(); ++itr)
        {
            Unit* attacker = GetMap()->GetUnit(*itr);
            if (attacker && attacker->IsInMap(this) && attacker->isTargetableForAttack() && attacker->isInAccessablePlaceFor((Creature*)this))
                return false;
        }
    }

    // enter in evade mode in other case
    ((Creature*)this)->AI()->EnterEvadeMode();

    if (InstanceData* mapInstance = GetInstanceData())
        mapInstance->OnCreatureEvade((Creature*)this);

    if (m_isCreatureLinkingTrigger)
        GetMap()->GetCreatureLinkingHolder()->DoCreatureLinkingEvent(LINKING_EVENT_EVADE, (Creature*)this);

    return false;
}

//======================================================================
//======================================================================
//======================================================================

int32 Unit::CalculateSpellDamage(Unit const* target, SpellEntry const* spellProto, SpellEffectIndex effect_index, int32 const* effBasePoints)
{
    Player* unitPlayer = (GetTypeId() == TYPEID_PLAYER) ? (Player*)this : NULL;

    uint8 comboPoints = GetComboPoints();

    int32 level = int32(getLevel());
    if (level > (int32)spellProto->maxLevel && spellProto->maxLevel > 0)
        level = (int32)spellProto->maxLevel;
    else if (level < (int32)spellProto->baseLevel)
        level = (int32)spellProto->baseLevel;
    level-= (int32)spellProto->spellLevel;

    float basePointsPerLevel = spellProto->EffectRealPointsPerLevel[effect_index];
    int32 basePoints = effBasePoints ? *effBasePoints - 1 : spellProto->EffectBasePoints[effect_index];
    basePoints += int32(level * basePointsPerLevel);
    int32 randomPoints = int32(spellProto->EffectDieSides[effect_index]);
    float comboDamage = spellProto->EffectPointsPerComboPoint[effect_index];

    switch(randomPoints)
    {
        case 0:                                             // not used
        case 1: basePoints += 1; break;                     // range 1..1
        default:
            // range can have positive (1..rand) and negative (rand..1) values, so order its for irand
            int32 randvalue = (randomPoints >= 1)
                ? irand(1, randomPoints)
                : irand(randomPoints, 1);

            basePoints += randvalue;
            break;
    }

    int32 value = basePoints;

    // Life Burst (Malygos) hack
    if (spellProto->Id == 57143)
    {
        value /= 2;
        comboDamage = value;
    }

    // random damage
    if (comboDamage != 0 && unitPlayer && target && (target->GetObjectGuid() == unitPlayer->GetComboTargetGuid() || IsAreaOfEffectSpell(spellProto)))
        value += (int32)(comboDamage * comboPoints);

    Player* modOwner = GetSpellModOwner();

    if (modOwner && IsSpellAffectedBySpellMods(spellProto))
    {
        modOwner->ApplySpellMod(spellProto->Id, SPELLMOD_ALL_EFFECTS, value);

        switch(effect_index)
        {
            case EFFECT_INDEX_0:
                modOwner->ApplySpellMod(spellProto->Id, SPELLMOD_EFFECT1, value);
                break;
            case EFFECT_INDEX_1:
                modOwner->ApplySpellMod(spellProto->Id, SPELLMOD_EFFECT2, value);
                break;
            case EFFECT_INDEX_2:
                modOwner->ApplySpellMod(spellProto->Id, SPELLMOD_EFFECT3, value);
                break;
        }
    }

    if (spellProto->Attributes & SPELL_ATTR_LEVEL_DAMAGE_CALCULATION && spellProto->spellLevel &&
            spellProto->Effect[effect_index] != SPELL_EFFECT_WEAPON_PERCENT_DAMAGE &&
            spellProto->Effect[effect_index] != SPELL_EFFECT_KNOCK_BACK &&
            (spellProto->Effect[effect_index] != SPELL_EFFECT_APPLY_AURA || spellProto->EffectApplyAuraName[effect_index] != SPELL_AURA_MOD_DECREASE_SPEED))
        value = int32(value*0.25f*exp(getLevel()*(70-spellProto->spellLevel)/1000.0f));

    return value;
}

int32 Unit::CalculateAuraDuration(SpellEntry const* spellProto, uint32 effectMask, int32 duration, Unit const* caster)
{
    if (duration <= 0)
        return duration;

    int32 mechanicMod = 0;
    uint32 mechanicMask = GetSpellMechanicMask(spellProto, effectMask);

    for(int32 mechanic = FIRST_MECHANIC; mechanic < MAX_MECHANIC; ++mechanic)
    {
        if (!(mechanicMask & (1 << (mechanic-1))))
            continue;

        int32 stackingMod = GetTotalAuraModifierByMiscValue(SPELL_AURA_MECHANIC_DURATION_MOD, mechanic);
        int32 nonStackingMod = GetMaxNegativeAuraModifierByMiscValue(SPELL_AURA_MECHANIC_DURATION_MOD_NOT_STACK, mechanic);

        mechanicMod = std::min(mechanicMod, std::min(stackingMod, nonStackingMod));
    }

    int32 dispelMod = 0;
    int32 dmgClassMod = 0;
    bool  isAffectedByModifier = !IsPositiveSpell(spellProto);

    for (uint8 eff = 0; eff < MAX_EFFECT_INDEX; ++eff)
    {
        if (effectMask & (1 << eff))
        {
            if (IsAuraApplyEffect(spellProto, SpellEffectIndex(eff)) && IsPositiveEffect(spellProto, SpellEffectIndex(eff)))
                isAffectedByModifier = false;
        }
    }

    if (isAffectedByModifier)
    {
        dispelMod   = GetTotalAuraModifierByMiscValue(SPELL_AURA_MOD_DURATION_OF_EFFECTS_BY_DISPEL, spellProto->Dispel);
        dmgClassMod = GetTotalAuraModifierByMiscValue(SPELL_AURA_MOD_DURATION_OF_MAGIC_EFFECTS, spellProto->DmgClass);
    }

    int32 durationMod = std::min(mechanicMod, std::min(dispelMod, dmgClassMod));

    if (durationMod != 0)
    {
        duration = int32(int64(duration) * (100+durationMod) / 100);

        if (duration < 0)
            duration = 0;
    }

    if (caster == this)
    {
        switch(spellProto->SpellFamilyName)
        {
            case SPELLFAMILY_DRUID:
                // Thorns
                if (spellProto->SpellIconID == 53 && spellProto->SpellFamilyFlags.test<CF_DRUID_THORNS>())
                {
                    // Glyph of Thorns
                    if (Aura *aur = GetAura(57862, EFFECT_INDEX_0))
                        duration += aur->GetModifier()->m_amount * MINUTE * IN_MILLISECONDS;
                }
                break;
            case SPELLFAMILY_PALADIN:
                // Blessing of Might
                if (spellProto->SpellIconID == 298 && spellProto->SpellFamilyFlags.test<CF_PALADIN_BLESSING_OF_MIGHT>())
                {
                    // Glyph of Blessing of Might
                    if (Aura *aur = GetAura(57958, EFFECT_INDEX_0))
                        duration += aur->GetModifier()->m_amount * MINUTE * IN_MILLISECONDS;
                }
                // Blessing of Wisdom
                else if (spellProto->SpellIconID == 306 && spellProto->SpellFamilyFlags.test<CF_PALADIN_BLESSING_OF_WISDOM>())
                {
                    // Glyph of Blessing of Wisdom
                    if (Aura *aur = GetAura(57979, EFFECT_INDEX_0))
                        duration += aur->GetModifier()->m_amount * MINUTE * IN_MILLISECONDS;
                }
                break;
            default:
                break;
        }
    }

    return duration;
}

DiminishingLevels Unit::GetDiminishing(DiminishingGroup group)
{
    for(Diminishing::iterator i = m_Diminishing.begin(); i != m_Diminishing.end(); ++i)
    {
        if (i->DRGroup != group)
            continue;

        if(!i->hitCount)
            return DIMINISHING_LEVEL_1;

        if (!i->hitTime)
            return DIMINISHING_LEVEL_1;

        // If last spell was casted more than 15 seconds ago - reset the count.
        if (i->stack==0 && WorldTimer::getMSTimeDiff(i->hitTime,WorldTimer::getMSTime()) > 15*IN_MILLISECONDS)
        {
            i->hitCount = DIMINISHING_LEVEL_1;
            return DIMINISHING_LEVEL_1;
        }
        // or else increase the count.
        else
        {
            return DiminishingLevels(i->hitCount);
        }
    }
    return DIMINISHING_LEVEL_1;
}

void Unit::IncrDiminishing(DiminishingGroup group)
{
    // Checking for existing in the table
    for(Diminishing::iterator i = m_Diminishing.begin(); i != m_Diminishing.end(); ++i)
    {
        if (i->DRGroup != group)
            continue;
        if (i->hitCount < DIMINISHING_LEVEL_IMMUNE)
            i->hitCount += 1;
        return;
    }
    m_Diminishing.push_back(DiminishingReturn(group,WorldTimer::getMSTime(),DIMINISHING_LEVEL_2));
}

void Unit::ApplyDiminishingToDuration(DiminishingGroup group, int32 &duration,Unit* caster,DiminishingLevels Level, int32 limitduration, bool isReflected)
{
    if (duration == -1 || group == DIMINISHING_NONE || (!isReflected && caster->IsFriendlyTo(this)) )
        return;

    // test pet/charm masters instead pets/charmeds
    Player* target = GetCharmerOrOwnerPlayerOrPlayerItself();
    Player* source = caster->GetCharmerOrOwnerPlayerOrPlayerItself();

    // Duration of crowd control abilities on pvp target is limited by 10 sec. (2.2.0)
    if (limitduration > 0 && duration > limitduration)
    {
        if (target && source)
            duration = limitduration;
    }

    float mod = 1.0f;

    // Some diminishings applies to mobs too (for example, Stun)
    if ((GetDiminishingReturnsGroupType(group) == DRTYPE_PLAYER && target) || GetDiminishingReturnsGroupType(group) == DRTYPE_ALL)
    {
        DiminishingLevels diminish = Level;
        switch(diminish)
        {
            case DIMINISHING_LEVEL_1: break;
            case DIMINISHING_LEVEL_2: mod = 0.5f; break;
            case DIMINISHING_LEVEL_3: mod = 0.25f; break;
            case DIMINISHING_LEVEL_4:
            case DIMINISHING_LEVEL_5:
            case DIMINISHING_LEVEL_IMMUNE: mod = 0.0f;break;
            default: break;
        }
    }
    else if (GetTypeId() == TYPEID_UNIT && (((Creature*)this)->GetCreatureInfo()->flags_extra &  CREATURE_FLAG_EXTRA_TAUNT_DIMINISHING) && GetDiminishingReturnsGroupType(group) == DRTYPE_TAUNT)
    {
        DiminishingLevels diminish = Level;
        switch(diminish)
        {
            case DIMINISHING_LEVEL_1: break;
            case DIMINISHING_LEVEL_2: mod = 0.65f;   break;
            case DIMINISHING_LEVEL_3: mod = 0.4225f; break;
            case DIMINISHING_LEVEL_4: mod = 0.2747f; break;
            case DIMINISHING_LEVEL_5: mod = 0.1785f; break;
            case DIMINISHING_LEVEL_IMMUNE: mod = 0.0f;break;
            default: break;
        }
    }

    duration = int32(duration * mod);
}

void Unit::ApplyDiminishingAura( DiminishingGroup group, bool apply )
{
    // Checking for existing in the table
    for(Diminishing::iterator i = m_Diminishing.begin(); i != m_Diminishing.end(); ++i)
    {
        if (i->DRGroup != group)
            continue;

        if (apply)
            i->stack += 1;
        else if (i->stack)
        {
            i->stack -= 1;
            // Remember time after last aura from group removed
            if (i->stack == 0)
                i->hitTime = WorldTimer::getMSTime();
        }
        break;
    }
}

bool Unit::isVisibleForInState( Player const* u, WorldObject const* viewPoint, bool inVisibleList ) const
{
    return isVisibleForOrDetect(u, viewPoint, false, inVisibleList, false);
}

/// returns true if creature can't be seen by alive units
bool Unit::isInvisibleForAlive() const
{
    if (m_AuraFlags & UNIT_AURAFLAG_ALIVE_INVISIBLE)
        return true;
    // TODO: maybe spiritservices also have just an aura
    return isSpiritService();
}

uint32 Unit::GetCreatureType() const
{
    if (GetTypeId() == TYPEID_PLAYER)
    {
        SpellShapeshiftFormEntry const* ssEntry = sSpellShapeshiftFormStore.LookupEntry(GetShapeshiftForm());
        if (ssEntry && ssEntry->creatureType > 0)
            return ssEntry->creatureType;
        else
            return CREATURE_TYPE_HUMANOID;
    }
    else
        return ((Creature*)this)->GetCreatureInfo()->type;
}

/*#######################################
########                         ########
########       STAT SYSTEM       ########
########                         ########
#######################################*/

bool Unit::HandleStatModifier(UnitMods unitMod, UnitModifierType modifierType, float amount, bool apply)
{
    if (unitMod >= UNIT_MOD_END || modifierType >= MODIFIER_TYPE_END)
    {
        sLog.outError("ERROR in HandleStatModifier(): nonexistent UnitMods or wrong UnitModifierType!");
        return false;
    }

    float val = 1.0f;

    switch(modifierType)
    {
        case BASE_VALUE:
        case TOTAL_VALUE:
            m_auraModifiersGroup[unitMod][modifierType] += apply ? amount : -amount;
            break;
        case BASE_PCT:
        case TOTAL_PCT:
            if (amount <= -100.0f)                           //small hack-fix for -100% modifiers
                amount = -200.0f;

            val = (100.0f + amount) / 100.0f;
            m_auraModifiersGroup[unitMod][modifierType] *= apply ? val : (1.0f/val);
            break;
        case NONSTACKING_PCT:
        case NONSTACKING_PCT_MINOR:
        case NONSTACKING_VALUE_POS:
        case NONSTACKING_VALUE_NEG:
            m_auraModifiersGroup[unitMod][modifierType] = amount;
            break;
        default:
            break;
    }

    if(!CanModifyStats())
        return false;

    switch(unitMod)
    {
        case UNIT_MOD_STAT_STRENGTH:
        case UNIT_MOD_STAT_AGILITY:
        case UNIT_MOD_STAT_STAMINA:
        case UNIT_MOD_STAT_INTELLECT:
        case UNIT_MOD_STAT_SPIRIT:         UpdateStats(GetStatByAuraGroup(unitMod));  break;

        case UNIT_MOD_ARMOR:               UpdateArmor();           break;
        case UNIT_MOD_HEALTH:              UpdateMaxHealth();       break;

        case UNIT_MOD_MANA:
        case UNIT_MOD_RAGE:
        case UNIT_MOD_FOCUS:
        case UNIT_MOD_ENERGY:
        case UNIT_MOD_HAPPINESS:
        case UNIT_MOD_RUNE:
        case UNIT_MOD_RUNIC_POWER:          UpdateMaxPower(GetPowerTypeByAuraGroup(unitMod));          break;

        case UNIT_MOD_RESISTANCE_HOLY:
        case UNIT_MOD_RESISTANCE_FIRE:
        case UNIT_MOD_RESISTANCE_NATURE:
        case UNIT_MOD_RESISTANCE_FROST:
        case UNIT_MOD_RESISTANCE_SHADOW:
        case UNIT_MOD_RESISTANCE_ARCANE:   UpdateResistances(GetSpellSchoolByAuraGroup(unitMod));      break;

        case UNIT_MOD_ATTACK_POWER:        UpdateAttackPowerAndDamage();         break;
        case UNIT_MOD_ATTACK_POWER_RANGED: UpdateAttackPowerAndDamage(true);     break;

        case UNIT_MOD_DAMAGE_MAINHAND:     UpdateDamagePhysical(BASE_ATTACK);    break;
        case UNIT_MOD_DAMAGE_OFFHAND:      UpdateDamagePhysical(OFF_ATTACK);     break;
        case UNIT_MOD_DAMAGE_RANGED:       UpdateDamagePhysical(RANGED_ATTACK);  break;

        default:
            break;
    }

    return true;
}

float Unit::GetModifierValue(UnitMods unitMod, UnitModifierType modifierType) const
{
    if ( unitMod >= UNIT_MOD_END || modifierType >= MODIFIER_TYPE_END)
    {
        sLog.outError("attempt to access nonexistent modifier value from UnitMods!");
        return 0.0f;
    }

    if(modifierType == TOTAL_PCT)
    {
        if(m_auraModifiersGroup[unitMod][modifierType] <= 0.0f)
            return 0.0f;
        else
            return m_auraModifiersGroup[unitMod][TOTAL_PCT] * ((m_auraModifiersGroup[unitMod][NONSTACKING_PCT] + m_auraModifiersGroup[unitMod][NONSTACKING_PCT_MINOR] + 100.0f) / 100.0f);
    }
    else if(modifierType == TOTAL_VALUE)
    {
        return m_auraModifiersGroup[unitMod][TOTAL_VALUE] + m_auraModifiersGroup[unitMod][NONSTACKING_VALUE_POS] + m_auraModifiersGroup[unitMod][NONSTACKING_VALUE_NEG];
    }
    else
        return m_auraModifiersGroup[unitMod][modifierType];
}

float Unit::GetTotalStatValue(Stats stat) const
{
    UnitMods unitMod = UnitMods(UNIT_MOD_STAT_START + stat);

    if (m_auraModifiersGroup[unitMod][TOTAL_PCT] <= 0.0f)
        return 0.0f;

    // value = ((base_value * base_pct) + total_value) * total_pct
    float value  = m_auraModifiersGroup[unitMod][BASE_VALUE] + GetCreateStat(stat);
    value *= m_auraModifiersGroup[unitMod][BASE_PCT];
    value += (m_auraModifiersGroup[unitMod][TOTAL_VALUE] + m_auraModifiersGroup[unitMod][NONSTACKING_VALUE_POS] + m_auraModifiersGroup[unitMod][NONSTACKING_VALUE_NEG]);
    value *= m_auraModifiersGroup[unitMod][TOTAL_PCT] * ((m_auraModifiersGroup[unitMod][NONSTACKING_PCT] + m_auraModifiersGroup[unitMod][NONSTACKING_PCT_MINOR] + 100.0f) / 100.0f);

    return value;
}

float Unit::GetTotalAuraModValue(UnitMods unitMod) const
{
    if (unitMod >= UNIT_MOD_END)
    {
        sLog.outError("attempt to access nonexistent UnitMods in GetTotalAuraModValue()!");
        return 0.0f;
    }

    if (m_auraModifiersGroup[unitMod][TOTAL_PCT] <= 0.0f)
        return 0.0f;

    float value  = m_auraModifiersGroup[unitMod][BASE_VALUE];
    value *= m_auraModifiersGroup[unitMod][BASE_PCT];
    value += (m_auraModifiersGroup[unitMod][TOTAL_VALUE] + m_auraModifiersGroup[unitMod][NONSTACKING_VALUE_POS] + m_auraModifiersGroup[unitMod][NONSTACKING_VALUE_NEG]);
    value *= m_auraModifiersGroup[unitMod][TOTAL_PCT] * ((m_auraModifiersGroup[unitMod][NONSTACKING_PCT] + m_auraModifiersGroup[unitMod][NONSTACKING_PCT_MINOR] + 100.0f) / 100.0f);

    return value;
}

SpellSchools Unit::GetSpellSchoolByAuraGroup(UnitMods unitMod) const
{
    SpellSchools school = SPELL_SCHOOL_NORMAL;

    switch(unitMod)
    {
        case UNIT_MOD_RESISTANCE_HOLY:     school = SPELL_SCHOOL_HOLY;          break;
        case UNIT_MOD_RESISTANCE_FIRE:     school = SPELL_SCHOOL_FIRE;          break;
        case UNIT_MOD_RESISTANCE_NATURE:   school = SPELL_SCHOOL_NATURE;        break;
        case UNIT_MOD_RESISTANCE_FROST:    school = SPELL_SCHOOL_FROST;         break;
        case UNIT_MOD_RESISTANCE_SHADOW:   school = SPELL_SCHOOL_SHADOW;        break;
        case UNIT_MOD_RESISTANCE_ARCANE:   school = SPELL_SCHOOL_ARCANE;        break;

        default:
            break;
    }

    return school;
}

Stats Unit::GetStatByAuraGroup(UnitMods unitMod) const
{
    Stats stat = STAT_STRENGTH;

    switch(unitMod)
    {
        case UNIT_MOD_STAT_STRENGTH:    stat = STAT_STRENGTH;      break;
        case UNIT_MOD_STAT_AGILITY:     stat = STAT_AGILITY;       break;
        case UNIT_MOD_STAT_STAMINA:     stat = STAT_STAMINA;       break;
        case UNIT_MOD_STAT_INTELLECT:   stat = STAT_INTELLECT;     break;
        case UNIT_MOD_STAT_SPIRIT:      stat = STAT_SPIRIT;        break;

        default:
            break;
    }

    return stat;
}

Powers Unit::GetPowerTypeByAuraGroup(UnitMods unitMod) const
{
    switch(unitMod)
    {
        case UNIT_MOD_MANA:       return POWER_MANA;
        case UNIT_MOD_RAGE:       return POWER_RAGE;
        case UNIT_MOD_FOCUS:      return POWER_FOCUS;
        case UNIT_MOD_ENERGY:     return POWER_ENERGY;
        case UNIT_MOD_HAPPINESS:  return POWER_HAPPINESS;
        case UNIT_MOD_RUNE:       return POWER_RUNE;
        case UNIT_MOD_RUNIC_POWER:return POWER_RUNIC_POWER;
        default:                  return POWER_MANA;
    }

    return POWER_MANA;
}

float Unit::GetTotalAttackPowerValue(WeaponAttackType attType) const
{
    if (attType == RANGED_ATTACK)
    {
        int32 ap = GetInt32Value(UNIT_FIELD_RANGED_ATTACK_POWER) + GetInt32Value(UNIT_FIELD_RANGED_ATTACK_POWER_MODS);
        if (ap < 0)
            return 0.0f;
        return ap * (1.0f + GetFloatValue(UNIT_FIELD_RANGED_ATTACK_POWER_MULTIPLIER));
    }
    else
    {
        int32 ap = GetInt32Value(UNIT_FIELD_ATTACK_POWER) + GetInt32Value(UNIT_FIELD_ATTACK_POWER_MODS);
        if (ap < 0)
            return 0.0f;
        return ap * (1.0f + GetFloatValue(UNIT_FIELD_ATTACK_POWER_MULTIPLIER));
    }
}

float Unit::GetWeaponDamageRange(WeaponAttackType attType ,WeaponDamageRange type) const
{
    if (attType == OFF_ATTACK && !haveOffhandWeapon())
        return 0.0f;

    return m_weaponDamage[attType][type];
}

void Unit::SetLevel(uint32 lvl)
{
    SetUInt32Value(UNIT_FIELD_LEVEL, lvl);

    // group update
    if ((GetTypeId() == TYPEID_PLAYER) && ((Player*)this)->GetGroup())
        ((Player*)this)->SetGroupUpdateFlag(GROUP_UPDATE_FLAG_LEVEL);
}

void Unit::SetHealth(uint32 val)
{
    uint32 maxHealth = GetMaxHealth();
    if (maxHealth < val)
        val = maxHealth;

    SetUInt32Value(UNIT_FIELD_HEALTH, val);

    // group update
    if (GetTypeId() == TYPEID_PLAYER)
    {
        if(((Player*)this)->GetGroup())
            ((Player*)this)->SetGroupUpdateFlag(GROUP_UPDATE_FLAG_CUR_HP);
    }
    else if(((Creature*)this)->IsPet())
    {
        Pet *pet = ((Pet*)this);
        if (pet->isControlled())
        {
            Unit *owner = GetOwner();
            if (owner && (owner->GetTypeId() == TYPEID_PLAYER) && ((Player*)owner)->GetGroup())
                ((Player*)owner)->SetGroupUpdateFlag(GROUP_UPDATE_FLAG_PET_CUR_HP);
        }
    }
}

void Unit::SetMaxHealth(uint32 val)
{
    uint32 health = GetHealth();
    SetUInt32Value(UNIT_FIELD_MAXHEALTH, val);

    // group update
    if (GetTypeId() == TYPEID_PLAYER)
    {
        if(((Player*)this)->GetGroup())
            ((Player*)this)->SetGroupUpdateFlag(GROUP_UPDATE_FLAG_MAX_HP);
    }
    else if(((Creature*)this)->IsPet())
    {
        Pet *pet = ((Pet*)this);
        if (pet->isControlled())
        {
            Unit *owner = GetOwner();
            if (owner && (owner->GetTypeId() == TYPEID_PLAYER) && ((Player*)owner)->GetGroup())
                ((Player*)owner)->SetGroupUpdateFlag(GROUP_UPDATE_FLAG_PET_MAX_HP);
        }
    }

    if (val < health)
        SetHealth(val);
}

void Unit::SetHealthPercent(float percent)
{
    uint32 newHealth = GetMaxHealth() * percent/100.0f;
    SetHealth(newHealth);
}

void Unit::SetPower(Powers power, uint32 val)
{
    if (GetPower(power) == val)
        return;

    uint32 maxPower = GetMaxPower(power);
    if (maxPower < val)
        val = maxPower;

    SetStatInt32Value(UNIT_FIELD_POWER1 + power, val);

    WorldPacket data(SMSG_POWER_UPDATE);
    data << GetPackGUID();
    data << uint8(power);
    data << uint32(val);
    SendMessageToSet(&data, true);

    // group update
    if (GetTypeId() == TYPEID_PLAYER)
    {
        if(((Player*)this)->GetGroup())
            ((Player*)this)->SetGroupUpdateFlag(GROUP_UPDATE_FLAG_CUR_POWER);
    }
    else if(((Creature*)this)->IsPet())
    {
        Pet *pet = ((Pet*)this);
        if (pet->isControlled())
        {
            Unit *owner = GetOwner();
            if (owner && (owner->GetTypeId() == TYPEID_PLAYER) && ((Player*)owner)->GetGroup())
                ((Player*)owner)->SetGroupUpdateFlag(GROUP_UPDATE_FLAG_PET_CUR_POWER);
        }

        // Update the pet's character sheet with happiness damage bonus
        if (pet->getPetType() == HUNTER_PET && power == POWER_HAPPINESS)
        {
            pet->UpdateDamagePhysical(BASE_ATTACK);
        }
    }
}

void Unit::SetMaxPower(Powers power, uint32 val)
{
    uint32 cur_power = GetPower(power);
    SetStatInt32Value(UNIT_FIELD_MAXPOWER1 + power, val);

    // group update
    if (GetTypeId() == TYPEID_PLAYER)
    {
        if(((Player*)this)->GetGroup())
            ((Player*)this)->SetGroupUpdateFlag(GROUP_UPDATE_FLAG_MAX_POWER);
    }
    else if(((Creature*)this)->IsPet())
    {
        Pet *pet = ((Pet*)this);
        if (pet->isControlled())
        {
            Unit *owner = GetOwner();
            if (owner && (owner->GetTypeId() == TYPEID_PLAYER) && ((Player*)owner)->GetGroup())
                ((Player*)owner)->SetGroupUpdateFlag(GROUP_UPDATE_FLAG_PET_MAX_POWER);
        }
    }

    if (val < cur_power)
        SetPower(power, val);
}

void Unit::ApplyPowerMod(Powers power, uint32 val, bool apply)
{
    ApplyModUInt32Value(UNIT_FIELD_POWER1+power, val, apply);

    // group update
    if (GetTypeId() == TYPEID_PLAYER)
    {
        if(((Player*)this)->GetGroup())
            ((Player*)this)->SetGroupUpdateFlag(GROUP_UPDATE_FLAG_CUR_POWER);
    }
    else if(((Creature*)this)->IsPet())
    {
        Pet *pet = ((Pet*)this);
        if (pet->isControlled())
        {
            Unit *owner = GetOwner();
            if (owner && (owner->GetTypeId() == TYPEID_PLAYER) && ((Player*)owner)->GetGroup())
                ((Player*)owner)->SetGroupUpdateFlag(GROUP_UPDATE_FLAG_PET_CUR_POWER);
        }
    }
}

void Unit::ApplyMaxPowerMod(Powers power, uint32 val, bool apply)
{
    ApplyModUInt32Value(UNIT_FIELD_MAXPOWER1+power, val, apply);

    // group update
    if (GetTypeId() == TYPEID_PLAYER)
    {
        if(((Player*)this)->GetGroup())
            ((Player*)this)->SetGroupUpdateFlag(GROUP_UPDATE_FLAG_MAX_POWER);
    }
    else if(((Creature*)this)->IsPet())
    {
        Pet *pet = ((Pet*)this);
        if (pet->isControlled())
        {
            Unit *owner = GetOwner();
            if (owner && (owner->GetTypeId() == TYPEID_PLAYER) && ((Player*)owner)->GetGroup())
                ((Player*)owner)->SetGroupUpdateFlag(GROUP_UPDATE_FLAG_PET_MAX_POWER);
        }
    }
}

void Unit::ApplyAuraProcTriggerDamage( Aura* aura, bool apply )
{
    MAPLOCK_WRITE(this,MAP_LOCK_TYPE_AURAS);
    AuraList& tAuraProcTriggerDamage = m_modAuras[SPELL_AURA_PROC_TRIGGER_DAMAGE];
    if (apply)
        tAuraProcTriggerDamage.push_back(aura);
    else
        tAuraProcTriggerDamage.remove(aura);
}

uint32 Unit::GetCreatePowers( Powers power ) const
{
    switch(power)
    {
        case POWER_HEALTH:      return 0;                   // is it really should be here?
        case POWER_MANA:        return GetCreateMana();
        case POWER_RAGE:        return 1000;
        case POWER_FOCUS:       return (GetTypeId() == TYPEID_PLAYER || !((Creature const*)this)->IsPet() || ((Pet const*)this)->getPetType() != HUNTER_PET ? 0 : 100);
        case POWER_ENERGY:      return 100;
        case POWER_HAPPINESS:   return (GetTypeId() == TYPEID_PLAYER || !((Creature const*)this)->IsPet() || ((Pet const*)this)->getPetType() != HUNTER_PET ? 0 : 1050000);
        case POWER_RUNE:        return (GetTypeId() == TYPEID_PLAYER && ((Player const*)this)->getClass() == CLASS_DEATH_KNIGHT ? 8 : 0);
        case POWER_RUNIC_POWER: return (GetTypeId() == TYPEID_PLAYER && ((Player const*)this)->getClass() == CLASS_DEATH_KNIGHT ? 1000 : 0);
    }

    return 0;
}

void Unit::AddToWorld()
{
    Object::AddToWorld();
    ScheduleAINotify(0);
}

void Unit::RemoveFromWorld()
{
    // cleanup
    if (IsInWorld())
    {
        Uncharm();
        RemoveNotOwnSingleTargetAuras();
        RemoveGuardians();
        RemoveMiniPet();
        UnsummonAllTotems();
        RemoveAllGameObjects();
        RemoveAllDynObjects();
        {
            MAPLOCK_WRITE(this,MAP_LOCK_TYPE_AURAS);
            CleanupDeletedHolders(true);
        }
        GetViewPoint().Event_RemovedFromWorld();
    }

    Object::RemoveFromWorld();
}

void Unit::CleanupsBeforeDelete()
{
    if (m_uint32Values)                                      // only for fully created object
    {
        if (GetVehicle())
            ExitVehicle();
        if (GetVehicleKit())
            RemoveVehicleKit();
        InterruptNonMeleeSpells(true);
        m_Events.KillAllEvents(false);                      // non-delatable (currently casted spells) will not deleted now but it will deleted at call in Map::RemoveAllObjectsInRemoveList
        if (IsInWorld())
            CombatStop();
        ClearComboPointHolders();
        DeleteThreatList();
        if (GetTypeId()==TYPEID_PLAYER)
            getHostileRefManager().setOnlineOfflineState(false);
        else
            getHostileRefManager().deleteReferences();
        RemoveAllAuras(AURA_REMOVE_BY_DELETE);
    }
    WorldObject::CleanupsBeforeDelete();
}

CharmInfo* Unit::InitCharmInfo(Unit *charm)
{
    if(!m_charmInfo)
        m_charmInfo = new CharmInfo(charm);
    return m_charmInfo;
}

CharmInfo::CharmInfo(Unit* unit)
: m_unit(unit), m_CommandState(COMMAND_FOLLOW), m_reactState(REACT_PASSIVE), m_petnumber(0)
{
    for(int i = 0; i < CREATURE_MAX_SPELLS; ++i)
        m_charmspells[i].SetActionAndType(0,ACT_DISABLED);
    m_petnumber = 0;
}

void CharmInfo::InitPetActionBar()
{
    // the first 3 SpellOrActions are attack, follow and stay
    for(uint32 i = 0; i < ACTION_BAR_INDEX_PET_SPELL_START - ACTION_BAR_INDEX_START; ++i)
        SetActionBar(ACTION_BAR_INDEX_START + i,COMMAND_ATTACK - i,ACT_COMMAND);

    // middle 4 SpellOrActions are spells/special attacks/abilities
    for(uint32 i = 0; i < ACTION_BAR_INDEX_PET_SPELL_END-ACTION_BAR_INDEX_PET_SPELL_START; ++i)
        SetActionBar(ACTION_BAR_INDEX_PET_SPELL_START + i,0,ACT_DISABLED);

    // last 3 SpellOrActions are reactions
    for(uint32 i = 0; i < ACTION_BAR_INDEX_END - ACTION_BAR_INDEX_PET_SPELL_END; ++i)
        SetActionBar(ACTION_BAR_INDEX_PET_SPELL_END + i,COMMAND_ATTACK - i,ACT_REACTION);
}

void CharmInfo::InitEmptyActionBar()
{
    SetActionBar(ACTION_BAR_INDEX_START,COMMAND_ATTACK,ACT_COMMAND);
    for(uint32 x = ACTION_BAR_INDEX_START+1; x < ACTION_BAR_INDEX_END; ++x)
        SetActionBar(x,0,ACT_PASSIVE);
}

void CharmInfo::InitPossessCreateSpells()
{
    InitEmptyActionBar();                                   //charm action bar

    if (m_unit->GetTypeId() == TYPEID_PLAYER)                //possessed players don't have spells, keep the action bar empty
        return;

    for(uint32 x = 0; x <= ((Creature*)m_unit)->GetSpellMaxIndex(); ++x)
    {
        if (IsPassiveSpell(((Creature*)m_unit)->GetSpell(x)))
            m_unit->CastSpell(m_unit, ((Creature*)m_unit)->GetSpell(x), true);
        else
            AddSpellToActionBar(((Creature*)m_unit)->GetSpell(x), ACT_PASSIVE);
    }
}

void CharmInfo::InitVehicleCreateSpells(uint8 seatId)
{
    for (uint32 x = ACTION_BAR_INDEX_START; x < ACTION_BAR_INDEX_END; ++x)
        SetActionBar(x, 0, ActiveStates(0x8 + x));

    for (uint32 x = 0; x <= ((Creature*)m_unit)->GetSpellMaxIndex(seatId); ++x)
    {
        uint32 spellId = ((Creature*)m_unit)->GetSpell(x,seatId);

        if (!spellId)
            continue;

        if (IsPassiveSpell(spellId))
            m_unit->CastSpell(m_unit, spellId, true);
        else
            PetActionBar[x].SetAction(spellId);
    }
}

void CharmInfo::InitCharmCreateSpells()
{
    if (m_unit->GetTypeId() == TYPEID_PLAYER)                //charmed players don't have spells
    {
        InitEmptyActionBar();
        return;
    }

    InitPetActionBar();

    for(uint32 x = 0; x <= ((Creature*)m_unit)->GetSpellMaxIndex(); ++x)
    {
        uint32 spellId = ((Creature*)m_unit)->GetSpell(x);

        if(!spellId)
        {
            m_charmspells[x].SetActionAndType(spellId,ACT_DISABLED);
            continue;
        }

        if (IsPassiveSpell(spellId))
        {
            m_unit->CastSpell(m_unit, spellId, true);
            m_charmspells[x].SetActionAndType(spellId,ACT_PASSIVE);
        }
        else
        {
            m_charmspells[x].SetActionAndType(spellId,ACT_DISABLED);

            ActiveStates newstate;
            bool onlyselfcast = true;
            SpellEntry const *spellInfo = sSpellStore.LookupEntry(spellId);

            if(!spellInfo) onlyselfcast = false;
            for(uint32 i = 0; i < 3 && onlyselfcast; ++i)   //nonexistent spell will not make any problems as onlyselfcast would be false -> break right away
            {
                if (spellInfo->EffectImplicitTargetA[i] != TARGET_SELF && spellInfo->EffectImplicitTargetA[i] != 0)
                    onlyselfcast = false;
            }

            if (onlyselfcast || !IsPositiveSpell(spellId))   // only self cast and spells versus enemies are autocastable
                newstate = ACT_DISABLED;
            else
                newstate = ACT_PASSIVE;

            AddSpellToActionBar(spellId, newstate);
        }
    }
}

bool CharmInfo::AddSpellToActionBar(uint32 spell_id, ActiveStates newstate)
{
    uint32 first_id = sSpellMgr.GetFirstSpellInChain(spell_id);

    // new spell rank can be already listed
    for(uint8 i = 0; i < MAX_UNIT_ACTION_BAR_INDEX; ++i)
    {
        if (uint32 action = PetActionBar[i].GetAction())
        {
            if (PetActionBar[i].IsActionBarForSpell() && sSpellMgr.GetFirstSpellInChain(action) == first_id)
            {
                PetActionBar[i].SetAction(spell_id);
                return true;
            }
        }
    }

    // or use empty slot in other case
    for(uint8 i = 0; i < MAX_UNIT_ACTION_BAR_INDEX; ++i)
    {
        if (!PetActionBar[i].GetAction() && PetActionBar[i].IsActionBarForSpell())
        {
            SetActionBar(i,spell_id,newstate == ACT_DECIDE ? ACT_DISABLED : newstate);
            return true;
        }
    }
    return false;
}

bool CharmInfo::RemoveSpellFromActionBar(uint32 spell_id)
{
    uint32 first_id = sSpellMgr.GetFirstSpellInChain(spell_id);

    for(uint8 i = 0; i < MAX_UNIT_ACTION_BAR_INDEX; ++i)
    {
        if (uint32 action = PetActionBar[i].GetAction())
        {
            if (PetActionBar[i].IsActionBarForSpell() && sSpellMgr.GetFirstSpellInChain(action) == first_id)
            {
                SetActionBar(i,0,ACT_DISABLED);
                return true;
            }
        }
    }

    return false;
}

void CharmInfo::ToggleCreatureAutocast(uint32 spellid, bool apply)
{
    if (IsPassiveSpell(spellid))
        return;

    for(uint32 x = 0; x < CREATURE_MAX_SPELLS; ++x)
        if (spellid == m_charmspells[x].GetAction())
            m_charmspells[x].SetType(apply ? ACT_ENABLED : ACT_DISABLED);
}

void CharmInfo::SetPetNumber(uint32 petnumber, bool statwindow)
{
    m_petnumber = petnumber;
    if (statwindow)
        m_unit->SetUInt32Value(UNIT_FIELD_PETNUMBER, m_petnumber);
    else
        m_unit->SetUInt32Value(UNIT_FIELD_PETNUMBER, 0);
}

void CharmInfo::LoadPetActionBar(const std::string& data )
{
    InitPetActionBar();

    Tokens tokens = StrSplit(data, " ");

    if (tokens.size() != (ACTION_BAR_INDEX_END-ACTION_BAR_INDEX_START)*2)
        return;                                             // non critical, will reset to default

    int index;
    Tokens::iterator iter;
    for(iter = tokens.begin(), index = ACTION_BAR_INDEX_START; index < ACTION_BAR_INDEX_END; ++iter, ++index )
    {
        // use unsigned cast to avoid sign negative format use at long-> ActiveStates (int) conversion
        uint8 type  = (uint8)atol((*iter).c_str());
        ++iter;
        uint32 action = atol((*iter).c_str());

        PetActionBar[index].SetActionAndType(action,ActiveStates(type));

        // check correctness
        if (PetActionBar[index].IsActionBarForSpell() && !sSpellStore.LookupEntry(PetActionBar[index].GetAction()))
            SetActionBar(index,0,ACT_DISABLED);
    }
}

void CharmInfo::BuildActionBar( WorldPacket* data )
{
    for(uint32 i = 0; i < MAX_UNIT_ACTION_BAR_INDEX; ++i)
        *data << uint32(PetActionBar[i].packedData);
}

void CharmInfo::SetSpellAutocast( uint32 spell_id, bool state )
{

    for(int i = 0; i < MAX_UNIT_ACTION_BAR_INDEX; ++i)
    {
        if (spell_id == PetActionBar[i].GetAction() && PetActionBar[i].IsActionBarForSpell())
        {
            PetActionBar[i].SetType(state ? ACT_ENABLED : ACT_DISABLED);
            break;
        }
    }
}

void Unit::DoPetAction( Player* owner, uint8 flag, uint32 spellid, ObjectGuid petGuid, ObjectGuid targetGuid)
{
    if (GetTypeId() != TYPEID_UNIT || !IsInWorld() || !isAlive() || (((Creature*)this)->IsPet() && !((Pet*)this)->IsInWorld()) || !GetCharmInfo())
        return;

    switch(flag)
    {
        case ACT_COMMAND:                                   //0x07
        {
        // Maybe exists some flag that disable it at client side
            if (petGuid.IsVehicle())
                return;

            switch(spellid)
            {
                case COMMAND_STAY:                          //flat=1792  //STAY
                {
                    StopMoving();
                    GetMotionMaster()->Clear(false);
                    GetMotionMaster()->MoveIdle();
                    GetCharmInfo()->SetCommandState( COMMAND_STAY );
                    break;
                }
                case COMMAND_FOLLOW:                        //spellid=1792  //FOLLOW
                {
                    AttackStop();
                    GetMotionMaster()->MoveFollow(owner,PET_FOLLOW_DIST,((Pet*)this)->GetPetFollowAngle());
                    GetCharmInfo()->SetCommandState( COMMAND_FOLLOW );
                    break;
                }
                case COMMAND_ATTACK:                        //spellid=1792  //ATTACK
                {
                    Unit *TargetUnit = owner->GetMap()->GetUnit(targetGuid);
                    if(!TargetUnit)
                        return;

                    // not let attack friendly units.
                    if (owner->IsFriendlyTo(TargetUnit))
                        return;
                    // Not let attack through obstructions
                    if(!IsWithinLOSInMap(TargetUnit))
                        return;

                    // This is true if pet has no target or has target but targets differs.
                    if (getVictim() != TargetUnit)
                    {
                        if (getVictim())
                            AttackStop();

                        if (hasUnitState(UNIT_STAT_CONTROLLED))
                        {
                            Attack(TargetUnit, true);
                            SendPetAIReaction();
                        }
                        else
                        {
                            GetMotionMaster()->Clear();

                            if (((Creature*)this)->AI())
                                ((Creature*)this)->AI()->AttackStart(TargetUnit);

                            // 10% chance to play special pet attack talk, else growl
                            if(((Creature*)this)->IsPet() && ((Pet*)this)->getPetType() == SUMMON_PET && this != TargetUnit && roll_chance_i(10))
                                SendPetTalk((uint32)PET_TALK_ATTACK);
                            else
                            {
                                // 90% chance for pet and 100% chance for charmed creature
                                SendPetAIReaction();
                            }
                        }

                    }
                    break;
                }
                case COMMAND_ABANDON:                       // abandon (hunter pet) or dismiss (summoned pet)
                {
                    if(((Creature*)this)->IsPet())
                    {
                        Pet* p = (Pet*)this;
                        if (p->getPetType() == HUNTER_PET)
                            p->Unsummon(PET_SAVE_AS_DELETED, owner);
                        else
                            //dismissing a summoned pet is like killing them (this prevents returning a soulshard...)
                            p->SetDeathState(CORPSE);
                    }
                    else                                    // charmed
                        owner->Uncharm();
                    break;
                }
                default:
                    sLog.outError("WORLD: unknown PET command Action %i and spellid %i.", uint32(flag), spellid);
            }
            break;
        }
        case ACT_REACTION:                                  // 0x6
        {
            switch(spellid)
            {
                case REACT_PASSIVE:                         //passive
                case REACT_DEFENSIVE:                       //recovery
                case REACT_AGGRESSIVE:                      //activete
                    GetCharmInfo()->SetReactState( ReactStates(spellid) );
                    break;
            }
            break;
        }
        case ACT_DISABLED:                                  // 0x81    spell (disabled), ignore
        case ACT_CASTABLE:                                  // 0x80    spell (disabled), toggle state
        case ACT_PASSIVE:                                   // 0x01
        case ACT_ENABLED:                                   // 0xC1    spell
        case ACT_ACTIVE:                                    // 0xC0    spell
        {
            Unit* unit_target = NULL;

            if (!targetGuid.IsEmpty())
                unit_target = owner->GetMap()->GetUnit(targetGuid);

            if (IsNonMeleeSpellCasted(false))
                InterruptNonMeleeSpells(false);

            DoPetCastSpell(unit_target, spellid);
            break;
        }
        default:
            sLog.outError("WORLD: unknown PET flag Action %i and spellid %i.", uint32(flag), spellid);
    }

}

void Unit::DoPetCastSpell(Unit* target, uint32 spellId)
{
    if (!IsInWorld() || !isAlive())
        return;

    // do not cast unknown spells
    SpellEntry const *spellInfo = sSpellStore.LookupEntry(spellId);
    if(!spellInfo)
    {
        sLog.outError("WORLD: unknown PET spell id %i", spellInfo->Id);
        return;
    }

    Unit*   owner  = GetObjectGuid().IsPet() ? ((Pet*)this)->GetOwner() : GetCharmerOrOwner();
    Player* powner = (owner && owner->GetTypeId() == TYPEID_PLAYER) ? (Player*)owner : NULL;

    SpellCastTargets targets;
    targets.setUnitTarget(target);
    uint8 cast_count = 1;

    if (powner)
        powner->CallForAllControlledUnits(DoPetCastWithHelper(powner, cast_count, &targets, spellInfo),CONTROLLED_PET|CONTROLLED_GUARDIANS|CONTROLLED_CHARM);
    else
        DoPetCastSpell(NULL, cast_count, &targets, spellInfo);

}

void Unit::DoPetCastSpell(Player *owner, uint8 cast_count, SpellCastTargets* targets, SpellEntry const* spellInfo )
{
    if (!IsInWorld() || !isAlive())
        return;

    if (!spellInfo)
        return;

    if (GetCharmInfo() && GetCharmInfo()->GetGlobalCooldownMgr().HasGlobalCooldown(spellInfo))
        return;


    bool triggered = false;
    SpellEntry const* triggeredBy = NULL;

    Aura* triggeredByAura = GetTriggeredByClientAura(spellInfo->Id);
    if (triggeredByAura)
    {
        triggered = true;
        triggeredBy = triggeredByAura->GetSpellProto();
        cast_count = 0;
    }

    if (!triggered)
    {
        // do not cast passive and not learned spells
        if (IsPassiveSpell(spellInfo->Id))
            return;
        else if((GetObjectGuid().IsPet() && !((Pet*)this)->HasSpell(spellInfo->Id)))
            return;
        else if ((GetObjectGuid().IsCreatureOrVehicle() && !((Creature*)this)->HasSpell(spellInfo->Id)))
            return;
    }

    Creature* pet = dynamic_cast<Creature*>(this);

    // auto target selection for some pet spells
    if (spellInfo->IsFitToFamily<SPELLFAMILY_WARLOCK, CF_WARLOCK_VOIDWALKER_SPELLS>() && spellInfo->SpellIconID == 693)
        targets->setUnitTarget((Unit*)owner);

    Unit* unit_target = targets ? targets->getUnitTarget() : NULL;
    if (!unit_target && !(targets->m_targetMask & TARGET_FLAG_DEST_LOCATION))
    {
        DEBUG_LOG("DoPetCastSpell: %s guid %u tryed to cast spell %u without target!.",GetObjectGuid().IsPet() ? "Pet" : "Creature",GetObjectGuid().GetCounter(), spellInfo->Id);
    }
    else if (targets && !unit_target && targets->m_targetMask & TARGET_FLAG_DEST_LOCATION)
    {
        DEBUG_LOG("Unit::DoPetCastSpell: %s tryed to cast spell %u with setted dest. location without target. Set unitTarget to caster.",GetObjectGuid().GetString().c_str(), spellInfo->Id);
//        targets->setUnitTarget((Unit*)pet);
    }


    Spell *spell = new Spell(this, spellInfo, triggered, GetObjectGuid(), triggeredBy);
    spell->m_cast_count = cast_count;                       // probably pending spell cast

    Unit* unit_target2 = spell->m_targets.getUnitTarget();

    SpellCastResult result = triggered ? SPELL_CAST_OK : spell->CheckPetCast(unit_target);

    //auto turn to target unless possessed
    if (result == SPELL_FAILED_UNIT_NOT_INFRONT && !HasAuraType(SPELL_AURA_MOD_POSSESS))
    {
        if (unit_target)
        {
            SetInFront(unit_target);
            if (unit_target->GetTypeId() == TYPEID_PLAYER)
                SendCreateUpdateToPlayer( (Player*)unit_target );
        }
        else if (unit_target2)
        {
            SetInFront(unit_target2);
            if (unit_target2->GetTypeId() == TYPEID_PLAYER)
                SendCreateUpdateToPlayer( (Player*)unit_target2 );
        }

        if (owner)
            SendCreateUpdateToPlayer(owner);
        result = SPELL_CAST_OK;
    }

    if (targets)
        spell->m_targets = *targets;

    clearUnitState(UNIT_STAT_MOVING);

    if (pet && result == SPELL_CAST_OK)
    {
        pet->AddCreatureSpellCooldown(spellInfo->Id);
        if (GetObjectGuid().IsPet())
        {
            //10% chance to play special pet attack talk, else growl
            //actually this only seems to happen on special spells, fire shield for imp, torment for voidwalker, but it's stupid to check every spell
            if(((Pet*)this)->getPetType() == SUMMON_PET && (urand(0, 100) < 10))
                SendPetTalk((uint32)PET_TALK_SPECIAL_SPELL);
            else
                SendPetAIReaction();
        }

        if ( unit_target && owner && !owner->IsFriendlyTo(unit_target) && !HasAuraType(SPELL_AURA_MOD_POSSESS))
        {
            // This is true if pet has no target or has target but targets differs.
            if (getVictim() != unit_target)
            {
                if (getVictim())
                    AttackStop();

                GetMotionMaster()->Clear();

                if (pet->AI())
                    pet->AI()->AttackStart(unit_target);
            }
        }

        spell->prepare(&(spell->m_targets), triggeredByAura);
    }
    else if (pet)
    {
        if (owner && HasAuraType(SPELL_AURA_MOD_POSSESS))
            Spell::SendCastResult(owner,spellInfo,0,result);
        else
            SendPetCastFail(spellInfo->Id, result);

        if (owner && !((Creature*)this)->HasSpellCooldown(spellInfo->Id) && !triggered)
            owner->SendClearCooldown(spellInfo->Id, pet);

        spell->finish(false);
        delete spell;
    }
    else
    {
        spell->finish(false);
        delete spell;
    }
}

bool Unit::isFrozen() const
{
    return HasAuraState(AURA_STATE_FROZEN);
}

typedef std::multimap<SpellAuraHolderPtr, SpellProcEventEntry const*> ProcTriggeredList;
typedef std::set<uint32> RemoveSpellList;

uint32 createProcExtendMask(SpellNonMeleeDamage *damageInfo, SpellMissInfo missCondition)
{
    uint32 procEx = PROC_EX_NONE;
    // Check victim state
    if (missCondition!=SPELL_MISS_NONE)
    switch (missCondition)
    {
        case SPELL_MISS_MISS:    procEx|=PROC_EX_MISS;   break;
        case SPELL_MISS_RESIST:  procEx|=PROC_EX_RESIST; break;
        case SPELL_MISS_DODGE:   procEx|=PROC_EX_DODGE;  break;
        case SPELL_MISS_PARRY:   procEx|=PROC_EX_PARRY;  break;
        case SPELL_MISS_BLOCK:   procEx|=PROC_EX_BLOCK;  break;
        case SPELL_MISS_EVADE:   procEx|=PROC_EX_EVADE;  break;
        case SPELL_MISS_IMMUNE:  procEx|=PROC_EX_IMMUNE; break;
        case SPELL_MISS_IMMUNE2: procEx|=PROC_EX_IMMUNE; break;
        case SPELL_MISS_DEFLECT: procEx|=PROC_EX_DEFLECT;break;
        case SPELL_MISS_ABSORB:  procEx|=PROC_EX_ABSORB; break;
        case SPELL_MISS_REFLECT: procEx|=PROC_EX_REFLECT;break;
        default:
            break;
    }
    else
    {
        // On block
        if (damageInfo->blocked)
            procEx|=PROC_EX_BLOCK;
        // On absorb
        if (damageInfo->absorb)
            procEx|=PROC_EX_ABSORB;
        // On crit
        if (damageInfo->HitInfo & SPELL_HIT_TYPE_CRIT)
            procEx|=PROC_EX_CRITICAL_HIT;
        else
            procEx|=PROC_EX_NORMAL_HIT;
    }
    return procEx;
}

void Unit::ProcDamageAndSpellFor( bool isVictim, Unit * pTarget, uint32 procFlag, uint32 procExtra, WeaponAttackType attType, SpellEntry const * procSpell, uint32 damage )
{
    // For melee/ranged based attack need update skills and set some Aura states
    if (!(procExtra & PROC_EX_CAST_END) && procFlag & MELEE_BASED_TRIGGER_MASK)
    {
        // Update skills here for players
        if (GetTypeId() == TYPEID_PLAYER)
        {
            // On melee based hit/miss/resist need update skill (for victim and attacker)
            if (procExtra&(PROC_EX_NORMAL_HIT|PROC_EX_MISS|PROC_EX_RESIST))
            {
                if (pTarget && pTarget->GetTypeId() != TYPEID_PLAYER && pTarget->GetCreatureType() != CREATURE_TYPE_CRITTER)
                    ((Player*)this)->UpdateCombatSkills(pTarget, attType, isVictim);
            }
            // Update defence if player is victim and parry/dodge/block
            if (isVictim && procExtra&(PROC_EX_DODGE|PROC_EX_PARRY|PROC_EX_BLOCK))
                ((Player*)this)->UpdateDefense();
        }
        // If exist crit/parry/dodge/block need update aura state (for victim and attacker)
        if (procExtra & (PROC_EX_CRITICAL_HIT|PROC_EX_PARRY|PROC_EX_DODGE|PROC_EX_BLOCK))
        {
            // for victim
            if (isVictim)
            {
                // if victim and dodge attack
                if (procExtra&PROC_EX_DODGE)
                {
                    //Update AURA_STATE on dodge
                    if (getClass() != CLASS_ROGUE) // skip Rogue Riposte
                    {
                        ModifyAuraState(AURA_STATE_DEFENSE, true);
                        StartReactiveTimer( REACTIVE_DEFENSE );
                    }
                }
                // if victim and parry attack
                if (procExtra & PROC_EX_PARRY)
                {
                    // For Hunters only Counterattack (skip Mongoose bite)
                    if (getClass() == CLASS_HUNTER)
                    {
                        ModifyAuraState(AURA_STATE_HUNTER_PARRY, true);
                        StartReactiveTimer( REACTIVE_HUNTER_PARRY );
                    }
                    else
                    {
                        ModifyAuraState(AURA_STATE_DEFENSE, true);
                        StartReactiveTimer( REACTIVE_DEFENSE );
                    }
                }
                // if and victim block attack
                if (procExtra & PROC_EX_BLOCK)
                {
                    ModifyAuraState(AURA_STATE_DEFENSE,true);
                    StartReactiveTimer( REACTIVE_DEFENSE );
                }
            }
            else //For attacker
            {
                // Overpower on victim dodge
                if (procExtra&PROC_EX_DODGE && GetTypeId() == TYPEID_PLAYER && getClass() == CLASS_WARRIOR)
                {
                    AddComboPoints(pTarget, 1);
                    StartReactiveTimer( REACTIVE_OVERPOWER );
                }
            }
        }
    }

    RemoveSpellList removedSpells;
    ProcTriggeredList procTriggered;
    // Fill procTriggered list
    {
        MAPLOCK_READ(this,MAP_LOCK_TYPE_AURAS);
        SpellAuraHolderMap const& holderMap = GetSpellAuraHolderMap();
        for (SpellAuraHolderMap::const_iterator itr = holderMap.begin(); itr != holderMap.end(); ++itr)
        {
            SpellAuraHolderPtr holder = itr->second;
            // skip deleted auras (possible at recursive triggered call
            if (!holder || holder->IsDeleted())
                continue;

            SpellProcEventEntry const* spellProcEvent = sSpellMgr.GetSpellProcEvent(holder->GetId());
            if(!IsTriggeredAtSpellProcEvent(pTarget, holder, procSpell, procFlag, procExtra, attType, isVictim, spellProcEvent))
               continue;

            // Frost Nova: prevent to remove root effect on self damage
            if (holder->GetCaster() == pTarget)
               if (SpellEntry const* spellInfo = holder->GetSpellProto())
                  if (procSpell && spellInfo->SpellFamilyName == SPELLFAMILY_MAGE && spellInfo->SpellFamilyFlags.test<CF_MAGE_FROST_NOVA>()
                     && procSpell->SpellFamilyName == SPELLFAMILY_MAGE && procSpell->SpellFamilyFlags.test<CF_MAGE_FROST_NOVA>())
                        continue;

            procTriggered.insert(ProcTriggeredList::value_type(holder, spellProcEvent));
        }
    }

    // Nothing found
    if (procTriggered.empty())
        return;

    // Handle effects proceed this time
    for (ProcTriggeredList::const_iterator itr = procTriggered.begin(); itr != procTriggered.end(); ++itr)
    {
        // Some auras can be deleted in function called in this loop (except first, ofc)
        SpellAuraHolderPtr triggeredByHolder = itr->first;
        if (!triggeredByHolder || triggeredByHolder->IsDeleted())
            continue;

        SpellProcEventEntry const *spellProcEvent = itr->second;
        bool useCharges = triggeredByHolder->GetAuraCharges() > 0;
        bool procSuccess = true;
        bool anyAuraProc = false;

        // For players set spell cooldown if need
        uint32 cooldown = 0;
        if (GetTypeId() == TYPEID_PLAYER && spellProcEvent && spellProcEvent->cooldown)
            cooldown = spellProcEvent->cooldown;

        for (int32 i = 0; i < MAX_EFFECT_INDEX; ++i)
        {
            Aura* triggeredByAura = triggeredByHolder->GetAuraByEffectIndex(SpellEffectIndex(i));
            if (!triggeredByAura || triggeredByAura->IsDeleted())
                continue;

            if (procSpell)
            {
                if (spellProcEvent)
                {
                    if (spellProcEvent->spellFamilyMask[i])
                    {
                        if (!procSpell->IsFitToFamilyMask(spellProcEvent->spellFamilyMask[i]))
                            continue;

                        // don't allow proc from cast end for non modifier spells
                        // unless they have proc ex defined for that
                        if (IsCastEndProcModifierAura(triggeredByHolder->GetSpellProto(), SpellEffectIndex(i), procSpell))
                        {
                            if (useCharges && procExtra != PROC_EX_CAST_END && spellProcEvent->procEx == PROC_EX_NONE)
                                continue;
                        }
                        else if (spellProcEvent->procEx == PROC_EX_NONE && procExtra == PROC_EX_CAST_END)
                            continue;

                    }
                    // don't check dbc FamilyFlags if schoolMask exists
                    else if (!triggeredByAura->CanProcFrom(procSpell, procFlag, spellProcEvent->procEx, procExtra, damage != 0, !spellProcEvent->schoolMask))
                        continue;
                }
                else if (!triggeredByAura->CanProcFrom(procSpell, procFlag, PROC_EX_NONE, procExtra, damage != 0, true))
                    continue;
            }

            triggeredByHolder->SetInUse(true);
            triggeredByAura->SetInUse(true);
            SpellAuraProcResult procResult = (*this.*AuraProcHandler[triggeredByHolder->GetSpellProto()->EffectApplyAuraName[i]])(pTarget, damage, triggeredByAura, procSpell, procFlag, procExtra, cooldown);
            triggeredByAura->SetInUse(false);
            triggeredByHolder->SetInUse(false);

            switch (procResult)
            {
                case SPELL_AURA_PROC_CANT_TRIGGER:
                    continue;
                case SPELL_AURA_PROC_FAILED:
                    procSuccess = false;
                    break;
                case SPELL_AURA_PROC_OK:
                    break;
            }
            anyAuraProc = true;
        }

        // Remove charge (aura can be removed by triggers)
        if (useCharges && procSuccess && anyAuraProc && !triggeredByHolder->IsDeleted())
        {
            // If last charge dropped add spell to remove list
            if (triggeredByHolder->DropAuraCharge())
                removedSpells.insert(triggeredByHolder->GetId());
        }
        // If reflecting with Imp. Spell Reflection - we must also remove auras from the remaining aura's targets
        if (triggeredByHolder->GetId() == 59725)
            if (Unit* pImpSRCaster = triggeredByHolder->GetCaster() )
                if (Group* group = ((Player*)pImpSRCaster)->GetGroup())
                    for(GroupReference *itr = group->GetFirstMember(); itr != NULL; itr = itr->next())
                        if (Player* member = itr->getSource())
                            if (Aura* pAura = member->GetAura(59725, EFFECT_INDEX_0) )
                                if (pAura->GetCaster() == pImpSRCaster)
                                    member->RemoveAura(pAura);
    }

    if (!removedSpells.empty())
    {
        // Remove auras from removedAuras
        for (RemoveSpellList::const_iterator i = removedSpells.begin(); i != removedSpells.end();++i)
            RemoveAurasDueToSpell(*i);
    }
}

SpellSchoolMask Unit::GetMeleeDamageSchoolMask() const
{
    return SPELL_SCHOOL_MASK_NORMAL;
}

Player* Unit::GetSpellModOwner() const
{
    if (GetTypeId()==TYPEID_PLAYER)
        return (Player*)this;
    if(((Creature*)this)->IsPet() || ((Creature*)this)->IsTotem())
    {
        Unit* owner = GetOwner();
        if (owner && owner->GetTypeId()==TYPEID_PLAYER)
            return (Player*)owner;
    }
    return NULL;
}

///----------Pet responses methods-----------------
void Unit::SendPetCastFail(uint32 spellid, SpellCastResult msg)
{
    if (msg == SPELL_CAST_OK)
        return;

    Unit *owner = GetCharmerOrOwner();
    if(!owner || owner->GetTypeId() != TYPEID_PLAYER)
        return;

    WorldPacket data(SMSG_PET_CAST_FAILED, 1 + 4 + 1);
    data << uint8(0);                                       // cast count?
    data << uint32(spellid);
    data << uint8(msg);

    // More cases exist, see Spell::SendCastResult (can possibly be unified)
    switch(msg)
    {
        case SPELL_FAILED_NOT_READY:
            data << uint32(0);                              // unknown
            break;
        default:
            break;
    }

    ((Player*)owner)->GetSession()->SendPacket(&data);
}

void Unit::SendPetActionFeedback (uint8 msg)
{
    Unit* owner = GetOwner();
    if(!owner || owner->GetTypeId() != TYPEID_PLAYER)
        return;

    WorldPacket data(SMSG_PET_ACTION_FEEDBACK, 1);
    data << uint8(msg);
    ((Player*)owner)->GetSession()->SendPacket(&data);
}

void Unit::SendPetTalk (uint32 pettalk)
{
    Unit* owner = GetOwner();
    if(!owner || owner->GetTypeId() != TYPEID_PLAYER)
        return;

    WorldPacket data(SMSG_PET_ACTION_SOUND, 8 + 4);
    data << GetObjectGuid();
    data << uint32(pettalk);
    ((Player*)owner)->GetSession()->SendPacket(&data);
}

void Unit::SendPetAIReaction()
{
    Unit* owner = GetOwner();
    if(!owner || owner->GetTypeId() != TYPEID_PLAYER)
        return;

    WorldPacket data(SMSG_AI_REACTION, 8 + 4);
    data << GetObjectGuid();
    data << uint32(AI_REACTION_HOSTILE);
    ((Player*)owner)->GetSession()->SendPacket(&data);
}

///----------End of Pet responses methods----------

void Unit::StopMoving()
{
    clearUnitState(UNIT_STAT_MOVING);

    // not need send any packets if not in world
    if (!IsInWorld())
        return;

    Movement::MoveSplineInit init(*this);
    init.SetFacing(GetOrientation());
    init.Launch();
}

void Unit::SetFeared(bool apply, ObjectGuid casterGuid, uint32 spellID, uint32 time)
{
    if (apply)
    {
        if (HasAuraType(SPELL_AURA_PREVENTS_FLEEING))
            return;

        SetFlag(UNIT_FIELD_FLAGS, UNIT_FLAG_FLEEING);

        GetMotionMaster()->MovementExpired(false);
        CastStop(GetObjectGuid() == casterGuid ? spellID : 0);

        Unit* caster = IsInWorld() ?  GetMap()->GetUnit(casterGuid) : NULL;

        GetMotionMaster()->MoveFleeing(caster, time);       // caster==NULL processed in MoveFleeing
    }
    else
    {
        RemoveFlag(UNIT_FIELD_FLAGS, UNIT_FLAG_FLEEING);

        GetMotionMaster()->MovementExpired(false);

        if (GetTypeId() != TYPEID_PLAYER && isAlive())
        {
            Creature* c = ((Creature*)this);
            // restore appropriate movement generator
            if (getVictim())
                GetMotionMaster()->MoveChase(getVictim());
            else
                GetMotionMaster()->Initialize();

            // attack caster if can
            if (Unit* caster = IsInWorld() ? GetMap()->GetUnit(casterGuid) : NULL)
                c->AttackedBy(caster);
        }
    }

    if (GetTypeId() == TYPEID_PLAYER && !GetVehicle())
        ((Player*)this)->SetClientControl(this, !apply);
}

void Unit::SetConfused(bool apply, ObjectGuid casterGuid, uint32 spellID)
{
    if (apply)
    {
        SetFlag(UNIT_FIELD_FLAGS, UNIT_FLAG_CONFUSED);

        CastStop(GetObjectGuid() == casterGuid ? spellID : 0);

        GetMotionMaster()->MoveConfused();
    }
    else
    {
        RemoveFlag(UNIT_FIELD_FLAGS, UNIT_FLAG_CONFUSED);

        StopMoving();
        GetMotionMaster()->MovementExpired(true);

        if (GetTypeId() == TYPEID_PLAYER)
        {
            //Clear unit movement flags
            ((Player*)this)->m_movementInfo.SetMovementFlags(MOVEFLAG_NONE);
        }

        if (GetTypeId() != TYPEID_PLAYER && isAlive())
        {
            // restore appropriate movement generator
            if (getVictim())
                GetMotionMaster()->MoveChase(getVictim());
            else
                GetMotionMaster()->Initialize();
        }
    }

    if (GetTypeId() == TYPEID_PLAYER && !GetVehicle())
        ((Player*)this)->SetClientControl(this, !apply);
}

void Unit::SetFeignDeath(bool apply, ObjectGuid casterGuid, uint32 /*spellID*/)
{
    if (apply)
    {
        /*
        WorldPacket data(SMSG_FEIGN_DEATH_RESISTED, 9);
        data<<GetGUID();
        data<<uint8(0);
        SendMessageToSet(&data,true);
        */

        if (GetTypeId() != TYPEID_PLAYER)
            StopMoving();
        else
            ((Player*)this)->m_movementInfo.SetMovementFlags(MOVEFLAG_NONE);

                                                            // blizz like 2.0.x
        SetFlag(UNIT_FIELD_FLAGS, UNIT_FLAG_UNK_29);
                                                            // blizz like 2.0.x
        SetFlag(UNIT_FIELD_FLAGS_2, UNIT_FLAG2_FEIGN_DEATH);
                                                            // blizz like 2.0.x
        SetFlag(UNIT_DYNAMIC_FLAGS, UNIT_DYNFLAG_DEAD);

        addUnitState(UNIT_STAT_DIED);
        CombatStop();
        RemoveAurasWithInterruptFlags(AURA_INTERRUPT_FLAG_IMMUNE_OR_LOST_SELECTION);

        // prevent interrupt message
        if (casterGuid == GetObjectGuid())
            FinishSpell(CURRENT_GENERIC_SPELL,false);
        InterruptNonMeleeSpells(true);
        getHostileRefManager().deleteReferences();
    }
    else
    {
        /*
        WorldPacket data(SMSG_FEIGN_DEATH_RESISTED, 9);
        data<<GetGUID();
        data<<uint8(1);
        SendMessageToSet(&data,true);
        */
                                                            // blizz like 2.0.x
        RemoveFlag(UNIT_FIELD_FLAGS, UNIT_FLAG_UNK_29);
                                                            // blizz like 2.0.x
        RemoveFlag(UNIT_FIELD_FLAGS_2, UNIT_FLAG2_FEIGN_DEATH);
                                                            // blizz like 2.0.x
        RemoveFlag(UNIT_DYNAMIC_FLAGS, UNIT_DYNFLAG_DEAD);

        clearUnitState(UNIT_STAT_DIED);

        if (GetTypeId() != TYPEID_PLAYER && isAlive())
        {
            // restore appropriate movement generator
            if (getVictim())
                GetMotionMaster()->MoveChase(getVictim());
            else
                GetMotionMaster()->Initialize();
        }

    }
}

bool Unit::IsSitState() const
{
    uint8 s = getStandState();
    return
        s == UNIT_STAND_STATE_SIT_CHAIR        || s == UNIT_STAND_STATE_SIT_LOW_CHAIR  ||
        s == UNIT_STAND_STATE_SIT_MEDIUM_CHAIR || s == UNIT_STAND_STATE_SIT_HIGH_CHAIR ||
        s == UNIT_STAND_STATE_SIT;
}

bool Unit::IsStandState() const
{
    uint8 s = getStandState();
    return !IsSitState() && s != UNIT_STAND_STATE_SLEEP && s != UNIT_STAND_STATE_KNEEL;
}

void Unit::SetStandState(uint8 state)
{
    SetByteValue(UNIT_FIELD_BYTES_1, 0, state);

    if (IsStandState())
        RemoveAurasWithInterruptFlags(AURA_INTERRUPT_FLAG_NOT_SEATED);

    if (GetTypeId()==TYPEID_PLAYER)
    {
        WorldPacket data(SMSG_STANDSTATE_UPDATE, 1);
        data << (uint8)state;
        ((Player*)this)->GetSession()->SendPacket(&data);
    }
}

bool Unit::IsPolymorphed() const
{
    return GetSpellSpecific(getTransForm())==SPELL_MAGE_POLYMORPH;
}

bool Unit::IsCrowdControlled() const
{
    return  HasNegativeAuraType(SPELL_AURA_MOD_CONFUSE) ||
            HasNegativeAuraType(SPELL_AURA_MOD_FEAR) ||
            HasNegativeAuraType(SPELL_AURA_MOD_STUN) ||
            HasNegativeAuraType(SPELL_AURA_MOD_ROOT) ||
            HasNegativeAuraType(SPELL_AURA_TRANSFORM);
}

void Unit::SetDisplayId(uint32 modelId)
{
    SetUInt32Value(UNIT_FIELD_DISPLAYID, modelId);

    UpdateModelData();

    if (GetTypeId() == TYPEID_UNIT && ((Creature*)this)->IsPet())
    {
        Pet *pet = ((Pet*)this);
        if(!pet->isControlled())
            return;
        Unit *owner = GetOwner();
        if (owner && (owner->GetTypeId() == TYPEID_PLAYER) && ((Player*)owner)->GetGroup())
            ((Player*)owner)->SetGroupUpdateFlag(GROUP_UPDATE_FLAG_PET_MODEL_ID);
    }
}

void Unit::UpdateModelData()
{
    float boundingRadius, combatReach;

    if (CreatureModelInfo const* modelInfo = sObjectMgr.GetCreatureModelInfo(GetDisplayId()))
    {
        if (GetTypeId() == TYPEID_PLAYER)
        {
            // Bounding radius and combat reach is normally modified by scale, but player is always 1.0 scale by default so no need to modify values here.
            boundingRadius = modelInfo->bounding_radius;
            combatReach = modelInfo->combat_reach;
        }
        else
        {
            // We expect values in database to be relative to scale = 1.0
            float scaled_radius = GetObjectScale() * modelInfo->bounding_radius;

            boundingRadius = scaled_radius < 2.0f ? scaled_radius : 2.0f;
            combatReach = GetObjectScale() * (modelInfo->bounding_radius < 2.0 ? modelInfo->combat_reach : modelInfo->combat_reach / modelInfo->bounding_radius);
        }
    }
    else
    {
        if (GetTypeId() == TYPEID_PLAYER)
        {
            boundingRadius = DEFAULT_WORLD_OBJECT_SIZE;
            combatReach = 1.5f;
        }
        else
        {
            boundingRadius = GetObjectScale() * DEFAULT_WORLD_OBJECT_SIZE;
            combatReach = GetObjectScale() * BASE_MELEERANGE_OFFSET;
        }
    }

    SetFloatValue(UNIT_FIELD_BOUNDINGRADIUS, boundingRadius);
    SetFloatValue(UNIT_FIELD_COMBATREACH, combatReach);
}

void Unit::ClearComboPointHolders()
{
    while(!m_ComboPointHolders.empty())
    {
        ObjectGuid guid = *m_ComboPointHolders.begin();

        Unit* owner = ObjectAccessor::GetUnit(*this, guid);
        if (owner && owner->GetComboTargetGuid() == GetObjectGuid())// recheck for safe
            owner->ClearComboPoints();                        // remove also guid from m_ComboPointHolders;
        else
            m_ComboPointHolders.erase(guid);             // or remove manually
    }
}

void Unit::AddComboPoints(Unit* target, int8 count)
{
    if (!count)
        return;

    // without combo points lost (duration checked in aura)
    RemoveSpellsCausingAura(SPELL_AURA_RETAIN_COMBO_POINTS);

    if (target->GetObjectGuid() == m_comboTargetGuid)
    {
        m_comboPoints += count;
    }
    else
    {
        if (!m_comboTargetGuid.IsEmpty())
            if (Unit* target2 = ObjectAccessor::GetUnit(*this, m_comboTargetGuid))
                target2->RemoveComboPointHolder(GetObjectGuid());

        m_comboTargetGuid = target->GetObjectGuid();
        m_comboPoints = count;

        target->AddComboPointHolder(GetObjectGuid());
    }

    if (m_comboPoints > 5) m_comboPoints = 5;
    if (m_comboPoints < 0) m_comboPoints = 0;

    if (GetObjectGuid().IsPlayer())
        ((Player*)this)->SendComboPoints(m_comboTargetGuid, m_comboPoints);
    else if ((GetObjectGuid().IsPet() || GetObjectGuid().IsVehicle()) && GetCharmerOrOwner() && GetCharmerOrOwner()->GetObjectGuid().IsPlayer())
        ((Player*)GetCharmerOrOwner())->SendPetComboPoints(this,m_comboTargetGuid, m_comboPoints);
}

void Unit::ClearComboPoints()
{
    if (m_comboTargetGuid.IsEmpty())
        return;

    // without combopoints lost (duration checked in aura)
    RemoveSpellsCausingAura(SPELL_AURA_RETAIN_COMBO_POINTS);

    m_comboPoints = 0;

    if (GetObjectGuid().IsPlayer())
        ((Player*)this)->SendComboPoints(m_comboTargetGuid, m_comboPoints);
    else if ((GetObjectGuid().IsPet() || GetObjectGuid().IsVehicle()) && GetCharmerOrOwner() && GetCharmerOrOwner()->GetObjectGuid().IsPlayer())
        ((Player*)GetCharmerOrOwner())->SendPetComboPoints(this,m_comboTargetGuid, m_comboPoints);

    if (Unit* target = ObjectAccessor::GetUnit(*this,m_comboTargetGuid))
        target->RemoveComboPointHolder(GetObjectGuid());

    m_comboTargetGuid.Clear();
}

void Unit::ClearAllReactives()
{
    for(int i=0; i < MAX_REACTIVE; ++i)
        m_reactiveTimer[i] = 0;

    if (HasAuraState( AURA_STATE_DEFENSE))
        ModifyAuraState(AURA_STATE_DEFENSE, false);
    if (getClass() == CLASS_HUNTER && HasAuraState( AURA_STATE_HUNTER_PARRY))
        ModifyAuraState(AURA_STATE_HUNTER_PARRY, false);
    if (getClass() == CLASS_WARRIOR && GetTypeId() == TYPEID_PLAYER)
        ClearComboPoints();
}

void Unit::UpdateReactives( uint32 p_time )
{
    for(int i = 0; i < MAX_REACTIVE; ++i)
    {
        ReactiveType reactive = ReactiveType(i);

        if(!m_reactiveTimer[reactive])
            continue;

        if ( m_reactiveTimer[reactive] <= p_time)
        {
            m_reactiveTimer[reactive] = 0;

            switch ( reactive )
            {
                case REACTIVE_DEFENSE:
                    if (HasAuraState(AURA_STATE_DEFENSE))
                        ModifyAuraState(AURA_STATE_DEFENSE, false);
                    break;
                case REACTIVE_HUNTER_PARRY:
                    if ( getClass() == CLASS_HUNTER && HasAuraState(AURA_STATE_HUNTER_PARRY))
                        ModifyAuraState(AURA_STATE_HUNTER_PARRY, false);
                    break;
                case REACTIVE_OVERPOWER:
                    if (getClass() == CLASS_WARRIOR && GetTypeId() == TYPEID_PLAYER)
                        ClearComboPoints();
                    break;
                default:
                    break;
            }
        }
        else
        {
            m_reactiveTimer[reactive] -= p_time;
        }
    }
}

Unit* Unit::SelectRandomUnfriendlyTarget(Unit* except /*= NULL*/, float radius /*= ATTACK_DISTANCE*/) const
{
    std::list<Unit *> targets;

    MaNGOS::AnyUnfriendlyUnitInObjectRangeCheck u_check(this, this, radius);
    MaNGOS::UnitListSearcher<MaNGOS::AnyUnfriendlyUnitInObjectRangeCheck> searcher(targets, u_check);
    Cell::VisitAllObjects(this, searcher, radius);

    // remove current target
    if (except)
        targets.remove(except);

    // remove not LoS targets
    for(std::list<Unit *>::iterator tIter = targets.begin(); tIter != targets.end();)
    {
        if(!IsWithinLOSInMap(*tIter))
        {
            std::list<Unit *>::iterator tIter2 = tIter;
            ++tIter;
            targets.erase(tIter2);
        }
        else
            ++tIter;
    }

    // no appropriate targets
    if (targets.empty())
        return NULL;

    // select random
    uint32 rIdx = urand(0,targets.size()-1);
    std::list<Unit *>::const_iterator tcIter = targets.begin();
    for(uint32 i = 0; i < rIdx; ++i)
        ++tcIter;

    return *tcIter;
}

Unit* Unit::SelectRandomFriendlyTarget(Unit* except /*= NULL*/, float radius /*= ATTACK_DISTANCE*/) const
{
    std::list<Unit *> targets;

    MaNGOS::AnyFriendlyUnitInObjectRangeCheck u_check(this, radius);
    MaNGOS::UnitListSearcher<MaNGOS::AnyFriendlyUnitInObjectRangeCheck> searcher(targets, u_check);

    Cell::VisitAllObjects(this, searcher, radius);
    // remove current target
    if (except)
        targets.remove(except);

    // remove not LoS targets
    for(std::list<Unit *>::iterator tIter = targets.begin(); tIter != targets.end();)
    {
        if(!IsWithinLOSInMap(*tIter))
        {
            std::list<Unit *>::iterator tIter2 = tIter;
            ++tIter;
            targets.erase(tIter2);
        }
        else
            ++tIter;
    }

    // no appropriate targets
    if (targets.empty())
        return NULL;

    // select random
    uint32 rIdx = urand(0,targets.size()-1);
    std::list<Unit *>::const_iterator tcIter = targets.begin();
    for(uint32 i = 0; i < rIdx; ++i)
        ++tcIter;

    return *tcIter;
}

bool Unit::hasNegativeAuraWithInterruptFlag(uint32 flag)
{
    MAPLOCK_READ(this,MAP_LOCK_TYPE_AURAS);
    for (SpellAuraHolderMap::const_iterator iter = m_spellAuraHolders.begin(); iter != m_spellAuraHolders.end(); ++iter)
    {
        SpellAuraHolderPtr holder = iter->second;

        if (!holder || holder->IsDeleted())
            continue;

        if (!holder->IsPositive() && holder->GetSpellProto()->AuraInterruptFlags & flag)
            return true;
    }
    return false;
}

void Unit::ApplyAttackTimePercentMod( WeaponAttackType att,float val, bool apply )
{
    if (val > 0)
    {
        ApplyPercentModFloatVar(m_modAttackSpeedPct[att], val, !apply);
        ApplyPercentModFloatValue(UNIT_FIELD_BASEATTACKTIME+att,val,!apply);
    }
    else
    {
        ApplyPercentModFloatVar(m_modAttackSpeedPct[att], -val, apply);
        ApplyPercentModFloatValue(UNIT_FIELD_BASEATTACKTIME+att,-val,apply);
    }
    if (GetTypeId() == TYPEID_PLAYER && IsInWorld())
        ((Player*)this)->CallForAllControlledUnits(ApplyScalingBonusWithHelper(SCALING_TARGET_ATTACKSPEED, 0, false),CONTROLLED_PET|CONTROLLED_GUARDIANS);
}

void Unit::ApplyCastTimePercentMod(float val, bool apply )
{
    if (val > 0)
        ApplyPercentModFloatValue(UNIT_MOD_CAST_SPEED,val,!apply);
    else
        ApplyPercentModFloatValue(UNIT_MOD_CAST_SPEED,-val,apply);
}

void Unit::UpdateAuraForGroup(uint8 slot)
{
    if (GetTypeId() == TYPEID_PLAYER)
    {
        Player* player = (Player*)this;
        if (player->GetGroup())
        {
            player->SetGroupUpdateFlag(GROUP_UPDATE_FLAG_AURAS);
            player->SetAuraUpdateMask(slot);
        }
    }
    else if (GetTypeId() == TYPEID_UNIT && ((Creature*)this)->IsPet())
    {
        Pet *pet = ((Pet*)this);
        if (pet->isControlled())
        {
            Unit *owner = GetOwner();
            if (owner && (owner->GetTypeId() == TYPEID_PLAYER) && ((Player*)owner)->GetGroup())
            {
                ((Player*)owner)->SetGroupUpdateFlag(GROUP_UPDATE_FLAG_PET_AURAS);
                pet->SetAuraUpdateMask(slot);
            }
        }
    }
}

float Unit::GetAPMultiplier(WeaponAttackType attType, bool normalized)
{
    if (!normalized || GetTypeId() != TYPEID_PLAYER)
        return float(GetAttackTime(attType))/1000.0f;

    Item *Weapon = ((Player*)this)->GetWeaponForAttack(attType, true, false);
    if (!Weapon)
        return 2.4f;                                         // fist attack

    switch (Weapon->GetProto()->InventoryType)
    {
        case INVTYPE_2HWEAPON:
            return 3.3f;
        case INVTYPE_RANGED:
        case INVTYPE_RANGEDRIGHT:
        case INVTYPE_THROWN:
            return 2.8f;
        case INVTYPE_WEAPON:
        case INVTYPE_WEAPONMAINHAND:
        case INVTYPE_WEAPONOFFHAND:
        default:
            return Weapon->GetProto()->SubClass==ITEM_SUBCLASS_WEAPON_DAGGER ? 1.7f : 2.4f;
    }
}

Aura* Unit::GetDummyAura( uint32 spell_id ) const
{
    MAPLOCK_READ(const_cast<Unit*>(this),MAP_LOCK_TYPE_AURAS);
    Unit::AuraList const& mDummy = GetAurasByType(SPELL_AURA_DUMMY);
    for (Unit::AuraList::const_iterator itr = mDummy.begin(); itr != mDummy.end(); ++itr)
    {
        SpellAuraHolderPtr holder = (*itr)->GetHolder();
        if (!holder || holder->IsDeleted())
            continue;

        if (holder->GetId() == spell_id)
            return *itr;
    }

    return NULL;
}

void Unit::SetContestedPvP(Player *attackedPlayer)
{
    Player* player = GetCharmerOrOwnerPlayerOrPlayerItself();

    if (!player || (attackedPlayer && (attackedPlayer == player || player->IsInDuelWith(attackedPlayer))))
        return;

    player->SetContestedPvPTimer(30000);

    if (!player->hasUnitState(UNIT_STAT_ATTACK_PLAYER))
    {
        player->addUnitState(UNIT_STAT_ATTACK_PLAYER);
        player->SetFlag(PLAYER_FLAGS, PLAYER_FLAGS_CONTESTED_PVP);
        // call MoveInLineOfSight for nearby contested guards
        UpdateVisibilityAndView();
    }

    if (!hasUnitState(UNIT_STAT_ATTACK_PLAYER))
    {
        addUnitState(UNIT_STAT_ATTACK_PLAYER);
        // call MoveInLineOfSight for nearby contested guards
        UpdateVisibilityAndView();
    }
}

void Unit::AddPetAura(PetAura const* petSpell)
{
    m_petAuras.insert(petSpell);
    if (GetPet())
    {
        GroupPetList m_groupPets = GetPets();
        if (!m_groupPets.empty())
        {
            for (GroupPetList::const_iterator itr = m_groupPets.begin(); itr != m_groupPets.end(); ++itr)
                if (Pet* _pet = GetMap()->GetPet(*itr))
                    _pet->CastPetAura(petSpell);
        }
    }

}

void Unit::RemovePetAura(PetAura const* petSpell)
{
    m_petAuras.erase(petSpell);
    if (GetPet())
    {
        GroupPetList m_groupPets = GetPets();
        if (!m_groupPets.empty())
        {
            for (GroupPetList::const_iterator itr = m_groupPets.begin(); itr != m_groupPets.end(); ++itr)
                if (Pet* _pet = GetMap()->GetPet(*itr))
                    _pet->RemoveAurasDueToSpell(petSpell->GetAura(_pet->GetEntry()));
        }
    }
}

void Unit::RemoveAurasAtMechanicImmunity(uint32 mechMask, uint32 exceptSpellId, bool non_positive /*= false*/)
{
    Unit::SpellAuraHolderMap& auras = GetSpellAuraHolderMap();
    for(Unit::SpellAuraHolderMap::iterator iter = auras.begin(); iter != auras.end();)
    {
        SpellEntry const *spell = iter->second->GetSpellProto();
        if (spell->Id == exceptSpellId)
            ++iter;
        else if (non_positive && iter->second->IsPositive())
            ++iter;
        else if (spell->Attributes & SPELL_ATTR_UNAFFECTED_BY_INVULNERABILITY)
            ++iter;
        else if (iter->second->HasMechanicMask(mechMask))
        {
            RemoveAurasDueToSpell(spell->Id);

            if (auras.empty())
                break;
            else
                iter = auras.begin();
         }
        else
            ++iter;
    }
}

void Unit::RemoveAurasBySpellMechanic(uint32 mechMask)
{
    Unit::SpellAuraHolderMap& auras = GetSpellAuraHolderMap();
    for(Unit::SpellAuraHolderMap::iterator iter = auras.begin(); iter != auras.end();)
    {
        SpellEntry const *spell = iter->second->GetSpellProto();

        if (!iter->second->IsPositive())
            ++iter;

        else if (spell->Mechanic & mechMask)
        {
            RemoveAurasDueToSpell(spell->Id);
            if (auras.empty())
                break;
            else
                iter = auras.begin();
        }
        else
            ++iter;
    }
}

struct SetPhaseMaskHelper
{
    explicit SetPhaseMaskHelper(uint32 _phaseMask) : phaseMask(_phaseMask) {}
    void operator()(Unit* unit) const { unit->SetPhaseMask(phaseMask, true); }
    uint32 phaseMask;
};

void Unit::SetPhaseMask(uint32 newPhaseMask, bool update)
{
    if (newPhaseMask==GetPhaseMask())
        return;

    // first move to both phase for proper update controlled units
    WorldObject::SetPhaseMask(GetPhaseMask() | newPhaseMask, false);

    if (IsInWorld())
    {
        RemoveNotOwnSingleTargetAuras(newPhaseMask);        // we can lost access to caster or target

        // all controlled except not owned charmed units
        CallForAllControlledUnits(SetPhaseMaskHelper(newPhaseMask), CONTROLLED_PET|CONTROLLED_GUARDIANS|CONTROLLED_MINIPET|CONTROLLED_TOTEMS|CONTROLLED_CHARM);
    }

    WorldObject::SetPhaseMask(newPhaseMask, update);
}

void Unit::NearTeleportTo( float x, float y, float z, float orientation, bool casting /*= false*/ )
{
    DisableSpline();

    if (GetTypeId() == TYPEID_PLAYER)
        ((Player*)this)->TeleportTo(GetMapId(), x, y, z, orientation, TELE_TO_NOT_LEAVE_TRANSPORT | TELE_TO_NOT_LEAVE_COMBAT | TELE_TO_NOT_UNSUMMON_PET | (casting ? TELE_TO_SPELL : 0));
    else
    {
        ExitVehicle();
        Creature* c = (Creature*)this;
        // Creature relocation acts like instant movement generator, so current generator expects interrupt/reset calls to react properly
        if (!c->GetMotionMaster()->empty())
            if (MovementGenerator *movgen = c->GetMotionMaster()->top())
                movgen->Interrupt(*c);

        SetPosition(x, y, z, orientation, true);

        SendHeartBeat();

        // finished relocation, movegen can different from top before creature relocation,
        // but apply Reset expected to be safe in any case
        if (!c->GetMotionMaster()->empty())
            if (MovementGenerator *movgen = c->GetMotionMaster()->top())
                movgen->Reset(*c);
    }
}

void Unit::MonsterMoveWithSpeed(float x, float y, float z, float speed)
{
    Movement::MoveSplineInit init(*this);
    init.MoveTo(x,y,z);
    init.SetVelocity(speed);
    init.Launch();
}

void Unit::MonsterMoveJump(float x, float y, float z, float o, float speed, float height, bool isKnockBack)
{
    MaNGOS::NormalizeMapCoord(x);
    MaNGOS::NormalizeMapCoord(y);

    if (isKnockBack && GetTypeId() != TYPEID_PLAYER)
    {
        // Interrupt spells cause of movement
        InterruptNonMeleeSpells(false);
    }

    GetMotionMaster()->MoveJump(x, y, z, speed, height, 0);
}

struct SetPvPHelper
{
    explicit SetPvPHelper(bool _state) : state(_state) {}
    void operator()(Unit* unit) const { unit->SetPvP(state); }
    bool state;
};

void Unit::RemoveVehicleKit()
{
    if (!m_pVehicleKit)
        return;

    m_pVehicleKit->RemoveAllPassengers();

//    delete m_pVehicleKit;
//    m_pVehicleKit = NULL;

    m_updateFlag &= ~UPDATEFLAG_VEHICLE;
    RemoveFlag(UNIT_NPC_FLAGS, UNIT_NPC_FLAG_SPELLCLICK);
    RemoveFlag(UNIT_NPC_FLAGS, UNIT_NPC_FLAG_PLAYER_VEHICLE);
}

void Unit::ChangeSeat(int8 seatId, bool next)
{
    if (!m_pVehicle)
        return;

    if (seatId < 0)
    {
        seatId = m_pVehicle->GetNextEmptySeat(m_movementInfo.GetTransportSeat(), next);
        if (seatId < 0)
            return;
    }
    else if (seatId == m_movementInfo.GetTransportSeat() || !m_pVehicle->HasEmptySeat(seatId))
        return;

    if (m_pVehicle->GetPassenger(seatId) &&
       (!m_pVehicle->GetPassenger(seatId)->GetObjectGuid().IsVehicle() || !m_pVehicle->GetSeatInfo(m_pVehicle->GetPassenger(seatId))))
        return;

    m_pVehicle->RemovePassenger(this);
    m_pVehicle->AddPassenger(this, seatId);
}

void Unit::EnterVehicle(VehicleKit *vehicle, int8 seatId)
{
    if (!isAlive() || !vehicle || GetVehicleKit() == vehicle)
        return;

    if (m_pVehicle)
    {
        if (m_pVehicle == vehicle)
        {
            if (seatId >= 0)
                ChangeSeat(seatId);

            return;
        }
        else
            ExitVehicle();
    }

    if (seatId == -1)
    {
        if (vehicle->HasEmptySeat(-1))
            seatId = vehicle->GetNextEmptySeat(0,true);
        else
            return;
    }

    InterruptNonMeleeSpells(false);
    RemoveSpellsCausingAura(SPELL_AURA_MOUNTED);

    if (!vehicle->AddPassenger(this, seatId))
        return;

    m_pVehicle = vehicle;

    if (Pet *pet = GetPet())
        pet->Unsummon(PET_SAVE_AS_CURRENT,this);

    if (GetTypeId() == TYPEID_PLAYER)
    {
        Player* player = (Player*)this;

        if (BattleGround *bg = player->GetBattleGround())
            bg->EventPlayerDroppedFlag(player);

        WorldPacket data(SMSG_ON_CANCEL_EXPECTED_RIDE_VEHICLE_AURA);
        player->GetSession()->SendPacket(&data);

        data.Initialize(SMSG_BREAK_TARGET, 8);
        data << vehicle->GetBase()->GetPackGUID();
        player->GetSession()->SendPacket(&data);
    }

    if (Transport* pTransport = GetTransport())
    {
        if (GetTypeId() == TYPEID_PLAYER)
            pTransport->RemovePassenger((Player*)this);

        SetTransport(NULL);
    }
}

void Unit::ExitVehicle()
{
    if(!m_pVehicle)
        return;

    m_pVehicle->RemovePassenger(this);

    m_pVehicle = NULL;

    if (GetTypeId() == TYPEID_PLAYER)
        ((Player*)this)->ResummonPetTemporaryUnSummonedIfAny();

    float x = GetPositionX();
    float y = GetPositionY();
    float z = GetPositionZ() + 2.0f;
    GetClosePoint(x, y, z, 2.0f);
    UpdateAllowedPositionZ(x, y, z);
    MonsterMoveWithSpeed(x, y, z + 0.5f, 28);
}

void Unit::SetPvP( bool state )
{
    if (state)
        SetByteFlag(UNIT_FIELD_BYTES_2, 1, UNIT_BYTE2_FLAG_PVP);
    else
        RemoveByteFlag(UNIT_FIELD_BYTES_2, 1, UNIT_BYTE2_FLAG_PVP);

    CallForAllControlledUnits(SetPvPHelper(state), CONTROLLED_PET|CONTROLLED_TOTEMS|CONTROLLED_GUARDIANS|CONTROLLED_CHARM);
}

struct SetFFAPvPHelper
{
    explicit SetFFAPvPHelper(bool _state) : state(_state) {}
    void operator()(Unit* unit) const { unit->SetFFAPvP(state); }
    bool state;
};

void Unit::SetFFAPvP( bool state )
{
    if (state)
        SetByteFlag(UNIT_FIELD_BYTES_2, 1, UNIT_BYTE2_FLAG_FFA_PVP);
    else
        RemoveByteFlag(UNIT_FIELD_BYTES_2, 1, UNIT_BYTE2_FLAG_FFA_PVP);

    CallForAllControlledUnits(SetFFAPvPHelper(state), CONTROLLED_PET|CONTROLLED_TOTEMS|CONTROLLED_GUARDIANS|CONTROLLED_CHARM);
}

void Unit::KnockBackFrom(Unit* target, float horizontalSpeed, float verticalSpeed)
{
    float angle = this == target ? GetOrientation() + M_PI_F : target->GetAngle(this);
    float vsin = sin(angle);
    float vcos = cos(angle);

    if (GetTypeId() == TYPEID_PLAYER)
    {
        KnockBackPlayerWithAngle(angle, horizontalSpeed, verticalSpeed);
    }
    else
    {
        float moveTimeHalf = verticalSpeed / Movement::gravity;
        float max_height = -Movement::computeFallElevation(moveTimeHalf,false,-verticalSpeed);

        float dis = 2 * moveTimeHalf * horizontalSpeed;
        float ox, oy, oz;
        GetPosition(ox, oy, oz);
        float fx = ox + dis * vcos;
        float fy = oy + dis * vsin;
        float fz = oz;

        MonsterMoveJump(fx,fy,fz,horizontalSpeed,max_height, true);
    }
}

void Unit::KnockBackPlayerWithAngle(float angle, float horizontalSpeed, float verticalSpeed)
{
    float vsin = sin(angle);
    float vcos = cos(angle);

    // Effect propertly implemented only for players
    if (GetTypeId()==TYPEID_PLAYER)
    {
        ((Player*)this)->GetAntiCheat()->SetImmune(2 * verticalSpeed / Movement::gravity);
        WorldPacket data(SMSG_MOVE_KNOCK_BACK, 9+4+4+4+4+4);
        data << GetPackGUID();
        data << uint32(0);                                  // Sequence
        data << float(vcos);                                // x direction
        data << float(vsin);                                // y direction
        data << float(horizontalSpeed);                     // Horizontal speed
        data << float(-verticalSpeed);                      // Z Movement speed (vertical)
        ((Player*)this)->GetSession()->SendPacket(&data);

    }
    else
        sLog.outError("KnockBackPlayer: Target of KnockBackPlayer must be player!");
}

float Unit::GetCombatRatingReduction(CombatRating cr) const
{
    if (GetTypeId() == TYPEID_PLAYER)
        return ((Player const*)this)->GetRatingBonusValue(cr);
    else if (((Creature const*)this)->IsPet())
    {
        // Player's pet get 100% resilience from owner
        if (Unit* owner = GetOwner())
            if (owner->GetTypeId() == TYPEID_PLAYER)
                return ((Player*)owner)->GetRatingBonusValue(cr);
    }

    return 0.0f;
}

uint32 Unit::GetCombatRatingDamageReduction(CombatRating cr, float rate, float cap, uint32 damage) const
{
    float percent = GetCombatRatingReduction(cr) * rate;
    if (percent > cap)
        percent = cap;
    return uint32 (percent * damage / 100.0f);
}

void Unit::SendThreatUpdate()
{
    ThreatList const& tlist = getThreatManager().getThreatList();
    if (uint32 count = tlist.size())
    {
        DEBUG_FILTER_LOG(LOG_FILTER_COMBAT, "WORLD: Send SMSG_THREAT_UPDATE Message");
        WorldPacket data(SMSG_THREAT_UPDATE, 8 + count * 8);
        data << GetPackGUID();
        data << uint32(count);
        for (ThreatList::const_iterator itr = tlist.begin(); itr != tlist.end(); ++itr)
        {
            data << (*itr)->getUnitGuid().WriteAsPacked();
            data << uint32((*itr)->getThreat());
        }
        SendMessageToSet(&data, false);
    }
}

void Unit::SendHighestThreatUpdate(HostileReference* pHostilReference)
{
    ThreatList const& tlist = getThreatManager().getThreatList();
    if (uint32 count = tlist.size())
    {
        DEBUG_FILTER_LOG(LOG_FILTER_COMBAT, "WORLD: Send SMSG_HIGHEST_THREAT_UPDATE Message");
        WorldPacket data(SMSG_HIGHEST_THREAT_UPDATE, 8 + 8 + count * 8);
        data << GetPackGUID();
        data << pHostilReference->getUnitGuid().WriteAsPacked();
        data << uint32(count);
        for (ThreatList::const_iterator itr = tlist.begin(); itr != tlist.end(); ++itr)
        {
            data << (*itr)->getUnitGuid().WriteAsPacked();
            data << uint32((*itr)->getThreat());
        }
        SendMessageToSet(&data, false);
    }
}

void Unit::SendThreatClear()
{
    DEBUG_FILTER_LOG(LOG_FILTER_COMBAT, "WORLD: Send SMSG_THREAT_CLEAR Message");
    WorldPacket data(SMSG_THREAT_CLEAR, 8);
    data << GetPackGUID();
    SendMessageToSet(&data, false);
}

void Unit::SendThreatRemove(HostileReference* pHostileReference)
{
    DEBUG_FILTER_LOG(LOG_FILTER_COMBAT, "WORLD: Send SMSG_THREAT_REMOVE Message");
    WorldPacket data(SMSG_THREAT_REMOVE, 8 + 8);
    data << GetPackGUID();
    data << pHostileReference->getUnitGuid().WriteAsPacked();
    SendMessageToSet(&data, false);
}

struct StopAttackFactionHelper
{
    explicit StopAttackFactionHelper(uint32 _faction_id) : faction_id(_faction_id) {}
    void operator()(Unit* unit) const { unit->StopAttackFaction(faction_id); }
    uint32 faction_id;
};

void Unit::StopAttackFaction(uint32 faction_id)
{
    if (!GetMap())
        return;

    if (Unit* victim = getVictim())
    {
        if (victim->getFactionTemplateEntry()->faction==faction_id)
        {
            AttackStop();
            if (IsNonMeleeSpellCasted(false))
                InterruptNonMeleeSpells(false);

            // melee and ranged forced attack cancel
            if (GetTypeId() == TYPEID_PLAYER)
                ((Player*)this)->SendAttackSwingCancelAttack();
        }
    }

    ObjectGuidSet attackers = GetMap()->GetAttackersFor(GetObjectGuid());

    for (ObjectGuidSet::iterator itr = attackers.begin(); itr != attackers.end(); ++itr)
    {
        Unit* attacker = GetMap()->GetUnit(*itr);

        if (attacker)
        {
            if (attacker->getFactionTemplateEntry()->faction == faction_id)
                attacker->AttackStop();
        }
        else
            GetMap()->RemoveAttackerFor(GetObjectGuid(),*itr);
    }

    getHostileRefManager().deleteReferencesForFaction(faction_id);

    CallForAllControlledUnits(StopAttackFactionHelper(faction_id), CONTROLLED_PET|CONTROLLED_GUARDIANS|CONTROLLED_CHARM);
}

bool Unit::IsIgnoreUnitState(SpellEntry const *spell, IgnoreUnitState ignoreState)
{
    Unit::AuraList const& stateAuras = GetAurasByType(SPELL_AURA_IGNORE_UNIT_STATE);
    for(Unit::AuraList::const_iterator itr = stateAuras.begin(); itr != stateAuras.end(); ++itr)
    {
        if ((*itr)->GetModifier()->m_miscvalue == ignoreState)
        {
            // frozen state absent ignored for all spells
            if (ignoreState == IGNORE_UNIT_TARGET_NON_FROZEN)
                return true;

            if ((*itr)->isAffectedOnSpell(spell))
                return true;
        }
    }

    return false;
}

void Unit::CleanupDeletedHolders(bool force)
{
    if (m_deletedHolders.empty())
        return;

    for (SpellAuraHolderSet::const_iterator iter = m_deletedHolders.begin(); iter != m_deletedHolders.end(); ++iter)
    {
        if (*iter)
            (*iter)->CleanupsBeforeDelete();
    }

    if (force)
        m_deletedHolders.clear();
    else if (!m_deletedHolders.empty())
    {
        for (SpellAuraHolderSet::iterator iter = m_deletedHolders.begin(); iter != m_deletedHolders.end();)
        {
            if (!(*iter)->IsInUse())
            {
                m_deletedHolders.erase(*iter++);
            }
            else
                ++iter;
        }
    }
}

void Unit::AddSpellAuraHolderToRemoveList(SpellAuraHolderPtr holder)
{
    if (!holder || holder->IsDeleted())
        return;

    MAPLOCK_READ(this, MAP_LOCK_TYPE_AURAS);
    holder->SetDeleted();
    m_deletedHolders.insert(holder);
};

bool Unit::CheckAndIncreaseCastCounter()
{
    uint32 maxCasts = sWorld.getConfig(CONFIG_UINT32_MAX_SPELL_CASTS_IN_CHAIN);

    if (maxCasts && m_castCounter >= maxCasts)
        return false;

    ++m_castCounter;
    return true;
}

SpellAuraHolderPtr Unit::GetSpellAuraHolder (uint32 spellid) const
{
    SpellAuraHolderMap::const_iterator itr = m_spellAuraHolders.find(spellid);
    return itr != m_spellAuraHolders.end() ? itr->second : SpellAuraHolderPtr(NULL);
}

SpellAuraHolderPtr Unit::GetSpellAuraHolder (uint32 spellid, ObjectGuid casterGuid) const
{
    SpellAuraHolderConstBounds bounds = GetSpellAuraHolderBounds(spellid);
    for (SpellAuraHolderMap::const_iterator iter = bounds.first; iter != bounds.second; ++iter)
        if (iter->second->GetCasterGuid() == casterGuid)
            return iter->second;

    return SpellAuraHolderPtr(NULL);
}

void Unit::RemoveUnitFromHostileRefManager(Unit* pUnit)
{
    getHostileRefManager().deleteReference(pUnit);
}

void Unit::_AddAura(uint32 spellID, uint32 duration)
{
    SpellEntry const *spellInfo = sSpellStore.LookupEntry( spellID );

    if (spellInfo)
    {
        if (IsSpellAppliesAura(spellInfo, (1 << EFFECT_INDEX_0) | (1 << EFFECT_INDEX_1) | (1 << EFFECT_INDEX_2)) || IsSpellHaveEffect(spellInfo, SPELL_EFFECT_PERSISTENT_AREA_AURA))
        {
            SpellAuraHolderPtr holder = CreateSpellAuraHolder(spellInfo, this, this);

            for(uint8 i = 0; i < MAX_EFFECT_INDEX; ++i)
            {
                if (spellInfo->Effect[i] >= TOTAL_SPELL_EFFECTS)
                    continue;
                if ( IsAreaAuraEffect(spellInfo->Effect[i])           ||
                    spellInfo->Effect[i] == SPELL_EFFECT_APPLY_AURA  ||
                    spellInfo->Effect[i] == SPELL_EFFECT_PERSISTENT_AREA_AURA )
                {
                    Aura *aura = holder->CreateAura(spellInfo, SpellEffectIndex(i), NULL, holder, this, NULL, NULL);
                    holder->SetAuraDuration(duration);
                    DEBUG_FILTER_LOG(LOG_FILTER_SPELL_CAST, "Manually adding aura of spell %u, index %u, duration %u ms", spellID, i, duration);
                }
            }
            AddSpellAuraHolder(holder);
        }
    }
}

bool Unit::IsAllowedDamageInArea(Unit* pVictim) const
{
    // can damage self anywhere
    if (pVictim == this)
        return true;

    // can damage own pet anywhere
    if (pVictim->GetOwnerGuid() == GetObjectGuid())
        return true;

    // non player controlled unit can damage anywhere
    Player const* pOwner = GetCharmerOrOwnerPlayerOrPlayerItself();
    if (!pOwner)
        return true;

    // can damage non player controlled victim anywhere
    Player const* vOwner = pVictim->GetCharmerOrOwnerPlayerOrPlayerItself();
    if (!vOwner)
        return true;

    // can damage opponent in duel
    if (pOwner->IsInDuelWith(vOwner))
        return true;

    // can't damage player controlled unit by player controlled unit in sanctuary
    AreaTableEntry const* area = GetAreaEntryByAreaID(pVictim->GetAreaId());
    if (area && area->flags & AREA_FLAG_SANCTUARY)
        return false;

    return true;
}

class RelocationNotifyEvent : public BasicEvent
{
public:
    RelocationNotifyEvent(Unit& owner) : BasicEvent(), m_owner(owner)
    {
        m_owner._SetAINotifyScheduled(true);
    }

    bool Execute(uint64 /*e_time*/, uint32 /*p_time*/)
    {
        float radius = MAX_CREATURE_ATTACK_RADIUS * sWorld.getConfig(CONFIG_FLOAT_RATE_CREATURE_AGGRO);
        if (m_owner.GetTypeId() == TYPEID_PLAYER)
        {
            MaNGOS::PlayerRelocationNotifier notify((Player&)m_owner);
            Cell::VisitAllObjects(&m_owner,notify,radius);
        }
        else //if(m_owner.GetTypeId() == TYPEID_UNIT)
        {
            MaNGOS::CreatureRelocationNotifier notify((Creature&)m_owner);
            Cell::VisitAllObjects(&m_owner,notify,radius);
        }
        m_owner._SetAINotifyScheduled(false);
        return true;
    }

    void Abort(uint64)
    {
        m_owner._SetAINotifyScheduled(false);
    }

private:
    Unit& m_owner;
};

void Unit::ScheduleAINotify(uint32 delay)
{
    if (!IsAINotifyScheduled())
        m_Events.AddEvent(new RelocationNotifyEvent(*this), m_Events.CalculateTime(delay));
}

void Unit::OnRelocated()
{
    // switch to use G3D::Vector3 is good idea, maybe
    float dx = m_last_notified_position.x - GetPositionX();
    float dy = m_last_notified_position.y - GetPositionY();
    float dz = m_last_notified_position.z - GetPositionZ();
    float distsq = dx*dx+dy*dy+dz*dz;
    if (distsq > World::GetRelocationLowerLimitSq())
    {
        m_last_notified_position.x = GetPositionX();
        m_last_notified_position.y = GetPositionY();
        m_last_notified_position.z = GetPositionZ();

        GetViewPoint().Call_UpdateVisibilityForOwner();
        UpdateObjectVisibility();
    }
    ScheduleAINotify(World::GetRelocationAINotifyDelay());
}

ObjectGuid const& Unit::GetCreatorGuid() const
{
    switch(GetObjectGuid().GetHigh())
    {
        case HIGHGUID_VEHICLE:
            {
                if (!(const_cast<Unit*>(this)->GetVehicleInfo()->GetEntry()->m_flags & (VEHICLE_FLAG_NOT_DISMISS | VEHICLE_FLAG_ACCESSORY)))
                    if (GetOwner())
                        return GetOwner()->GetObjectGuid();
            }
        // No break here!
        case HIGHGUID_UNIT:
            if (((Creature*)this)->IsTemporarySummon())
            {
                return ((TemporarySummon*)this)->GetSummonerGuid();
            }
            else
                return ObjectGuid::Null;

        case HIGHGUID_PET:
            return GetGuidValue(UNIT_FIELD_CREATEDBY);

        case HIGHGUID_PLAYER:
            return ObjectGuid::Null;

        default:
            return ObjectGuid::Null;
    }
}

void Unit::SetVehicleId(uint32 entry)
{
    delete m_vehicleInfo;

    if (entry)
    {
        VehicleEntry const* ventry = sVehicleStore.LookupEntry(entry);
        MANGOS_ASSERT(ventry != NULL);

        m_vehicleInfo = new VehicleInfo(ventry);
        m_updateFlag |= UPDATEFLAG_VEHICLE;

        if (!m_pVehicleKit)
            m_pVehicleKit = new VehicleKit(this);
    }
    else
    {
        m_vehicleInfo = NULL;
        m_updateFlag &= ~UPDATEFLAG_VEHICLE;
    }

    if (GetTypeId() == TYPEID_PLAYER)
    {
        WorldPacket data(SMSG_SET_VEHICLE_REC_ID, 16);
        data << GetPackGUID();
        data << uint32(entry);
        SendMessageToSet(&data, true);
    }
}

uint32 Unit::CalculateAuraPeriodicTimeWithHaste(SpellEntry const* spellProto, uint32 oldPeriodicTime)
{
    if (!spellProto || oldPeriodicTime == 0)
        return 0;

    bool applyHaste = spellProto->AttributesEx5 & SPELL_ATTR_EX5_AFFECTED_BY_HASTE;

    if (!applyHaste)
    {
        Unit::AuraList const& mModByHaste = GetAurasByType(SPELL_AURA_MOD_PERIODIC_HASTE);
        for (Unit::AuraList::const_iterator itr = mModByHaste.begin(); itr != mModByHaste.end(); ++itr)
        {
            if ((*itr)->isAffectedOnSpell(spellProto))
            {
                applyHaste = true;
                break;
            }
        }
    }

    if (!applyHaste)
        return oldPeriodicTime;

    uint32 _periodicTime = ceil(float(oldPeriodicTime) * GetFloatValue(UNIT_MOD_CAST_SPEED));

    return _periodicTime;
}

uint32 Unit::CalculateSpellDurationWithHaste(SpellEntry const* spellProto, uint32 oldduration)
{
    if (!spellProto || oldduration == 0)
        return 0;

    bool applyHaste = spellProto->AttributesEx5 & SPELL_ATTR_EX5_AFFECTED_BY_HASTE;

    if (!applyHaste)
    {
        Unit::AuraList const& mModByHaste = GetAurasByType(SPELL_AURA_MOD_PERIODIC_HASTE);
        for (Unit::AuraList::const_iterator itr = mModByHaste.begin(); itr != mModByHaste.end(); ++itr)
        {
            if ((*itr)->isAffectedOnSpell(spellProto))
            {
                applyHaste = true;
                break;
            }
        }
    }

    if (!applyHaste)
        return oldduration;

    // Apply haste to duration

    uint32 duration = ceil(float(oldduration) * GetFloatValue(UNIT_MOD_CAST_SPEED));

    return duration;
}

bool Unit::IsVisibleTargetForAoEDamage(WorldObject const* caster, SpellEntry const* spellInfo) const
{
    bool no_stealth = false;
    switch (spellInfo->SpellFamilyName)
    {
        case SPELLFAMILY_DRUID:
        {
            // Starfall (AoE dummy)
            if (spellInfo->SpellFamilyFlags.test<CF_DRUID_STARFALL2>())
                no_stealth = true;
            break;
        }
        default:
            break;
    }

    // spell can't hit stealth/invisible targets (LoS check included)
    if (no_stealth && caster->isType(TYPEMASK_UNIT))
        return isVisibleForOrDetect(static_cast<Unit const*>(caster), caster, false);
    // spell can hit stealth/invisible targets, just check for LoS
    else
        return spellInfo->AttributesEx2 & SPELL_ATTR_EX2_IGNORE_LOS ? true : caster->IsWithinLOSInMap(this);
}

uint32 Unit::GetModelForForm(SpellShapeshiftFormEntry const* ssEntry) const
{
    // i will asume that creatures will always take the defined model from the dbc
    // since no field in creature_templates describes wether an alliance or
    // horde modelid should be used at shapeshifting
    return ssEntry->modelID_A;
}

uint32 Unit::GetModelForForm() const
{
    ShapeshiftForm form = GetShapeshiftForm();
    SpellShapeshiftFormEntry const* ssEntry = sSpellShapeshiftFormStore.LookupEntry(form);
    return ssEntry ? GetModelForForm(ssEntry) : 0;
}

bool Unit::IsCombatStationary()
{
    return GetMotionMaster()->GetCurrentMovementGeneratorType() != CHASE_MOTION_TYPE || isInRoots();
}

bool Unit::HasMorePoweredBuff(uint32 spellId)
{
    SpellEntry const* spellInfo = sSpellStore.LookupEntry(spellId);

    if (!spellInfo || !(spellInfo->AttributesEx7 & SPELL_ATTR_EX7_REPLACEABLE_AURA))
        return false;

    for (uint8 i = 0; i < MAX_EFFECT_INDEX; ++i)
    {
        if ( spellInfo->Effect[i] != SPELL_EFFECT_APPLY_AURA  &&
             spellInfo->Effect[i] != SPELL_EFFECT_APPLY_AREA_AURA_PARTY &&
             spellInfo->Effect[i] != SPELL_EFFECT_APPLY_AREA_AURA_RAID
            )
            continue;

        MAPLOCK_READ(this,MAP_LOCK_TYPE_AURAS);

        AuraType auraType = AuraType(spellInfo->EffectApplyAuraName[SpellEffectIndex(i)]);

        if (!auraType || auraType >= TOTAL_AURAS)
            continue;

        SpellAuraHolderMap const& holders = GetSpellAuraHolderMap();
        for (SpellAuraHolderMap::const_iterator itr = holders.begin(); itr != holders.end(); ++itr)
        {

            SpellAuraHolderPtr holder = itr->second;

            if (!holder || holder->IsDeleted())
                continue;

            uint32 foundSpellId = itr->first;

            if (!foundSpellId || foundSpellId == spellId)
                continue;

            SpellEntry const* foundSpellInfo = sSpellStore.LookupEntry(foundSpellId);;

            if (!foundSpellInfo)
                continue;

            if (!(foundSpellInfo->AttributesEx7 & SPELL_ATTR_EX7_REPLACEABLE_AURA))
                continue;

            for (uint8 j = 0; j < MAX_EFFECT_INDEX; ++j)
            {
                if ( foundSpellInfo->Effect[j] != SPELL_EFFECT_APPLY_AURA  &&
                     foundSpellInfo->Effect[j] != SPELL_EFFECT_APPLY_AREA_AURA_PARTY &&
                     foundSpellInfo->Effect[j] != SPELL_EFFECT_APPLY_AREA_AURA_RAID
                    )
                    continue;

                if (foundSpellInfo->Effect[j] != spellInfo->Effect[i])
                    continue;

                if (foundSpellInfo->EffectApplyAuraName[j] != spellInfo->EffectApplyAuraName[i])
                    continue;

                if (foundSpellInfo->EffectMiscValue[j] != spellInfo->EffectMiscValue[i])
                    continue;

                if (spellInfo->CalculateSimpleValue(SpellEffectIndex(i)) < foundSpellInfo->CalculateSimpleValue(SpellEffectIndex(j)))
                    return true;
                else
                    return false;
            }
        }
    }

    return false;
}

void Unit::UpdateSplineMovement(uint32 t_diff)
{
    enum{
        POSITION_UPDATE_DELAY = 400,
    };

    if (movespline->Finalized())
        return;

    movespline->updateState(t_diff);
    bool arrived = movespline->Finalized();

    if (arrived)
        DisableSpline();

    m_movesplineTimer.Update(t_diff);
    if (m_movesplineTimer.Passed() || arrived)
    {
        m_movesplineTimer.Reset(POSITION_UPDATE_DELAY);
        Movement::Location loc = movespline->ComputePosition();

        SetPosition(loc.x,loc.y,loc.z,loc.orientation);
    }
}

void Unit::DisableSpline()
{
    m_movementInfo.RemoveMovementFlag(MovementFlags(MOVEFLAG_SPLINE_ENABLED|MOVEFLAG_FORWARD));
    movespline->_Interrupt();
}

uint32 Unit::GetResistance(SpellSchoolMask schoolMask) const
{
    uint32 resistance = 0;

    for (int i = SPELL_SCHOOL_NORMAL; i < MAX_SPELL_SCHOOL; ++i)
    {
        if (schoolMask & (1 << i))
        {
            if (resistance < GetResistance(SpellSchools(i)))
                resistance = GetResistance(SpellSchools(i));
                // by some sources, may be resistance += GetResistance(SpellSchools(i)), but i not sure (/dev/rsa)
        }
    }
    return resistance;
}<|MERGE_RESOLUTION|>--- conflicted
+++ resolved
@@ -3795,16 +3795,8 @@
 
     while(!updateQueue.empty())
     {
-<<<<<<< HEAD
         if (updateQueue.front() && !updateQueue.front()->IsDeleted() && !updateQueue.front()->IsEmptyHolder())
             updateQueue.front()->UpdateHolder(time);
-=======
-        SpellAuraHolderPtr i_holder = updateQueue.front();
-        if (i_holder && !i_holder->IsDeleted() && !i_holder->IsEmptyHolder())
-        {
-            i_holder->UpdateHolder(time);
-        }
->>>>>>> 440dc5ed
         updateQueue.pop();
     }
 
