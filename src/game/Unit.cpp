--- conflicted
+++ resolved
@@ -1370,7 +1370,6 @@
 
     if (triggeredByAura)
     {
-<<<<<<< HEAD
         if(originalCaster.IsEmpty())
             if (triggeredByAura->GetHolder())
             {
@@ -1382,12 +1381,6 @@
                 sLog.outError("CastCustomSpell: spell %d by caster: %s triggered by aura without original caster and spellholder (CRUSH THERE!)", spellInfo->Id, GetObjectGuid().GetString().c_str());
                 return;
             }
-=======
-        if (!originalCaster)
-            originalCaster = triggeredByAura->GetCasterGuid();
-
-        triggeredBy = triggeredByAura->GetSpellProto();
->>>>>>> 4e66769e
     }
 
     Spell *spell = new Spell(this, spellInfo, triggered, originalCaster, triggeredBy);
@@ -6401,17 +6394,10 @@
     {
         ObjectGuid guid = *m_guardianPets.begin();
 
-<<<<<<< HEAD
         if (Pet* pet = _GetPet(guid))
             pet->Unsummon(PET_SAVE_AS_DELETED, this);
         else
             m_guardianPets.erase(guid);
-=======
-        if (Pet* pet = GetMap()->GetPet(guid))
-            pet->Unsummon(PET_SAVE_AS_DELETED, this); // can remove pet guid from m_guardianPets
-
-        m_guardianPets.erase(guid);
->>>>>>> 4e66769e
     }
     m_guardianPets.clear();
 }
