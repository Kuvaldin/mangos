/*
 * Copyright (C) 2005-2010 MaNGOS <http://getmangos.com/>
 *
 * This program is free software; you can redistribute it and/or modify
 * it under the terms of the GNU General Public License as published by
 * the Free Software Foundation; either version 2 of the License, or
 * (at your option) any later version.
 *
 * This program is distributed in the hope that it will be useful,
 * but WITHOUT ANY WARRANTY; without even the implied warranty of
 * MERCHANTABILITY or FITNESS FOR A PARTICULAR PURPOSE.  See the
 * GNU General Public License for more details.
 *
 * You should have received a copy of the GNU General Public License
 * along with this program; if not, write to the Free Software
 * Foundation, Inc., 59 Temple Place, Suite 330, Boston, MA  02111-1307  USA
 */

#include "Unit.h"
#include "Log.h"
#include "Opcodes.h"
#include "WorldPacket.h"
#include "WorldSession.h"
#include "World.h"
#include "ObjectMgr.h"
#include "ObjectGuid.h"
#include "SpellMgr.h"
#include "QuestDef.h"
#include "Player.h"
#include "Creature.h"
#include "Spell.h"
#include "Group.h"
#include "SpellAuras.h"
#include "MapManager.h"
#include "ObjectAccessor.h"
#include "CreatureAI.h"
#include "TemporarySummon.h"
#include "Formulas.h"
#include "Pet.h"
#include "Util.h"
#include "Totem.h"
#include "BattleGround.h"
#include "InstanceData.h"
#include "InstanceSaveMgr.h"
#include "GridNotifiersImpl.h"
#include "CellImpl.h"
#include "Path.h"
#include "Traveller.h"
#include "Vehicle.h"
#include "VMapFactory.h"
#include "MovementGenerator.h"
#include "Transports.h"

#include <math.h>
#include <stdarg.h>

float baseMoveSpeed[MAX_MOVE_TYPE] =
{
    2.5f,                                                   // MOVE_WALK
    7.0f,                                                   // MOVE_RUN
    2.5f,                                                   // MOVE_RUN_BACK
    4.722222f,                                              // MOVE_SWIM
    4.5f,                                                   // MOVE_SWIM_BACK
    3.141594f,                                              // MOVE_TURN_RATE
    7.0f,                                                   // MOVE_FLIGHT
    4.5f,                                                   // MOVE_FLIGHT_BACK
    3.14f                                                   // MOVE_PITCH_RATE
};

////////////////////////////////////////////////////////////
// Methods of class MovementInfo

void MovementInfo::Read(ByteBuffer &data)
{
    data >> moveFlags;
    data >> moveFlags2;
    data >> time;
    data >> pos.x;
    data >> pos.y;
    data >> pos.z;
    data >> pos.o;

    if(HasMovementFlag(MOVEFLAG_ONTRANSPORT))
    {
        data >> t_guid.ReadAsPacked();
        data >> t_pos.x;
        data >> t_pos.y;
        data >> t_pos.z;
        data >> t_pos.o;
        data >> t_time;
        data >> t_seat;

        if(moveFlags2 & MOVEFLAG2_INTERP_MOVEMENT)
            data >> t_time2;
    }

    if((HasMovementFlag(MovementFlags(MOVEFLAG_SWIMMING | MOVEFLAG_FLYING))) || (moveFlags2 & MOVEFLAG2_ALLOW_PITCHING))
    {
        data >> s_pitch;
    }

    data >> fallTime;

    if(HasMovementFlag(MOVEFLAG_FALLING))
    {
        data >> j_velocity;
        data >> j_sinAngle;
        data >> j_cosAngle;
        data >> j_xyspeed;
    }

    if(HasMovementFlag(MOVEFLAG_SPLINE_ELEVATION))
    {
        data >> u_unk1;
    }
}

void MovementInfo::Write(ByteBuffer &data) const
{
    data << moveFlags;
    data << moveFlags2;
    data << time;
    data << pos.x;
    data << pos.y;
    data << pos.z;
    data << pos.o;

    if(HasMovementFlag(MOVEFLAG_ONTRANSPORT))
    {
        data << t_guid.WriteAsPacked();
        data << t_pos.x;
        data << t_pos.y;
        data << t_pos.z;
        data << t_pos.o;
        data << t_time;
        data << t_seat;

        if(moveFlags2 & MOVEFLAG2_INTERP_MOVEMENT)
            data << t_time2;
    }

    if((HasMovementFlag(MovementFlags(MOVEFLAG_SWIMMING | MOVEFLAG_FLYING))) || (moveFlags2 & MOVEFLAG2_ALLOW_PITCHING))
    {
        data << s_pitch;
    }

    data << fallTime;

    if(HasMovementFlag(MOVEFLAG_FALLING))
    {
        data << j_velocity;
        data << j_sinAngle;
        data << j_cosAngle;
        data << j_xyspeed;
    }

    if(HasMovementFlag(MOVEFLAG_SPLINE_ELEVATION))
    {
        data << u_unk1;
    }
}

////////////////////////////////////////////////////////////
// Methods of class GlobalCooldownMgr

bool GlobalCooldownMgr::HasGlobalCooldown(SpellEntry const* spellInfo) const
{
    GlobalCooldownList::const_iterator itr = m_GlobalCooldowns.find(spellInfo->StartRecoveryCategory);
    return itr != m_GlobalCooldowns.end() && itr->second.duration && getMSTimeDiff(itr->second.cast_time, getMSTime()) < itr->second.duration;
}

void GlobalCooldownMgr::AddGlobalCooldown(SpellEntry const* spellInfo, uint32 gcd)
{
    m_GlobalCooldowns[spellInfo->StartRecoveryCategory] = GlobalCooldown(gcd, getMSTime());
}

void GlobalCooldownMgr::CancelGlobalCooldown(SpellEntry const* spellInfo)
{
    m_GlobalCooldowns[spellInfo->StartRecoveryCategory].duration = 0;
}

////////////////////////////////////////////////////////////
// Methods of class Unit

Unit::Unit()
: WorldObject(), i_motionMaster(this), m_ThreatManager(this), m_HostileRefManager(this)
{
    m_objectType |= TYPEMASK_UNIT;
    m_objectTypeId = TYPEID_UNIT;

    m_updateFlag = (UPDATEFLAG_HIGHGUID | UPDATEFLAG_LIVING | UPDATEFLAG_HAS_POSITION);

    m_attackTimer[BASE_ATTACK]   = 0;
    m_attackTimer[OFF_ATTACK]    = 0;
    m_attackTimer[RANGED_ATTACK] = 0;
    m_modAttackSpeedPct[BASE_ATTACK] = 1.0f;
    m_modAttackSpeedPct[OFF_ATTACK] = 1.0f;
    m_modAttackSpeedPct[RANGED_ATTACK] = 1.0f;

    m_extraAttacks = 0;

    m_state = 0;
    m_form = FORM_NONE;
    m_deathState = ALIVE;

    for (uint32 i = 0; i < CURRENT_MAX_SPELL; ++i)
        m_currentSpells[i] = NULL;

    m_castCounter = 0;

    m_addDmgOnce = 0;

    for(int i = 0; i < MAX_TOTEM_SLOT; ++i)
        m_TotemSlot[i] = 0;

    m_ObjectSlot[0] = m_ObjectSlot[1] = m_ObjectSlot[2] = m_ObjectSlot[3] = 0;
    //m_Aura = NULL;
    //m_AurasCheck = 2000;
    //m_removeAuraTimer = 4;
    m_spellAuraHoldersUpdateIterator = m_spellAuraHolders.end();
    m_AuraFlags = 0;

    m_Visibility = VISIBILITY_ON;

    m_detectInvisibilityMask = 0;
    m_invisibilityMask = 0;
    m_transform = 0;
    m_ShapeShiftFormSpellId = 0;
    m_canModifyStats = false;

    for (int i = 0; i < MAX_SPELL_IMMUNITY; ++i)
        m_spellImmune[i].clear();
    for (int i = 0; i < UNIT_MOD_END; ++i)
    {
        m_auraModifiersGroup[i][BASE_VALUE] = 0.0f;
        m_auraModifiersGroup[i][BASE_PCT] = 1.0f;
        m_auraModifiersGroup[i][TOTAL_VALUE] = 0.0f;
        m_auraModifiersGroup[i][TOTAL_PCT] = 1.0f;
    }
                                                            // implement 50% base damage from offhand
    m_auraModifiersGroup[UNIT_MOD_DAMAGE_OFFHAND][TOTAL_PCT] = 0.5f;

    for (int i = 0; i < MAX_ATTACK; ++i)
    {
        m_weaponDamage[i][MINDAMAGE] = BASE_MINDAMAGE;
        m_weaponDamage[i][MAXDAMAGE] = BASE_MAXDAMAGE;
    }
    for (int i = 0; i < MAX_STATS; ++i)
        m_createStats[i] = 0.0f;

    m_attacking = NULL;
    m_modMeleeHitChance = 0.0f;
    m_modRangedHitChance = 0.0f;
    m_modSpellHitChance = 0.0f;
    m_baseSpellCritChance = 5;

    m_CombatTimer = 0;
    m_lastManaUseTimer = 0;

    //m_victimThreat = 0.0f;
    for (int i = 0; i < MAX_SPELL_SCHOOL; ++i)
        m_threatModifier[i] = 1.0f;
    m_isSorted = true;
    for (int i = 0; i < MAX_MOVE_TYPE; ++i)
        m_speed_rate[i] = 1.0f;

    m_charmInfo = NULL;

    m_ThreatRedirectionPercent = 0;
    m_misdirectionTargetGUID = 0;

    // remove aurastates allowing special moves
    for(int i=0; i < MAX_REACTIVE; ++i)
        m_reactiveTimer[i] = 0;

    m_transport = NULL;

    m_pVehicle = NULL;
    m_pVehicleKit = NULL;

    // Frozen Mod
    m_spoofSamePlayerFaction = false;
    // Frozen Mod

}

Unit::~Unit()
{
    // set current spells as deletable
    for (uint32 i = 0; i < CURRENT_MAX_SPELL; ++i)
    {
        if (m_currentSpells[i])
        {
            m_currentSpells[i]->SetReferencedFromCurrent(false);
            m_currentSpells[i] = NULL;
        }
    }

    if (m_charmInfo)
        delete m_charmInfo;

    // those should be already removed at "RemoveFromWorld()" call
    MANGOS_ASSERT(m_gameObj.size() == 0);
    MANGOS_ASSERT(m_dynObjGUIDs.size() == 0);
    MANGOS_ASSERT(m_deletedAuras.size() == 0);
    MANGOS_ASSERT(m_deletedHolders.size() == 0);
}

void Unit::Update( uint32 p_time )
{
    if(!IsInWorld())
        return;

    /*if(p_time > m_AurasCheck)
    {
    m_AurasCheck = 2000;
    _UpdateAura();
    }else
    m_AurasCheck -= p_time;*/

    // WARNING! Order of execution here is important, do not change.
    // Spells must be processed with event system BEFORE they go to _UpdateSpells.
    // Or else we may have some SPELL_STATE_FINISHED spells stalled in pointers, that is bad.
    m_Events.Update( p_time );
    _UpdateSpells( p_time );

    CleanupDeletedAuras();

    if (m_lastManaUseTimer)
    {
        if (p_time >= m_lastManaUseTimer)
            m_lastManaUseTimer = 0;
        else
            m_lastManaUseTimer -= p_time;
    }

    if (CanHaveThreatList())
        getThreatManager().UpdateForClient(p_time);

    // update combat timer only for players and pets
    if (isInCombat() && (GetTypeId() == TYPEID_PLAYER || ((Creature*)this)->IsPet() || ((Creature*)this)->isCharmed()))
    {
        // Check UNIT_STAT_MELEE_ATTACKING or UNIT_STAT_CHASE (without UNIT_STAT_FOLLOW in this case) so pets can reach far away
        // targets without stopping half way there and running off.
        // These flags are reset after target dies or another command is given.
        if (m_HostileRefManager.isEmpty())
        {
            // m_CombatTimer set at aura start and it will be freeze until aura removing
            if (m_CombatTimer <= p_time)
                CombatStop();
            else
                m_CombatTimer -= p_time;
        }
    }

    if (uint32 base_att = getAttackTimer(BASE_ATTACK))
    {
        setAttackTimer(BASE_ATTACK, (p_time >= base_att ? 0 : base_att - p_time) );
    }

    // update abilities available only for fraction of time
    UpdateReactives( p_time );

    ModifyAuraState(AURA_STATE_HEALTHLESS_20_PERCENT, GetHealth() < GetMaxHealth()*0.20f);
    ModifyAuraState(AURA_STATE_HEALTHLESS_35_PERCENT, GetHealth() < GetMaxHealth()*0.35f);
    ModifyAuraState(AURA_STATE_HEALTH_ABOVE_75_PERCENT, GetHealth() > GetMaxHealth()*0.75f);

    i_motionMaster.UpdateMotion(p_time);
}

bool Unit::haveOffhandWeapon() const
{
    if(GetTypeId() == TYPEID_PLAYER)
        return ((Player*)this)->GetWeaponForAttack(OFF_ATTACK,true,true);
    else
        return false;
}

void Unit::SendMonsterMove(float NewPosX, float NewPosY, float NewPosZ, SplineType type, SplineFlags flags, uint32 Time, Player* player, ...)
{

    va_list vargs;
    va_start(vargs,player);

    float moveTime = (float)Time;

    WorldPacket data( SMSG_MONSTER_MOVE, (41 + GetPackGUID().size()) );
    data << GetPackGUID();
    data << uint8(0);                                       // new in 3.1 bool, used to toggle MOVEFLAG2_UNK4 = 0x0040 on client side
    data << GetPositionX() << GetPositionY() << GetPositionZ();
    data << uint32(getMSTime());

    data << uint8(type);                                    // unknown
    switch(type)
    {
        case SPLINETYPE_NORMAL:                             // normal packet
            break;
        case SPLINETYPE_STOP:                               // stop packet (raw pos?)
            va_end(vargs);
            SendMessageToSet( &data, true );
            return;
        case SPLINETYPE_FACINGSPOT:                         // facing spot, not used currently
        {
            data << float(va_arg(vargs,double));
            data << float(va_arg(vargs,double));
            data << float(va_arg(vargs,double));
            break;
        }
        case SPLINETYPE_FACINGTARGET:
            data << uint64(va_arg(vargs,uint64));
            break;
        case SPLINETYPE_FACINGANGLE:                        // not used currently
            data << float(va_arg(vargs,double));            // facing angle
            break;
    }

    data << uint32(flags);                                  // splineflags
    data << uint32(moveTime);                               // Time in between points
    if (flags & SPLINEFLAG_TRAJECTORY)
    {
        data << float(va_arg(vargs, double));               // Z jump speed
        data << uint32(0);                                  // walk time after jump
    }
    data << uint32(1);                                      // 1 single waypoint
    data << NewPosX << NewPosY << NewPosZ;                  // the single waypoint Point B

    va_end(vargs);

    if(player)
        player->GetSession()->SendPacket(&data);
    else
        SendMessageToSet( &data, true );
}

void Unit::SendMonsterMoveJump(float NewPosX, float NewPosY, float NewPosZ, float vert_speed, uint32 flags, uint32 Time, Player* player)
{
    float moveTime = Time;
    flags |= SPLINEFLAG_TRAJECTORY;

    WorldPacket data( SMSG_MONSTER_MOVE, (49 + GetPackGUID().size()) );
    data << GetPackGUID();
    data << uint8(0);                                       // new in 3.1
    data << GetPositionX() << GetPositionY() << GetPositionZ();
    data << uint32(getMSTime());

    data << uint8(0);                                    // unknown

    data << uint32(flags);

    if(flags & SPLINEFLAG_WALKMODE)
        moveTime *= 1.05f;

    data << uint32(moveTime);                               // Time in between points

    if(flags & SPLINEFLAG_TRAJECTORY)
    {
        data << float(vert_speed);
        data << uint32(0);
    }

    data << uint32(1);                                      // 1 single waypoint
    data << NewPosX << NewPosY << NewPosZ;                  // the single waypoint Point B

    if(player)
        player->GetSession()->SendPacket(&data);
    else
        SendMessageToSet( &data, true );
}

void Unit::SendMonsterMoveWithSpeed(float x, float y, float z, uint32 transitTime, Player* player)
{
    if (!transitTime)
    {
        if(GetTypeId()==TYPEID_PLAYER)
        {
            Traveller<Player> traveller(*(Player*)this);
            transitTime = traveller.GetTotalTravelTimeTo(x, y, z);
        }
        else
        {
            Traveller<Creature> traveller(*(Creature*)this);
            transitTime = traveller.GetTotalTravelTimeTo(x, y, z);
        }
    }
    //float orientation = (float)atan2((double)dy, (double)dx);
    SplineFlags flags = GetTypeId() == TYPEID_PLAYER ? SPLINEFLAG_WALKMODE : ((Creature*)this)->GetSplineFlags();
    SendMonsterMove(x, y, z, SPLINETYPE_NORMAL, flags, transitTime, player);
}


bool Unit::SetPosition(float x, float y, float z, float orientation, bool teleport)
{
    // prevent crash when a bad coord is sent by the client
    if (!MaNGOS::IsValidMapCoord(x, y, z, orientation))
    {
        DEBUG_LOG("Unit::SetPosition(%f, %f, %f, %f, %d) .. bad coordinates for unit %d!", x, y, z, orientation, teleport, GetGUIDLow());
        return false;
    }

    bool turn = GetOrientation() != orientation;
    bool relocate = (teleport || GetPositionX() != x || GetPositionY() != y || GetPositionZ() != z);

    if (turn)
        RemoveAurasWithInterruptFlags(AURA_INTERRUPT_FLAG_TURNING);

    if (relocate)
    {
        RemoveAurasWithInterruptFlags(AURA_INTERRUPT_FLAG_MOVE);

        if (GetTypeId() == TYPEID_PLAYER)
            GetMap()->PlayerRelocation((Player*)this, x, y, z, orientation);
        else
            GetMap()->CreatureRelocation((Creature*)this, x, y, z, orientation);
    }
    else if (turn)
        SetOrientation(orientation);

    if ((relocate || turn) && GetVehicleKit())
        GetVehicleKit()->RelocatePassengers(x, y, z, orientation);

    return relocate || turn;
}

void Unit::SendMonsterMoveTransport(WorldObject *transport, SplineType type, SplineFlags flags, uint32 moveTime, ...)
{
    va_list vargs;
    va_start(vargs, moveTime);

    WorldPacket data(SMSG_MONSTER_MOVE_TRANSPORT, 60);
    data << GetPackGUID();
    data << transport->GetPackGUID();
    data << uint8(m_movementInfo.GetTransportSeat());
    data << uint8(0);                                       // new in 3.1
    data << float(transport->GetPositionX());
    data << float(transport->GetPositionY());
    data << float(transport->GetPositionZ());
    data << uint32(getMSTime());

    data << uint8(type);                                    // spline type

    switch(type)
    {
        case SPLINETYPE_NORMAL:                             // normal packet
            break;
        case SPLINETYPE_STOP:                               // stop packet (raw pos?)
            va_end(vargs);
            SendMessageToSet(&data, true);
            return;
        case SPLINETYPE_FACINGSPOT:                         // facing spot
            data << float(va_arg(vargs,double));
            data << float(va_arg(vargs,double));
            data << float(va_arg(vargs,double));
            break;
        case SPLINETYPE_FACINGTARGET:
            data << uint64(va_arg(vargs,uint64));
            break;
        case SPLINETYPE_FACINGANGLE:
            data << float(va_arg(vargs,double));            // facing angle
            break;
    }

    va_end(vargs);

    data << uint32(flags);

    data << uint32(moveTime);                               // Time in between points
    data << uint32(1);                                      // 1 single waypoint

    data << float(m_movementInfo.GetTransportPos()->x);
    data << float(m_movementInfo.GetTransportPos()->y);
    data << float(m_movementInfo.GetTransportPos()->z);

    SendMessageToSet(&data, true);
}

void Unit::BuildHeartBeatMsg(WorldPacket& data) const
{
    data.Initialize(MSG_MOVE_HEARTBEAT);
    data << GetPackGUID();
    m_movementInfo.Write(data);
}

void Unit::resetAttackTimer(WeaponAttackType type)
{
    m_attackTimer[type] = uint32(GetAttackTime(type) * m_modAttackSpeedPct[type]);
}

bool Unit::canReachWithAttack(Unit *pVictim) const
{
    MANGOS_ASSERT(pVictim);
    float reach = GetFloatValue(UNIT_FIELD_COMBATREACH);
    if( reach <= 0.0f )
        reach = 1.0f;
    return IsWithinDistInMap(pVictim, reach);
}

void Unit::RemoveSpellsCausingAura(AuraType auraType)
{
    if (auraType >= TOTAL_AURAS) return;
    AuraList::const_iterator iter, next;
    for (iter = m_modAuras[auraType].begin(); iter != m_modAuras[auraType].end(); iter = next)
    {
        next = iter;
        ++next;

        if (*iter)
        {
            RemoveAurasDueToSpell((*iter)->GetId());
            if (!m_modAuras[auraType].empty())
                next = m_modAuras[auraType].begin();
            else
                return;
        }
    }
}

bool Unit::HasAuraType(AuraType auraType) const
{
    return (!m_modAuras[auraType].empty());
}

/* Called by DealDamage for auras that have a chance to be dispelled on damage taken. */
void Unit::RemoveSpellbyDamageTaken(AuraType auraType, uint32 damage)
{
    if(!HasAuraType(auraType))
        return;

    // The chance to dispel an aura depends on the damage taken with respect to the casters level.
    uint32 max_dmg = getLevel() > 8 ? 25 * getLevel() - 150 : 50;

    AuraList const& typeAuras = GetAurasByType(auraType);
    for (AuraList::const_iterator iter = typeAuras.begin(); iter != typeAuras.end(); ++iter)
    {
        Unit *caster = (*iter)->GetCaster();

        if (!caster)
            continue;

        AuraList const& mOverrideClassScript = caster->GetAurasByType(SPELL_AURA_OVERRIDE_CLASS_SCRIPTS);
        for(AuraList::const_iterator i = mOverrideClassScript.begin(); i != mOverrideClassScript.end(); ++i)
        {
            if ((*i)->GetModifier()->m_miscvalue == 7801 && (*i)->isAffectedOnSpell((*iter)->GetSpellProto()))
                max_dmg += (*i)->GetModifier()->m_amount * max_dmg / 100;
        }
    }

    float chance = float(damage) / max_dmg * 100.0f;
    if (roll_chance_f(chance))
        RemoveSpellsCausingAura(auraType);
}

void Unit::DealDamageMods(Unit *pVictim, uint32 &damage, uint32* absorb)
{
    if (!pVictim->isAlive() || pVictim->IsTaxiFlying() || pVictim->GetTypeId() == TYPEID_UNIT && ((Creature*)pVictim)->IsInEvadeMode())
    {
        if(absorb)
            *absorb += damage;
        damage = 0;
        return;
    }

    //You don't lose health from damage taken from another player while in a sanctuary
    //You still see it in the combat log though
    if (pVictim != this && IsCharmerOrOwnerPlayerOrPlayerItself() && pVictim->IsCharmerOrOwnerPlayerOrPlayerItself())
    {
        const AreaTableEntry *area = GetAreaEntryByAreaID(pVictim->GetAreaId());
        if (area && area->flags & AREA_FLAG_SANCTUARY)      //sanctuary
        {
            if(absorb)
                *absorb += damage;
            damage = 0;
        }
    }

    uint32 originalDamage = damage;

    //Script Event damage Deal
    if( GetTypeId()== TYPEID_UNIT && ((Creature *)this)->AI())
        ((Creature *)this)->AI()->DamageDeal(pVictim, damage);
    //Script Event damage taken
    if( pVictim->GetTypeId()== TYPEID_UNIT && ((Creature *)pVictim)->AI() )
        ((Creature *)pVictim)->AI()->DamageTaken(this, damage);

    if(absorb && originalDamage > damage)
        *absorb += (originalDamage - damage);
}

uint32 Unit::DealDamage(Unit *pVictim, uint32 damage, CleanDamage const* cleanDamage, DamageEffectType damagetype, SpellSchoolMask damageSchoolMask, SpellEntry const *spellProto, bool durabilityLoss)
{
    // remove affects from victim (including from 0 damage and DoTs)
    if(pVictim != this)
        pVictim->RemoveSpellsCausingAura(SPELL_AURA_MOD_STEALTH);

    // Divine Storm heal hack
    if ( spellProto && spellProto->Id == 53385 )
    {
        int32 divineDmg = damage * (25 + (HasAura(63220) ? 15 : 0)) / 100; //25%, if has Glyph of Divine Storm -> 40%
        CastCustomSpell(this, 54171, &divineDmg, NULL, NULL, true);
    }

    // remove affects from attacker at any non-DoT damage (including 0 damage)
    if( damagetype != DOT)
    {
        RemoveSpellsCausingAura(SPELL_AURA_MOD_STEALTH);
        RemoveSpellsCausingAura(SPELL_AURA_FEIGN_DEATH);

        if(pVictim != this)
            RemoveSpellsCausingAura(SPELL_AURA_MOD_INVISIBILITY);

        if(pVictim->GetTypeId() == TYPEID_PLAYER && !pVictim->IsStandState() && !pVictim->hasUnitState(UNIT_STAT_STUNNED))
            pVictim->SetStandState(UNIT_STAND_STATE_STAND);
    }

    // Blessed Life talent of Paladin
    if( pVictim->GetTypeId() == TYPEID_PLAYER )
    {
        Unit::AuraList const& BlessedLife = pVictim->GetAurasByType(SPELL_AURA_PROC_TRIGGER_SPELL);
        for(Unit::AuraList::const_iterator i = BlessedLife.begin(); i != BlessedLife.end(); ++i)
            if((*i)->GetSpellProto()->SpellFamilyName == SPELLFAMILY_PALADIN && (*i)->GetSpellProto()->SpellIconID == 2137)
                if( urand(0,100) < (*i)->GetSpellProto()->procChance )
                    damage *= 0.5;
    }

    if(!damage)
    {
        // Rage from physical damage received .
        if(cleanDamage && cleanDamage->damage && (damageSchoolMask & SPELL_SCHOOL_MASK_NORMAL) && pVictim->GetTypeId() == TYPEID_PLAYER && (pVictim->getPowerType() == POWER_RAGE))
            ((Player*)pVictim)->RewardRage(cleanDamage->damage, 0, false);

        return 0;
    }
    if (!spellProto || !IsSpellHaveAura(spellProto,SPELL_AURA_MOD_FEAR))
        pVictim->RemoveSpellbyDamageTaken(SPELL_AURA_MOD_FEAR, damage);
    // root type spells do not dispel the root effect
    if (!spellProto || !(spellProto->Mechanic == MECHANIC_ROOT || IsSpellHaveAura(spellProto,SPELL_AURA_MOD_ROOT)))
        pVictim->RemoveSpellbyDamageTaken(SPELL_AURA_MOD_ROOT, damage);

    // no xp,health if type 8 /critters/
    if (pVictim->GetTypeId() == TYPEID_UNIT && pVictim->GetCreatureType() == CREATURE_TYPE_CRITTER)
    {
        // TODO: fix this part
        // Critter may not die of damage taken, instead expect it to run away (no fighting back)
        // If (this) is TYPEID_PLAYER, (this) will enter combat w/victim, but after some time, automatically leave combat.
        // It is unclear how it should work for other cases.

        ((Creature*)pVictim)->SetLootRecipient(this);

        pVictim->SetDeathState(JUST_DIED);
        pVictim->SetHealth(0);

        // allow loot only if has loot_id in creature_template
        ((Creature*)pVictim)->PrepareBodyLootState();
        ((Creature*)pVictim)->AllLootRemovedFromCorpse();

        // some critters required for quests (need normal entry instead possible heroic in any cases)
        if (GetTypeId() == TYPEID_PLAYER)
        {
            if (CreatureInfo const* normalInfo = ObjectMgr::GetCreatureTemplate(pVictim->GetEntry()))
                ((Player*)this)->KilledMonster(normalInfo, pVictim->GetObjectGuid());
        }

        DEBUG_FILTER_LOG(LOG_FILTER_DAMAGE, "DealDamage critter, critter dies");

        return damage;
    }

    DEBUG_FILTER_LOG(LOG_FILTER_DAMAGE,"DealDamageStart");

    uint32 health = pVictim->GetHealth();
    DEBUG_FILTER_LOG(LOG_FILTER_DAMAGE,"deal dmg:%d to health:%d ",damage,health);

    // duel ends when player has 1 or less hp
    bool duel_hasEnded = false;
    if(pVictim->GetTypeId() == TYPEID_PLAYER && ((Player*)pVictim)->duel && damage >= (health-1))
    {
        // prevent kill only if killed in duel and killed by opponent or opponent controlled creature
        if(((Player*)pVictim)->duel->opponent==this || ((Player*)pVictim)->duel->opponent->GetGUID() == GetOwnerGUID())
            damage = health-1;

        duel_hasEnded = true;
    }
    //Get in CombatState
    if(pVictim != this && damagetype != DOT)
    {
        SetInCombatWith(pVictim);
        pVictim->SetInCombatWith(this);

        if(Player* attackedPlayer = pVictim->GetCharmerOrOwnerPlayerOrPlayerItself())
            SetContestedPvP(attackedPlayer);
    }

    // Rage from Damage made (only from direct weapon damage)
    if( cleanDamage && damagetype==DIRECT_DAMAGE && this != pVictim && GetTypeId() == TYPEID_PLAYER && (getPowerType() == POWER_RAGE))
    {
        uint32 weaponSpeedHitFactor;

        switch(cleanDamage->attackType)
        {
            case BASE_ATTACK:
            {
                if(cleanDamage->hitOutCome == MELEE_HIT_CRIT)
                    weaponSpeedHitFactor = uint32(GetAttackTime(cleanDamage->attackType)/1000.0f * 7);
                else
                    weaponSpeedHitFactor = uint32(GetAttackTime(cleanDamage->attackType)/1000.0f * 3.5f);

                ((Player*)this)->RewardRage(damage, weaponSpeedHitFactor, true);

                break;
            }
            case OFF_ATTACK:
            {
                if(cleanDamage->hitOutCome == MELEE_HIT_CRIT)
                    weaponSpeedHitFactor = uint32(GetAttackTime(cleanDamage->attackType)/1000.0f * 3.5f);
                else
                    weaponSpeedHitFactor = uint32(GetAttackTime(cleanDamage->attackType)/1000.0f * 1.75f);

                ((Player*)this)->RewardRage(damage, weaponSpeedHitFactor, true);

                break;
            }
            case RANGED_ATTACK:
                break;
        }
    }

    if (GetTypeId() == TYPEID_PLAYER && this != pVictim)
    {
        Player *killer = ((Player*)this);

        // in bg, count dmg if victim is also a player
        if (pVictim->GetTypeId()==TYPEID_PLAYER)
        {
            if (BattleGround *bg = killer->GetBattleGround())
            {
                // FIXME: kept by compatibility. don't know in BG if the restriction apply.
                bg->UpdatePlayerScore(killer, SCORE_DAMAGE_DONE, damage);
            }
        }

        killer->UpdateAchievementCriteria(ACHIEVEMENT_CRITERIA_TYPE_DAMAGE_DONE, damage, 0, pVictim);
        killer->UpdateAchievementCriteria(ACHIEVEMENT_CRITERIA_TYPE_HIGHEST_HIT_DEALT, damage);
    }

    if (pVictim->GetTypeId() == TYPEID_PLAYER)
        ((Player*)pVictim)->UpdateAchievementCriteria(ACHIEVEMENT_CRITERIA_TYPE_HIGHEST_HIT_RECEIVED, damage);

    if (pVictim->GetTypeId() == TYPEID_UNIT && !((Creature*)pVictim)->IsPet() && !((Creature*)pVictim)->HasLootRecipient())
        ((Creature*)pVictim)->SetLootRecipient(this);

    if (health <= damage)
    {
        DEBUG_FILTER_LOG(LOG_FILTER_DAMAGE,"DealDamage: victim just died");

        // find player: owner of controlled `this` or `this` itself maybe
        // for loot will be sued only if group_tap==NULL
        Player *player_tap = GetCharmerOrOwnerPlayerOrPlayerItself();
        Group *group_tap = NULL;

        // find owner of pVictim, used for creature cases, AI calls
        Unit* pOwner = pVictim->GetCharmerOrOwner();

        // in creature kill case group/player tap stored for creature
        if (pVictim->GetTypeId() == TYPEID_UNIT)
        {
            group_tap = ((Creature*)pVictim)->GetGroupLootRecipient();

            if (Player* recipient = ((Creature*)pVictim)->GetOriginalLootRecipient())
                player_tap = recipient;
        }
        // in player kill case group tap selected by player_tap (killer-player itself, or charmer, or owner, etc)
        else
        {
            if (player_tap)
                group_tap = player_tap->GetGroup();
        }

        if (pVictim->GetTypeId() == TYPEID_PLAYER)
        {
            ((Player*)pVictim)->UpdateAchievementCriteria(ACHIEVEMENT_CRITERIA_TYPE_TOTAL_DAMAGE_RECEIVED, health);
            if (player_tap)
                player_tap->UpdateAchievementCriteria(ACHIEVEMENT_CRITERIA_TYPE_SPECIAL_PVP_KILL,1,0,pVictim);
        }

        // call kill spell proc event (before real die and combat stop to triggering auras removed at death/combat stop)
        if(player_tap && player_tap != pVictim)
        {
            player_tap->ProcDamageAndSpell(pVictim, PROC_FLAG_KILL, PROC_FLAG_KILLED, PROC_EX_NONE, 0);

            WorldPacket data(SMSG_PARTYKILLLOG, (8+8));     //send event PARTY_KILL
            data << player_tap->GetObjectGuid();            //player with killing blow
            data << pVictim->GetObjectGuid();              //victim

            if (group_tap)
                group_tap->BroadcastPacket(&data, false, group_tap->GetMemberGroup(player_tap->GetObjectGuid()),player_tap->GetObjectGuid());

            player_tap->SendDirectMessage(&data);
        }

        // Reward player, his pets, and group/raid members
        if (player_tap != pVictim)
        {
            if (group_tap)
                group_tap->RewardGroupAtKill(pVictim, player_tap);
            else if (player_tap)
                player_tap->RewardSinglePlayerAtKill(pVictim);
        }

        DEBUG_FILTER_LOG(LOG_FILTER_DAMAGE,"DealDamageAttackStop");

        // stop combat
        pVictim->CombatStop();
        pVictim->getHostileRefManager().deleteReferences();

        bool damageFromSpiritOfRedemtionTalent = spellProto && spellProto->Id == 27795;

        // if talent known but not triggered (check priest class for speedup check)
        Aura* spiritOfRedemtionTalentReady = NULL;
        if( !damageFromSpiritOfRedemtionTalent &&           // not called from SPELL_AURA_SPIRIT_OF_REDEMPTION
            pVictim->GetTypeId()==TYPEID_PLAYER && pVictim->getClass()==CLASS_PRIEST )
        {
            AuraList const& vDummyAuras = pVictim->GetAurasByType(SPELL_AURA_DUMMY);
            for(AuraList::const_iterator itr = vDummyAuras.begin(); itr != vDummyAuras.end(); ++itr)
            {
                if((*itr)->GetSpellProto()->SpellIconID==1654)
                {
                    spiritOfRedemtionTalentReady = *itr;
                    break;
                }
            }
        }

        if (!spiritOfRedemtionTalentReady)
        {
            DEBUG_FILTER_LOG(LOG_FILTER_DAMAGE,"SET JUST_DIED");
            pVictim->SetDeathState(JUST_DIED);
        }

        DEBUG_FILTER_LOG(LOG_FILTER_DAMAGE,"DealDamageHealth1");

        if(spiritOfRedemtionTalentReady)
        {
            // save value before aura remove
            uint32 ressSpellId = pVictim->GetUInt32Value(PLAYER_SELF_RES_SPELL);
            if(!ressSpellId)
                ressSpellId = ((Player*)pVictim)->GetResurrectionSpellId();

            //Remove all expected to remove at death auras (most important negative case like DoT or periodic triggers)
            pVictim->RemoveAllAurasOnDeath();

            // restore for use at real death
            pVictim->SetUInt32Value(PLAYER_SELF_RES_SPELL,ressSpellId);

            // FORM_SPIRITOFREDEMPTION and related auras
            pVictim->CastSpell(pVictim,27827,true,NULL,spiritOfRedemtionTalentReady);
        }
        else
            pVictim->SetHealth(0);

        // remember victim PvP death for corpse type and corpse reclaim delay
        // at original death (not at SpiritOfRedemtionTalent timeout)
        if( pVictim->GetTypeId()==TYPEID_PLAYER && !damageFromSpiritOfRedemtionTalent )
            ((Player*)pVictim)->SetPvPDeath(player_tap != NULL);

        // Call KilledUnit for creatures
        if (GetTypeId() == TYPEID_UNIT && ((Creature*)this)->AI())
            ((Creature*)this)->AI()->KilledUnit(pVictim);

        // achievement stuff
        if (pVictim->GetTypeId() == TYPEID_PLAYER)
        {
            if (GetTypeId() == TYPEID_UNIT)
                ((Player*)pVictim)->GetAchievementMgr().UpdateAchievementCriteria(ACHIEVEMENT_CRITERIA_TYPE_KILLED_BY_CREATURE, GetEntry());
            else if(GetTypeId() == TYPEID_PLAYER && pVictim != this)
                ((Player*)pVictim)->GetAchievementMgr().UpdateAchievementCriteria(ACHIEVEMENT_CRITERIA_TYPE_KILLED_BY_PLAYER, 1, ((Player*)this)->GetTeam());
        }

        // 10% durability loss on death
        // clean InHateListOf
        if (pVictim->GetTypeId() == TYPEID_PLAYER)
        {
            // only if not player and not controlled by player pet. And not at BG
            if (durabilityLoss && !player_tap && !((Player*)pVictim)->InBattleGround())
            {
                DEBUG_LOG("We are dead, loosing 10 percents durability");
                ((Player*)pVictim)->DurabilityLossAll(0.10f,false);
                // durability lost message
                WorldPacket data(SMSG_DURABILITY_DAMAGE_DEATH, 0);
                ((Player*)pVictim)->GetSession()->SendPacket(&data);
            }
        }
        else                                                // creature died
        {
            DEBUG_FILTER_LOG(LOG_FILTER_DAMAGE,"DealDamageNotPlayer");
            Creature *cVictim = (Creature*)pVictim;

            if(!cVictim->IsPet())
            {
                cVictim->DeleteThreatList();
                // only lootable if it has loot or can drop gold
                cVictim->PrepareBodyLootState();
                // may have no loot, so update death timer if allowed
                cVictim->AllLootRemovedFromCorpse();
            }

            // Call creature just died function
            if (cVictim->AI())
                cVictim->AI()->JustDied(this);

            if (cVictim->IsTemporarySummon())
            {
                TemporarySummon* pSummon = (TemporarySummon*)cVictim;
                if (pSummon->GetSummonerGuid().IsCreatureOrVehicle())
                    if(Creature* pSummoner = cVictim->GetMap()->GetCreature(pSummon->GetSummonerGuid()))
                        if (pSummoner->AI())
                            pSummoner->AI()->SummonedCreatureJustDied(cVictim);
            }
            else if (pOwner && pOwner->GetTypeId() == TYPEID_UNIT)
            {
                if (((Creature*)pOwner)->AI())
                    ((Creature*)pOwner)->AI()->SummonedCreatureJustDied(cVictim);
            }

            if (InstanceData* mapInstance = cVictim->GetInstanceData())
                mapInstance->OnCreatureDeath(cVictim);

            // Dungeon specific stuff, only applies to players killing creatures
            if(cVictim->GetInstanceId())
            {
                Map *m = cVictim->GetMap();
                Player *creditedPlayer = GetCharmerOrOwnerPlayerOrPlayerItself();
                // TODO: do instance binding anyway if the charmer/owner is offline

                if(m->IsDungeon() && creditedPlayer)
                {
                    if (m->IsRaidOrHeroicDungeon())
                    {
                        if(cVictim->GetCreatureInfo()->flags_extra & CREATURE_FLAG_EXTRA_INSTANCE_BIND)
                            ((InstanceMap *)m)->PermBindAllPlayers(creditedPlayer);
                    }
                    else
                    {
                        // the reset time is set but not added to the scheduler
                        // until the players leave the instance
                        time_t resettime = cVictim->GetRespawnTimeEx() + 2 * HOUR;
                        if (InstanceSave *save = m->GetInstanceSave())
                            if (save->GetResetTime() < resettime)
                                save->SetResetTime(resettime);
                    }
                }
            }
        }

        // last damage from non duel opponent or opponent controlled creature
        if(duel_hasEnded)
        {
            MANGOS_ASSERT(pVictim->GetTypeId()==TYPEID_PLAYER);
            Player *he = (Player*)pVictim;

            MANGOS_ASSERT(he->duel);

            he->duel->opponent->CombatStopWithPets(true);
            he->CombatStopWithPets(true);

            he->DuelComplete(DUEL_INTERUPTED);
        }

        // battleground things (do this at the end, so the death state flag will be properly set to handle in the bg->handlekill)
        if(pVictim->GetTypeId() == TYPEID_PLAYER && ((Player*)pVictim)->InBattleGround())
        {
            Player *killed = ((Player*)pVictim);
            if(BattleGround *bg = killed->GetBattleGround())
                if(player_tap)
                    bg->HandleKillPlayer(killed, player_tap);
        }
        else if(pVictim->GetTypeId() == TYPEID_UNIT)
        {
            if (player_tap)
                if (BattleGround *bg = player_tap->GetBattleGround())
                    bg->HandleKillUnit((Creature*)pVictim, player_tap);
        }
    }
    else                                                    // if (health <= damage)
    {
        DEBUG_FILTER_LOG(LOG_FILTER_DAMAGE,"DealDamageAlive");

        if (pVictim->GetTypeId() == TYPEID_PLAYER)
            ((Player*)pVictim)->UpdateAchievementCriteria(ACHIEVEMENT_CRITERIA_TYPE_TOTAL_DAMAGE_RECEIVED, damage);

        pVictim->ModifyHealth(- (int32)damage);

        if(damagetype != DOT)
        {
            if(!getVictim())
            {
                // if not have main target then attack state with target (including AI call)
                //start melee attacks only after melee hit
                Attack(pVictim,(damagetype == DIRECT_DAMAGE));
            }

            // if damage pVictim call AI reaction
            if(pVictim->GetTypeId()==TYPEID_UNIT && ((Creature*)pVictim)->AI())
                ((Creature*)pVictim)->AI()->AttackedBy(this);
        }

        // polymorphed, hex and other negative transformed cases
        uint32 morphSpell = pVictim->getTransForm();
        if (morphSpell && !IsPositiveSpell(morphSpell))
        {
            if (SpellEntry const* morphEntry = sSpellStore.LookupEntry(morphSpell))
            {
                if (IsSpellHaveAura(morphEntry, SPELL_AURA_MOD_CONFUSE))
                    pVictim->RemoveAurasDueToSpell(morphSpell);
                else if (IsSpellHaveAura(morphEntry, SPELL_AURA_MOD_PACIFY_SILENCE))
                    pVictim->RemoveSpellbyDamageTaken(SPELL_AURA_MOD_PACIFY_SILENCE, damage);
            }
        }

        if(damagetype == DIRECT_DAMAGE || damagetype == SPELL_DIRECT_DAMAGE)
        {
            if (!spellProto || !(spellProto->AuraInterruptFlags&AURA_INTERRUPT_FLAG_DIRECT_DAMAGE))
                pVictim->RemoveAurasWithInterruptFlags(AURA_INTERRUPT_FLAG_DIRECT_DAMAGE);
        }
        if (pVictim->GetTypeId() != TYPEID_PLAYER)
        {
            if(spellProto && IsDamageToThreatSpell(spellProto))
                pVictim->AddThreat(this, float(damage*2), (cleanDamage && cleanDamage->hitOutCome == MELEE_HIT_CRIT), damageSchoolMask, spellProto);
            else
                pVictim->AddThreat(this, float(damage), (cleanDamage && cleanDamage->hitOutCome == MELEE_HIT_CRIT), damageSchoolMask, spellProto);
        }
        else                                                // victim is a player
        {
            // Rage from damage received
            if(this != pVictim && pVictim->getPowerType() == POWER_RAGE)
            {
                uint32 rage_damage = damage + (cleanDamage ? cleanDamage->damage : 0);
                ((Player*)pVictim)->RewardRage(rage_damage, 0, false);
            }

            // random durability for items (HIT TAKEN)
            if (roll_chance_f(sWorld.getConfig(CONFIG_FLOAT_RATE_DURABILITY_LOSS_DAMAGE)))
            {
                EquipmentSlots slot = EquipmentSlots(urand(0,EQUIPMENT_SLOT_END-1));
                ((Player*)pVictim)->DurabilityPointLossForEquipSlot(slot);
            }
        }

        if(GetTypeId()==TYPEID_PLAYER)
        {
            // random durability for items (HIT DONE)
            if (roll_chance_f(sWorld.getConfig(CONFIG_FLOAT_RATE_DURABILITY_LOSS_DAMAGE)))
            {
                EquipmentSlots slot = EquipmentSlots(urand(0,EQUIPMENT_SLOT_END-1));
                ((Player*)this)->DurabilityPointLossForEquipSlot(slot);
            }
        }

        // TODO: Store auras by interrupt flag to speed this up.
        SpellAuraHolderMap& vAuras = pVictim->GetSpellAuraHolderMap();
        for (SpellAuraHolderMap::const_iterator i = vAuras.begin(), next; i != vAuras.end(); i = next)
        {
            const SpellEntry *se = i->second->GetSpellProto();
            next = i; ++next;
            if (spellProto && spellProto->Id == se->Id) // Not drop auras added by self
                continue;
            if( se->AuraInterruptFlags & AURA_INTERRUPT_FLAG_DAMAGE )
            {
                bool remove = true;
                if (se->procFlags & (1<<3))
                {
                    if (!roll_chance_i(se->procChance))
                        remove = false;
                }
                if (remove)
                {
                    pVictim->RemoveAurasDueToSpell(i->second->GetId());
                    next = vAuras.begin();
                }
            }
        }

        if (damagetype != NODAMAGE && damage && pVictim->GetTypeId() == TYPEID_PLAYER)
        {
            if( damagetype != DOT )
            {
                for (uint32 i = CURRENT_FIRST_NON_MELEE_SPELL; i < CURRENT_MAX_SPELL; ++i)
                {
                    // skip channeled spell (processed differently below)
                    if (i == CURRENT_CHANNELED_SPELL)
                        continue;

                    if(Spell* spell = pVictim->GetCurrentSpell(CurrentSpellTypes(i)))
                    {
                        if(spell->getState() == SPELL_STATE_PREPARING)
                        {
                            if(spell->m_spellInfo->InterruptFlags & SPELL_INTERRUPT_FLAG_ABORT_ON_DMG)
                                pVictim->InterruptSpell(CurrentSpellTypes(i));
                            else
                                spell->Delayed();
                        }
                    }
                }
            }

            if(Spell* spell = pVictim->m_currentSpells[CURRENT_CHANNELED_SPELL])
            {
                if (spell->getState() == SPELL_STATE_CASTING)
                {
                    uint32 channelInterruptFlags = spell->m_spellInfo->ChannelInterruptFlags;
                    if( channelInterruptFlags & CHANNEL_FLAG_DELAY )
                    {
                        if(pVictim!=this)                   //don't shorten the duration of channeling if you damage yourself
                            spell->DelayedChannel();
                    }
                    else if( (channelInterruptFlags & (CHANNEL_FLAG_DAMAGE | CHANNEL_FLAG_DAMAGE2)) )
                    {
                        DETAIL_LOG("Spell %u canceled at damage!",spell->m_spellInfo->Id);
                        pVictim->InterruptSpell(CURRENT_CHANNELED_SPELL);
                    }
                }
                else if (spell->getState() == SPELL_STATE_DELAYED)
                    // break channeled spell in delayed state on damage
                {
                    DETAIL_LOG("Spell %u canceled at damage!",spell->m_spellInfo->Id);
                    pVictim->InterruptSpell(CURRENT_CHANNELED_SPELL);
                }
            }
        }

        // last damage from duel opponent
        if(duel_hasEnded)
        {
            MANGOS_ASSERT(pVictim->GetTypeId()==TYPEID_PLAYER);
            Player *he = (Player*)pVictim;

            MANGOS_ASSERT(he->duel);

            he->SetHealth(1);

            he->duel->opponent->CombatStopWithPets(true);
            he->CombatStopWithPets(true);

            he->CastSpell(he, 7267, true);                  // beg
            he->DuelComplete(DUEL_WON);
        }
    }

    DEBUG_FILTER_LOG(LOG_FILTER_DAMAGE,"DealDamageEnd returned %d damage", damage);

    return damage;
}

void Unit::CastStop(uint32 except_spellid)
{
    for (uint32 i = CURRENT_FIRST_NON_MELEE_SPELL; i < CURRENT_MAX_SPELL; ++i)
        if (m_currentSpells[i] && m_currentSpells[i]->m_spellInfo->Id!=except_spellid)
            InterruptSpell(CurrentSpellTypes(i),false);
}

void Unit::CastSpell(Unit* Victim, uint32 spellId, bool triggered, Item *castItem, Aura* triggeredByAura, ObjectGuid originalCaster, SpellEntry const* triggeredBy)
{
    SpellEntry const *spellInfo = sSpellStore.LookupEntry(spellId);

    if(!spellInfo)
    {
        if (triggeredByAura)
            sLog.outError("CastSpell: unknown spell id %i by caster: %s triggered by aura %u (eff %u)", spellId, GetObjectGuid().GetString().c_str(), triggeredByAura->GetId(), triggeredByAura->GetEffIndex());
        else
            sLog.outError("CastSpell: unknown spell id %i by caster: %s", spellId, GetObjectGuid().GetString().c_str());
        return;
    }

    CastSpell(Victim, spellInfo, triggered, castItem, triggeredByAura, originalCaster, triggeredBy);
}

void Unit::CastSpell(Unit* Victim, SpellEntry const *spellInfo, bool triggered, Item *castItem, Aura* triggeredByAura, ObjectGuid originalCaster, SpellEntry const* triggeredBy)
{
    if(!spellInfo)
    {
        if (triggeredByAura)
            sLog.outError("CastSpell: unknown spell by caster: %s triggered by aura %u (eff %u)", GetObjectGuid().GetString().c_str(), triggeredByAura->GetId(), triggeredByAura->GetEffIndex());
        else
            sLog.outError("CastSpell: unknown spell by caster: %s", GetObjectGuid().GetString().c_str());
        return;
    }

    if (castItem)
        DEBUG_FILTER_LOG(LOG_FILTER_SPELL_CAST, "WORLD: cast Item spellId - %i", spellInfo->Id);

    if (triggeredByAura)
    {
        if(originalCaster.IsEmpty())
            originalCaster = triggeredByAura->GetCasterGUID();

        triggeredBy = triggeredByAura->GetSpellProto();
    }

    Spell *spell = new Spell(this, spellInfo, triggered, originalCaster, triggeredBy);

    SpellCastTargets targets;
    targets.setUnitTarget( Victim );
    spell->m_CastItem = castItem;
    spell->prepare(&targets, triggeredByAura);
}

void Unit::CastCustomSpell(Unit* Victim,uint32 spellId, int32 const* bp0, int32 const* bp1, int32 const* bp2, bool triggered, Item *castItem, Aura* triggeredByAura, ObjectGuid originalCaster, SpellEntry const* triggeredBy)
{
    SpellEntry const *spellInfo = sSpellStore.LookupEntry(spellId);

    if(!spellInfo)
    {
        if (triggeredByAura)
            sLog.outError("CastCustomSpell: unknown spell id %i by caster: %s triggered by aura %u (eff %u)", spellId, GetObjectGuid().GetString().c_str(), triggeredByAura->GetId(), triggeredByAura->GetEffIndex());
        else
            sLog.outError("CastCustomSpell: unknown spell id %i by caster: %s", spellId, GetObjectGuid().GetString().c_str());
        return;
    }

    CastCustomSpell(Victim, spellInfo, bp0, bp1, bp2, triggered, castItem, triggeredByAura, originalCaster, triggeredBy);
}

void Unit::CastCustomSpell(Unit* Victim, SpellEntry const *spellInfo, int32 const* bp0, int32 const* bp1, int32 const* bp2, bool triggered, Item *castItem, Aura* triggeredByAura, ObjectGuid originalCaster, SpellEntry const* triggeredBy)
{
    if(!spellInfo)
    {
        if (triggeredByAura)
            sLog.outError("CastCustomSpell: unknown spell by caster: %s triggered by aura %u (eff %u)", GetObjectGuid().GetString().c_str(), triggeredByAura->GetId(), triggeredByAura->GetEffIndex());
        else
            sLog.outError("CastCustomSpell: unknown spell by caster: %s", GetObjectGuid().GetString().c_str());
        return;
    }

    if (castItem)
        DEBUG_FILTER_LOG(LOG_FILTER_SPELL_CAST, "WORLD: cast Item spellId - %i", spellInfo->Id);

    if (triggeredByAura)
    {
        if(originalCaster.IsEmpty())
            originalCaster = triggeredByAura->GetCasterGUID();

        triggeredBy = triggeredByAura->GetSpellProto();
    }

    Spell *spell = new Spell(this, spellInfo, triggered, originalCaster, triggeredBy);

    if(bp0)
        spell->m_currentBasePoints[EFFECT_INDEX_0] = *bp0;

    if(bp1)
        spell->m_currentBasePoints[EFFECT_INDEX_1] = *bp1;

    if(bp2)
        spell->m_currentBasePoints[EFFECT_INDEX_2] = *bp2;

    SpellCastTargets targets;
    targets.setUnitTarget( Victim );
    spell->m_CastItem = castItem;
    spell->prepare(&targets, triggeredByAura);
}

// used for scripting
void Unit::CastSpell(float x, float y, float z, uint32 spellId, bool triggered, Item *castItem, Aura* triggeredByAura, ObjectGuid originalCaster, SpellEntry const* triggeredBy)
{
    SpellEntry const *spellInfo = sSpellStore.LookupEntry(spellId);

    if(!spellInfo)
    {
        if (triggeredByAura)
            sLog.outError("CastSpell(x,y,z): unknown spell id %i by caster: %s triggered by aura %u (eff %u)", spellId, GetObjectGuid().GetString().c_str(), triggeredByAura->GetId(), triggeredByAura->GetEffIndex());
        else
            sLog.outError("CastSpell(x,y,z): unknown spell id %i by caster: %s", spellId, GetObjectGuid().GetString().c_str());
        return;
    }

    CastSpell(x, y, z, spellInfo, triggered, castItem, triggeredByAura, originalCaster, triggeredBy);
}

// used for scripting
void Unit::CastSpell(float x, float y, float z, SpellEntry const *spellInfo, bool triggered, Item *castItem, Aura* triggeredByAura, ObjectGuid originalCaster, SpellEntry const* triggeredBy)
{
    if(!spellInfo)
    {
        if (triggeredByAura)
            sLog.outError("CastSpell(x,y,z): unknown spell by caster: %s triggered by aura %u (eff %u)", GetObjectGuid().GetString().c_str(), triggeredByAura->GetId(), triggeredByAura->GetEffIndex());
        else
            sLog.outError("CastSpell(x,y,z): unknown spell by caster: %s", GetObjectGuid().GetString().c_str());
        return;
    }

    if (castItem)
        DEBUG_FILTER_LOG(LOG_FILTER_SPELL_CAST, "WORLD: cast Item spellId - %i", spellInfo->Id);

    if (triggeredByAura)
    {
        if(originalCaster.IsEmpty())
            originalCaster = triggeredByAura->GetCasterGUID();

        triggeredBy = triggeredByAura->GetSpellProto();
    }

    Spell *spell = new Spell(this, spellInfo, triggered, originalCaster, triggeredBy);

    SpellCastTargets targets;
    targets.setDestination(x, y, z);
    spell->m_CastItem = castItem;
    spell->prepare(&targets, triggeredByAura);
}

// Obsolete func need remove, here only for comotability vs another patches
uint32 Unit::SpellNonMeleeDamageLog(Unit *pVictim, uint32 spellID, uint32 damage)
{
    SpellEntry const *spellInfo = sSpellStore.LookupEntry(spellID);
    SpellNonMeleeDamage damageInfo(this, pVictim, spellInfo->Id, SpellSchoolMask(spellInfo->SchoolMask));
    CalculateSpellDamage(&damageInfo, damage, spellInfo);
    damageInfo.target->CalculateAbsorbResistBlock(this, &damageInfo, spellInfo);
    DealDamageMods(damageInfo.target,damageInfo.damage,&damageInfo.absorb);
    SendSpellNonMeleeDamageLog(&damageInfo);
    DealSpellDamage(&damageInfo, true);
    return damageInfo.damage;
}

void Unit::CalculateSpellDamage(SpellNonMeleeDamage *damageInfo, int32 damage, SpellEntry const *spellInfo, WeaponAttackType attackType)
{
    SpellSchoolMask damageSchoolMask = damageInfo->schoolMask;
    Unit *pVictim = damageInfo->target;

    if (damage < 0)
        return;

    if(!this || !pVictim)
        return;
    if(!this->isAlive() || !pVictim->isAlive())
        return;

    // Check spell crit chance
    bool crit = IsSpellCrit(pVictim, spellInfo, damageSchoolMask, attackType);

    // damage bonus (per damage class)
    switch (spellInfo->DmgClass)
    {
        // Melee and Ranged Spells
        case SPELL_DAMAGE_CLASS_RANGED:
        case SPELL_DAMAGE_CLASS_MELEE:
        {
            //Calculate damage bonus
            damage = MeleeDamageBonusDone(pVictim, damage, attackType, spellInfo, SPELL_DIRECT_DAMAGE);
            damage = pVictim->MeleeDamageBonusTaken(this, damage, attackType, spellInfo, SPELL_DIRECT_DAMAGE);

            // if crit add critical bonus
            if (crit)
            {
                damageInfo->HitInfo|= SPELL_HIT_TYPE_CRIT;
                damage = SpellCriticalDamageBonus(spellInfo, damage, pVictim);
                // Resilience - reduce crit damage
                uint32 redunction_affected_damage = CalcNotIgnoreDamageRedunction(damage,damageSchoolMask);
                if (attackType != RANGED_ATTACK)
                    damage -= pVictim->GetMeleeCritDamageReduction(redunction_affected_damage);
                else
                    damage -= pVictim->GetRangedCritDamageReduction(redunction_affected_damage);
            }
        }
        break;
        // Magical Attacks
        case SPELL_DAMAGE_CLASS_NONE:
        case SPELL_DAMAGE_CLASS_MAGIC:
        {
            // Calculate damage bonus
            damage = SpellDamageBonusDone(pVictim, spellInfo, damage, SPELL_DIRECT_DAMAGE);
            damage = pVictim->SpellDamageBonusTaken(this, spellInfo, damage, SPELL_DIRECT_DAMAGE);

            // If crit add critical bonus
            if (crit)
            {
                damageInfo->HitInfo|= SPELL_HIT_TYPE_CRIT;
                damage = SpellCriticalDamageBonus(spellInfo, damage, pVictim);
                // Resilience - reduce crit damage
                uint32 redunction_affected_damage = CalcNotIgnoreDamageRedunction(damage,damageSchoolMask);
                damage -= pVictim->GetSpellCritDamageReduction(redunction_affected_damage);
            }
        }
        break;
    }

    // only from players
    if (GetTypeId() == TYPEID_PLAYER)
    {
        uint32 redunction_affected_damage = CalcNotIgnoreDamageRedunction(damage,damageSchoolMask);
        damage -= pVictim->GetSpellDamageReduction(redunction_affected_damage);
    }

    // damage mitigation
    if (damage > 0)
    {
        // physical damage => armor
        if (damageSchoolMask & SPELL_SCHOOL_MASK_NORMAL)
        {
            uint32 armor_affected_damage = CalcNotIgnoreDamageRedunction(damage,damageSchoolMask);
            damage = damage - armor_affected_damage + CalcArmorReducedDamage(pVictim, armor_affected_damage);
        }
    }
    else
        damage = 0;
    damageInfo->damage = damage;
}

void Unit::DealSpellDamage(SpellNonMeleeDamage *damageInfo, bool durabilityLoss)
{
    if (!damageInfo)
        return;

    Unit *pVictim = damageInfo->target;

    if(!this || !pVictim)
        return;

    if (!pVictim->isAlive() || pVictim->IsTaxiFlying() || pVictim->GetTypeId() == TYPEID_UNIT && ((Creature*)pVictim)->IsInEvadeMode())
        return;

    SpellEntry const *spellProto = sSpellStore.LookupEntry(damageInfo->SpellID);
    if (spellProto == NULL)
    {
        sLog.outError("Unit::DealSpellDamage have wrong damageInfo->SpellID: %u", damageInfo->SpellID);
        return;
    }

    //You don't lose health from damage taken from another player while in a sanctuary
    //You still see it in the combat log though
    if (pVictim != this && IsCharmerOrOwnerPlayerOrPlayerItself() && pVictim->IsCharmerOrOwnerPlayerOrPlayerItself())
    {
        const AreaTableEntry *area = GetAreaEntryByAreaID(pVictim->GetAreaId());
        if (area && area->flags & AREA_FLAG_SANCTUARY)      // sanctuary
            return;
    }

    // Call default DealDamage (send critical in hit info for threat calculation)
    CleanDamage cleanDamage(0, BASE_ATTACK, damageInfo->HitInfo & SPELL_HIT_TYPE_CRIT ? MELEE_HIT_CRIT : MELEE_HIT_NORMAL);
    DealDamage(pVictim, damageInfo->damage, &cleanDamage, SPELL_DIRECT_DAMAGE, damageInfo->schoolMask, spellProto, durabilityLoss);
}

//TODO for melee need create structure as in
void Unit::CalculateMeleeDamage(Unit *pVictim, uint32 damage, CalcDamageInfo *damageInfo, WeaponAttackType attackType)
{
    damageInfo->attacker         = this;
    damageInfo->target           = pVictim;
    damageInfo->damageSchoolMask = GetMeleeDamageSchoolMask();
    damageInfo->attackType       = attackType;
    damageInfo->damage           = 0;
    damageInfo->cleanDamage      = 0;
    damageInfo->absorb           = 0;
    damageInfo->resist           = 0;
    damageInfo->blocked_amount   = 0;

    damageInfo->TargetState      = 0;
    damageInfo->HitInfo          = 0;
    damageInfo->procAttacker     = PROC_FLAG_NONE;
    damageInfo->procVictim       = PROC_FLAG_NONE;
    damageInfo->procEx           = PROC_EX_NONE;
    damageInfo->hitOutCome       = MELEE_HIT_EVADE;

    if(!this || !pVictim)
        return;
    if(!this->isAlive() || !pVictim->isAlive())
        return;

    // Select HitInfo/procAttacker/procVictim flag based on attack type
    switch (attackType)
    {
        case BASE_ATTACK:
            damageInfo->procAttacker = PROC_FLAG_SUCCESSFUL_MELEE_HIT;
            damageInfo->procVictim   = PROC_FLAG_TAKEN_MELEE_HIT;
            damageInfo->HitInfo      = HITINFO_NORMALSWING2;
            break;
        case OFF_ATTACK:
            damageInfo->procAttacker = PROC_FLAG_SUCCESSFUL_MELEE_HIT | PROC_FLAG_SUCCESSFUL_OFFHAND_HIT;
            damageInfo->procVictim   = PROC_FLAG_TAKEN_MELEE_HIT;//|PROC_FLAG_TAKEN_OFFHAND_HIT // not used
            damageInfo->HitInfo = HITINFO_LEFTSWING;
            break;
        case RANGED_ATTACK:
            damageInfo->procAttacker = PROC_FLAG_SUCCESSFUL_RANGED_HIT;
            damageInfo->procVictim   = PROC_FLAG_TAKEN_RANGED_HIT;
            damageInfo->HitInfo = 0x08;// test
            break;
        default:
            break;
    }

    // Physical Immune check
    if (damageInfo->target->IsImmunedToDamage(damageInfo->damageSchoolMask))
    {
        damageInfo->HitInfo       |= HITINFO_NORMALSWING;
        damageInfo->TargetState    = VICTIMSTATE_IS_IMMUNE;

        damageInfo->procEx |=PROC_EX_IMMUNE;
        damageInfo->damage         = 0;
        damageInfo->cleanDamage    = 0;
        return;
    }
    damage += CalculateDamage (damageInfo->attackType, false);
    // Add melee damage bonus
    damage = MeleeDamageBonusDone(damageInfo->target, damage, damageInfo->attackType);
    damage = damageInfo->target->MeleeDamageBonusTaken(this, damage, damageInfo->attackType);
    // Calculate armor reduction

    uint32 armor_affected_damage = CalcNotIgnoreDamageRedunction(damage,damageInfo->damageSchoolMask);
    damageInfo->damage = damage - armor_affected_damage + CalcArmorReducedDamage(damageInfo->target, armor_affected_damage);
    damageInfo->cleanDamage += damage - damageInfo->damage;

    damageInfo->hitOutCome = RollMeleeOutcomeAgainst(damageInfo->target, damageInfo->attackType);

    // Disable parry or dodge for ranged attack
    if (damageInfo->attackType == RANGED_ATTACK)
    {
        if (damageInfo->hitOutCome == MELEE_HIT_PARRY) damageInfo->hitOutCome = MELEE_HIT_NORMAL;
        if (damageInfo->hitOutCome == MELEE_HIT_DODGE) damageInfo->hitOutCome = MELEE_HIT_MISS;
    }

    switch(damageInfo->hitOutCome)
    {
        case MELEE_HIT_EVADE:
        {
            damageInfo->HitInfo    |= HITINFO_MISS|HITINFO_SWINGNOHITSOUND;
            damageInfo->TargetState = VICTIMSTATE_EVADES;

            damageInfo->procEx|=PROC_EX_EVADE;
            damageInfo->damage = 0;
            damageInfo->cleanDamage = 0;
            return;
        }
        case MELEE_HIT_MISS:
        {
            damageInfo->HitInfo    |= HITINFO_MISS;
            damageInfo->TargetState = VICTIMSTATE_NORMAL;

            damageInfo->procEx|=PROC_EX_MISS;
            damageInfo->damage = 0;
            damageInfo->cleanDamage = 0;
            break;
        }
        case MELEE_HIT_NORMAL:
            damageInfo->TargetState = VICTIMSTATE_NORMAL;
            damageInfo->procEx|=PROC_EX_NORMAL_HIT;
            break;
        case MELEE_HIT_CRIT:
        {
            damageInfo->HitInfo     |= HITINFO_CRITICALHIT;
            damageInfo->TargetState  = VICTIMSTATE_NORMAL;

            damageInfo->procEx|=PROC_EX_CRITICAL_HIT;
            // Crit bonus calc
            damageInfo->damage += damageInfo->damage;
            int32 mod=0;
            // Apply SPELL_AURA_MOD_ATTACKER_RANGED_CRIT_DAMAGE or SPELL_AURA_MOD_ATTACKER_MELEE_CRIT_DAMAGE
            if(damageInfo->attackType == RANGED_ATTACK)
                mod += damageInfo->target->GetTotalAuraModifier(SPELL_AURA_MOD_ATTACKER_RANGED_CRIT_DAMAGE);
            else
                mod += damageInfo->target->GetTotalAuraModifier(SPELL_AURA_MOD_ATTACKER_MELEE_CRIT_DAMAGE);

            mod += GetTotalAuraModifierByMiscMask(SPELL_AURA_MOD_CRIT_DAMAGE_BONUS, SPELL_SCHOOL_MASK_NORMAL);

            uint32 crTypeMask = damageInfo->target->GetCreatureTypeMask();

            // Increase crit damage from SPELL_AURA_MOD_CRIT_PERCENT_VERSUS
            mod += GetTotalAuraModifierByMiscMask(SPELL_AURA_MOD_CRIT_PERCENT_VERSUS, crTypeMask);
            if (mod!=0)
                damageInfo->damage = int32((damageInfo->damage) * float((100.0f + mod)/100.0f));

            // Resilience - reduce crit damage
            uint32 redunction_affected_damage = CalcNotIgnoreDamageRedunction(damageInfo->damage,damageInfo->damageSchoolMask);
            uint32 resilienceReduction;
            if (attackType != RANGED_ATTACK)
                resilienceReduction = pVictim->GetMeleeCritDamageReduction(redunction_affected_damage);
            else
                resilienceReduction = pVictim->GetRangedCritDamageReduction(redunction_affected_damage);

            damageInfo->damage      -= resilienceReduction;
            damageInfo->cleanDamage += resilienceReduction;
            break;
        }
        case MELEE_HIT_PARRY:
            damageInfo->TargetState  = VICTIMSTATE_PARRY;
            damageInfo->procEx |= PROC_EX_PARRY;
            damageInfo->cleanDamage += damageInfo->damage;
            damageInfo->damage = 0;
            break;

        case MELEE_HIT_DODGE:
            damageInfo->TargetState  = VICTIMSTATE_DODGE;
            damageInfo->procEx|=PROC_EX_DODGE;
            damageInfo->cleanDamage += damageInfo->damage;
            damageInfo->damage = 0;
            break;
        case MELEE_HIT_BLOCK:
        {
            damageInfo->TargetState = VICTIMSTATE_NORMAL;
            damageInfo->HitInfo |= HITINFO_BLOCK;
            damageInfo->procEx |= PROC_EX_BLOCK;
            damageInfo->blocked_amount = damageInfo->target->GetShieldBlockValue();

            // Target has a chance to double the blocked amount if it has SPELL_AURA_MOD_BLOCK_CRIT_CHANCE
            if (roll_chance_i(pVictim->GetTotalAuraModifier(SPELL_AURA_MOD_BLOCK_CRIT_CHANCE)))
                damageInfo->blocked_amount *= 2;

            if (damageInfo->blocked_amount >= damageInfo->damage)
            {
                damageInfo->TargetState = VICTIMSTATE_BLOCKS;
                damageInfo->blocked_amount = damageInfo->damage;
                damageInfo->procEx |= PROC_EX_FULL_BLOCK;
            }
            else
                damageInfo->procEx |= PROC_EX_NORMAL_HIT;   // Partial blocks can still cause attacker procs

            damageInfo->damage      -= damageInfo->blocked_amount;
            damageInfo->cleanDamage += damageInfo->blocked_amount;
            break;
        }
        case MELEE_HIT_GLANCING:
        {
            damageInfo->HitInfo |= HITINFO_GLANCING;
            damageInfo->TargetState = VICTIMSTATE_NORMAL;
            damageInfo->procEx |= PROC_EX_NORMAL_HIT;
            float reducePercent = 1.0f;                     //damage factor
            // calculate base values and mods
            float baseLowEnd = 1.3f;
            float baseHighEnd = 1.2f;
            switch(getClass())                              // lowering base values for casters
            {
                case CLASS_SHAMAN:
                case CLASS_PRIEST:
                case CLASS_MAGE:
                case CLASS_WARLOCK:
                case CLASS_DRUID:
                    baseLowEnd  -= 0.7f;
                    baseHighEnd -= 0.3f;
                    break;
            }

            float maxLowEnd = 0.6f;
            switch(getClass())                              // upper for melee classes
            {
                case CLASS_WARRIOR:
                case CLASS_ROGUE:
                    maxLowEnd = 0.91f;                      //If the attacker is a melee class then instead the lower value of 0.91
            }

            // calculate values
            int32 diff = damageInfo->target->GetDefenseSkillValue() - GetWeaponSkillValue(damageInfo->attackType);
            float lowEnd  = baseLowEnd - ( 0.05f * diff );
            float highEnd = baseHighEnd - ( 0.03f * diff );

            // apply max/min bounds
            if ( lowEnd < 0.01f )                           //the low end must not go bellow 0.01f
                lowEnd = 0.01f;
            else if ( lowEnd > maxLowEnd )                  //the smaller value of this and 0.6 is kept as the low end
                lowEnd = maxLowEnd;

            if ( highEnd < 0.2f )                           //high end limits
                highEnd = 0.2f;
            if ( highEnd > 0.99f )
                highEnd = 0.99f;

            if(lowEnd > highEnd)                            // prevent negative range size
                lowEnd = highEnd;

            reducePercent = lowEnd + rand_norm_f() * ( highEnd - lowEnd );

            damageInfo->cleanDamage += damageInfo->damage-uint32(reducePercent *  damageInfo->damage);
            damageInfo->damage   = uint32(reducePercent *  damageInfo->damage);
            break;
        }
        case MELEE_HIT_CRUSHING:
        {
            damageInfo->HitInfo     |= HITINFO_CRUSHING;
            damageInfo->TargetState  = VICTIMSTATE_NORMAL;
            damageInfo->procEx|=PROC_EX_NORMAL_HIT;
            // 150% normal damage
            damageInfo->damage += (damageInfo->damage / 2);
            break;
        }
        default:

            break;
    }

    // only from players
    if (GetTypeId() == TYPEID_PLAYER)
    {
        uint32 redunction_affected_damage = CalcNotIgnoreDamageRedunction(damageInfo->damage,damageInfo->damageSchoolMask);
        uint32 resilienceReduction;
        if (attackType != RANGED_ATTACK)
            resilienceReduction = pVictim->GetMeleeDamageReduction(redunction_affected_damage);
        else
            resilienceReduction = pVictim->GetRangedDamageReduction(redunction_affected_damage);
        damageInfo->damage      -= resilienceReduction;
        damageInfo->cleanDamage += resilienceReduction;
    }

    // Calculate absorb resist
    if(int32(damageInfo->damage) > 0)
    {
        damageInfo->procVictim |= PROC_FLAG_TAKEN_ANY_DAMAGE;

        // Calculate absorb & resists
        uint32 absorb_affected_damage = CalcNotIgnoreAbsorbDamage(damageInfo->damage,damageInfo->damageSchoolMask);
        damageInfo->target->CalculateDamageAbsorbAndResist(this, damageInfo->damageSchoolMask, DIRECT_DAMAGE, absorb_affected_damage, &damageInfo->absorb, &damageInfo->resist, true);
        damageInfo->damage-=damageInfo->absorb + damageInfo->resist;
        if (damageInfo->absorb)
        {
            damageInfo->HitInfo|=HITINFO_ABSORB;
            damageInfo->procEx|=PROC_EX_ABSORB;
        }
        if (damageInfo->resist)
            damageInfo->HitInfo|=HITINFO_RESIST;

    }
    else // Umpossible get negative result but....
        damageInfo->damage = 0;
}

void Unit::DealMeleeDamage(CalcDamageInfo *damageInfo, bool durabilityLoss)
{
    if (damageInfo==0) return;
    Unit *pVictim = damageInfo->target;

    if(!this || !pVictim)
        return;

    if (!pVictim->isAlive() || pVictim->IsTaxiFlying() || pVictim->GetTypeId() == TYPEID_UNIT && ((Creature*)pVictim)->IsInEvadeMode())
        return;

    //You don't lose health from damage taken from another player while in a sanctuary
    //You still see it in the combat log though
    if (pVictim != this && IsCharmerOrOwnerPlayerOrPlayerItself() && pVictim->IsCharmerOrOwnerPlayerOrPlayerItself())
    {
        const AreaTableEntry *area = GetAreaEntryByAreaID(pVictim->GetAreaId());
        if (area && area->flags & AREA_FLAG_SANCTUARY)      // sanctuary
            return;
    }

    // Hmmmm dont like this emotes client must by self do all animations
    if (damageInfo->HitInfo&HITINFO_CRITICALHIT)
        pVictim->HandleEmoteCommand(EMOTE_ONESHOT_WOUNDCRITICAL);
    if (damageInfo->blocked_amount && damageInfo->TargetState!=VICTIMSTATE_BLOCKS)
        pVictim->HandleEmoteCommand(EMOTE_ONESHOT_PARRYSHIELD);

    if(damageInfo->TargetState == VICTIMSTATE_PARRY)
    {
        // Get attack timers
        float offtime  = float(pVictim->getAttackTimer(OFF_ATTACK));
        float basetime = float(pVictim->getAttackTimer(BASE_ATTACK));
        // Reduce attack time
        if (pVictim->haveOffhandWeapon() && offtime < basetime)
        {
            float percent20 = pVictim->GetAttackTime(OFF_ATTACK) * 0.20f;
            float percent60 = 3.0f * percent20;
            if(offtime > percent20 && offtime <= percent60)
            {
                pVictim->setAttackTimer(OFF_ATTACK, uint32(percent20));
            }
            else if(offtime > percent60)
            {
                offtime -= 2.0f * percent20;
                pVictim->setAttackTimer(OFF_ATTACK, uint32(offtime));
            }
        }
        else
        {
            float percent20 = pVictim->GetAttackTime(BASE_ATTACK) * 0.20f;
            float percent60 = 3.0f * percent20;
            if(basetime > percent20 && basetime <= percent60)
            {
                pVictim->setAttackTimer(BASE_ATTACK, uint32(percent20));
            }
            else if(basetime > percent60)
            {
                basetime -= 2.0f * percent20;
                pVictim->setAttackTimer(BASE_ATTACK, uint32(basetime));
            }
        }
    }

    // Call default DealDamage
    CleanDamage cleanDamage(damageInfo->cleanDamage,damageInfo->attackType,damageInfo->hitOutCome);
    DealDamage(pVictim, damageInfo->damage, &cleanDamage, DIRECT_DAMAGE, damageInfo->damageSchoolMask, NULL, durabilityLoss);

    // If this is a creature and it attacks from behind it has a probability to daze it's victim
    if( (damageInfo->hitOutCome==MELEE_HIT_CRIT || damageInfo->hitOutCome==MELEE_HIT_CRUSHING || damageInfo->hitOutCome==MELEE_HIT_NORMAL || damageInfo->hitOutCome==MELEE_HIT_GLANCING) &&
        GetTypeId() != TYPEID_PLAYER && !((Creature*)this)->GetCharmerOrOwnerGUID() && !pVictim->HasInArc(M_PI_F, this) )
    {
        // -probability is between 0% and 40%
        // 20% base chance
        float Probability = 20.0f;

        //there is a newbie protection, at level 10 just 7% base chance; assuming linear function
        if( pVictim->getLevel() < 30 )
            Probability = 0.65f*pVictim->getLevel()+0.5f;

        uint32 VictimDefense=pVictim->GetDefenseSkillValue();
        uint32 AttackerMeleeSkill=GetUnitMeleeSkill();

        Probability *= AttackerMeleeSkill/(float)VictimDefense;

        if(Probability > 40.0f)
            Probability = 40.0f;

        if(roll_chance_f(Probability))
            CastSpell(pVictim, 1604, true);
    }

    // If not miss
    if (!(damageInfo->HitInfo & HITINFO_MISS))
    {
        // on weapon hit casts
        if(GetTypeId() == TYPEID_PLAYER && pVictim->isAlive())
            ((Player*)this)->CastItemCombatSpell(pVictim, damageInfo->attackType);

        // victim's damage shield
        std::set<Aura*> alreadyDone;
        AuraList const& vDamageShields = pVictim->GetAurasByType(SPELL_AURA_DAMAGE_SHIELD);
        for(AuraList::const_iterator i = vDamageShields.begin(); i != vDamageShields.end();)
        {
            if (alreadyDone.find(*i) == alreadyDone.end())
            {
                alreadyDone.insert(*i);
                uint32 damage=(*i)->GetModifier()->m_amount;
                SpellEntry const *i_spellProto = (*i)->GetSpellProto();

                // Thorns
                if (i_spellProto->SpellFamilyName == SPELLFAMILY_DRUID && i_spellProto->SpellFamilyFlags & UI64LIT(0x00000100))
                {
                    Unit::AuraList const& dummyList = pVictim->GetAurasByType(SPELL_AURA_DUMMY);
                    for(Unit::AuraList::const_iterator iter = dummyList.begin(); iter != dummyList.end(); ++iter)
                    {
                        // Brambles
                        if((*iter)->GetSpellProto()->SpellFamilyName == SPELLFAMILY_DRUID &&
                            (*iter)->GetSpellProto()->SpellIconID == 53)
                        {
                            damage += uint32(damage * (*iter)->GetModifier()->m_amount / 100);
                            break;
                        }
                    }
                }

                //Calculate absorb resist ??? no data in opcode for this possibly unable to absorb or resist?
                //uint32 absorb;
                //uint32 resist;
                //CalcAbsorbResist(pVictim, SpellSchools(spellProto->School), SPELL_DIRECT_DAMAGE, damage, &absorb, &resist);
                //damage-=absorb + resist;

                pVictim->DealDamageMods(this,damage,NULL);

                uint32 targetHealth = GetHealth();
                uint32 overkill = damage > targetHealth ? damage - targetHealth : 0;

                WorldPacket data(SMSG_SPELLDAMAGESHIELD,(8+8+4+4+4+4));
                data << pVictim->GetObjectGuid();
                data << GetObjectGuid();
                data << uint32(i_spellProto->Id);
                data << uint32(damage);                  // Damage
                data << uint32(overkill);                // Overkill
                data << uint32(i_spellProto->SchoolMask);
                pVictim->SendMessageToSet(&data, true );

                pVictim->DealDamage(this, damage, 0, SPELL_DIRECT_DAMAGE, GetSpellSchoolMask(i_spellProto), i_spellProto, true);

                i = vDamageShields.begin();
            }
            else
                ++i;
        }
    }
}


void Unit::HandleEmoteCommand(uint32 emote_id)
{
    WorldPacket data( SMSG_EMOTE, 4 + 8 );
    data << uint32(emote_id);
    data << GetObjectGuid();
    SendMessageToSet(&data, true);
}

void Unit::HandleEmoteState(uint32 emote_id)
{
    SetUInt32Value(UNIT_NPC_EMOTESTATE, emote_id);
}

void Unit::HandleEmote(uint32 emote_id)
{
    if (!emote_id)
        HandleEmoteState(0);
    else if (EmotesEntry const* emoteEntry = sEmotesStore.LookupEntry(emote_id))
    {
        if (emoteEntry->EmoteType)                          // 1,2 states, 0 command
            HandleEmoteState(emote_id);
        else
            HandleEmoteCommand(emote_id);
    }
}

uint32 Unit::CalcNotIgnoreAbsorbDamage( uint32 damage, SpellSchoolMask damageSchoolMask, SpellEntry const* spellInfo /*= NULL*/)
{
    float absorb_affected_rate = 1.0f;
    Unit::AuraList const& ignoreAbsorbSchool = GetAurasByType(SPELL_AURA_MOD_IGNORE_ABSORB_SCHOOL);
    for(Unit::AuraList::const_iterator i = ignoreAbsorbSchool.begin(); i != ignoreAbsorbSchool.end(); ++i)
        if ((*i)->GetMiscValue() & damageSchoolMask)
            absorb_affected_rate *= (100.0f - (*i)->GetModifier()->m_amount)/100.0f;

    if(spellInfo)
    {
        Unit::AuraList const& ignoreAbsorbForSpell = GetAurasByType(SPELL_AURA_MOD_IGNORE_ABSORB_FOR_SPELL);
        for(Unit::AuraList::const_iterator citr = ignoreAbsorbForSpell.begin(); citr != ignoreAbsorbForSpell.end(); ++citr)
            if ((*citr)->isAffectedOnSpell(spellInfo))
                absorb_affected_rate *= (100.0f - (*citr)->GetModifier()->m_amount)/100.0f;
    }

    return absorb_affected_rate <= 0.0f ? 0 : (absorb_affected_rate < 1.0f  ? uint32(damage * absorb_affected_rate) : damage);
}

uint32 Unit::CalcNotIgnoreDamageRedunction( uint32 damage, SpellSchoolMask damageSchoolMask)
{
    float absorb_affected_rate = 1.0f;
    Unit::AuraList const& ignoreAbsorb = GetAurasByType(SPELL_AURA_MOD_IGNORE_DAMAGE_REDUCTION_SCHOOL);
    for(Unit::AuraList::const_iterator i = ignoreAbsorb.begin(); i != ignoreAbsorb.end(); ++i)
        if ((*i)->GetMiscValue() & damageSchoolMask)
            absorb_affected_rate *= (100.0f - (*i)->GetModifier()->m_amount)/100.0f;

    return absorb_affected_rate <= 0.0f ? 0 : (absorb_affected_rate < 1.0f  ? uint32(damage * absorb_affected_rate) : damage);
}

uint32 Unit::CalcArmorReducedDamage(Unit* pVictim, const uint32 damage)
{
    uint32 newdamage = 0;
    float armor = (float)pVictim->GetArmor();

    // Ignore enemy armor by SPELL_AURA_MOD_TARGET_RESISTANCE aura
    armor += GetTotalAuraModifierByMiscMask(SPELL_AURA_MOD_TARGET_RESISTANCE, SPELL_SCHOOL_MASK_NORMAL);

    // Apply Player CR_ARMOR_PENETRATION rating and percent talents
    if (GetTypeId()==TYPEID_PLAYER)
        armor *= 1.0f - ((Player*)this)->GetArmorPenetrationPct() / 100.0f;

    if (armor < 0.0f)
        armor = 0.0f;

    float levelModifier = (float)getLevel();
    if (levelModifier > 59)
        levelModifier = levelModifier + (4.5f * (levelModifier-59));

    float tmpvalue = 0.1f * armor / (8.5f * levelModifier + 40);
    tmpvalue = tmpvalue/(1.0f + tmpvalue);

    if (tmpvalue < 0.0f)
        tmpvalue = 0.0f;
    if (tmpvalue > 0.75f)
        tmpvalue = 0.75f;

    newdamage = uint32(damage - (damage * tmpvalue));

    return (newdamage > 1) ? newdamage : 1;
}

void Unit::CalculateDamageAbsorbAndResist(Unit *pCaster, SpellSchoolMask schoolMask, DamageEffectType damagetype, const uint32 damage, uint32 *absorb, uint32 *resist, bool canReflect)
{
    if(!pCaster || !isAlive() || !damage)
        return;

    // Magic damage, check for resists
    if ((schoolMask & SPELL_SCHOOL_MASK_NORMAL)==0)
    {
        // Get base victim resistance for school
        float tmpvalue2 = (float)GetResistance(GetFirstSchoolInMask(schoolMask));
        // Ignore resistance by self SPELL_AURA_MOD_TARGET_RESISTANCE aura
        tmpvalue2 += (float)pCaster->GetTotalAuraModifierByMiscMask(SPELL_AURA_MOD_TARGET_RESISTANCE, schoolMask);

        tmpvalue2 *= (float)(0.15f / getLevel());
        if (tmpvalue2 < 0.0f)
            tmpvalue2 = 0.0f;
        if (tmpvalue2 > 0.75f)
            tmpvalue2 = 0.75f;
        uint32 ran = urand(0, 100);
        float faq[4] = {24.0f,6.0f,4.0f,6.0f};
        uint8 m = 0;
        float Binom = 0.0f;
        for (uint8 i = 0; i < 4; ++i)
        {
            Binom += 2400 *( powf(tmpvalue2, float(i)) * powf( (1-tmpvalue2), float(4-i)))/faq[i];
            if (ran > Binom )
                ++m;
            else
                break;
        }
        if (damagetype == DOT && m == 4)
            *resist += uint32(damage - 1);
        else
            *resist += uint32(damage * m / 4);
        if(*resist > damage)
            *resist = damage;
    }
    else
        *resist = 0;

    int32 RemainingDamage = damage - *resist;

    // Get unit state (need for some absorb check)
    uint32 unitflag = GetUInt32Value(UNIT_FIELD_FLAGS);
    // Reflect damage spells (not cast any damage spell in aura lookup)
    uint32 reflectSpell = 0;
    int32  reflectDamage = 0;
    Aura*  reflectTriggeredBy = NULL;                       // expected as not expired at reflect as in current cases
    // Death Prevention Aura
    SpellEntry const*  preventDeathSpell = NULL;
    int32  preventDeathAmount = 0;

    // full absorb cases (by chance)
    AuraList const& vAbsorb = GetAurasByType(SPELL_AURA_SCHOOL_ABSORB);
    for(AuraList::const_iterator i = vAbsorb.begin(); i != vAbsorb.end() && RemainingDamage > 0; ++i)
    {
        // only work with proper school mask damage
        Modifier* i_mod = (*i)->GetModifier();
        if (!(i_mod->m_miscvalue & schoolMask))
            continue;

        SpellEntry const* i_spellProto = (*i)->GetSpellProto();
        // Fire Ward or Frost Ward
        if(i_spellProto->SpellFamilyName == SPELLFAMILY_MAGE && i_spellProto->SpellFamilyFlags & UI64LIT(0x0000000000000108))
        {
            int chance = 0;
            Unit::AuraList const& auras = GetAurasByType(SPELL_AURA_ADD_PCT_MODIFIER);
            for (Unit::AuraList::const_iterator itr = auras.begin(); itr != auras.end(); ++itr)
            {
                SpellEntry const* itr_spellProto = (*itr)->GetSpellProto();
                // Frost Warding (chance full absorb)
                if (itr_spellProto->SpellFamilyName == SPELLFAMILY_MAGE && itr_spellProto->SpellIconID == 501)
                {
                    // chance stored in next dummy effect
                    chance = itr_spellProto->CalculateSimpleValue(EFFECT_INDEX_1);
                    break;
                }
            }
            if(roll_chance_i(chance))
            {
                int32 amount = RemainingDamage;
                RemainingDamage = 0;

                // Frost Warding (mana regen)
                CastCustomSpell(this, 57776, &amount, NULL, NULL, true, NULL, *i);
                break;
            }
        }
    }

    // Need remove expired auras after
    bool existExpired = false;

    // Incanter's Absorption, for converting to spell power
    int32 incanterAbsorption = 0;

    // absorb without mana cost
    AuraList const& vSchoolAbsorb = GetAurasByType(SPELL_AURA_SCHOOL_ABSORB);
    for(AuraList::const_iterator i = vSchoolAbsorb.begin(); i != vSchoolAbsorb.end() && RemainingDamage > 0; ++i)
    {
        Modifier* mod = (*i)->GetModifier();
        if (!(mod->m_miscvalue & schoolMask))
            continue;

        SpellEntry const* spellProto = (*i)->GetSpellProto();

        // Max Amount can be absorbed by this aura
        int32  currentAbsorb = mod->m_amount;

        // Found empty aura (impossible but..)
        if (currentAbsorb <=0)
        {
            existExpired = true;
            continue;
        }
        // Handle custom absorb auras
        // TODO: try find better way
        switch(spellProto->SpellFamilyName)
        {
            case SPELLFAMILY_GENERIC:
            {
                // Astral Shift
                if (spellProto->SpellIconID == 3066)
                {
                    //reduces all damage taken while stun, fear or silence
                    if (unitflag & (UNIT_FLAG_STUNNED|UNIT_FLAG_FLEEING|UNIT_FLAG_SILENCED))
                        RemainingDamage -= RemainingDamage * currentAbsorb / 100;
                    continue;
                }
                // Nerves of Steel
                if (spellProto->SpellIconID == 2115)
                {
                    // while affected by Stun and Fear
                    if (unitflag&(UNIT_FLAG_STUNNED|UNIT_FLAG_FLEEING))
                        RemainingDamage -= RemainingDamage * currentAbsorb / 100;
                    continue;
                }
                // Spell Deflection
                if (spellProto->SpellIconID == 3006)
                {
                    // You have a chance equal to your Parry chance
                    if (damagetype == SPELL_DIRECT_DAMAGE &&             // Only for direct spell damage
                        roll_chance_f(GetUnitParryChance()))             // Roll chance
                        RemainingDamage -= RemainingDamage * currentAbsorb / 100;
                    continue;
                }
                // Reflective Shield (Lady Malande boss)
                if (spellProto->Id == 41475 && canReflect)
                {
                    if(RemainingDamage < currentAbsorb)
                        reflectDamage = RemainingDamage / 2;
                    else
                        reflectDamage = currentAbsorb / 2;
                    reflectSpell = 33619;
                    reflectTriggeredBy = *i;
                    break;
                }
                if (spellProto->Id == 39228 || // Argussian Compass
                    spellProto->Id == 60218)   // Essence of Gossamer
                {
                    // Max absorb stored in 1 dummy effect
                    int32 max_absorb = spellProto->CalculateSimpleValue(EFFECT_INDEX_1);
                    if (max_absorb < currentAbsorb)
                        currentAbsorb = max_absorb;
                    break;
                }
                break;
            }
            case SPELLFAMILY_DRUID:
            {
                // Primal Tenacity
                if (spellProto->SpellIconID == 2253)
                {
                    //reduces all damage taken while Stunned and in Cat Form
                    if (m_form == FORM_CAT && (unitflag & UNIT_FLAG_STUNNED))
                        RemainingDamage -= RemainingDamage * currentAbsorb / 100;
                    continue;
                }
                break;
            }
            case SPELLFAMILY_ROGUE:
            {
                // Cheat Death (make less prio with Guardian Spirit case)
                if (spellProto->SpellIconID == 2109)
                {
                    if (!preventDeathSpell &&
                        GetTypeId()==TYPEID_PLAYER &&           // Only players
                        !((Player*)this)->HasSpellCooldown(31231) &&
                                                                // Only if no cooldown
                        roll_chance_i((*i)->GetModifier()->m_amount))
                                                                // Only if roll
                    {
                        preventDeathSpell = (*i)->GetSpellProto();
                    }
                    // always skip this spell in charge dropping, absorb amount calculation since it has chance as m_amount and doesn't need to absorb any damage
                    continue;
                }
                break;
            }
            case SPELLFAMILY_PALADIN:
            {
                // Ardent Defender
                if (spellProto->SpellIconID == 2135 && GetTypeId() == TYPEID_PLAYER)
                {
                    int32 remainingHealth = GetHealth() - RemainingDamage;
                    uint32 allowedHealth = GetMaxHealth() * 0.35f;
                    // If damage kills us
                    if (remainingHealth <= 0 && !HasAura(66233))
                    {
                        // Cast healing spell, completely avoid damage
                        RemainingDamage = 0;

                        uint32 defenseSkillValue = GetDefenseSkillValue();
                        // Max heal when defense skill denies critical hits from raid bosses
                        // Formula: max defense at level + 140 (raiting from gear)
                        uint32 reqDefForMaxHeal  = getLevel() * 5 + 140;
                        float pctFromDefense = (defenseSkillValue >= reqDefForMaxHeal)
                            ? 1.0f
                            : float(defenseSkillValue) / float(reqDefForMaxHeal);

                        int32 healAmount = GetMaxHealth() * ((*i)->GetSpellProto()->EffectBasePoints[1] + 1) / 100.0f * pctFromDefense;
                        CastSpell(this, 66233, true);
                        CastCustomSpell(this, 66235, &healAmount, NULL, NULL, true);
                    }
                    else if (remainingHealth < int32(allowedHealth))
                    {
                        // Reduce damage that brings us under 35% (or full damage if we are already under 35%) by x%
                        uint32 damageToReduce = (GetHealth() < allowedHealth)
                            ? RemainingDamage
                            : allowedHealth - remainingHealth;
                        RemainingDamage -= damageToReduce * currentAbsorb / 100;
                    }
                    continue;
                }
                break;
            }
            case SPELLFAMILY_PRIEST:
            {
                // Guardian Spirit
                if (spellProto->SpellIconID == 2873)
                {
                    preventDeathSpell = (*i)->GetSpellProto();
                    preventDeathAmount = (*i)->GetModifier()->m_amount;
                    continue;
                }
                // Reflective Shield
                if (spellProto->SpellFamilyFlags == 0x1 && canReflect)
                {
                    if (pCaster == this)
                        break;
                    Unit* caster = (*i)->GetCaster();
                    if (!caster)
                        break;
                    AuraList const& vOverRideCS = caster->GetAurasByType(SPELL_AURA_DUMMY);
                    for(AuraList::const_iterator k = vOverRideCS.begin(); k != vOverRideCS.end(); ++k)
                    {
                        switch((*k)->GetModifier()->m_miscvalue)
                        {
                            case 5065:                      // Rank 1
                            case 5064:                      // Rank 2
                            {
                                if(RemainingDamage >= currentAbsorb)
                                    reflectDamage = (*k)->GetModifier()->m_amount * currentAbsorb/100;
                                else
                                    reflectDamage = (*k)->GetModifier()->m_amount * RemainingDamage/100;
                                reflectSpell = 33619;
                                reflectTriggeredBy = *i;
                            } break;
                            default: break;
                        }
                    }
                    break;
                }
                break;
            }
            case SPELLFAMILY_SHAMAN:
            {
                // Astral Shift
                if (spellProto->SpellIconID == 3066)
                {
                    //reduces all damage taken while stun, fear or silence
                    if (unitflag & (UNIT_FLAG_STUNNED|UNIT_FLAG_FLEEING|UNIT_FLAG_SILENCED))
                        RemainingDamage -= RemainingDamage * currentAbsorb / 100;
                    continue;
                }
                break;
            }
            case SPELLFAMILY_DEATHKNIGHT:
            {
                // Shadow of Death
                if (spellProto->SpellIconID == 1958)
                {
                    // TODO: absorb only while transform
                    continue;
                }
                // Anti-Magic Shell (on self)
                if (spellProto->Id == 48707)
                {
                    // damage absorbed by Anti-Magic Shell energizes the DK with additional runic power.
                    // This, if I'm not mistaken, shows that we get back ~2% of the absorbed damage as runic power.
                    int32 absorbed = RemainingDamage * currentAbsorb / 100;
                    int32 regen = absorbed * 2 / 10;
                    CastCustomSpell(this, 49088, &regen, NULL, NULL, true, NULL, *i);
                    RemainingDamage -= absorbed;
                    continue;
                }
                // Anti-Magic Shell (on single party/raid member)
                if (spellProto->Id == 50462)
                {
                    RemainingDamage -= RemainingDamage * currentAbsorb / 100;
                    continue;
                }
                // Unbreakable armor
                if (spellProto->Id == 51271)
                {
                    int32 absorbed = GetArmor() * currentAbsorb / 100;
                    // If we have a glyph
                    if (Aura* aur = GetDummyAura(58635))
                        absorbed += absorbed * aur->GetModifier()->m_amount / 100;
                    RemainingDamage = (RemainingDamage < absorbed) ? 0 : RemainingDamage - absorbed;
                    continue;
                }
                // Anti-Magic Zone
                if (spellProto->Id == 50461)
                {
                    Unit* caster = (*i)->GetCaster();
                    if (!caster)
                        continue;
                    int32 absorbed = RemainingDamage * currentAbsorb / 100;
                    int32 canabsorb = caster->GetHealth();
                    if (canabsorb < absorbed)
                        absorbed = canabsorb;

                    RemainingDamage -= absorbed;

                    uint32 ab_damage = absorbed;
                    pCaster->DealDamageMods(caster,ab_damage,NULL);
                    pCaster->DealDamage(caster, ab_damage, NULL, damagetype, schoolMask, 0, false);
                    continue;
                }
                // Will of Necropolis
                if (spellProto->SpellIconID == 857)
                {
                    // Apply absorb only on damage below 35% hp
                    int32 absorbableDamage = RemainingDamage + 0.35f * GetMaxHealth() - GetHealth();
                    if (absorbableDamage > RemainingDamage)
                        absorbableDamage = RemainingDamage;
                    if (absorbableDamage > 0)
                        RemainingDamage -= absorbableDamage * currentAbsorb / 100;
                    continue;
                }      
                break;
            }
            default:
                break;
        }

        // currentAbsorb - damage can be absorbed by shield
        // If need absorb less damage
        if (RemainingDamage < currentAbsorb)
            currentAbsorb = RemainingDamage;

        RemainingDamage -= currentAbsorb;

        // Fire Ward or Frost Ward or Ice Barrier (or Mana Shield)
        // for Incanter's Absorption converting to spell power
        if (spellProto->SpellFamilyName == SPELLFAMILY_MAGE && spellProto->SpellFamilyFlags2 & 0x000008)
            incanterAbsorption += currentAbsorb;

        // Reduce shield amount
        mod->m_amount-=currentAbsorb;
        if((*i)->GetHolder()->DropAuraCharge())
            mod->m_amount = 0;
        // Need remove it later
        if (mod->m_amount<=0)
            existExpired = true;
    }

    // Remove all expired absorb auras
    if (existExpired)
    {
        for(AuraList::const_iterator i = vSchoolAbsorb.begin(); i != vSchoolAbsorb.end();)
        {
            if ((*i)->GetModifier()->m_amount<=0)
            {
                RemoveAurasDueToSpell((*i)->GetId(), NULL, AURA_REMOVE_BY_SHIELD_BREAK);
                i = vSchoolAbsorb.begin();
            }
            else
                ++i;
        }
    }

    // Cast back reflect damage spell
    if (canReflect && reflectSpell)
        CastCustomSpell(pCaster,  reflectSpell, &reflectDamage, NULL, NULL, true, NULL, reflectTriggeredBy);

    // absorb by mana cost
    AuraList const& vManaShield = GetAurasByType(SPELL_AURA_MANA_SHIELD);
    for(AuraList::const_iterator i = vManaShield.begin(), next; i != vManaShield.end() && RemainingDamage > 0; i = next)
    {
        next = i; ++next;

        // check damage school mask
        if(((*i)->GetModifier()->m_miscvalue & schoolMask)==0)
            continue;

        int32 currentAbsorb;
        if (RemainingDamage >= (*i)->GetModifier()->m_amount)
            currentAbsorb = (*i)->GetModifier()->m_amount;
        else
            currentAbsorb = RemainingDamage;

        if (float manaMultiplier = (*i)->GetSpellProto()->EffectMultipleValue[(*i)->GetEffIndex()])
        {
            if(Player *modOwner = GetSpellModOwner())
                modOwner->ApplySpellMod((*i)->GetId(), SPELLMOD_MULTIPLE_VALUE, manaMultiplier);

            int32 maxAbsorb = int32(GetPower(POWER_MANA) / manaMultiplier);
            if (currentAbsorb > maxAbsorb)
                currentAbsorb = maxAbsorb;

            int32 manaReduction = int32(currentAbsorb * manaMultiplier);
            ApplyPowerMod(POWER_MANA, manaReduction, false);
        }

        // Mana Shield (or Fire Ward or Frost Ward or Ice Barrier)
        // for Incanter's Absorption converting to spell power
        if ((*i)->GetSpellProto()->SpellFamilyName == SPELLFAMILY_MAGE && (*i)->GetSpellProto()->SpellFamilyFlags2 & 0x000008)
            incanterAbsorption += currentAbsorb;

        (*i)->GetModifier()->m_amount -= currentAbsorb;
        if((*i)->GetModifier()->m_amount <= 0)
        {
            RemoveAurasDueToSpell((*i)->GetId());
            next = vManaShield.begin();
        }

        RemainingDamage -= currentAbsorb;
    }

    // effects dependent from full absorb amount
    // Incanter's Absorption, if have affective absorbing
    if (incanterAbsorption)
    {
        Unit::AuraList const& auras = GetAurasByType(SPELL_AURA_DUMMY);
        for (Unit::AuraList::const_iterator itr = auras.begin(); itr != auras.end(); ++itr)
        {
            SpellEntry const* itr_spellProto = (*itr)->GetSpellProto();

            // Incanter's Absorption
            if (itr_spellProto->SpellFamilyName == SPELLFAMILY_GENERIC &&
                itr_spellProto->SpellIconID == 2941)
            {

                int32 amount = int32(incanterAbsorption * (*itr)->GetModifier()->m_amount / 100);

                // apply normalized part of already accumulated amount in aura
                if (Aura* spdAura = GetAura(44413, EFFECT_INDEX_0))
                    amount += spdAura->GetModifier()->m_amount * spdAura->GetAuraDuration() / spdAura->GetAuraMaxDuration();

                // Incanter's Absorption (triggered absorb based spell power, will replace existing if any)
                CastCustomSpell(this, 44413, &amount, NULL, NULL, true);
                break;
            }
        }
    }

    // only split damage if not damaging yourself
    if(pCaster != this)
    {
        AuraList const& vSplitDamageFlat = GetAurasByType(SPELL_AURA_SPLIT_DAMAGE_FLAT);
        for(AuraList::const_iterator i = vSplitDamageFlat.begin(), next; i != vSplitDamageFlat.end() && RemainingDamage >= 0; i = next)
        {
            next = i; ++next;

            // check damage school mask
            if(((*i)->GetModifier()->m_miscvalue & schoolMask)==0)
                continue;

            // Damage can be splitted only if aura has an alive caster
            Unit *caster = (*i)->GetCaster();
            if(!caster || caster == this || !caster->IsInWorld() || !caster->isAlive())
                continue;

            int32 currentAbsorb;
            if (RemainingDamage >= (*i)->GetModifier()->m_amount)
                currentAbsorb = (*i)->GetModifier()->m_amount;
            else
                currentAbsorb = RemainingDamage;

            RemainingDamage -= currentAbsorb;


            uint32 splitted = currentAbsorb;
            uint32 splitted_absorb = 0;
            pCaster->DealDamageMods(caster,splitted,&splitted_absorb);

            pCaster->SendSpellNonMeleeDamageLog(caster, (*i)->GetSpellProto()->Id, splitted, schoolMask, splitted_absorb, 0, false, 0, false);

            CleanDamage cleanDamage = CleanDamage(splitted, BASE_ATTACK, MELEE_HIT_NORMAL);
            pCaster->DealDamage(caster, splitted, &cleanDamage, DIRECT_DAMAGE, schoolMask, (*i)->GetSpellProto(), false);
        }

        AuraList const& vSplitDamagePct = GetAurasByType(SPELL_AURA_SPLIT_DAMAGE_PCT);
        for(AuraList::const_iterator i = vSplitDamagePct.begin(), next; i != vSplitDamagePct.end() && RemainingDamage >= 0; i = next)
        {
            next = i; ++next;

            // check damage school mask
            if(((*i)->GetModifier()->m_miscvalue & schoolMask)==0)
                continue;

            // Damage can be splitted only if aura has an alive caster
            Unit *caster = (*i)->GetCaster();
            if(!caster || caster == this || !caster->IsInWorld() || !caster->isAlive())
                continue;

            uint32 splitted = uint32(RemainingDamage * (*i)->GetModifier()->m_amount / 100.0f);

            RemainingDamage -=  int32(splitted);

            uint32 split_absorb = 0;
            pCaster->DealDamageMods(caster,splitted,&split_absorb);

            pCaster->SendSpellNonMeleeDamageLog(caster, (*i)->GetSpellProto()->Id, splitted, schoolMask, split_absorb, 0, false, 0, false);

            CleanDamage cleanDamage = CleanDamage(splitted, BASE_ATTACK, MELEE_HIT_NORMAL);
            pCaster->DealDamage(caster, splitted, &cleanDamage, DIRECT_DAMAGE, schoolMask, (*i)->GetSpellProto(), false);
        }
    }

    // Apply death prevention spells effects
    if (preventDeathSpell && RemainingDamage >= (int32)GetHealth())
    {
        switch(preventDeathSpell->SpellFamilyName)
        {
            // Cheat Death
            case SPELLFAMILY_ROGUE:
            {
                // Cheat Death
                if (preventDeathSpell->SpellIconID == 2109)
                {
                    CastSpell(this,31231,true);
                    ((Player*)this)->AddSpellCooldown(31231,0,time(NULL)+60);
                    // with health > 10% lost health until health==10%, in other case no losses
                    uint32 health10 = GetMaxHealth()/10;
                    RemainingDamage = GetHealth() > health10 ? GetHealth() - health10 : 0;
                }
                break;
            }
            // Guardian Spirit
            case SPELLFAMILY_PRIEST:
            {
                // Guardian Spirit
                if (preventDeathSpell->SpellIconID == 2873)
                {
                    int32 healAmount = GetMaxHealth() * preventDeathAmount / 100;
                    CastCustomSpell(this, 48153, &healAmount, NULL, NULL, true);
                    RemoveAurasDueToSpell(preventDeathSpell->Id);
                    RemainingDamage = 0;
                }
                break;
            }
        }
    }

    *absorb = damage - RemainingDamage - *resist;
}

void Unit::CalculateAbsorbResistBlock(Unit *pCaster, SpellNonMeleeDamage *damageInfo, SpellEntry const* spellProto, WeaponAttackType attType)
{
    bool blocked = false;
    // Get blocked status
    switch (spellProto->DmgClass)
    {
        // Melee and Ranged Spells
        case SPELL_DAMAGE_CLASS_RANGED:
        case SPELL_DAMAGE_CLASS_MELEE:
            blocked = IsSpellBlocked(pCaster, spellProto, attType);
            break;
        default:
            break;
    }

    if (blocked)
    {
        damageInfo->blocked = GetShieldBlockValue();
        if (damageInfo->damage < (int32)damageInfo->blocked)
            damageInfo->blocked = damageInfo->damage;
        damageInfo->damage-=damageInfo->blocked;
    }

    uint32 absorb_affected_damage = pCaster->CalcNotIgnoreAbsorbDamage(damageInfo->damage,GetSpellSchoolMask(spellProto),spellProto);
    CalculateDamageAbsorbAndResist(pCaster, GetSpellSchoolMask(spellProto), SPELL_DIRECT_DAMAGE, absorb_affected_damage, &damageInfo->absorb, &damageInfo->resist, !(spellProto->AttributesEx2 & SPELL_ATTR_EX2_CANT_REFLECTED));
    damageInfo->damage-= damageInfo->absorb + damageInfo->resist;
}

void Unit::CalculateHealAbsorb(const uint32 heal, uint32 *absorb)
{
    if (!isAlive() || !heal)
        return;

    int32 RemainingHeal = heal;

    // Need remove expired auras after
    bool existExpired = false;

    // absorb
    AuraList const& vHealAbsorb = GetAurasByType(SPELL_AURA_HEAL_ABSORB);
    for(AuraList::const_iterator i = vHealAbsorb.begin(); i != vHealAbsorb.end() && RemainingHeal > 0; ++i)
    {
        Modifier* mod = (*i)->GetModifier();

        // Max Amount can be absorbed by this aura
        int32  currentAbsorb = mod->m_amount;

        // Found empty aura (impossible but..)
        if (currentAbsorb <=0)
        {
            existExpired = true;
            continue;
        }

        // currentAbsorb - heal can be absorbed
        // If need absorb less heal
        if (RemainingHeal < currentAbsorb)
            currentAbsorb = RemainingHeal;

        RemainingHeal -= currentAbsorb;

        // Reduce aura amount
        mod->m_amount -= currentAbsorb;
        if ((*i)->GetHolder()->DropAuraCharge())
            mod->m_amount = 0;
        // Need remove it later
        if (mod->m_amount<=0)
            existExpired = true;
    }

    // Remove all expired absorb auras
    if (existExpired)
    {
        for(AuraList::const_iterator i = vHealAbsorb.begin(); i != vHealAbsorb.end();)
        {
            if ((*i)->GetModifier()->m_amount<=0)
            {
                RemoveAurasDueToSpell((*i)->GetId(), NULL, AURA_REMOVE_BY_SHIELD_BREAK);
                i = vHealAbsorb.begin();
            }
            else
                ++i;
        }
    }

    *absorb = heal - RemainingHeal;
}

void Unit::AttackerStateUpdate (Unit *pVictim, WeaponAttackType attType, bool extra )
{
    if(hasUnitState(UNIT_STAT_CAN_NOT_REACT) || HasFlag(UNIT_FIELD_FLAGS, UNIT_FLAG_PACIFIED) )
        return;

    if (!pVictim->isAlive())
        return;

    if(IsNonMeleeSpellCasted(false))
        return;

    uint32 hitInfo;
    if (attType == BASE_ATTACK)
        hitInfo = HITINFO_NORMALSWING2;
    else if (attType == OFF_ATTACK)
        hitInfo = HITINFO_LEFTSWING;
    else
        return;                                             // ignore ranged case

    uint32 extraAttacks = m_extraAttacks;

    // melee attack spell casted at main hand attack only
    if (attType == BASE_ATTACK && m_currentSpells[CURRENT_MELEE_SPELL])
    {
        m_currentSpells[CURRENT_MELEE_SPELL]->cast();

        // not recent extra attack only at any non extra attack (melee spell case)
        if(!extra && extraAttacks)
        {
            while(m_extraAttacks)
            {
                AttackerStateUpdate(pVictim, BASE_ATTACK, true);
                if(m_extraAttacks > 0)
                    --m_extraAttacks;
            }
        }
        return;
    }

    // attack can be redirected to another target
    pVictim = SelectMagnetTarget(pVictim);

    CalcDamageInfo damageInfo;
    CalculateMeleeDamage(pVictim, 0, &damageInfo, attType);
    // Send log damage message to client
    DealDamageMods(pVictim,damageInfo.damage,&damageInfo.absorb);
    SendAttackStateUpdate(&damageInfo);
    ProcDamageAndSpell(damageInfo.target, damageInfo.procAttacker, damageInfo.procVictim, damageInfo.procEx, damageInfo.damage, damageInfo.attackType);
    DealMeleeDamage(&damageInfo,true);

    if (GetTypeId() == TYPEID_PLAYER)
        DEBUG_FILTER_LOG(LOG_FILTER_COMBAT,"AttackerStateUpdate: (Player) %u attacked %u (TypeId: %u) for %u dmg, absorbed %u, blocked %u, resisted %u.",
            GetGUIDLow(), pVictim->GetGUIDLow(), pVictim->GetTypeId(), damageInfo.damage, damageInfo.absorb, damageInfo.blocked_amount, damageInfo.resist);
    else
        DEBUG_FILTER_LOG(LOG_FILTER_COMBAT,"AttackerStateUpdate: (NPC)    %u attacked %u (TypeId: %u) for %u dmg, absorbed %u, blocked %u, resisted %u.",
            GetGUIDLow(), pVictim->GetGUIDLow(), pVictim->GetTypeId(), damageInfo.damage, damageInfo.absorb, damageInfo.blocked_amount, damageInfo.resist);

    // if damage pVictim call AI reaction
    if(pVictim->GetTypeId()==TYPEID_UNIT && ((Creature*)pVictim)->AI())
        ((Creature*)pVictim)->AI()->AttackedBy(this);

    // extra attack only at any non extra attack (normal case)
    if(!extra && extraAttacks)
    {
        while(m_extraAttacks)
        {
            AttackerStateUpdate(pVictim, BASE_ATTACK, true);
            if(m_extraAttacks > 0)
                --m_extraAttacks;
        }
    }
}

MeleeHitOutcome Unit::RollMeleeOutcomeAgainst(const Unit *pVictim, WeaponAttackType attType) const
{
    // This is only wrapper

    // Miss chance based on melee
    float miss_chance = MeleeMissChanceCalc(pVictim, attType);

    // Critical hit chance
    float crit_chance = GetUnitCriticalChance(attType, pVictim);

    // stunned target cannot dodge and this is check in GetUnitDodgeChance() (returned 0 in this case)
    float dodge_chance = pVictim->GetUnitDodgeChance();
    float block_chance = pVictim->GetUnitBlockChance();
    float parry_chance = pVictim->GetUnitParryChance();

    // Useful if want to specify crit & miss chances for melee, else it could be removed
    DEBUG_FILTER_LOG(LOG_FILTER_COMBAT,"MELEE OUTCOME: miss %f crit %f dodge %f parry %f block %f", miss_chance,crit_chance,dodge_chance,parry_chance,block_chance);

    return RollMeleeOutcomeAgainst(pVictim, attType, int32(crit_chance*100), int32(miss_chance*100), int32(dodge_chance*100),int32(parry_chance*100),int32(block_chance*100));
}

MeleeHitOutcome Unit::RollMeleeOutcomeAgainst (const Unit *pVictim, WeaponAttackType attType, int32 crit_chance, int32 miss_chance, int32 dodge_chance, int32 parry_chance, int32 block_chance) const
{
    if(pVictim->GetTypeId()==TYPEID_UNIT && ((Creature*)pVictim)->IsInEvadeMode())
        return MELEE_HIT_EVADE;

    int32 attackerMaxSkillValueForLevel = GetMaxSkillValueForLevel(pVictim);
    int32 victimMaxSkillValueForLevel = pVictim->GetMaxSkillValueForLevel(this);

    int32 attackerWeaponSkill = GetWeaponSkillValue(attType,pVictim);
    int32 victimDefenseSkill = pVictim->GetDefenseSkillValue(this);

    // bonus from skills is 0.04%
    int32    skillBonus  = 4 * ( attackerWeaponSkill - victimMaxSkillValueForLevel );
    int32    sum = 0, tmp = 0;
    int32    roll = urand (0, 10000);

    DEBUG_FILTER_LOG(LOG_FILTER_COMBAT, "RollMeleeOutcomeAgainst: skill bonus of %d for attacker", skillBonus);
    DEBUG_FILTER_LOG(LOG_FILTER_COMBAT, "RollMeleeOutcomeAgainst: rolled %d, miss %d, dodge %d, parry %d, block %d, crit %d",
        roll, miss_chance, dodge_chance, parry_chance, block_chance, crit_chance);

    tmp = miss_chance;

    if (tmp > 0 && roll < (sum += tmp ))
    {
        DEBUG_FILTER_LOG(LOG_FILTER_COMBAT, "RollMeleeOutcomeAgainst: MISS");
        return MELEE_HIT_MISS;
    }

    // always crit against a sitting target (except 0 crit chance)
    if( pVictim->GetTypeId() == TYPEID_PLAYER && crit_chance > 0 && !pVictim->IsStandState() )
    {
        DEBUG_FILTER_LOG(LOG_FILTER_COMBAT, "RollMeleeOutcomeAgainst: CRIT (sitting victim)");
        return MELEE_HIT_CRIT;
    }

    // Dodge chance

    // only players can't dodge if attacker is behind
    if (pVictim->GetTypeId() == TYPEID_PLAYER && !pVictim->HasInArc(M_PI_F,this))
    {
        DEBUG_FILTER_LOG(LOG_FILTER_COMBAT, "RollMeleeOutcomeAgainst: attack came from behind and victim was a player.");
    }
    else
    {
        // Reduce dodge chance by attacker expertise rating
        if (GetTypeId() == TYPEID_PLAYER)
            dodge_chance -= int32(((Player*)this)->GetExpertiseDodgeOrParryReduction(attType)*100);
        else
            dodge_chance -= GetTotalAuraModifier(SPELL_AURA_MOD_EXPERTISE)*25;

        // Modify dodge chance by attacker SPELL_AURA_MOD_COMBAT_RESULT_CHANCE
        dodge_chance+= GetTotalAuraModifierByMiscValue(SPELL_AURA_MOD_COMBAT_RESULT_CHANCE, VICTIMSTATE_DODGE)*100;

        tmp = dodge_chance;
        if (   (tmp > 0)                                        // check if unit _can_ dodge
            && ((tmp -= skillBonus) > 0)
            && roll < (sum += tmp))
        {
            DEBUG_FILTER_LOG(LOG_FILTER_COMBAT, "RollMeleeOutcomeAgainst: DODGE <%d, %d)", sum-tmp, sum);
            return MELEE_HIT_DODGE;
        }
    }

    // parry & block chances

    // check if attack comes from behind, nobody can parry or block if attacker is behind
    if (!pVictim->HasInArc(M_PI_F,this))
    {
        DEBUG_FILTER_LOG(LOG_FILTER_COMBAT, "RollMeleeOutcomeAgainst: attack came from behind.");
    }
    else
    {
        // Reduce parry chance by attacker expertise rating
        if (GetTypeId() == TYPEID_PLAYER)
            parry_chance-= int32(((Player*)this)->GetExpertiseDodgeOrParryReduction(attType)*100);
        else
            parry_chance -= GetTotalAuraModifier(SPELL_AURA_MOD_EXPERTISE)*25;

        if(pVictim->GetTypeId()==TYPEID_PLAYER || !(((Creature*)pVictim)->GetCreatureInfo()->flags_extra & CREATURE_FLAG_EXTRA_NO_PARRY) )
        {
            int32 tmp2 = int32(parry_chance);
            if (   (tmp2 > 0)                                   // check if unit _can_ parry
                && ((tmp2 -= skillBonus) > 0)
                && (roll < (sum += tmp2)))
            {
                DEBUG_FILTER_LOG(LOG_FILTER_COMBAT, "RollMeleeOutcomeAgainst: PARRY <%d, %d)", sum-tmp2, sum);
                return MELEE_HIT_PARRY;
            }
        }

        if(pVictim->GetTypeId()==TYPEID_PLAYER || !(((Creature*)pVictim)->GetCreatureInfo()->flags_extra & CREATURE_FLAG_EXTRA_NO_BLOCK) )
        {
            tmp = block_chance;
            if (   (tmp > 0)                                    // check if unit _can_ block
                && ((tmp -= skillBonus) > 0)
                && (roll < (sum += tmp)))
            {
                DEBUG_FILTER_LOG(LOG_FILTER_COMBAT, "RollMeleeOutcomeAgainst: BLOCK <%d, %d)", sum-tmp, sum);
                return MELEE_HIT_BLOCK;
            }
        }
    }

    // Critical chance
    tmp = crit_chance;

    if (tmp > 0 && roll < (sum += tmp))
    {
        DEBUG_FILTER_LOG(LOG_FILTER_COMBAT, "RollMeleeOutcomeAgainst: CRIT <%d, %d)", sum-tmp, sum);
        return MELEE_HIT_CRIT;
    }

    // Max 40% chance to score a glancing blow against mobs that are higher level (can do only players and pets and not with ranged weapon)
    if( attType != RANGED_ATTACK &&
        (GetTypeId() == TYPEID_PLAYER || ((Creature*)this)->IsPet()) &&
        pVictim->GetTypeId() != TYPEID_PLAYER && !((Creature*)pVictim)->IsPet() &&
        getLevel() < pVictim->GetLevelForTarget(this) )
    {
        // cap possible value (with bonuses > max skill)
        int32 skill = attackerWeaponSkill;
        int32 maxskill = attackerMaxSkillValueForLevel;
        skill = (skill > maxskill) ? maxskill : skill;

        tmp = (10 + (victimDefenseSkill - skill)) * 100;
        tmp = tmp > 4000 ? 4000 : tmp;
        if (roll < (sum += tmp))
        {
            DEBUG_FILTER_LOG(LOG_FILTER_COMBAT, "RollMeleeOutcomeAgainst: GLANCING <%d, %d)", sum-4000, sum);
            return MELEE_HIT_GLANCING;
        }
    }

    // mobs can score crushing blows if they're 4 or more levels above victim
    if (GetLevelForTarget(pVictim) >= pVictim->GetLevelForTarget(this) + 4 &&
        // can be from by creature (if can) or from controlled player that considered as creature
        (GetTypeId()!=TYPEID_PLAYER && !((Creature*)this)->IsPet() &&
        !(((Creature*)this)->GetCreatureInfo()->flags_extra & CREATURE_FLAG_EXTRA_NO_CRUSH) ||
        GetTypeId()==TYPEID_PLAYER && GetCharmerOrOwnerGUID()))
    {
        // when their weapon skill is 15 or more above victim's defense skill
        tmp = victimDefenseSkill;
        int32 tmpmax = victimMaxSkillValueForLevel;
        // having defense above your maximum (from items, talents etc.) has no effect
        tmp = tmp > tmpmax ? tmpmax : tmp;
        // tmp = mob's level * 5 - player's current defense skill
        tmp = attackerMaxSkillValueForLevel - tmp;
        if(tmp >= 15)
        {
            // add 2% chance per lacking skill point, min. is 15%
            tmp = tmp * 200 - 1500;
            if (roll < (sum += tmp))
            {
                DEBUG_FILTER_LOG(LOG_FILTER_COMBAT, "RollMeleeOutcomeAgainst: CRUSHING <%d, %d)", sum-tmp, sum);
                return MELEE_HIT_CRUSHING;
            }
        }
    }

    DEBUG_FILTER_LOG(LOG_FILTER_COMBAT, "RollMeleeOutcomeAgainst: NORMAL");
    return MELEE_HIT_NORMAL;
}

uint32 Unit::CalculateDamage (WeaponAttackType attType, bool normalized)
{
    float min_damage, max_damage;

    if (normalized && GetTypeId()==TYPEID_PLAYER)
        ((Player*)this)->CalculateMinMaxDamage(attType,normalized,min_damage, max_damage);
    else
    {
        switch (attType)
        {
            case RANGED_ATTACK:
                min_damage = GetFloatValue(UNIT_FIELD_MINRANGEDDAMAGE);
                max_damage = GetFloatValue(UNIT_FIELD_MAXRANGEDDAMAGE);
                break;
            case BASE_ATTACK:
                min_damage = GetFloatValue(UNIT_FIELD_MINDAMAGE);
                max_damage = GetFloatValue(UNIT_FIELD_MAXDAMAGE);
                break;
            case OFF_ATTACK:
                min_damage = GetFloatValue(UNIT_FIELD_MINOFFHANDDAMAGE);
                max_damage = GetFloatValue(UNIT_FIELD_MAXOFFHANDDAMAGE);
                break;
                // Just for good manner
            default:
                min_damage = 0.0f;
                max_damage = 0.0f;
                break;
        }
    }

    if (min_damage > max_damage)
    {
        std::swap(min_damage,max_damage);
    }

    if(max_damage == 0.0f)
        max_damage = 5.0f;

    return urand((uint32)min_damage, (uint32)max_damage);
}

float Unit::CalculateLevelPenalty(SpellEntry const* spellProto) const
{
    if(!spellProto->spellLevel || !spellProto->maxLevel)
        return 1.0f;

    if(spellProto->maxLevel <= 0)
        return 1.0f;
    //if caster level is lower that max caster level
    if(getLevel() < spellProto->maxLevel)
        return 1.0f;

    float LvlPenalty = 0.0f;

    LvlPenalty = (22.0f + float (spellProto->maxLevel) - float (getLevel())) / 20.0f;
    //to prevent positive effect
    if(LvlPenalty > 1.0f)
        return 1.0f;
    //level penalty is capped at 0
    if(LvlPenalty < 0.0f)
        return 0.0f;

    return LvlPenalty;
}

void Unit::SendMeleeAttackStart(Unit* pVictim)
{
    WorldPacket data( SMSG_ATTACKSTART, 8 + 8 );
    data << GetObjectGuid();
    data << pVictim->GetObjectGuid();

    SendMessageToSet(&data, true);
    DEBUG_LOG( "WORLD: Sent SMSG_ATTACKSTART" );
}

void Unit::SendMeleeAttackStop(Unit* victim)
{
    if(!victim)
        return;

    WorldPacket data( SMSG_ATTACKSTOP, (4+16) );            // we guess size
    data << GetPackGUID();
    data << victim->GetPackGUID();                          // can be 0x00...
    data << uint32(0);                                      // can be 0x1
    SendMessageToSet(&data, true);
    DETAIL_FILTER_LOG(LOG_FILTER_COMBAT, "%s %u stopped attacking %s %u", (GetTypeId()==TYPEID_PLAYER ? "player" : "creature"), GetGUIDLow(), (victim->GetTypeId()==TYPEID_PLAYER ? "player" : "creature"),victim->GetGUIDLow());

    /*if(victim->GetTypeId() == TYPEID_UNIT)
    ((Creature*)victim)->AI().EnterEvadeMode(this);*/
}

bool Unit::IsSpellBlocked(Unit *pCaster, SpellEntry const * /*spellProto*/, WeaponAttackType attackType)
{
    if (HasInArc(M_PI_F,pCaster))
    {
        /* Currently not exist spells with ignore block
        // Ignore combat result aura (parry/dodge check on prepare)
        AuraList const& ignore = GetAurasByType(SPELL_AURA_IGNORE_COMBAT_RESULT);
        for(AuraList::const_iterator i = ignore.begin(); i != ignore.end(); ++i)
        {
            if (!(*i)->isAffectedOnSpell(spellProto))
                continue;
            if ((*i)->GetModifier()->m_miscvalue == )
                return false;
        }
        */

        // Check creatures flags_extra for disable block
        if(GetTypeId()==TYPEID_UNIT &&
           ((Creature*)this)->GetCreatureInfo()->flags_extra & CREATURE_FLAG_EXTRA_NO_BLOCK )
                return false;

        float blockChance = GetUnitBlockChance();
        blockChance += (int32(pCaster->GetWeaponSkillValue(attackType)) - int32(GetMaxSkillValueForLevel()))*0.04f;
        if (roll_chance_f(blockChance))
            return true;
    }
    return false;
}

// Melee based spells can be miss, parry or dodge on this step
// Crit or block - determined on damage calculation phase! (and can be both in some time)
float Unit::MeleeSpellMissChance(Unit *pVictim, WeaponAttackType attType, int32 skillDiff, SpellEntry const *spell)
{
    // Calculate hit chance (more correct for chance mod)
    float hitChance = 0.0f;

    // PvP - PvE melee chances
    // TODO: implement diminishing returns for defense from player's defense rating
    // pure skill diff is not sufficient since 3.x anymore, but exact formulas hard to research
    if (pVictim->GetTypeId() == TYPEID_PLAYER)
        hitChance = 95.0f + skillDiff * 0.04f;
    else if (skillDiff < -10)
        hitChance = 94.0f + (skillDiff + 10) * 0.4f;
    else
        hitChance = 95.0f + skillDiff * 0.1f;

    // Hit chance depends from victim auras
    if (attType == RANGED_ATTACK)
        hitChance += pVictim->GetTotalAuraModifier(SPELL_AURA_MOD_ATTACKER_RANGED_HIT_CHANCE);
    else
        hitChance += pVictim->GetTotalAuraModifier(SPELL_AURA_MOD_ATTACKER_MELEE_HIT_CHANCE);

    // Spellmod from SPELLMOD_RESIST_MISS_CHANCE
    if (Player *modOwner = GetSpellModOwner())
        modOwner->ApplySpellMod(spell->Id, SPELLMOD_RESIST_MISS_CHANCE, hitChance);

    // Miss = 100 - hit
    float missChance = 100.0f - hitChance;

    // Bonuses from attacker aura and ratings
    if (attType == RANGED_ATTACK)
        missChance -= m_modRangedHitChance;
    else
        missChance -= m_modMeleeHitChance;

    // Limit miss chance from 0 to 60%
    if (missChance < 0.0f)
        return 0.0f;
    if (missChance > 60.0f)
        return 60.0f;
    return missChance;
}

// Melee based spells hit result calculations
SpellMissInfo Unit::MeleeSpellHitResult(Unit *pVictim, SpellEntry const *spell)
{
    WeaponAttackType attType = BASE_ATTACK;

    if (spell->DmgClass == SPELL_DAMAGE_CLASS_RANGED)
        attType = RANGED_ATTACK;

    // bonus from skills is 0.04% per skill Diff
    int32 attackerWeaponSkill = (spell->EquippedItemClass == ITEM_CLASS_WEAPON) ? int32(GetWeaponSkillValue(attType,pVictim)) : GetMaxSkillValueForLevel();
    int32 skillDiff = attackerWeaponSkill - int32(pVictim->GetMaxSkillValueForLevel(this));
    int32 fullSkillDiff = attackerWeaponSkill - int32(pVictim->GetDefenseSkillValue(this));

    uint32 roll = urand (0, 10000);

    uint32 missChance = uint32(MeleeSpellMissChance(pVictim, attType, fullSkillDiff, spell)*100.0f);
    // Roll miss
    uint32 tmp = missChance;
    if (roll < tmp)
        return SPELL_MISS_MISS;

    // Chance resist mechanic (select max value from every mechanic spell effect)
    int32 resist_mech = 0;
    // Get effects mechanic and chance
    for(int eff = 0; eff < MAX_EFFECT_INDEX; ++eff)
    {
        int32 effect_mech = GetEffectMechanic(spell, SpellEffectIndex(eff));
        if (effect_mech)
        {
            int32 temp = pVictim->GetTotalAuraModifierByMiscValue(SPELL_AURA_MOD_MECHANIC_RESISTANCE, effect_mech);
            if (resist_mech < temp*100)
                resist_mech = temp*100;
        }
    }
    // Roll chance
    tmp += resist_mech;
    if (roll < tmp)
        return SPELL_MISS_RESIST;

    bool canDodge = true;
    bool canParry = true;

    // Same spells cannot be parry/dodge
    if (spell->Attributes & SPELL_ATTR_IMPOSSIBLE_DODGE_PARRY_BLOCK)
        return SPELL_MISS_NONE;

    // Ranged attack cannot be parry/dodge only deflect
    if (attType == RANGED_ATTACK)
    {
        // only if in front
        if (pVictim->HasInArc(M_PI_F,this))
        {
            int32 deflect_chance = pVictim->GetTotalAuraModifier(SPELL_AURA_DEFLECT_SPELLS)*100;
            tmp+=deflect_chance;
            if (roll < tmp)
                return SPELL_MISS_DEFLECT;
        }
        return SPELL_MISS_NONE;
    }

    // Check for attack from behind
    if (!pVictim->HasInArc(M_PI_F,this))
    {
        // Can`t dodge from behind in PvP (but its possible in PvE)
        if (GetTypeId() == TYPEID_PLAYER && pVictim->GetTypeId() == TYPEID_PLAYER)
            canDodge = false;
        // Can`t parry
        canParry = false;
    }
    // Check creatures flags_extra for disable parry
    if(pVictim->GetTypeId()==TYPEID_UNIT)
    {
        uint32 flagEx = ((Creature*)pVictim)->GetCreatureInfo()->flags_extra;
        if( flagEx & CREATURE_FLAG_EXTRA_NO_PARRY )
            canParry = false;
    }
    // Ignore combat result aura
    AuraList const& ignore = GetAurasByType(SPELL_AURA_IGNORE_COMBAT_RESULT);
    for(AuraList::const_iterator i = ignore.begin(); i != ignore.end(); ++i)
    {
        if (!(*i)->isAffectedOnSpell(spell))
            continue;
        switch((*i)->GetModifier()->m_miscvalue)
        {
            case MELEE_HIT_DODGE: canDodge = false; break;
            case MELEE_HIT_BLOCK: break; // Block check in hit step
            case MELEE_HIT_PARRY: canParry = false; break;
            default:
                DEBUG_LOG("Spell %u SPELL_AURA_IGNORE_COMBAT_RESULT have unhandled state %d", (*i)->GetId(), (*i)->GetModifier()->m_miscvalue);
                break;
        }
    }

    if (canDodge)
    {
        // Roll dodge
        int32 dodgeChance = int32(pVictim->GetUnitDodgeChance()*100.0f) - skillDiff * 4;
        // Reduce enemy dodge chance by SPELL_AURA_MOD_COMBAT_RESULT_CHANCE
        dodgeChance+= GetTotalAuraModifierByMiscValue(SPELL_AURA_MOD_COMBAT_RESULT_CHANCE, VICTIMSTATE_DODGE)*100;
        // Reduce dodge chance by attacker expertise rating
        if (GetTypeId() == TYPEID_PLAYER)
            dodgeChance-=int32(((Player*)this)->GetExpertiseDodgeOrParryReduction(attType) * 100.0f);
        else
            dodgeChance -= GetTotalAuraModifier(SPELL_AURA_MOD_EXPERTISE)*25;
        if (dodgeChance < 0)
            dodgeChance = 0;

        tmp += dodgeChance;
        if (roll < tmp)
            return SPELL_MISS_DODGE;
    }

    if (canParry)
    {
        // Roll parry
        int32 parryChance = int32(pVictim->GetUnitParryChance()*100.0f)  - skillDiff * 4;
        // Reduce parry chance by attacker expertise rating
        if (GetTypeId() == TYPEID_PLAYER)
            parryChance-=int32(((Player*)this)->GetExpertiseDodgeOrParryReduction(attType) * 100.0f);
        else
            parryChance -= GetTotalAuraModifier(SPELL_AURA_MOD_EXPERTISE)*25;
        if (parryChance < 0)
            parryChance = 0;

        tmp += parryChance;
        if (roll < tmp)
            return SPELL_MISS_PARRY;
    }

    return SPELL_MISS_NONE;
}

// TODO need use unit spell resistances in calculations
SpellMissInfo Unit::MagicSpellHitResult(Unit *pVictim, SpellEntry const *spell)
{
    // Can`t miss on dead target (on skinning for example)
    if (!pVictim->isAlive())
        return SPELL_MISS_NONE;

    SpellSchoolMask schoolMask = GetSpellSchoolMask(spell);
    // PvP - PvE spell misschances per leveldif > 2
    int32 lchance = pVictim->GetTypeId() == TYPEID_PLAYER ? 7 : 11;
    int32 leveldif = int32(pVictim->GetLevelForTarget(this)) - int32(GetLevelForTarget(pVictim));

    // Base hit chance from attacker and victim levels
    int32 modHitChance;
    if(leveldif < 3)
        modHitChance = 96 - leveldif;
    else
        modHitChance = 94 - (leveldif - 2) * lchance;

    // Spellmod from SPELLMOD_RESIST_MISS_CHANCE
    if(Player *modOwner = GetSpellModOwner())
        modOwner->ApplySpellMod(spell->Id, SPELLMOD_RESIST_MISS_CHANCE, modHitChance);
    // Increase from attacker SPELL_AURA_MOD_INCREASES_SPELL_PCT_TO_HIT auras
    modHitChance+=GetTotalAuraModifierByMiscMask(SPELL_AURA_MOD_INCREASES_SPELL_PCT_TO_HIT, schoolMask);
    // Chance hit from victim SPELL_AURA_MOD_ATTACKER_SPELL_HIT_CHANCE auras
    modHitChance+= pVictim->GetTotalAuraModifierByMiscMask(SPELL_AURA_MOD_ATTACKER_SPELL_HIT_CHANCE, schoolMask);
    // Reduce spell hit chance for Area of effect spells from victim SPELL_AURA_MOD_AOE_AVOIDANCE aura
    if (IsAreaOfEffectSpell(spell))
        modHitChance-=pVictim->GetTotalAuraModifier(SPELL_AURA_MOD_AOE_AVOIDANCE);
    // Reduce spell hit chance for dispel mechanic spells from victim SPELL_AURA_MOD_DISPEL_RESIST
    if (IsDispelSpell(spell))
        modHitChance-=pVictim->GetTotalAuraModifier(SPELL_AURA_MOD_DISPEL_RESIST);
    // Chance resist mechanic (select max value from every mechanic spell effect)
    int32 resist_mech = 0;
    // Get effects mechanic and chance
    for(int eff = 0; eff < MAX_EFFECT_INDEX; ++eff)
    {
        int32 effect_mech = GetEffectMechanic(spell, SpellEffectIndex(eff));
        if (effect_mech)
        {
            int32 temp = pVictim->GetTotalAuraModifierByMiscValue(SPELL_AURA_MOD_MECHANIC_RESISTANCE, effect_mech);
            if (resist_mech < temp)
                resist_mech = temp;
        }
    }
    // Apply mod
    modHitChance-=resist_mech;

    // Chance resist debuff
    modHitChance-=pVictim->GetTotalAuraModifierByMiscValue(SPELL_AURA_MOD_DEBUFF_RESISTANCE, int32(spell->Dispel));

    int32 HitChance = modHitChance * 100;
    // Increase hit chance from attacker SPELL_AURA_MOD_SPELL_HIT_CHANCE and attacker ratings
    HitChance += int32(m_modSpellHitChance*100.0f);

    // Decrease hit chance from victim rating bonus
    if (pVictim->GetTypeId()==TYPEID_PLAYER)
        HitChance -= int32(((Player*)pVictim)->GetRatingBonusValue(CR_HIT_TAKEN_SPELL)*100.0f);

    if (HitChance <  100) HitChance =  100;
    if (HitChance > 10000) HitChance = 10000;

    int32 tmp = 10000 - HitChance;

    int32 rand = irand(0,10000);

    if (rand < tmp)
        return SPELL_MISS_MISS;

    // cast by caster in front of victim
    if (pVictim->HasInArc(M_PI_F,this))
    {
        int32 deflect_chance = pVictim->GetTotalAuraModifier(SPELL_AURA_DEFLECT_SPELLS)*100;
        tmp+=deflect_chance;
        if (rand < tmp)
            return SPELL_MISS_DEFLECT;
    }

    return SPELL_MISS_NONE;
}

// Calculate spell hit result can be:
// Every spell can: Evade/Immune/Reflect/Sucesful hit
// For melee based spells:
//   Miss
//   Dodge
//   Parry
// For spells
//   Resist
SpellMissInfo Unit::SpellHitResult(Unit *pVictim, SpellEntry const *spell, bool CanReflect)
{
    // Return evade for units in evade mode
    if (pVictim->GetTypeId()==TYPEID_UNIT && ((Creature*)pVictim)->IsInEvadeMode())
        return SPELL_MISS_EVADE;

<<<<<<< HEAD
    if (!(spell->Attributes & SPELL_ATTR_UNAFFECTED_BY_INVULNERABILITY))
    {
        // Check for immune
        if (pVictim->IsImmunedToSpell(spell))
            return SPELL_MISS_IMMUNE;
=======
    // Check for immune
    if (pVictim->IsImmuneToSpell(spell))
        return SPELL_MISS_IMMUNE;
>>>>>>> 24920ccf

        // All positive spells can`t miss
        // TODO: client not show miss log for this spells - so need find info for this in dbc and use it!
        if (IsPositiveSpell(spell->Id) && IsFriendlyTo(pVictim))
            return SPELL_MISS_NONE;

        // Check for immune
        if (pVictim->IsImmunedToDamage(GetSpellSchoolMask(spell)))
            return SPELL_MISS_IMMUNE;
    }
    else if (IsPositiveSpell(spell->Id) && IsFriendlyTo(pVictim))
        return SPELL_MISS_NONE;

    // Try victim reflect spell
    if (CanReflect)
    {
        int32 reflectchance = pVictim->GetTotalAuraModifier(SPELL_AURA_REFLECT_SPELLS);
        Unit::AuraList const& mReflectSpellsSchool = pVictim->GetAurasByType(SPELL_AURA_REFLECT_SPELLS_SCHOOL);
        for(Unit::AuraList::const_iterator i = mReflectSpellsSchool.begin(); i != mReflectSpellsSchool.end(); ++i)
            if((*i)->GetModifier()->m_miscvalue & GetSpellSchoolMask(spell))
                reflectchance += (*i)->GetModifier()->m_amount;
        if (reflectchance > 0 && roll_chance_i(reflectchance))
        {
            // Start triggers for remove charges if need (trigger only for victim, and mark as active spell)
            ProcDamageAndSpell(pVictim, PROC_FLAG_NONE, PROC_FLAG_TAKEN_NEGATIVE_SPELL_HIT, PROC_EX_REFLECT, 1, BASE_ATTACK, spell);
            return SPELL_MISS_REFLECT;
        }
    }

    switch (spell->DmgClass)
    {
        case SPELL_DAMAGE_CLASS_NONE:
            return SPELL_MISS_NONE;
        case SPELL_DAMAGE_CLASS_MAGIC:
            return MagicSpellHitResult(pVictim, spell);
        case SPELL_DAMAGE_CLASS_MELEE:
        case SPELL_DAMAGE_CLASS_RANGED:
            return MeleeSpellHitResult(pVictim, spell);
    }
    return SPELL_MISS_NONE;
}

float Unit::MeleeMissChanceCalc(const Unit *pVictim, WeaponAttackType attType) const
{
    if(!pVictim)
        return 0.0f;

    // Base misschance 5%
    float missChance = 5.0f;

    // DualWield - white damage has additional 19% miss penalty
    if (haveOffhandWeapon() && attType != RANGED_ATTACK)
    {
        bool isNormal = false;
        for (uint32 i = CURRENT_FIRST_NON_MELEE_SPELL; i < CURRENT_MAX_SPELL; ++i)
        {
            if (m_currentSpells[i] && (GetSpellSchoolMask(m_currentSpells[i]->m_spellInfo) & SPELL_SCHOOL_MASK_NORMAL))
            {
                isNormal = true;
                break;
            }
        }
        if (!isNormal && !m_currentSpells[CURRENT_MELEE_SPELL])
            missChance += 19.0f;
    }

    int32 skillDiff = int32(GetWeaponSkillValue(attType, pVictim)) - int32(pVictim->GetDefenseSkillValue(this));

    // PvP - PvE melee chances
    // TODO: implement diminishing returns for defense from player's defense rating
    // pure skill diff is not sufficient since 3.x anymore, but exact formulas hard to research
    if ( pVictim->GetTypeId() == TYPEID_PLAYER )
        missChance -= skillDiff * 0.04f;
    else if ( skillDiff < -10 )
        missChance -= (skillDiff + 10) * 0.4f - 1.0f;
    else
        missChance -=  skillDiff * 0.1f;

    // Hit chance bonus from attacker based on ratings and auras
    if (attType == RANGED_ATTACK)
        missChance -= m_modRangedHitChance;
    else
        missChance -= m_modMeleeHitChance;

    // Hit chance for victim based on ratings
    if (pVictim->GetTypeId()==TYPEID_PLAYER)
    {
        if (attType == RANGED_ATTACK)
            missChance += ((Player*)pVictim)->GetRatingBonusValue(CR_HIT_TAKEN_RANGED);
        else
            missChance += ((Player*)pVictim)->GetRatingBonusValue(CR_HIT_TAKEN_MELEE);
    }

    // Modify miss chance by victim auras
    if(attType == RANGED_ATTACK)
        missChance -= pVictim->GetTotalAuraModifier(SPELL_AURA_MOD_ATTACKER_RANGED_HIT_CHANCE);
    else
        missChance -= pVictim->GetTotalAuraModifier(SPELL_AURA_MOD_ATTACKER_MELEE_HIT_CHANCE);

    // Limit miss chance from 0 to 60%
    if (missChance < 0.0f)
        return 0.0f;
    if (missChance > 60.0f)
        return 60.0f;

    return missChance;
}

uint32 Unit::GetDefenseSkillValue(Unit const* target) const
{
    if(GetTypeId() == TYPEID_PLAYER)
    {
        // in PvP use full skill instead current skill value
        uint32 value = (target && target->GetTypeId() == TYPEID_PLAYER)
            ? ((Player*)this)->GetMaxSkillValue(SKILL_DEFENSE)
            : ((Player*)this)->GetSkillValue(SKILL_DEFENSE);
        value += uint32(((Player*)this)->GetRatingBonusValue(CR_DEFENSE_SKILL));
        return value;
    }
    else
        return GetUnitMeleeSkill(target);
}

float Unit::GetUnitDodgeChance() const
{
    if(hasUnitState(UNIT_STAT_STUNNED))
        return 0.0f;
    if( GetTypeId() == TYPEID_PLAYER )
        return GetFloatValue(PLAYER_DODGE_PERCENTAGE);
    else
    {
        if(((Creature const*)this)->IsTotem())
            return 0.0f;
        else
        {
            float dodge = 5.0f;
            dodge += GetTotalAuraModifier(SPELL_AURA_MOD_DODGE_PERCENT);
            return dodge > 0.0f ? dodge : 0.0f;
        }
    }
}

float Unit::GetUnitParryChance() const
{
    if ( IsNonMeleeSpellCasted(false) || hasUnitState(UNIT_STAT_STUNNED))
        return 0.0f;

    float chance = 0.0f;

    if(GetTypeId() == TYPEID_PLAYER)
    {
        Player const* player = (Player const*)this;
        if(player->CanParry() )
        {
            Item *tmpitem = player->GetWeaponForAttack(BASE_ATTACK,true,true);
            if(!tmpitem)
                tmpitem = player->GetWeaponForAttack(OFF_ATTACK,true,true);

            if(tmpitem)
                chance = GetFloatValue(PLAYER_PARRY_PERCENTAGE);
        }
    }
    else if(GetTypeId() == TYPEID_UNIT)
    {
        if(GetCreatureType() == CREATURE_TYPE_HUMANOID)
        {
            chance = 5.0f;
            chance += GetTotalAuraModifier(SPELL_AURA_MOD_PARRY_PERCENT);
        }
    }

    return chance > 0.0f ? chance : 0.0f;
}

float Unit::GetUnitBlockChance() const
{
    if ( IsNonMeleeSpellCasted(false) || hasUnitState(UNIT_STAT_STUNNED))
        return 0.0f;

    if(GetTypeId() == TYPEID_PLAYER)
    {
        Player const* player = (Player const*)this;
        if(player->CanBlock() )
        {
            Item *tmpitem = player->GetItemByPos(INVENTORY_SLOT_BAG_0, EQUIPMENT_SLOT_OFFHAND);
            if(tmpitem && !tmpitem->IsBroken() && tmpitem->GetProto()->Block)
                return GetFloatValue(PLAYER_BLOCK_PERCENTAGE);
        }
        // is player but has no block ability or no not broken shield equipped
        return 0.0f;
    }
    else
    {
        if(((Creature const*)this)->IsTotem())
            return 0.0f;
        else
        {
            float block = 5.0f;
            block += GetTotalAuraModifier(SPELL_AURA_MOD_BLOCK_PERCENT);
            return block > 0.0f ? block : 0.0f;
        }
    }
}

float Unit::GetUnitCriticalChance(WeaponAttackType attackType, const Unit *pVictim) const
{
    float crit;

    if(GetTypeId() == TYPEID_PLAYER)
    {
        switch(attackType)
        {
            case BASE_ATTACK:
                crit = GetFloatValue( PLAYER_CRIT_PERCENTAGE );
                break;
            case OFF_ATTACK:
                crit = GetFloatValue( PLAYER_OFFHAND_CRIT_PERCENTAGE );
                break;
            case RANGED_ATTACK:
                crit = GetFloatValue( PLAYER_RANGED_CRIT_PERCENTAGE );
                break;
                // Just for good manner
            default:
                crit = 0.0f;
                break;
        }
    }
    else
    {
        crit = 5.0f;
        crit += GetTotalAuraModifier(SPELL_AURA_MOD_CRIT_PERCENT);
    }

    // flat aura mods
    if(attackType == RANGED_ATTACK)
        crit += pVictim->GetTotalAuraModifier(SPELL_AURA_MOD_ATTACKER_RANGED_CRIT_CHANCE);
    else
        crit += pVictim->GetTotalAuraModifier(SPELL_AURA_MOD_ATTACKER_MELEE_CRIT_CHANCE);

    crit += pVictim->GetTotalAuraModifier(SPELL_AURA_MOD_ATTACKER_SPELL_AND_WEAPON_CRIT_CHANCE);

    // reduce crit chance from Rating for players
    if (attackType != RANGED_ATTACK)
        crit -= pVictim->GetMeleeCritChanceReduction();
    else
        crit -= pVictim->GetRangedCritChanceReduction();

    // Apply crit chance from defence skill
    crit += (int32(GetMaxSkillValueForLevel(pVictim)) - int32(pVictim->GetDefenseSkillValue(this))) * 0.04f;

    if (crit < 0.0f)
        crit = 0.0f;
    return crit;
}

uint32 Unit::GetWeaponSkillValue (WeaponAttackType attType, Unit const* target) const
{
    uint32 value = 0;
    if(GetTypeId() == TYPEID_PLAYER)
    {
        Item* item = ((Player*)this)->GetWeaponForAttack(attType,true,true);

        // feral or unarmed skill only for base attack
        if(attType != BASE_ATTACK && !item )
            return 0;

        if(IsInFeralForm())
            return GetMaxSkillValueForLevel();              // always maximized SKILL_FERAL_COMBAT in fact

        // weapon skill or (unarmed for base attack)
        uint32  skill = item ? item->GetSkill() : SKILL_UNARMED;

        // in PvP use full skill instead current skill value
        value = (target && target->GetTypeId() == TYPEID_PLAYER)
            ? ((Player*)this)->GetMaxSkillValue(skill)
            : ((Player*)this)->GetSkillValue(skill);
        // Modify value from ratings
        value += uint32(((Player*)this)->GetRatingBonusValue(CR_WEAPON_SKILL));
        switch (attType)
        {
            case BASE_ATTACK:   value+=uint32(((Player*)this)->GetRatingBonusValue(CR_WEAPON_SKILL_MAINHAND));break;
            case OFF_ATTACK:    value+=uint32(((Player*)this)->GetRatingBonusValue(CR_WEAPON_SKILL_OFFHAND));break;
            case RANGED_ATTACK: value+=uint32(((Player*)this)->GetRatingBonusValue(CR_WEAPON_SKILL_RANGED));break;
        }
    }
    else
        value = GetUnitMeleeSkill(target);
   return value;
}

void Unit::_UpdateSpells( uint32 time )
{
    if(m_currentSpells[CURRENT_AUTOREPEAT_SPELL])
        _UpdateAutoRepeatSpell();

    // remove finished spells from current pointers
    for (uint32 i = 0; i < CURRENT_MAX_SPELL; ++i)
    {
        if (m_currentSpells[i] && m_currentSpells[i]->getState() == SPELL_STATE_FINISHED)
        {
            m_currentSpells[i]->SetReferencedFromCurrent(false);
            m_currentSpells[i] = NULL;                      // remove pointer
        }
    }

    // update auras
    // m_AurasUpdateIterator can be updated in inderect called code at aura remove to skip next planned to update but removed auras
    for (m_spellAuraHoldersUpdateIterator = m_spellAuraHolders.begin(); m_spellAuraHoldersUpdateIterator != m_spellAuraHolders.end();)
    {
        SpellAuraHolder* i_holder = m_spellAuraHoldersUpdateIterator->second;
        ++m_spellAuraHoldersUpdateIterator;                            // need shift to next for allow update if need into aura update
        if (i_holder && !i_holder->IsDeleted() && !i_holder->IsEmptyHolder() && !i_holder->IsInUse())
            i_holder->UpdateHolder(time);
    }

    // remove expired auras
    for (SpellAuraHolderMap::iterator iter = m_spellAuraHolders.begin(); iter != m_spellAuraHolders.end();)
    {
        SpellAuraHolder *holder = iter->second;
        if (holder)
        {
            if (!(holder->IsPermanent() || holder->IsPassive()) )
            {
                bool removedAura = false;
                for (int32 i = 0; i < MAX_EFFECT_INDEX; ++i)
                {
                    if (Aura *aura = holder->GetAuraByEffectIndex(SpellEffectIndex(i)))
                    {
                        if (!aura->GetAuraDuration())
                        {
                            RemoveSingleAuraFromSpellAuraHolder(holder, aura->GetEffIndex(), AURA_REMOVE_BY_EXPIRE);
                            removedAura = true;
                            break;
                        }
                    }
                }

                if (!removedAura)
                    ++iter;
                else
                    iter = m_spellAuraHolders.begin();
            }
            else
                ++iter;
        }
        else
            ++iter;
    }

    if(!m_gameObj.empty())
    {
        GameObjectList::iterator ite1, dnext1;
        for (ite1 = m_gameObj.begin(); ite1 != m_gameObj.end(); ite1 = dnext1)
        {
            dnext1 = ite1;
            //(*i)->Update( difftime );
            if( !(*ite1)->isSpawned() )
            {
                (*ite1)->SetOwnerGUID(0);
                (*ite1)->SetRespawnTime(0);
                (*ite1)->Delete();
                dnext1 = m_gameObj.erase(ite1);
            }
            else
                ++dnext1;
        }
    }
}

void Unit::_UpdateAutoRepeatSpell()
{
    bool isAutoShot = m_currentSpells[CURRENT_AUTOREPEAT_SPELL]->m_spellInfo->Id == SPELL_ID_AUTOSHOT;

    //check movement
    if (GetTypeId() == TYPEID_PLAYER && ((Player*)this)->isMoving())
    {
        // cancel wand shoot
        if(!isAutoShot)
            InterruptSpell(CURRENT_AUTOREPEAT_SPELL);
        // auto shot just waits
        return;
    }

    // check spell casts
    if (IsNonMeleeSpellCasted(false, false, true))
    {
        // cancel wand shoot
        if(!isAutoShot)
        {
            InterruptSpell(CURRENT_AUTOREPEAT_SPELL);
            return;
        }
        // auto shot is delayed by everythihng, except ranged(!) CURRENT_GENERIC_SPELL's -> recheck that
        else if (!(m_currentSpells[CURRENT_GENERIC_SPELL] && m_currentSpells[CURRENT_GENERIC_SPELL]->IsRangedSpell()))
            return;
    }

    //castroutine
    if (isAttackReady(RANGED_ATTACK))
    {
        // Check if able to cast
        if(m_currentSpells[CURRENT_AUTOREPEAT_SPELL]->CheckCast(true) != SPELL_CAST_OK)
        {
            InterruptSpell(CURRENT_AUTOREPEAT_SPELL);
            return;
        }

        // we want to shoot
        Spell* spell = new Spell(this, m_currentSpells[CURRENT_AUTOREPEAT_SPELL]->m_spellInfo, true);
        spell->prepare(&(m_currentSpells[CURRENT_AUTOREPEAT_SPELL]->m_targets));

        // all went good, reset attack
        resetAttackTimer(RANGED_ATTACK);
    }
}

void Unit::SetCurrentCastedSpell( Spell * pSpell )
{
    MANGOS_ASSERT(pSpell);                                  // NULL may be never passed here, use InterruptSpell or InterruptNonMeleeSpells

    CurrentSpellTypes CSpellType = pSpell->GetCurrentContainer();

    if (pSpell == m_currentSpells[CSpellType]) return;      // avoid breaking self

    // break same type spell if it is not delayed
    InterruptSpell(CSpellType,false);

    // special breakage effects:
    switch (CSpellType)
    {
        case CURRENT_GENERIC_SPELL:
        {
            // generic spells always break channeled not delayed spells
            InterruptSpell(CURRENT_CHANNELED_SPELL,false);

            // autorepeat breaking
            if ( m_currentSpells[CURRENT_AUTOREPEAT_SPELL] )
            {
                // break autorepeat if not Auto Shot
                if (m_currentSpells[CURRENT_AUTOREPEAT_SPELL]->m_spellInfo->Id != SPELL_ID_AUTOSHOT)
                    InterruptSpell(CURRENT_AUTOREPEAT_SPELL);
            }
        } break;

        case CURRENT_CHANNELED_SPELL:
        {
            // channel spells always break generic non-delayed and any channeled spells
            InterruptSpell(CURRENT_GENERIC_SPELL,false);
            InterruptSpell(CURRENT_CHANNELED_SPELL);

            // it also does break autorepeat if not Auto Shot
            if ( m_currentSpells[CURRENT_AUTOREPEAT_SPELL] &&
                m_currentSpells[CURRENT_AUTOREPEAT_SPELL]->m_spellInfo->Id != SPELL_ID_AUTOSHOT )
                InterruptSpell(CURRENT_AUTOREPEAT_SPELL);
        } break;

        case CURRENT_AUTOREPEAT_SPELL:
        {
            // only Auto Shoot does not break anything
            if (pSpell->m_spellInfo->Id != SPELL_ID_AUTOSHOT)
            {
                // generic autorepeats break generic non-delayed and channeled non-delayed spells
                InterruptSpell(CURRENT_GENERIC_SPELL,false);
                InterruptSpell(CURRENT_CHANNELED_SPELL,false);
                // special action: first cast delay
                if ( getAttackTimer(RANGED_ATTACK) < 500 )
                    setAttackTimer(RANGED_ATTACK,500);
            }
        } break;

        default:
        {
            // other spell types don't break anything now
        } break;
    }

    // current spell (if it is still here) may be safely deleted now
    if (m_currentSpells[CSpellType])
        m_currentSpells[CSpellType]->SetReferencedFromCurrent(false);

    // set new current spell
    m_currentSpells[CSpellType] = pSpell;
    pSpell->SetReferencedFromCurrent(true);

    pSpell->m_selfContainer = &(m_currentSpells[pSpell->GetCurrentContainer()]);
}

void Unit::InterruptSpell(CurrentSpellTypes spellType, bool withDelayed, bool sendAutoRepeatCancelToClient)
{
    MANGOS_ASSERT(spellType < CURRENT_MAX_SPELL);

    if (m_currentSpells[spellType] && (withDelayed || m_currentSpells[spellType]->getState() != SPELL_STATE_DELAYED) )
    {
        // send autorepeat cancel message for autorepeat spells
        if (spellType == CURRENT_AUTOREPEAT_SPELL && sendAutoRepeatCancelToClient)
        {
            if(GetTypeId() == TYPEID_PLAYER)
                ((Player*)this)->SendAutoRepeatCancel(this);
        }

        if (m_currentSpells[spellType]->getState() != SPELL_STATE_FINISHED)
            m_currentSpells[spellType]->cancel();

        // cancel can interrupt spell already (caster cancel ->target aura remove -> caster iterrupt)
        if (m_currentSpells[spellType])
        {
            m_currentSpells[spellType]->SetReferencedFromCurrent(false);
            m_currentSpells[spellType] = NULL;
        }
    }
}

void Unit::FinishSpell(CurrentSpellTypes spellType, bool ok /*= true*/)
{
    Spell* spell = m_currentSpells[spellType];
    if (!spell)
        return;

    if (spellType == CURRENT_CHANNELED_SPELL)
        spell->SendChannelUpdate(0);

    spell->finish(ok);
}


bool Unit::IsNonMeleeSpellCasted(bool withDelayed, bool skipChanneled, bool skipAutorepeat) const
{
    // We don't do loop here to explicitly show that melee spell is excluded.
    // Maybe later some special spells will be excluded too.

    // generic spells are casted when they are not finished and not delayed
    if ( m_currentSpells[CURRENT_GENERIC_SPELL] &&
        (m_currentSpells[CURRENT_GENERIC_SPELL]->getState() != SPELL_STATE_FINISHED) &&
        (withDelayed || m_currentSpells[CURRENT_GENERIC_SPELL]->getState() != SPELL_STATE_DELAYED) )
        return(true);

    // channeled spells may be delayed, but they are still considered casted
    else if ( !skipChanneled && m_currentSpells[CURRENT_CHANNELED_SPELL] &&
        (m_currentSpells[CURRENT_CHANNELED_SPELL]->getState() != SPELL_STATE_FINISHED) )
        return(true);

    // autorepeat spells may be finished or delayed, but they are still considered casted
    else if ( !skipAutorepeat && m_currentSpells[CURRENT_AUTOREPEAT_SPELL] )
        return(true);

    return(false);
}

void Unit::InterruptNonMeleeSpells(bool withDelayed, uint32 spell_id)
{
    // generic spells are interrupted if they are not finished or delayed
    if (m_currentSpells[CURRENT_GENERIC_SPELL] && (!spell_id || m_currentSpells[CURRENT_GENERIC_SPELL]->m_spellInfo->Id==spell_id))
        InterruptSpell(CURRENT_GENERIC_SPELL,withDelayed);

    // autorepeat spells are interrupted if they are not finished or delayed
    if (m_currentSpells[CURRENT_AUTOREPEAT_SPELL] && (!spell_id || m_currentSpells[CURRENT_AUTOREPEAT_SPELL]->m_spellInfo->Id==spell_id))
        InterruptSpell(CURRENT_AUTOREPEAT_SPELL,withDelayed);

    // channeled spells are interrupted if they are not finished, even if they are delayed
    if (m_currentSpells[CURRENT_CHANNELED_SPELL] && (!spell_id || m_currentSpells[CURRENT_CHANNELED_SPELL]->m_spellInfo->Id==spell_id))
        InterruptSpell(CURRENT_CHANNELED_SPELL,true);
}

Spell* Unit::FindCurrentSpellBySpellId(uint32 spell_id) const
{
    for (uint32 i = 0; i < CURRENT_MAX_SPELL; ++i)
        if(m_currentSpells[i] && m_currentSpells[i]->m_spellInfo->Id==spell_id)
            return m_currentSpells[i];
    return NULL;
}

void Unit::SetInFront(Unit const* target)
{
    SetOrientation(GetAngle(target));
}

void Unit::SetFacingTo(float ori, bool bToSelf /*= false*/)
{
    // update orientation at server
    SetOrientation(ori);

    // and client
    WorldPacket data;
    BuildHeartBeatMsg(data);
    SendMessageToSet(&data, bToSelf);
}

// Consider move this to Creature:: since only creature appear to be able to use this
void Unit::SetFacingToObject(WorldObject* pObject)
{
    if (GetTypeId() != TYPEID_UNIT)
        return;

    // never face when already moving
    if (!IsStopped())
        return;

    // TODO: figure out under what conditions creature will move towards object instead of facing it where it currently is.

    SetOrientation(GetAngle(pObject));
    SendMonsterMove(GetPositionX(), GetPositionY(), GetPositionZ(), SPLINETYPE_FACINGTARGET, ((Creature*)this)->GetSplineFlags(), 0, NULL, pObject->GetGUID());
}

bool Unit::isInAccessablePlaceFor(Creature const* c) const
{
    if(IsInWater())
        return c->CanSwim();
    else
        return c->CanWalk() || c->CanFly();
}

bool Unit::IsInWater() const
{
    return GetBaseMap()->IsInWater(GetPositionX(),GetPositionY(), GetPositionZ());
}

bool Unit::IsUnderWater() const
{
    return GetBaseMap()->IsUnderWater(GetPositionX(),GetPositionY(),GetPositionZ());
}

void Unit::DeMorph()
{
    SetDisplayId(GetNativeDisplayId());
}

int32 Unit::GetTotalAuraModifier(AuraType auratype) const
{
    int32 modifier = 0;

    AuraList const& mTotalAuraList = GetAurasByType(auratype);
    for(AuraList::const_iterator i = mTotalAuraList.begin();i != mTotalAuraList.end(); ++i)
        modifier += (*i)->GetModifier()->m_amount;

    return modifier;
}

float Unit::GetTotalAuraMultiplier(AuraType auratype) const
{
    float multiplier = 1.0f;

    AuraList const& mTotalAuraList = GetAurasByType(auratype);
    for(AuraList::const_iterator i = mTotalAuraList.begin();i != mTotalAuraList.end(); ++i)
        multiplier *= (100.0f + (*i)->GetModifier()->m_amount)/100.0f;

    return multiplier;
}

int32 Unit::GetMaxPositiveAuraModifier(AuraType auratype) const
{
    int32 modifier = 0;

    AuraList const& mTotalAuraList = GetAurasByType(auratype);
    for(AuraList::const_iterator i = mTotalAuraList.begin();i != mTotalAuraList.end(); ++i)
        if ((*i)->GetModifier()->m_amount > modifier)
            modifier = (*i)->GetModifier()->m_amount;

    return modifier;
}

int32 Unit::GetMaxNegativeAuraModifier(AuraType auratype) const
{
    int32 modifier = 0;

    AuraList const& mTotalAuraList = GetAurasByType(auratype);
    for(AuraList::const_iterator i = mTotalAuraList.begin();i != mTotalAuraList.end(); ++i)
        if ((*i)->GetModifier()->m_amount < modifier)
            modifier = (*i)->GetModifier()->m_amount;

    return modifier;
}

int32 Unit::GetTotalAuraModifierByMiscMask(AuraType auratype, uint32 misc_mask) const
{
    if(!misc_mask)
        return 0;

    int32 modifier = 0;

    AuraList const& mTotalAuraList = GetAurasByType(auratype);
    for(AuraList::const_iterator i = mTotalAuraList.begin();i != mTotalAuraList.end(); ++i)
    {
        Modifier* mod = (*i)->GetModifier();
        if (mod->m_miscvalue & misc_mask)
            modifier += mod->m_amount;
    }
    return modifier;
}

float Unit::GetTotalAuraMultiplierByMiscMask(AuraType auratype, uint32 misc_mask) const
{
    if(!misc_mask)
        return 1.0f;

    float multiplier = 1.0f;

    AuraList const& mTotalAuraList = GetAurasByType(auratype);
    for(AuraList::const_iterator i = mTotalAuraList.begin();i != mTotalAuraList.end(); ++i)
    {
        Modifier* mod = (*i)->GetModifier();
        if (mod->m_miscvalue & misc_mask)
            multiplier *= (100.0f + mod->m_amount)/100.0f;
    }
    return multiplier;
}

int32 Unit::GetMaxPositiveAuraModifierByMiscMask(AuraType auratype, uint32 misc_mask) const
{
    if(!misc_mask)
        return 0;

    int32 modifier = 0;

    AuraList const& mTotalAuraList = GetAurasByType(auratype);
    for(AuraList::const_iterator i = mTotalAuraList.begin();i != mTotalAuraList.end(); ++i)
    {
        Modifier* mod = (*i)->GetModifier();
        if (mod->m_miscvalue & misc_mask && mod->m_amount > modifier)
            modifier = mod->m_amount;
    }

    return modifier;
}

int32 Unit::GetMaxNegativeAuraModifierByMiscMask(AuraType auratype, uint32 misc_mask) const
{
    if(!misc_mask)
        return 0;

    int32 modifier = 0;

    AuraList const& mTotalAuraList = GetAurasByType(auratype);
    for(AuraList::const_iterator i = mTotalAuraList.begin();i != mTotalAuraList.end(); ++i)
    {
        Modifier* mod = (*i)->GetModifier();
        if (mod->m_miscvalue & misc_mask && mod->m_amount < modifier)
            modifier = mod->m_amount;
    }

    return modifier;
}

int32 Unit::GetTotalAuraModifierByMiscValue(AuraType auratype, int32 misc_value) const
{
    int32 modifier = 0;

    AuraList const& mTotalAuraList = GetAurasByType(auratype);
    for(AuraList::const_iterator i = mTotalAuraList.begin();i != mTotalAuraList.end(); ++i)
    {
        Modifier* mod = (*i)->GetModifier();
        if (mod->m_miscvalue == misc_value)
            modifier += mod->m_amount;
    }
    return modifier;
}

float Unit::GetTotalAuraMultiplierByMiscValue(AuraType auratype, int32 misc_value) const
{
    float multiplier = 1.0f;

    AuraList const& mTotalAuraList = GetAurasByType(auratype);
    for(AuraList::const_iterator i = mTotalAuraList.begin();i != mTotalAuraList.end(); ++i)
    {
        Modifier* mod = (*i)->GetModifier();
        if (mod->m_miscvalue == misc_value)
            multiplier *= (100.0f + mod->m_amount)/100.0f;
    }
    return multiplier;
}

int32 Unit::GetMaxPositiveAuraModifierByMiscValue(AuraType auratype, int32 misc_value) const
{
    int32 modifier = 0;

    AuraList const& mTotalAuraList = GetAurasByType(auratype);
    for(AuraList::const_iterator i = mTotalAuraList.begin();i != mTotalAuraList.end(); ++i)
    {
        Modifier* mod = (*i)->GetModifier();
        if (mod->m_miscvalue == misc_value && mod->m_amount > modifier)
            modifier = mod->m_amount;
    }

    return modifier;
}

int32 Unit::GetMaxNegativeAuraModifierByMiscValue(AuraType auratype, int32 misc_value) const
{
    int32 modifier = 0;

    AuraList const& mTotalAuraList = GetAurasByType(auratype);
    for(AuraList::const_iterator i = mTotalAuraList.begin();i != mTotalAuraList.end(); ++i)
    {
        Modifier* mod = (*i)->GetModifier();
        if (mod->m_miscvalue == misc_value && mod->m_amount < modifier)
            modifier = mod->m_amount;
    }

    return modifier;
}

float Unit::GetTotalAuraMultiplierByMiscValueForMask(AuraType auratype, uint32 mask) const
{
    if(!mask)
        return 1.0f;

    float multiplier = 1.0f;

    AuraList const& mTotalAuraList = GetAurasByType(auratype);
    for(AuraList::const_iterator i = mTotalAuraList.begin();i != mTotalAuraList.end(); ++i)
    {
        Modifier* mod = (*i)->GetModifier();
        if (mask & (1 << (mod->m_miscvalue -1)))
            multiplier *= (100.0f + mod->m_amount)/100.0f;
    }
    return multiplier;
}

bool Unit::AddSpellAuraHolder(SpellAuraHolder *holder)
{
    SpellEntry const* aurSpellInfo = holder->GetSpellProto();

    // ghost spell check, allow apply any auras at player loading in ghost mode (will be cleanup after load)
    if( !isAlive() && !IsDeathPersistentSpell(aurSpellInfo) &&
        !IsDeathOnlySpell(aurSpellInfo) &&
        (GetTypeId()!=TYPEID_PLAYER || !((Player*)this)->GetSession()->PlayerLoading()) )
    {
        delete holder;
        return false;
    }

    if(holder->GetTarget() != this)
    {
        sLog.outError("Holder (spell %u) add to spell aura holder list of %s (lowguid: %u) but spell aura holder target is %s (lowguid: %u)",
            holder->GetId(),(GetTypeId()==TYPEID_PLAYER?"player":"creature"),GetGUIDLow(),
            (holder->GetTarget()->GetTypeId()==TYPEID_PLAYER?"player":"creature"),holder->GetTarget()->GetGUIDLow());
        delete holder;
        return false;
    }

    // passive and persistent auras can stack with themselves any number of times
    if (!holder->IsPassive() && !holder->IsPersistent() || holder->IsAreaAura())
    {
        SpellAuraHolderBounds spair = GetSpellAuraHolderBounds(aurSpellInfo->Id);

        // take out same spell
        for (SpellAuraHolderMap::iterator iter = spair.first; iter != spair.second; ++iter)
        {
            SpellAuraHolder *foundHolder = iter->second;
            if(foundHolder->GetCasterGUID() == holder->GetCasterGUID())
            {
                // Aura can stack on self -> Stack it;
                if(aurSpellInfo->StackAmount)
                {
                    // can be created with >1 stack by some spell mods
                    foundHolder->ModStackAmount(holder->GetStackAmount());
                    delete holder;
                    return false;
                }

                // Check for coexisting Weapon-proced Auras
                if (holder->IsWeaponBuffCoexistableWith(foundHolder))
                    continue;

                // Carry over removed Aura's remaining damage if Aura still has ticks remaining
                if (foundHolder->GetSpellProto()->AttributesEx4 & SPELL_ATTR_EX4_STACK_DOT_MODIFIER)
                {
                    for (int32 i = 0; i < MAX_EFFECT_INDEX; ++i)
                    {
                        if (Aura *aur = holder->GetAuraByEffectIndex(SpellEffectIndex(i)))
                        {
                            // m_auraname can be modified to SPELL_AURA_NONE for area auras, use original
                            AuraType aurNameReal = AuraType(aurSpellInfo->EffectApplyAuraName[i]);

                            if (aurNameReal == SPELL_AURA_PERIODIC_DAMAGE && aur->GetAuraDuration() > 0)
                            {
                                if (Aura *existing = foundHolder->GetAuraByEffectIndex(SpellEffectIndex(i)))
                                {
                                    int32 remainingTicks = existing->GetAuraMaxTicks() - existing->GetAuraTicks();
                                    int32 remainingDamage = existing->GetModifier()->m_amount * remainingTicks;

                                    aur->GetModifier()->m_amount += int32(remainingDamage / aur->GetAuraMaxTicks());
                                }
                                else
                                    DEBUG_LOG("Holder (spell %u) on target (lowguid: %u) doesn't have aura on effect index %u. skipping.", aurSpellInfo->Id, holder->GetTarget()->GetGUIDLow(), i);
                            }
                        }
                    }
                }

                // can be only single
                RemoveSpellAuraHolder(foundHolder, AURA_REMOVE_BY_STACK);
                break;
            }

            bool stop = false;

            for (int32 i = 0; i < MAX_EFFECT_INDEX && !stop; ++i)
            {
                // no need to check non stacking auras that weren't/won't be applied on this target
                if (!foundHolder->m_auras[i] || !holder->m_auras[i])
                    continue;

                // m_auraname can be modified to SPELL_AURA_NONE for area auras, use original
                AuraType aurNameReal = AuraType(aurSpellInfo->EffectApplyAuraName[i]);

                switch(aurNameReal)
                {
                    // DoT/HoT/etc
                    case SPELL_AURA_DUMMY:                  // allow stack
                    case SPELL_AURA_PERIODIC_DAMAGE:
                    case SPELL_AURA_PERIODIC_DAMAGE_PERCENT:
                    case SPELL_AURA_PERIODIC_LEECH:
                    case SPELL_AURA_PERIODIC_HEAL:
                    case SPELL_AURA_OBS_MOD_HEALTH:
                    case SPELL_AURA_PERIODIC_MANA_LEECH:
                    case SPELL_AURA_OBS_MOD_MANA:
                    case SPELL_AURA_POWER_BURN_MANA:
                        break;
                    case SPELL_AURA_PERIODIC_ENERGIZE:      // all or self or clear non-stackable
                    default:                                // not allow
                        // can be only single (this check done at _each_ aura add
                        RemoveSpellAuraHolder(foundHolder,AURA_REMOVE_BY_STACK);
                        stop = true;
                        break;
                }
            }

            if(stop)
                break;

        }
    }

    // passive auras not stacable with other ranks
    if (!IsPassiveSpellStackableWithRanks(aurSpellInfo))
    {
        if (!RemoveNoStackAurasDueToAuraHolder(holder))
        {
            delete holder;
            return false;                                   // couldn't remove conflicting aura with higher rank
        }
    }

    // update single target auras list (before aura add to aura list, to prevent unexpected remove recently added aura)
    if (holder->IsSingleTarget())
    {
        if (Unit* caster = holder->GetCaster())             // caster not in world
        {
            SingleCastSpellTargetMap& scTargets = caster->GetSingleCastSpellTargets();
            for(SingleCastSpellTargetMap::iterator itr = scTargets.begin(); itr != scTargets.end();)
            {
                SpellEntry const* itr_spellEntry = itr->first;
                ObjectGuid itr_targetGuid = itr->second;

                if (itr_targetGuid != GetObjectGuid() &&
                    IsSingleTargetSpells(itr_spellEntry, aurSpellInfo))
                {
                    scTargets.erase(itr);                   // remove for caster in any case

                    // remove from target if target found
                    if (Unit* itr_target = GetMap()->GetUnit(itr_targetGuid))
                        itr_target->RemoveAurasDueToSpell(itr_spellEntry->Id);

                    itr = scTargets.begin();                // list can be chnaged at remove aura
                    continue;
                }

                ++itr;
            }

            // register spell holder single target
            scTargets[aurSpellInfo] = GetObjectGuid();
        }
    }

    // add aura, register in lists and arrays
    holder->_AddSpellAuraHolder();
    m_spellAuraHolders.insert(SpellAuraHolderMap::value_type(holder->GetId(), holder));

    for (int32 i = 0; i < MAX_EFFECT_INDEX; ++i)
        if (Aura *aur = holder->GetAuraByEffectIndex(SpellEffectIndex(i)))
            AddAuraToModList(aur);

    holder->ApplyAuraModifiers(true, true);
    DEBUG_LOG("Holder of spell %u now is in use", holder->GetId());

    // if aura deleted before boosts apply ignore
    // this can be possible it it removed indirectly by triggered spell effect at ApplyModifier
    if (holder->IsDeleted())
        return false;

    holder->HandleSpellSpecificBoosts(true);

    return true;
}

void Unit::AddAuraToModList(Aura *aura)
{
    if (aura->GetModifier()->m_auraname < TOTAL_AURAS)
        m_modAuras[aura->GetModifier()->m_auraname].push_back(aura);
}

void Unit::RemoveRankAurasDueToSpell(uint32 spellId)
{
    SpellEntry const *spellInfo = sSpellStore.LookupEntry(spellId);
    if(!spellInfo)
        return;
    SpellAuraHolderMap::const_iterator i,next;
    for (i = m_spellAuraHolders.begin(); i != m_spellAuraHolders.end(); i = next)
    {
        next = i;
        ++next;
        uint32 i_spellId = (*i).second->GetId();
        if((*i).second && i_spellId && i_spellId != spellId)
        {
            if(sSpellMgr.IsRankSpellDueToSpell(spellInfo,i_spellId))
            {
                RemoveAurasDueToSpell(i_spellId);

                if( m_spellAuraHolders.empty() )
                    break;
                else
                    next =  m_spellAuraHolders.begin();
            }
        }
    }
}

bool Unit::RemoveNoStackAurasDueToAuraHolder(SpellAuraHolder *holder)
{
    if (!holder)
        return false;

    SpellEntry const* spellProto = holder->GetSpellProto();
    if (!spellProto)
        return false;

    uint32 spellId = holder->GetId();

    // passive spell special case (only non stackable with ranks)
    if(IsPassiveSpell(spellProto))
    {
        if(IsPassiveSpellStackableWithRanks(spellProto))
            return true;
    }

    SpellSpecific spellId_spec = GetSpellSpecific(spellId);

    SpellAuraHolderMap::iterator i,next;
    for (i = m_spellAuraHolders.begin(); i != m_spellAuraHolders.end(); i = next)
    {
        next = i;
        ++next;
        if (!(*i).second) continue;

        SpellEntry const* i_spellProto = (*i).second->GetSpellProto();

        if (!i_spellProto)
            continue;

        uint32 i_spellId = i_spellProto->Id;

        // early checks that spellId is passive non stackable spell
        if(IsPassiveSpell(i_spellProto))
        {
            // passive non-stackable spells not stackable only for same caster
            if(holder->GetCasterGUID()!=i->second->GetCasterGUID())
                continue;

            // passive non-stackable spells not stackable only with another rank of same spell
            if (!sSpellMgr.IsRankSpellDueToSpell(spellProto, i_spellId))
                continue;
        }

        if(i_spellId == spellId) continue;

        bool is_triggered_by_spell = false;
        // prevent triggering aura of removing aura that triggered it
        for(int j = 0; j < MAX_EFFECT_INDEX; ++j)
            if (i_spellProto->EffectTriggerSpell[j] == spellId)
                is_triggered_by_spell = true;

        // prevent triggered aura of removing aura that triggering it (triggered effect early some aura of parent spell
        for(int j = 0; j < MAX_EFFECT_INDEX; ++j)
            if (spellProto->EffectTriggerSpell[j] == i_spellId)
                is_triggered_by_spell = true;

        if (is_triggered_by_spell)
            continue;

        SpellSpecific i_spellId_spec = GetSpellSpecific(i_spellId);

        // single allowed spell specific from same caster or from any caster at target
        bool is_spellSpecPerTargetPerCaster = IsSingleFromSpellSpecificPerTargetPerCaster(spellId_spec,i_spellId_spec);
        bool is_spellSpecPerTarget = IsSingleFromSpellSpecificPerTarget(spellId_spec,i_spellId_spec);
        if( is_spellSpecPerTarget || is_spellSpecPerTargetPerCaster && holder->GetCasterGUID() == (*i).second->GetCasterGUID() )
        {
            // cannot remove higher rank
            if (sSpellMgr.IsRankSpellDueToSpell(spellProto, i_spellId))
                if(CompareAuraRanks(spellId, i_spellId) < 0)
                    return false;

            // Its a parent aura (create this aura in ApplyModifier)
            if ((*i).second->IsInUse())
            {
                sLog.outError("SpellAuraHolder (Spell %u) is in process but attempt removed at SpellAuraHolder (Spell %u) adding, need add stack rule for Unit::RemoveNoStackAurasDueToAuraHolder", i->second->GetId(), holder->GetId());
                continue;
            }
            RemoveAurasDueToSpell(i_spellId);

            if( m_spellAuraHolders.empty() )
                break;
            else
                next =  m_spellAuraHolders.begin();

            continue;
        }

        // spell with spell specific that allow single ranks for spell from diff caster
        // same caster case processed or early or later
        bool is_spellPerTarget = IsSingleFromSpellSpecificSpellRanksPerTarget(spellId_spec,i_spellId_spec);
        if ( is_spellPerTarget && holder->GetCasterGUID() != (*i).second->GetCasterGUID() && sSpellMgr.IsRankSpellDueToSpell(spellProto, i_spellId))
        {
            // cannot remove higher rank
            if(CompareAuraRanks(spellId, i_spellId) < 0)
                return false;

            // Its a parent aura (create this aura in ApplyModifier)
            if ((*i).second->IsInUse())
            {
                sLog.outError("SpellAuraHolder (Spell %u) is in process but attempt removed at SpellAuraHolder (Spell %u) adding, need add stack rule for Unit::RemoveNoStackAurasDueToAuraHolder", i->second->GetId(), holder->GetId());
                continue;
            }
            RemoveAurasDueToSpell(i_spellId);

            if( m_spellAuraHolders.empty() )
                break;
            else
                next =  m_spellAuraHolders.begin();

            continue;
        }

        // non single (per caster) per target spell specific (possible single spell per target at caster)
        if( !is_spellSpecPerTargetPerCaster && !is_spellSpecPerTarget && sSpellMgr.IsNoStackSpellDueToSpell(spellId, i_spellId) )
        {
            // Its a parent aura (create this aura in ApplyModifier)
            if ((*i).second->IsInUse())
            {
                sLog.outError("SpellAuraHolder (Spell %u) is in process but attempt removed at SpellAuraHolder (Spell %u) adding, need add stack rule for Unit::RemoveNoStackAurasDueToAuraHolder", i->second->GetId(), holder->GetId());
                continue;
            }
            RemoveAurasDueToSpell(i_spellId);

            if( m_spellAuraHolders.empty() )
                break;
            else
                next =  m_spellAuraHolders.begin();

            continue;
        }

        // Potions stack aura by aura (elixirs/flask already checked)
        if( spellProto->SpellFamilyName == SPELLFAMILY_POTION && i_spellProto->SpellFamilyName == SPELLFAMILY_POTION )
        {
            if (IsNoStackAuraDueToAura(spellId, i_spellId))
            {
                if(CompareAuraRanks(spellId, i_spellId) < 0)
                    return false;                       // cannot remove higher rank

                // Its a parent aura (create this aura in ApplyModifier)
                if ((*i).second->IsInUse())
                {
                    sLog.outError("SpellAuraHolder (Spell %u) is in process but attempt removed at SpellAuraHolder (Spell %u) adding, need add stack rule for Unit::RemoveNoStackAurasDueToAuraHolder", i->second->GetId(), holder->GetId());
                    continue;
                }
                RemoveAurasDueToSpell(i_spellId);

                if( m_spellAuraHolders.empty() )
                    break;
                else
                    next =  m_spellAuraHolders.begin();
            }
        }
    }
    return true;
}

void Unit::RemoveAura(uint32 spellId, SpellEffectIndex effindex, Aura* except)
{
    SpellAuraHolderBounds spair = GetSpellAuraHolderBounds(spellId);
    for(SpellAuraHolderMap::iterator iter = spair.first; iter != spair.second; )
    {
        Aura *aur = iter->second->m_auras[effindex];
        if (aur && aur != except)
        {
            RemoveSingleAuraFromSpellAuraHolder(iter->second, effindex);
            // may remove holder
            spair = GetSpellAuraHolderBounds(spellId);
            iter = spair.first;
        }
        else
            ++iter;
    }
}
void Unit::RemoveAurasByCasterSpell(uint32 spellId, uint64 casterGUID)
{
    SpellAuraHolderBounds spair = GetSpellAuraHolderBounds(spellId);
    for(SpellAuraHolderMap::iterator iter = spair.first; iter != spair.second; )
    {
        if (iter->second->GetCasterGUID() == casterGUID)
        {
            RemoveSpellAuraHolder(iter->second);
            spair = GetSpellAuraHolderBounds(spellId);
            iter = spair.first;
        }
        else
            ++iter;
    }
}

void Unit::RemoveSingleAuraFromSpellAuraHolder(uint32 spellId, SpellEffectIndex effindex, uint64 casterGUID, AuraRemoveMode mode)
{
    SpellAuraHolderBounds spair = GetSpellAuraHolderBounds(spellId);
    for(SpellAuraHolderMap::iterator iter = spair.first; iter != spair.second; )
    {
        Aura *aur = iter->second->m_auras[effindex];
        if (aur && aur->GetCasterGUID() == casterGUID)
        {
            RemoveSingleAuraFromSpellAuraHolder(iter->second, effindex, mode);
            spair = GetSpellAuraHolderBounds(spellId);
            iter = spair.first;
        }
        else
            ++iter;
    }
}

void Unit::RemoveAuraHolderDueToSpellByDispel(uint32 spellId, int32 stackAmount, uint64 casterGUID, Unit *dispeler)
{
    SpellEntry const* spellEntry = sSpellStore.LookupEntry(spellId);

    // Custom dispel cases
    // Unstable Affliction
    if(spellEntry->SpellFamilyName == SPELLFAMILY_WARLOCK && (spellEntry->SpellFamilyFlags & UI64LIT(0x010000000000)))
    {
        if (Aura* dotAura = GetAura(SPELL_AURA_PERIODIC_DAMAGE,SPELLFAMILY_WARLOCK,UI64LIT(0x010000000000),0x00000000,casterGUID))
        {
            // use clean value for initial damage
            int32 damage = dotAura->GetSpellProto()->CalculateSimpleValue(EFFECT_INDEX_0);
            damage *= 9;

            // Remove spell auras from stack
            RemoveAuraHolderFromStack(spellId, stackAmount, casterGUID, AURA_REMOVE_BY_DISPEL);

            // backfire damage and silence
            dispeler->CastCustomSpell(dispeler, 31117, &damage, NULL, NULL, true, NULL, NULL,casterGUID);
            return;
        }
    }
    // Lifebloom
    else if (spellEntry->SpellFamilyName == SPELLFAMILY_DRUID && (spellEntry->SpellFamilyFlags & UI64LIT(0x0000001000000000)))
    {
        if (Aura* dotAura = GetAura(SPELL_AURA_DUMMY, SPELLFAMILY_DRUID, UI64LIT(0x0000001000000000), 0x00000000, casterGUID))
        {
            int32 amount = ( dotAura->GetModifier()->m_amount / dotAura->GetStackAmount() ) * stackAmount;
            CastCustomSpell(this, 33778, &amount, NULL, NULL, true, NULL, dotAura, casterGUID);

            if (Unit* caster = dotAura->GetCaster())
            {
                int32 returnmana = (spellEntry->ManaCostPercentage * caster->GetCreateMana() / 100) * stackAmount / 2;
                caster->CastCustomSpell(caster, 64372, &returnmana, NULL, NULL, true, NULL, dotAura, casterGUID);
            }
        }
    }
    // Flame Shock
    else if (spellEntry->SpellFamilyName == SPELLFAMILY_SHAMAN && (spellEntry->SpellFamilyFlags & UI64LIT(0x10000000)))
    {
        Unit* caster = NULL;
        uint32 triggeredSpell = 0;

        if (Aura* dotAura = GetAura(SPELL_AURA_PERIODIC_DAMAGE, SPELLFAMILY_SHAMAN, UI64LIT(0x10000000), 0x00000000, casterGUID))
            caster = dotAura->GetCaster();

        if (caster && !caster->isDead())
        {
            Unit::AuraList const& auras = caster->GetAurasByType(SPELL_AURA_DUMMY);
            for (Unit::AuraList::const_iterator i = auras.begin(); i != auras.end(); ++i)
            {
                switch((*i)->GetId())
                {
                    case 51480: triggeredSpell=64694; break;// Lava Flows, Rank 1
                    case 51481: triggeredSpell=65263; break;// Lava Flows, Rank 2
                    case 51482: triggeredSpell=65264; break;// Lava Flows, Rank 3
                    default: continue;
                }
                break;
            }
        }

        // Remove spell auras from stack
        RemoveAuraHolderFromStack(spellId, stackAmount, casterGUID, AURA_REMOVE_BY_DISPEL);

        // Haste
        if (triggeredSpell)
            caster->CastSpell(caster, triggeredSpell, true);
        return;
    }
    // Vampiric touch (first dummy aura)
    else if (spellEntry->SpellFamilyName == SPELLFAMILY_PRIEST && spellEntry->SpellFamilyFlags & UI64LIT(0x0000040000000000))
    {
        if (Aura *dot = GetAura(SPELL_AURA_PERIODIC_DAMAGE, SPELLFAMILY_PRIEST, UI64LIT(0x0000040000000000), 0x00000000, casterGUID))
        {
            if (dot->GetCaster())
            {
                // use clean value for initial damage
                int32 bp0 = dot->GetSpellProto()->CalculateSimpleValue(EFFECT_INDEX_1);
                bp0 *= 8;

                // Remove spell auras from stack
                RemoveAuraHolderFromStack(spellId, stackAmount, casterGUID, AURA_REMOVE_BY_DISPEL);

                CastCustomSpell(this, 64085, &bp0, NULL, NULL, true, NULL, NULL, casterGUID);
                return;
            }
        }
    }

    RemoveAuraHolderFromStack(spellId, stackAmount, casterGUID, AURA_REMOVE_BY_DISPEL);
}

void Unit::RemoveAurasDueToSpellBySteal(uint32 spellId, uint64 casterGUID, Unit *stealer)
{
    SpellAuraHolder *holder = GetSpellAuraHolder(spellId, casterGUID);
    SpellEntry const* spellProto = sSpellStore.LookupEntry(spellId);
    SpellAuraHolder *new_holder = CreateSpellAuraHolder(spellProto, stealer, this);

    for (int32 i = 0; i < MAX_EFFECT_INDEX; ++i)
    {
        Aura *aur = holder->GetAuraByEffectIndex(SpellEffectIndex(i));

        if (!aur)
            continue;

        int32 basePoints = aur->GetBasePoints();
        // construct the new aura for the attacker - will never return NULL, it's just a wrapper for
        // some different constructors
        Aura * new_aur = CreateAura(aur->GetSpellProto(), aur->GetEffIndex(), &basePoints, new_holder, stealer, this);

        // set its duration and maximum duration
        // max duration 2 minutes (in msecs)
        int32 dur = aur->GetAuraDuration();
        int32 max_dur = 2*MINUTE*IN_MILLISECONDS;
        int32 new_max_dur = max_dur > dur ? dur : max_dur;
        new_aur->SetAuraMaxDuration( new_max_dur );
        new_aur->SetAuraDuration( new_max_dur );

        // set periodic to do at least one tick (for case when original aura has been at last tick preparing)
        int32 periodic = aur->GetModifier()->periodictime;
        new_aur->GetModifier()->periodictime = periodic < new_max_dur ? periodic : new_max_dur;

        // add the new aura to stealer
        new_holder->AddAura(new_aur, new_aur->GetEffIndex());
    }

    if (holder->ModStackAmount(-1))
        // Remove aura as dispel
        RemoveSpellAuraHolder(holder, AURA_REMOVE_BY_DISPEL);

    // strange but intended behaviour: Stolen single target auras won't be treated as single targeted
    new_holder->SetIsSingleTarget(false);

    stealer->AddSpellAuraHolder(new_holder);
}

void Unit::RemoveAurasDueToSpellByCancel(uint32 spellId)
{
    SpellAuraHolderBounds spair = GetSpellAuraHolderBounds(spellId);
    for(SpellAuraHolderMap::iterator iter = spair.first; iter != spair.second;)
    {
        RemoveSpellAuraHolder(iter->second, AURA_REMOVE_BY_CANCEL);
        spair = GetSpellAuraHolderBounds(spellId);
        iter = spair.first;
    }
}

void Unit::RemoveAurasWithDispelType( DispelType type, uint64 casterGUID )
{
    // Create dispel mask by dispel type
    uint32 dispelMask = GetDispellMask(type);
    // Dispel all existing auras vs current dispel type
    SpellAuraHolderMap& auras = GetSpellAuraHolderMap();
    for(SpellAuraHolderMap::iterator itr = auras.begin(); itr != auras.end(); )
    {
        SpellEntry const* spell = itr->second->GetSpellProto();
        if( ((1<<spell->Dispel) & dispelMask) && (!casterGUID || casterGUID == itr->second->GetCasterGUID()))
        {
            // Dispel aura
            RemoveAurasDueToSpell(spell->Id);
            itr = auras.begin();
        }
        else
            ++itr;
    }
}

void Unit::RemoveAuraHolderFromStack(uint32 spellId, int32 stackAmount, uint64 casterGUID, AuraRemoveMode mode)
{
    SpellAuraHolderBounds spair = GetSpellAuraHolderBounds(spellId);
    for(SpellAuraHolderMap::iterator iter = spair.first; iter != spair.second; ++iter)
    {
        if (!casterGUID || iter->second->GetCasterGUID() == casterGUID)
        {
            if (iter->second->ModStackAmount(-stackAmount))
            {
                RemoveSpellAuraHolder(iter->second, mode);
                break;
            }
        }
    }
}

void Unit::RemoveAurasDueToSpell(uint32 spellId, SpellAuraHolder* except, AuraRemoveMode mode)
{
    SpellAuraHolderBounds bounds = GetSpellAuraHolderBounds(spellId);
    for (SpellAuraHolderMap::iterator iter = bounds.first; iter != bounds.second; )
    {
        if (iter->second != except)
        {
            RemoveSpellAuraHolder(iter->second, mode);
            bounds = GetSpellAuraHolderBounds(spellId);
            iter = bounds.first;
        }
        else
            ++iter;
    }
}

void Unit::RemoveAurasDueToItemSpell(Item* castItem,uint32 spellId)
{
    SpellAuraHolderBounds bounds = GetSpellAuraHolderBounds(spellId);
    for (SpellAuraHolderMap::iterator iter = bounds.first; iter != bounds.second; )
    {
        if (iter->second->GetCastItemGUID() == castItem->GetGUID())
        {
            RemoveSpellAuraHolder(iter->second);
            bounds = GetSpellAuraHolderBounds(spellId);
            iter = bounds.first;
        }
        else
            ++iter;
    }
}

void Unit::RemoveAurasWithInterruptFlags(uint32 flags)
{
    for (SpellAuraHolderMap::iterator iter = m_spellAuraHolders.begin(); iter != m_spellAuraHolders.end(); )
    {
        if (iter->second->GetSpellProto()->AuraInterruptFlags & flags)
        {
            RemoveSpellAuraHolder(iter->second);
            iter = m_spellAuraHolders.begin();
        }
        else
            ++iter;
    }
}

void Unit::RemoveAurasWithAttribute(uint32 flags)
{
    for (SpellAuraHolderMap::iterator iter = m_spellAuraHolders.begin(); iter != m_spellAuraHolders.end(); )
    {
        if (iter->second->GetSpellProto()->Attributes & flags)
        {
            RemoveSpellAuraHolder(iter->second);
            iter = m_spellAuraHolders.begin();
        }
        else
            ++iter;
    }
}

void Unit::RemoveNotOwnSingleTargetAuras(uint32 newPhase)
{
    // single target auras from other casters
    for (SpellAuraHolderMap::iterator iter = m_spellAuraHolders.begin(); iter != m_spellAuraHolders.end(); )
    {
        if (iter->second->GetCasterGUID() != GetGUID() && iter->second->IsSingleTarget())
        {
            if(!newPhase)
            {
                RemoveSpellAuraHolder(iter->second);
                iter = m_spellAuraHolders.begin();
                continue;
            }
            else
            {
                Unit* caster = iter->second->GetCaster();
                if(!caster || !caster->InSamePhase(newPhase))
                {
                    RemoveSpellAuraHolder(iter->second);
                    iter = m_spellAuraHolders.begin();
                    continue;
                }
            }
        }

        ++iter;
    }

    // single target auras at other targets
    SingleCastSpellTargetMap& scTargets = GetSingleCastSpellTargets();
    for (SingleCastSpellTargetMap::iterator itr = scTargets.begin(); itr != scTargets.end(); )
    {
        SpellEntry const* itr_spellEntry = itr->first;
        ObjectGuid itr_targetGuid = itr->second;

        if (itr_targetGuid != GetObjectGuid())
        {
            if(!newPhase)
            {
                scTargets.erase(itr);                       // remove for caster in any case

                // remove from target if target found
                if (Unit* itr_target = GetMap()->GetUnit(itr_targetGuid))
                    itr_target->RemoveAurasByCasterSpell(itr_spellEntry->Id, GetGUID());

                itr = scTargets.begin();                    // list can be changed at remove aura
                continue;
            }
            else
            {
                Unit* itr_target = GetMap()->GetUnit(itr_targetGuid);
                if(!itr_target || !itr_target->InSamePhase(newPhase))
                {
                    scTargets.erase(itr);                   // remove for caster in any case

                    // remove from target if target found
                    if (itr_target)
                        itr_target->RemoveAurasByCasterSpell(itr_spellEntry->Id, GetGUID());

                    itr = scTargets.begin();                // list can be changed at remove aura
                    continue;
                }
            }
        }

        ++itr;
    }

}

void Unit::RemoveSpellAuraHolder(SpellAuraHolder *holder, AuraRemoveMode mode)
{
    // Statue unsummoned at holder remove
    SpellEntry const* AurSpellInfo = holder->GetSpellProto();
    Totem* statue = NULL;
    Unit* caster = holder->GetCaster();
    if(IsChanneledSpell(AurSpellInfo) && caster)
        if(caster->GetTypeId()==TYPEID_UNIT && ((Creature*)caster)->IsTotem() && ((Totem*)caster)->GetTotemType()==TOTEM_STATUE)
            statue = ((Totem*)caster);

    if (m_spellAuraHoldersUpdateIterator != m_spellAuraHolders.end() && m_spellAuraHoldersUpdateIterator->second == holder)
        ++m_spellAuraHoldersUpdateIterator;

    SpellAuraHolderBounds bounds = GetSpellAuraHolderBounds(holder->GetId());
    for (SpellAuraHolderMap::iterator itr = bounds.first; itr != bounds.second; ++itr)
    {
        if (itr->second == holder)
        {
            m_spellAuraHolders.erase(itr);
            break;
        }
    }

    holder->SetRemoveMode(mode);
    holder->UnregisterSingleCastHolder();

    for (int32 i = 0; i < MAX_EFFECT_INDEX; ++i)
    {
        if (Aura *aura = holder->m_auras[i])
            RemoveAura(aura, mode);
    }

    holder->_RemoveSpellAuraHolder();

    if (mode != AURA_REMOVE_BY_DELETE)
        holder->HandleSpellSpecificBoosts(false);

    if(statue)
        statue->UnSummon();

    // If holder in use (removed from code that plan access to it data after return)
    // store it in holder list with delayed deletion
    if (holder->IsInUse())
    {
        holder->SetDeleted();
        m_deletedHolders.push_back(holder);
    }
    else
        delete holder;

    if (mode != AURA_REMOVE_BY_EXPIRE && IsChanneledSpell(AurSpellInfo) && !IsAreaOfEffectSpell(AurSpellInfo) && caster && caster->GetGUID() != GetGUID())
        caster->InterruptSpell(CURRENT_CHANNELED_SPELL);
}

void Unit::RemoveSingleAuraFromSpellAuraHolder(SpellAuraHolder *holder, SpellEffectIndex index, AuraRemoveMode mode)
{
    Aura *aura = holder->GetAuraByEffectIndex(index);
    if (!aura)
        return;

    if (aura->IsLastAuraOnHolder())
        RemoveSpellAuraHolder(holder, mode);
    else
        RemoveAura(aura, mode);
}

void Unit::RemoveAura(Aura *Aur, AuraRemoveMode mode)
{
    // remove from list before mods removing (prevent cyclic calls, mods added before including to aura list - use reverse order)
    if (Aur->GetModifier()->m_auraname < TOTAL_AURAS)
    {
        m_modAuras[Aur->GetModifier()->m_auraname].remove(Aur);
    }

    // Set remove mode
    Aur->SetRemoveMode(mode);

    // some ShapeshiftBoosts at remove trigger removing other auras including parent Shapeshift aura
    // remove aura from list before to prevent deleting it before
    ///m_Auras.erase(i);

    DEBUG_FILTER_LOG(LOG_FILTER_SPELL_CAST, "Aura %u now is remove mode %d",Aur->GetModifier()->m_auraname, mode);

    // aura _MUST_ be remove from holder before unapply.
    // un-apply code expected that aura not find by diff searches
    // in another case it can be double removed for example, if target die/etc in un-apply process.
    Aur->GetHolder()->RemoveAura(Aur->GetEffIndex());

    // some auras also need to apply modifier (on caster) on remove
    if (mode == AURA_REMOVE_BY_DELETE)
    {
        switch (Aur->GetModifier()->m_auraname)
        {
            // need properly undo any auras with player-caster mover set (or will crash at next caster move packet)
            case SPELL_AURA_MOD_POSSESS:
            case SPELL_AURA_MOD_POSSESS_PET:
            case SPELL_AURA_CONTROL_VEHICLE:
                Aur->ApplyModifier(false,true);
                break;
            default: break;
        }
    }
    else
        Aur->ApplyModifier(false,true);

    // If aura in use (removed from code that plan access to it data after return)
    // store it in aura list with delayed deletion
    if (Aur->IsInUse())
        m_deletedAuras.push_back(Aur);
    else
        delete Aur;
}

void Unit::RemoveAllAuras(AuraRemoveMode mode /*= AURA_REMOVE_BY_DEFAULT*/)
{
    while (!m_spellAuraHolders.empty())
    {
        SpellAuraHolderMap::iterator iter = m_spellAuraHolders.begin();
        RemoveSpellAuraHolder(iter->second,mode);
    }
}

void Unit::RemoveArenaAuras(bool onleave)
{
    // in join, remove positive buffs, on end, remove negative
    // used to remove positive visible auras in arenas
    for(SpellAuraHolderMap::iterator iter = m_spellAuraHolders.begin(); iter != m_spellAuraHolders.end();)
    {
        if (!(iter->second->GetSpellProto()->AttributesEx4 & SPELL_ATTR_EX4_UNK21) &&
                                                            // don't remove stances, shadowform, pally/hunter auras
            !iter->second->IsPassive() &&                   // don't remove passive auras
            (!(iter->second->GetSpellProto()->Attributes & SPELL_ATTR_UNAFFECTED_BY_INVULNERABILITY) ||
            !(iter->second->GetSpellProto()->Attributes & SPELL_ATTR_UNK8)) &&
                                                            // not unaffected by invulnerability auras or not having that unknown flag (that seemed the most probable)
            (iter->second->IsPositive() != onleave))        // remove positive buffs on enter, negative buffs on leave
        {
            RemoveSpellAuraHolder(iter->second);
            iter = m_spellAuraHolders.begin();
        }
        else
            ++iter;
    }
}

void Unit::RemoveAllAurasOnDeath()
{
    // used just after dieing to remove all visible auras
    // and disable the mods for the passive ones
    for(SpellAuraHolderMap::iterator iter = m_spellAuraHolders.begin(); iter != m_spellAuraHolders.end();)
    {
        if (!iter->second->IsPassive() && !iter->second->IsDeathPersistent())
        {
            RemoveSpellAuraHolder(iter->second, AURA_REMOVE_BY_DEATH);
            iter = m_spellAuraHolders.begin();
        }
        else
            ++iter;
    }
}

void Unit::DelaySpellAuraHolder(uint32 spellId, int32 delaytime, uint64 casterGUID)
{
    SpellAuraHolderBounds bounds = GetSpellAuraHolderBounds(spellId);
    for (SpellAuraHolderMap::iterator iter = bounds.first; iter != bounds.second; ++iter)
    {
        if (casterGUID != iter->second->GetCasterGUID())
            continue;

        for (int32 i = 0; i < MAX_EFFECT_INDEX; ++i)
        {
            if (Aura *aur = iter->second->GetAuraByEffectIndex(SpellEffectIndex(i)))
            {
                if (aur->GetAuraDuration() < delaytime)
                    aur->SetAuraDuration(0);
                else
                    aur->SetAuraDuration(aur->GetAuraDuration() - delaytime);

                DEBUG_FILTER_LOG(LOG_FILTER_SPELL_CAST, "Spell %u, EffectIndex %u partially interrupted on unit %u, new duration: %u ms",spellId, i, GetGUIDLow(), aur->GetAuraDuration());
            }
        }
        iter->second->SendAuraUpdate(false);
    }
}

void Unit::_RemoveAllAuraMods()
{
    for (SpellAuraHolderMap::const_iterator i = m_spellAuraHolders.begin(); i != m_spellAuraHolders.end(); ++i)
    {
        (*i).second->ApplyAuraModifiers(false);
    }
}

void Unit::_ApplyAllAuraMods()
{
    for (SpellAuraHolderMap::const_iterator i = m_spellAuraHolders.begin(); i != m_spellAuraHolders.end(); ++i)
    {
        (*i).second->ApplyAuraModifiers(true);
    }
}

Aura* Unit::GetAura(uint32 spellId, SpellEffectIndex effindex)
{
    SpellAuraHolderBounds bounds = GetSpellAuraHolderBounds(spellId);
    if (bounds.first != bounds.second)
        return bounds.first->second->GetAuraByEffectIndex(effindex);
    return NULL;
}

Aura* Unit::GetAura(AuraType type, uint32 family, uint64 familyFlag, uint32 familyFlag2, uint64 casterGUID)
{
    AuraList const& auras = GetAurasByType(type);
    for(AuraList::const_iterator i = auras.begin();i != auras.end(); ++i)
    {
        SpellEntry const *spell = (*i)->GetSpellProto();
		
        if (!spell)
            continue;
		
        if (spell->SpellFamilyName == family && (spell->SpellFamilyFlags & familyFlag || spell->SpellFamilyFlags2 & familyFlag2))
        {
            if (casterGUID && (*i)->GetCasterGUID()!=casterGUID)
                continue;
            return (*i);
        }
    }
    return NULL;
}

bool Unit::HasAura(uint32 spellId, SpellEffectIndex effIndex) const
{
    SpellAuraHolderConstBounds spair = GetSpellAuraHolderBounds(spellId);
    for(SpellAuraHolderMap::const_iterator i_holder = spair.first; i_holder != spair.second; ++i_holder)
        if (i_holder->second->GetAuraByEffectIndex(effIndex))
            return true;

    return false;
}

void Unit::AddDynObject(DynamicObject* dynObj)
{
    m_dynObjGUIDs.push_back(dynObj->GetGUID());
}

void Unit::RemoveDynObject(uint32 spellid)
{
    if(m_dynObjGUIDs.empty())
        return;
    for (DynObjectGUIDs::iterator i = m_dynObjGUIDs.begin(); i != m_dynObjGUIDs.end();)
    {
        DynamicObject* dynObj = GetMap()->GetDynamicObject(*i);
        if(!dynObj)
        {
            i = m_dynObjGUIDs.erase(i);
        }
        else if(spellid == 0 || dynObj->GetSpellId() == spellid)
        {
            dynObj->Delete();
            i = m_dynObjGUIDs.erase(i);
        }
        else
            ++i;
    }
}

void Unit::RemoveAllDynObjects()
{
    while(!m_dynObjGUIDs.empty())
    {
        DynamicObject* dynObj = GetMap()->GetDynamicObject(*m_dynObjGUIDs.begin());
        if(dynObj)
            dynObj->Delete();
        m_dynObjGUIDs.erase(m_dynObjGUIDs.begin());
    }
}

DynamicObject * Unit::GetDynObject(uint32 spellId, SpellEffectIndex effIndex)
{
    for (DynObjectGUIDs::iterator i = m_dynObjGUIDs.begin(); i != m_dynObjGUIDs.end();)
    {
        DynamicObject* dynObj = GetMap()->GetDynamicObject(*i);
        if(!dynObj)
        {
            i = m_dynObjGUIDs.erase(i);
            continue;
        }

        if (dynObj->GetSpellId() == spellId && dynObj->GetEffIndex() == effIndex)
            return dynObj;
        ++i;
    }
    return NULL;
}

DynamicObject * Unit::GetDynObject(uint32 spellId)
{
    for (DynObjectGUIDs::iterator i = m_dynObjGUIDs.begin(); i != m_dynObjGUIDs.end();)
    {
        DynamicObject* dynObj = GetMap()->GetDynamicObject(*i);
        if(!dynObj)
        {
            i = m_dynObjGUIDs.erase(i);
            continue;
        }

        if (dynObj->GetSpellId() == spellId)
            return dynObj;
        ++i;
    }
    return NULL;
}

GameObject* Unit::GetGameObject(uint32 spellId) const
{
    for (GameObjectList::const_iterator i = m_gameObj.begin(); i != m_gameObj.end(); ++i)
        if ((*i)->GetSpellId() == spellId)
            return *i;

    return NULL;
}

void Unit::AddGameObject(GameObject* gameObj)
{
    MANGOS_ASSERT(gameObj && gameObj->GetOwnerGUID()==0);
    m_gameObj.push_back(gameObj);
    gameObj->SetOwnerGUID(GetGUID());

    if ( GetTypeId()==TYPEID_PLAYER && gameObj->GetSpellId() )
    {
        SpellEntry const* createBySpell = sSpellStore.LookupEntry(gameObj->GetSpellId());
        // Need disable spell use for owner
        if (createBySpell && createBySpell->Attributes & SPELL_ATTR_DISABLED_WHILE_ACTIVE)
            // note: item based cooldowns and cooldown spell mods with charges ignored (unknown existing cases)
            ((Player*)this)->AddSpellAndCategoryCooldowns(createBySpell,0,NULL,true);
    }
}

void Unit::RemoveGameObject(GameObject* gameObj, bool del)
{
    MANGOS_ASSERT(gameObj && gameObj->GetOwnerGUID()==GetGUID());

    gameObj->SetOwnerGUID(0);

    // GO created by some spell
    if (uint32 spellid = gameObj->GetSpellId())
    {
        RemoveAurasDueToSpell(spellid);

        if (GetTypeId()==TYPEID_PLAYER)
        {
            SpellEntry const* createBySpell = sSpellStore.LookupEntry(spellid );
            // Need activate spell use for owner
            if (createBySpell && createBySpell->Attributes & SPELL_ATTR_DISABLED_WHILE_ACTIVE)
                // note: item based cooldowns and cooldown spell mods with charges ignored (unknown existing cases)
                ((Player*)this)->SendCooldownEvent(createBySpell);
        }
    }

    m_gameObj.remove(gameObj);

    if(del)
    {
        gameObj->SetRespawnTime(0);
        gameObj->Delete();
    }
}

void Unit::RemoveGameObject(uint32 spellid, bool del)
{
    if(m_gameObj.empty())
        return;
    GameObjectList::iterator i, next;
    for (i = m_gameObj.begin(); i != m_gameObj.end(); i = next)
    {
        next = i;
        if(spellid == 0 || (*i)->GetSpellId() == spellid)
        {
            (*i)->SetOwnerGUID(0);
            if(del)
            {
                (*i)->SetRespawnTime(0);
                (*i)->Delete();
            }

            next = m_gameObj.erase(i);
        }
        else
            ++next;
    }
}

void Unit::RemoveAllGameObjects()
{
    // remove references to unit
    for(GameObjectList::iterator i = m_gameObj.begin(); i != m_gameObj.end();)
    {
        (*i)->SetOwnerGUID(0);
        (*i)->SetRespawnTime(0);
        (*i)->Delete();
        i = m_gameObj.erase(i);
    }
}

void Unit::SendSpellNonMeleeDamageLog(SpellNonMeleeDamage *log)
{
    uint32 targetHealth = log->target->GetHealth();
    uint32 overkill = log->damage > targetHealth ? log->damage - targetHealth : 0;

    WorldPacket data(SMSG_SPELLNONMELEEDAMAGELOG, (16+4+4+4+1+4+4+1+1+4+4+1)); // we guess size
    data << log->target->GetPackGUID();
    data << log->attacker->GetPackGUID();
    data << uint32(log->SpellID);
    data << uint32(log->damage);                            // damage amount
    data << uint32(overkill);                               // overkill
    data << uint8 (log->schoolMask);                        // damage school
    data << uint32(log->absorb);                            // AbsorbedDamage
    data << uint32(log->resist);                            // resist
    data << uint8 (log->physicalLog);                       // if 1, then client show spell name (example: %s's ranged shot hit %s for %u school or %s suffers %u school damage from %s's spell_name
    data << uint8 (log->unused);                            // unused
    data << uint32(log->blocked);                           // blocked
    data << uint32(log->HitInfo);
    data << uint8 (0);                                      // flag to use extend data
    SendMessageToSet( &data, true );
}

void Unit::SendSpellNonMeleeDamageLog(Unit *target, uint32 SpellID, uint32 Damage, SpellSchoolMask damageSchoolMask, uint32 AbsorbedDamage, uint32 Resist, bool PhysicalDamage, uint32 Blocked, bool CriticalHit)
{
    SpellNonMeleeDamage log(this, target, SpellID, damageSchoolMask);
    log.damage = Damage - AbsorbedDamage - Resist - Blocked;
    log.absorb = AbsorbedDamage;
    log.resist = Resist;
    log.physicalLog = PhysicalDamage;
    log.blocked = Blocked;
    log.HitInfo = SPELL_HIT_TYPE_UNK1 | SPELL_HIT_TYPE_UNK3 | SPELL_HIT_TYPE_UNK6;
    if(CriticalHit)
        log.HitInfo |= SPELL_HIT_TYPE_CRIT;
    SendSpellNonMeleeDamageLog(&log);
}

void Unit::SendPeriodicAuraLog(SpellPeriodicAuraLogInfo *pInfo)
{
    Aura *aura = pInfo->aura;
    Modifier *mod = aura->GetModifier();

    WorldPacket data(SMSG_PERIODICAURALOG, 30);
    data << aura->GetTarget()->GetPackGUID();
    data.appendPackGUID(aura->GetCasterGUID());
    data << uint32(aura->GetId());                          // spellId
    data << uint32(1);                                      // count
    data << uint32(mod->m_auraname);                        // auraId
    switch(mod->m_auraname)
    {
        case SPELL_AURA_PERIODIC_DAMAGE:
        case SPELL_AURA_PERIODIC_DAMAGE_PERCENT:
            data << uint32(pInfo->damage);                  // damage
            data << uint32(pInfo->overDamage);              // overkill?
            data << uint32(GetSpellSchoolMask(aura->GetSpellProto()));
            data << uint32(pInfo->absorb);                  // absorb
            data << uint32(pInfo->resist);                  // resist
            data << uint8(pInfo->critical ? 1 : 0);         // new 3.1.2 critical flag
            break;
        case SPELL_AURA_PERIODIC_HEAL:
        case SPELL_AURA_OBS_MOD_HEALTH:
            data << uint32(pInfo->damage);                  // damage
            data << uint32(pInfo->overDamage);              // overheal?
            data << uint32(pInfo->absorb);                  // absorb
            data << uint8(pInfo->critical ? 1 : 0);         // new 3.1.2 critical flag
            break;
        case SPELL_AURA_OBS_MOD_MANA:
        case SPELL_AURA_PERIODIC_ENERGIZE:
            data << uint32(mod->m_miscvalue);               // power type
            data << uint32(pInfo->damage);                  // damage
            break;
        case SPELL_AURA_PERIODIC_MANA_LEECH:
            data << uint32(mod->m_miscvalue);               // power type
            data << uint32(pInfo->damage);                  // amount
            data << float(pInfo->multiplier);               // gain multiplier
            break;
        default:
            sLog.outError("Unit::SendPeriodicAuraLog: unknown aura %u", uint32(mod->m_auraname));
            return;
    }

    aura->GetTarget()->SendMessageToSet(&data, true);
}

void Unit::ProcDamageAndSpell(Unit *pVictim, uint32 procAttacker, uint32 procVictim, uint32 procExtra, uint32 amount, WeaponAttackType attType, SpellEntry const *procSpell)
{
     // Not much to do if no flags are set.
    if (procAttacker)
        ProcDamageAndSpellFor(false,pVictim,procAttacker, procExtra,attType, procSpell, amount);
    // Now go on with a victim's events'n'auras
    // Not much to do if no flags are set or there is no victim
    if(pVictim && pVictim->isAlive() && procVictim)
        pVictim->ProcDamageAndSpellFor(true,this,procVictim, procExtra, attType, procSpell, amount);
}

void Unit::SendSpellMiss(Unit *target, uint32 spellID, SpellMissInfo missInfo)
{
    WorldPacket data(SMSG_SPELLLOGMISS, (4+8+1+4+8+1));
    data << uint32(spellID);
    data << GetObjectGuid();
    data << uint8(0);                                       // can be 0 or 1
    data << uint32(1);                                      // target count
    // for(i = 0; i < target count; ++i)
    data << target->GetObjectGuid();                        // target GUID
    data << uint8(missInfo);
    // end loop
    SendMessageToSet(&data, true);
}

void Unit::SendAttackStateUpdate(CalcDamageInfo *damageInfo)
{
    DEBUG_FILTER_LOG(LOG_FILTER_COMBAT, "WORLD: Sending SMSG_ATTACKERSTATEUPDATE");

    uint32 targetHealth = damageInfo->target->GetHealth();
    uint32 overkill = damageInfo->damage > targetHealth ? damageInfo->damage - targetHealth : 0;

    uint32 count = 1;
    WorldPacket data(SMSG_ATTACKERSTATEUPDATE, 16 + 45);    // we guess size
    data << uint32(damageInfo->HitInfo);
    data << damageInfo->attacker->GetPackGUID();
    data << damageInfo->target->GetPackGUID();
    data << uint32(damageInfo->damage);                     // Full damage
    data << uint32(overkill);                               // overkill value
    data << uint8(count);                                   // Sub damage count

    for(uint32 i = 0; i < count; ++i)
    {
        data << uint32(damageInfo->damageSchoolMask);       // School of sub damage
        data << float(damageInfo->damage);                  // sub damage
        data << uint32(damageInfo->damage);                 // Sub Damage
    }

    if(damageInfo->HitInfo & (HITINFO_ABSORB | HITINFO_ABSORB2))
    {
        for(uint32 i = 0; i < count; ++i)
            data << uint32(damageInfo->absorb);             // Absorb
    }

    if(damageInfo->HitInfo & (HITINFO_RESIST | HITINFO_RESIST2))
    {
        for(uint32 i = 0; i < count; ++i)
            data << uint32(damageInfo->resist);             // Resist
    }

    data << uint8(damageInfo->TargetState);
    data << uint32(0);
    data << uint32(0);

    if(damageInfo->HitInfo & HITINFO_BLOCK)
        data << uint32(damageInfo->blocked_amount);

    if(damageInfo->HitInfo & HITINFO_UNK3)
        data << uint32(0);

    if(damageInfo->HitInfo & HITINFO_UNK1)
    {
        data << uint32(0);
        data << float(0);
        data << float(0);
        data << float(0);
        data << float(0);
        data << float(0);
        data << float(0);
        data << float(0);
        data << float(0);
        for(uint8 i = 0; i < 5; ++i)
        {
            data << float(0);
            data << float(0);
        }
        data << uint32(0);
    }

    SendMessageToSet( &data, true );
}

void Unit::SendAttackStateUpdate(uint32 HitInfo, Unit *target, uint8 /*SwingType*/, SpellSchoolMask damageSchoolMask, uint32 Damage, uint32 AbsorbDamage, uint32 Resist, VictimState TargetState, uint32 BlockedAmount)
{
    CalcDamageInfo dmgInfo;
    dmgInfo.HitInfo = HitInfo;
    dmgInfo.attacker = this;
    dmgInfo.target = target;
    dmgInfo.damage = Damage - AbsorbDamage - Resist - BlockedAmount;
    dmgInfo.damageSchoolMask = damageSchoolMask;
    dmgInfo.absorb = AbsorbDamage;
    dmgInfo.resist = Resist;
    dmgInfo.TargetState = TargetState;
    dmgInfo.blocked_amount = BlockedAmount;
    SendAttackStateUpdate(&dmgInfo);
}

void Unit::setPowerType(Powers new_powertype)
{
    SetByteValue(UNIT_FIELD_BYTES_0, 3, new_powertype);

    if(GetTypeId() == TYPEID_PLAYER)
    {
        if(((Player*)this)->GetGroup())
            ((Player*)this)->SetGroupUpdateFlag(GROUP_UPDATE_FLAG_POWER_TYPE);
    }
    else if(((Creature*)this)->IsPet())
    {
        Pet *pet = ((Pet*)this);
        if(pet->isControlled())
        {
            Unit *owner = GetOwner();
            if(owner && (owner->GetTypeId() == TYPEID_PLAYER) && ((Player*)owner)->GetGroup())
                ((Player*)owner)->SetGroupUpdateFlag(GROUP_UPDATE_FLAG_PET_POWER_TYPE);
        }
    }

    switch(new_powertype)
    {
        default:
        case POWER_MANA:
            break;
        case POWER_RAGE:
            SetMaxPower(POWER_RAGE,GetCreatePowers(POWER_RAGE));
            SetPower(   POWER_RAGE,0);
            break;
        case POWER_FOCUS:
            SetMaxPower(POWER_FOCUS,GetCreatePowers(POWER_FOCUS));
            SetPower(   POWER_FOCUS,GetCreatePowers(POWER_FOCUS));
            break;
        case POWER_ENERGY:
            SetMaxPower(POWER_ENERGY,GetCreatePowers(POWER_ENERGY));
            break;
        case POWER_HAPPINESS:
            SetMaxPower(POWER_HAPPINESS,GetCreatePowers(POWER_HAPPINESS));
            SetPower(POWER_HAPPINESS,GetCreatePowers(POWER_HAPPINESS));
            break;
    }
}

FactionTemplateEntry const* Unit::getFactionTemplateEntry() const
{
    FactionTemplateEntry const* entry = sFactionTemplateStore.LookupEntry(getFaction());
    if(!entry)
    {
        static uint64 guid = 0;                             // prevent repeating spam same faction problem

        if(GetGUID() != guid)
        {
            if(GetTypeId() == TYPEID_PLAYER)
                sLog.outError("Player %s have invalid faction (faction template id) #%u", ((Player*)this)->GetName(), getFaction());
            else
                sLog.outError("Creature (template id: %u) have invalid faction (faction template id) #%u", ((Creature*)this)->GetCreatureInfo()->Entry, getFaction());
            guid = GetGUID();
        }
    }
    return entry;
}

bool Unit::IsHostileTo(Unit const* unit) const
{
    // always non-hostile to self
    if(unit==this)
        return false;

    // always non-hostile to GM in GM mode
    if(unit->GetTypeId()==TYPEID_PLAYER && ((Player const*)unit)->isGameMaster())
        return false;

    // always hostile to enemy
    if(getVictim()==unit || unit->getVictim()==this)
        return true;

    // test pet/charm masters instead pers/charmeds
    Unit const* testerOwner = GetCharmerOrOwner();
    Unit const* targetOwner = unit->GetCharmerOrOwner();

    // always hostile to owner's enemy
    if(testerOwner && (testerOwner->getVictim()==unit || unit->getVictim()==testerOwner))
        return true;

    // always hostile to enemy owner
    if(targetOwner && (getVictim()==targetOwner || targetOwner->getVictim()==this))
        return true;

    // always hostile to owner of owner's enemy
    if(testerOwner && targetOwner && (testerOwner->getVictim()==targetOwner || targetOwner->getVictim()==testerOwner))
        return true;

    Unit const* tester = testerOwner ? testerOwner : this;
    Unit const* target = targetOwner ? targetOwner : unit;

    // always non-hostile to target with common owner, or to owner/pet
    if(tester==target)
        return false;

    // special cases (Duel, etc)
    if(tester->GetTypeId()==TYPEID_PLAYER && target->GetTypeId()==TYPEID_PLAYER)
    {
        Player const* pTester = (Player const*)tester;
        Player const* pTarget = (Player const*)target;

        // Duel
        if(pTester->duel && pTester->duel->opponent == pTarget && pTester->duel->startTime != 0)
            return true;

        // Group
        if(pTester->GetGroup() && pTester->GetGroup()==pTarget->GetGroup())
            return false;

        // Sanctuary
        if(pTarget->HasByteFlag(UNIT_FIELD_BYTES_2, 1, UNIT_BYTE2_FLAG_SANCTUARY) && pTester->HasByteFlag(UNIT_FIELD_BYTES_2, 1, UNIT_BYTE2_FLAG_SANCTUARY))
            return false;

        // PvP FFA state
        if(pTester->IsFFAPvP() && pTarget->IsFFAPvP())
            return true;

        //= PvP states
        // Green/Blue (can't attack)
        if(pTester->GetTeam()==pTarget->GetTeam())
            return false;

        // Red (can attack) if true, Blue/Yellow (can't attack) in another case
        return pTester->IsPvP() && pTarget->IsPvP();
    }

    // faction base cases
    FactionTemplateEntry const*tester_faction = tester->getFactionTemplateEntry();
    FactionTemplateEntry const*target_faction = target->getFactionTemplateEntry();
    if(!tester_faction || !target_faction)
        return false;

    if(target->isAttackingPlayer() && tester->IsContestedGuard())
        return true;

    // PvC forced reaction and reputation case
    if(tester->GetTypeId()==TYPEID_PLAYER)
    {
        // forced reaction
        if(target_faction->faction)
        {
            if(ReputationRank const* force =((Player*)tester)->GetReputationMgr().GetForcedRankIfAny(target_faction))
                return *force <= REP_HOSTILE;

            // if faction have reputation then hostile state for tester at 100% dependent from at_war state
            if(FactionEntry const* raw_target_faction = sFactionStore.LookupEntry(target_faction->faction))
                if(FactionState const* factionState = ((Player*)tester)->GetReputationMgr().GetState(raw_target_faction))
                    return (factionState->Flags & FACTION_FLAG_AT_WAR);
        }
    }
    // CvP forced reaction and reputation case
    else if(target->GetTypeId()==TYPEID_PLAYER)
    {
        // forced reaction
        if(tester_faction->faction)
        {
            if(ReputationRank const* force = ((Player*)target)->GetReputationMgr().GetForcedRankIfAny(tester_faction))
                return *force <= REP_HOSTILE;

            // apply reputation state
            FactionEntry const* raw_tester_faction = sFactionStore.LookupEntry(tester_faction->faction);
            if(raw_tester_faction && raw_tester_faction->reputationListID >=0 )
                return ((Player const*)target)->GetReputationMgr().GetRank(raw_tester_faction) <= REP_HOSTILE;
        }
    }

    // common faction based case (CvC,PvC,CvP)
    return tester_faction->IsHostileTo(*target_faction);
}

bool Unit::IsFriendlyTo(Unit const* unit) const
{
    // always friendly to self
    if(unit==this)
        return true;

    // always friendly to GM in GM mode
    if(unit->GetTypeId()==TYPEID_PLAYER && ((Player const*)unit)->isGameMaster())
        return true;

    // always non-friendly to enemy
    if(getVictim()==unit || unit->getVictim()==this)
        return false;

    // test pet/charm masters instead pers/charmeds
    Unit const* testerOwner = GetCharmerOrOwner();
    Unit const* targetOwner = unit->GetCharmerOrOwner();

    // always non-friendly to owner's enemy
    if(testerOwner && (testerOwner->getVictim()==unit || unit->getVictim()==testerOwner))
        return false;

    // always non-friendly to enemy owner
    if(targetOwner && (getVictim()==targetOwner || targetOwner->getVictim()==this))
        return false;

    // always non-friendly to owner of owner's enemy
    if(testerOwner && targetOwner && (testerOwner->getVictim()==targetOwner || targetOwner->getVictim()==testerOwner))
        return false;

    Unit const* tester = testerOwner ? testerOwner : this;
    Unit const* target = targetOwner ? targetOwner : unit;

    // always friendly to target with common owner, or to owner/pet
    if(tester==target)
        return true;

    // special cases (Duel)
    if(tester->GetTypeId()==TYPEID_PLAYER && target->GetTypeId()==TYPEID_PLAYER)
    {
        Player const* pTester = (Player const*)tester;
        Player const* pTarget = (Player const*)target;

        // Duel
        if(pTester->duel && pTester->duel->opponent == target && pTester->duel->startTime != 0)
            return false;

        // Group
        if(pTester->GetGroup() && pTester->GetGroup()==pTarget->GetGroup())
            return true;

        // Sanctuary
        if(pTarget->HasByteFlag(UNIT_FIELD_BYTES_2, 1, UNIT_BYTE2_FLAG_SANCTUARY) && pTester->HasByteFlag(UNIT_FIELD_BYTES_2, 1, UNIT_BYTE2_FLAG_SANCTUARY))
            return true;

        // PvP FFA state
        if(pTester->IsFFAPvP() && pTarget->IsFFAPvP())
            return false;

        //= PvP states
        // Green/Blue (non-attackable)
        if(pTester->GetTeam()==pTarget->GetTeam())
            return true;

        // Blue (friendly/non-attackable) if not PVP, or Yellow/Red in another case (attackable)
        return !pTarget->IsPvP();
    }

    // faction base cases
    FactionTemplateEntry const*tester_faction = tester->getFactionTemplateEntry();
    FactionTemplateEntry const*target_faction = target->getFactionTemplateEntry();
    if(!tester_faction || !target_faction)
        return false;

    if(target->isAttackingPlayer() && tester->IsContestedGuard())
        return false;

    // PvC forced reaction and reputation case
    if(tester->GetTypeId()==TYPEID_PLAYER)
    {
        // forced reaction
        if(target_faction->faction)
        {
            if(ReputationRank const* force =((Player*)tester)->GetReputationMgr().GetForcedRankIfAny(target_faction))
                return *force >= REP_FRIENDLY;

            // if faction have reputation then friendly state for tester at 100% dependent from at_war state
            if(FactionEntry const* raw_target_faction = sFactionStore.LookupEntry(target_faction->faction))
                if(FactionState const* factionState = ((Player*)tester)->GetReputationMgr().GetState(raw_target_faction))
                    return !(factionState->Flags & FACTION_FLAG_AT_WAR);
        }
    }
    // CvP forced reaction and reputation case
    else if(target->GetTypeId()==TYPEID_PLAYER)
    {
        // forced reaction
        if(tester_faction->faction)
        {
            if(ReputationRank const* force =((Player*)target)->GetReputationMgr().GetForcedRankIfAny(tester_faction))
                return *force >= REP_FRIENDLY;

            // apply reputation state
            if(FactionEntry const* raw_tester_faction = sFactionStore.LookupEntry(tester_faction->faction))
                if(raw_tester_faction->reputationListID >=0 )
                    return ((Player const*)target)->GetReputationMgr().GetRank(raw_tester_faction) >= REP_FRIENDLY;
        }
    }

    // common faction based case (CvC,PvC,CvP)
    return tester_faction->IsFriendlyTo(*target_faction);
}

bool Unit::IsHostileToPlayers() const
{
    FactionTemplateEntry const* my_faction = getFactionTemplateEntry();
    if(!my_faction || !my_faction->faction)
        return false;

    FactionEntry const* raw_faction = sFactionStore.LookupEntry(my_faction->faction);
    if(raw_faction && raw_faction->reputationListID >=0 )
        return false;

    return my_faction->IsHostileToPlayers();
}

bool Unit::IsNeutralToAll() const
{
    FactionTemplateEntry const* my_faction = getFactionTemplateEntry();
    if(!my_faction || !my_faction->faction)
        return true;

    FactionEntry const* raw_faction = sFactionStore.LookupEntry(my_faction->faction);
    if(raw_faction && raw_faction->reputationListID >=0 )
        return false;

    return my_faction->IsNeutralToAll();
}

bool Unit::Attack(Unit *victim, bool meleeAttack)
{
    if(!victim || victim == this)
        return false;

    // dead units can neither attack nor be attacked
    if(!isAlive() || !victim->IsInWorld() || !victim->isAlive())
        return false;

    // player cannot attack while mounted or in vehicle
    if(GetTypeId()==TYPEID_PLAYER && (IsMounted() || GetVehicle()))
        return false;

    // nobody can attack GM in GM-mode
    if(victim->GetTypeId()==TYPEID_PLAYER)
    {
        if(((Player*)victim)->isGameMaster())
            return false;
    }
    else
    {
        if(((Creature*)victim)->IsInEvadeMode())
            return false;
    }

    // remove SPELL_AURA_MOD_UNATTACKABLE at attack (in case non-interruptible spells stun aura applied also that not let attack)
    if(HasAuraType(SPELL_AURA_MOD_UNATTACKABLE))
        RemoveSpellsCausingAura(SPELL_AURA_MOD_UNATTACKABLE);

    // in fighting already
    if (m_attacking)
    {
        if (m_attacking == victim)
        {
            // switch to melee attack from ranged/magic
            if( meleeAttack && !hasUnitState(UNIT_STAT_MELEE_ATTACKING) )
            {
                addUnitState(UNIT_STAT_MELEE_ATTACKING);
                SendMeleeAttackStart(victim);
                return true;
            }
            return false;
        }

        // remove old target data
        AttackStop(true);
    }
    // new battle
    else
    {
        // set position before any AI calls/assistance
        if(GetTypeId()==TYPEID_UNIT)
            ((Creature*)this)->SetCombatStartPosition(GetPositionX(), GetPositionY(), GetPositionZ());
    }

    // Set our target
    SetTargetGUID(victim->GetGUID());

    if(meleeAttack)
        addUnitState(UNIT_STAT_MELEE_ATTACKING);

    m_attacking = victim;
    m_attacking->_addAttacker(this);

    if (GetTypeId() == TYPEID_UNIT)
    {
        ((Creature*)this)->SendAIReaction(AI_REACTION_HOSTILE);
        ((Creature*)this)->CallAssistance();
    }

    // delay offhand weapon attack to next attack time
    if(haveOffhandWeapon())
        resetAttackTimer(OFF_ATTACK);

    if(meleeAttack)
        SendMeleeAttackStart(victim);

    return true;
}

bool Unit::AttackStop(bool targetSwitch /*=false*/)
{
    if (!m_attacking)
        return false;

    Unit* victim = m_attacking;

    m_attacking->_removeAttacker(this);
    m_attacking = NULL;

    // Clear our target
    SetTargetGUID(0);

    clearUnitState(UNIT_STAT_MELEE_ATTACKING);

    InterruptSpell(CURRENT_MELEE_SPELL);

    // reset only at real combat stop
    if(!targetSwitch && GetTypeId()==TYPEID_UNIT )
    {
        ((Creature*)this)->SetNoCallAssistance(false);

        if (((Creature*)this)->HasSearchedAssistance())
        {
            ((Creature*)this)->SetNoSearchAssistance(false);
            UpdateSpeed(MOVE_RUN, false);
        }
    }

    SendMeleeAttackStop(victim);

    return true;
}

void Unit::CombatStop(bool includingCast)
{
    if (includingCast && IsNonMeleeSpellCasted(false))
        InterruptNonMeleeSpells(false);

    AttackStop();
    RemoveAllAttackers();
    if( GetTypeId()==TYPEID_PLAYER )
        ((Player*)this)->SendAttackSwingCancelAttack();     // melee and ranged forced attack cancel
    ClearInCombat();
}

struct CombatStopWithPetsHelper
{
    explicit CombatStopWithPetsHelper(bool _includingCast) : includingCast(_includingCast) {}
    void operator()(Unit* unit) const { unit->CombatStop(includingCast); }
    bool includingCast;
};

void Unit::CombatStopWithPets(bool includingCast)
{
    CombatStop(includingCast);
    CallForAllControlledUnits(CombatStopWithPetsHelper(includingCast),false,true,true);
}

struct IsAttackingPlayerHelper
{
    explicit IsAttackingPlayerHelper() {}
    bool operator()(Unit const* unit) const { return unit->isAttackingPlayer(); }
};

bool Unit::isAttackingPlayer() const
{
    if(hasUnitState(UNIT_STAT_ATTACK_PLAYER))
        return true;

    return CheckAllControlledUnits(IsAttackingPlayerHelper(),true,true,true);
}

void Unit::RemoveAllAttackers()
{
    while (!m_attackers.empty())
    {
        AttackerSet::iterator iter = m_attackers.begin();
        if(!(*iter)->AttackStop())
        {
            sLog.outError("WORLD: Unit has an attacker that isn't attacking it!");
            m_attackers.erase(iter);
        }
    }
}

bool Unit::HasAuraStateForCaster(AuraState flag, uint64 caster) const
{
    if(!HasAuraState(flag))
        return false;

    // single per-caster aura state
    if(flag == AURA_STATE_CONFLAGRATE)
    {
        Unit::AuraList const& dotList = GetAurasByType(SPELL_AURA_PERIODIC_DAMAGE);
        for(Unit::AuraList::const_iterator i = dotList.begin(); i != dotList.end(); ++i)
        {
            if ((*i)->GetSpellProto()->SpellFamilyName == SPELLFAMILY_WARLOCK &&
                (*i)->GetCasterGUID() == caster &&
                //  Immolate
                (((*i)->GetSpellProto()->SpellFamilyFlags & UI64LIT(0x0000000000000004)) ||
                // Shadowflame
                ((*i)->GetSpellProto()->SpellFamilyFlags2 & 0x00000002)))
            {
                return true;
            }
        }

        return false;
    }

    return true;
}

void Unit::ModifyAuraState(AuraState flag, bool apply)
{
    if (apply)
    {
        if (!HasFlag(UNIT_FIELD_AURASTATE, 1<<(flag-1)))
        {
            SetFlag(UNIT_FIELD_AURASTATE, 1<<(flag-1));
            if(GetTypeId() == TYPEID_PLAYER)
            {
                const PlayerSpellMap& sp_list = ((Player*)this)->GetSpellMap();
                for (PlayerSpellMap::const_iterator itr = sp_list.begin(); itr != sp_list.end(); ++itr)
                {
                    if(itr->second.state == PLAYERSPELL_REMOVED) continue;
                    SpellEntry const *spellInfo = sSpellStore.LookupEntry(itr->first);
                    if (!spellInfo || !IsPassiveSpell(spellInfo)) continue;
                    if (spellInfo->CasterAuraState == flag)
                        CastSpell(this, itr->first, true, NULL);
                }
            }
        }
    }
    else
    {
        if (HasFlag(UNIT_FIELD_AURASTATE,1<<(flag-1)))
        {
            RemoveFlag(UNIT_FIELD_AURASTATE, 1<<(flag-1));

            if (flag != AURA_STATE_ENRAGE)                  // enrage aura state triggering continues auras
            {
                Unit::SpellAuraHolderMap& tAuras = GetSpellAuraHolderMap();
                for (Unit::SpellAuraHolderMap::iterator itr = tAuras.begin(); itr != tAuras.end();)
                {
                    SpellEntry const* spellProto = (*itr).second->GetSpellProto();
                    if (spellProto->CasterAuraState == flag)
                    {
                        RemoveSpellAuraHolder(itr->second);
                        itr = tAuras.begin();
                    }
                    else
                        ++itr;
                }
            }
        }
    }
}

Unit *Unit::GetOwner() const
{
    if(uint64 ownerid = GetOwnerGUID())
        return ObjectAccessor::GetUnit(*this, ownerid);
    return NULL;
}

Unit *Unit::GetCharmer() const
{
    if(uint64 charmerid = GetCharmerGUID())
        return ObjectAccessor::GetUnit(*this, charmerid);
    return NULL;
}

Unit *Unit::GetCreator() const
{
    if(uint64 creatorid = GetCreatorGUID())
        return ObjectAccessor::GetUnit(*this, creatorid);
    return NULL;
}

bool Unit::IsCharmerOrOwnerPlayerOrPlayerItself() const
{
    if (GetTypeId()==TYPEID_PLAYER)
        return true;

    return IS_PLAYER_GUID(GetCharmerOrOwnerGUID());
}

Player* Unit::GetCharmerOrOwnerPlayerOrPlayerItself()
{
    uint64 guid = GetCharmerOrOwnerGUID();
    if(IS_PLAYER_GUID(guid))
        return ObjectAccessor::FindPlayer(guid);

    return GetTypeId()==TYPEID_PLAYER ? (Player*)this : NULL;
}

Pet* Unit::GetPet() const
{
    if(uint64 pet_guid = GetPetGUID())
    {
        if (IsInWorld())
        {
            if (Pet* pet = GetMap()->GetPet(pet_guid))
                return pet;
        }

        sLog.outError("Unit::GetPet: Pet %u not exist.",GUID_LOPART(pet_guid));
        const_cast<Unit*>(this)->SetPet(0);
    }

    return NULL;
}

Pet* Unit::_GetPet(ObjectGuid guid) const
{
    return GetMap()->GetPet(guid);
}

void Unit::RemoveMiniPet()
{
    if (Pet* pet = GetMiniPet())
        pet->Remove(PET_SAVE_AS_DELETED);
    else
        SetCritterGUID(0);
}

Pet* Unit::GetMiniPet() const
{
    return GetMap()->GetPet(GetCritterGUID());
}

Unit* Unit::GetCharm() const
{
    if (uint64 charm_guid = GetCharmGUID())
    {
        if(Unit* pet = ObjectAccessor::GetUnit(*this, charm_guid))
            return pet;

        sLog.outError("Unit::GetCharm: Charmed creature %u not exist.",GUID_LOPART(charm_guid));
        const_cast<Unit*>(this)->SetCharm(NULL);
    }

    return NULL;
}

void Unit::Uncharm()
{
    if (Unit* charm = GetCharm())
    {
        charm->RemoveSpellsCausingAura(SPELL_AURA_MOD_CHARM);
        charm->RemoveSpellsCausingAura(SPELL_AURA_MOD_POSSESS);
    }
}

float Unit::GetCombatDistance( const Unit* target ) const
{
    float radius = target->GetFloatValue(UNIT_FIELD_COMBATREACH) + GetFloatValue(UNIT_FIELD_COMBATREACH);
    float dx = GetPositionX() - target->GetPositionX();
    float dy = GetPositionY() - target->GetPositionY();
    float dz = GetPositionZ() - target->GetPositionZ();
    float dist = sqrt((dx*dx) + (dy*dy) + (dz*dz)) - radius;
    return ( dist > 0 ? dist : 0);
}

void Unit::SetPet(Pet* pet)
{
    if (pet)
    {
        SetPetGUID(pet->GetGUID()) ;  //Using last pet guid for player

        AddPetToList(pet);

        if(GetTypeId() == TYPEID_PLAYER)
        {
            ((Player*)this)->AddKnownPetName(pet->GetCharmInfo()->GetPetNumber(),pet->GetName());
            ((Player*)this)->SendPetGUIDs();
        }
    }
    else
        SetPetGUID(0);
}

void Unit::SetCharm(Unit* pet)
{
    SetCharmGUID(pet ? pet->GetGUID() : 0);
}

void Unit::AddPetToList(Pet* pet)
{
    if (pet)
        m_groupPets.insert(pet->GetGUID());
}

void Unit::RemovePetFromList(Pet* pet)
{
    m_groupPets.erase(pet->GetGUID());
}

void Unit::AddGuardian( Pet* pet )
{
    m_guardianPets.insert(pet->GetGUID());
}

void Unit::RemoveGuardian( Pet* pet )
{
    m_guardianPets.erase(pet->GetGUID());

    if(GetTypeId() == TYPEID_PLAYER)
    {
        uint32 SpellID = pet->GetUInt32Value(UNIT_CREATED_BY_SPELL);
        SpellEntry const *spellInfo = sSpellStore.LookupEntry(SpellID);
        if (spellInfo && spellInfo->Attributes & SPELL_ATTR_DISABLED_WHILE_ACTIVE)
            ((Player*)this)->AddSpellAndCategoryCooldowns(spellInfo, 0, NULL,true);
    }
}

void Unit::RemoveGuardians()
{
    while(!m_guardianPets.empty())
    {
        uint64 guid = *m_guardianPets.begin();
        if(Pet* pet = GetMap()->GetPet(guid))
            pet->Remove(PET_SAVE_AS_DELETED);

        m_guardianPets.erase(guid);
    }
}

Pet* Unit::FindGuardianWithEntry(uint32 entry)
{
    // pet guid middle part is entry (and creature also)
    // and in guardian list must be guardians with same entry _always_
    for(GuardianPetList::const_iterator itr = m_guardianPets.begin(); itr != m_guardianPets.end(); ++itr)
        if(Pet* pet = GetMap()->GetPet(*itr))
            if (pet->GetEntry() == entry)
                return pet;

    return NULL;
}

Unit* Unit::_GetTotem(TotemSlot slot) const
{
    return GetTotem(slot);
}

Totem* Unit::GetTotem(TotemSlot slot ) const
{
    if(slot >= MAX_TOTEM_SLOT || !IsInWorld())
        return NULL;

    Creature *totem = GetMap()->GetCreature(m_TotemSlot[slot]);
    return totem && totem->IsTotem() ? (Totem*)totem : NULL;
}

bool Unit::IsAllTotemSlotsUsed() const
{
    for (int i = 0; i < MAX_TOTEM_SLOT; ++i)
        if (!m_TotemSlot[i])
            return false;
    return true;
}

void Unit::_AddTotem(TotemSlot slot, Totem* totem)
{
    m_TotemSlot[slot] = totem->GetGUID();
}

void Unit::_RemoveTotem(Totem* totem)
{
    for(int i = 0; i < MAX_TOTEM_SLOT; ++i)
    {
        if (m_TotemSlot[i] == totem->GetGUID())
        {
            m_TotemSlot[i] = 0;
            break;
        }
    }
}



void Unit::UnsummonAllTotems()
{
    for (int i = 0; i < MAX_TOTEM_SLOT; ++i)
        if (Totem* totem = GetTotem(TotemSlot(i)))
            totem->UnSummon();
}

int32 Unit::DealHeal(Unit *pVictim, uint32 addhealth, SpellEntry const *spellProto, bool critical, uint32 absorb)
{
    int32 gain = pVictim->ModifyHealth(int32(addhealth));

    Unit* unit = this;

    if( GetTypeId()==TYPEID_UNIT && ((Creature*)this)->IsTotem() && ((Totem*)this)->GetTotemType()!=TOTEM_STATUE)
        unit = GetOwner();

    if (unit->GetTypeId()==TYPEID_PLAYER)
    {
        // overheal = addhealth - gain
        unit->SendHealSpellLog(pVictim, spellProto->Id, addhealth, addhealth - gain, critical, absorb);

        if (BattleGround *bg = ((Player*)unit)->GetBattleGround())
            bg->UpdatePlayerScore((Player*)unit, SCORE_HEALING_DONE, gain);

        // use the actual gain, as the overheal shall not be counted, skip gain 0 (it ignored anyway in to criteria)
        if (gain)
            ((Player*)unit)->GetAchievementMgr().UpdateAchievementCriteria(ACHIEVEMENT_CRITERIA_TYPE_HEALING_DONE, gain, 0, pVictim);

        ((Player*)unit)->GetAchievementMgr().UpdateAchievementCriteria(ACHIEVEMENT_CRITERIA_TYPE_HIGHEST_HEAL_CASTED, addhealth);
    }

    if (pVictim->GetTypeId()==TYPEID_PLAYER)
    {
        ((Player*)pVictim)->GetAchievementMgr().UpdateAchievementCriteria(ACHIEVEMENT_CRITERIA_TYPE_TOTAL_HEALING_RECEIVED, gain);
        ((Player*)pVictim)->GetAchievementMgr().UpdateAchievementCriteria(ACHIEVEMENT_CRITERIA_TYPE_HIGHEST_HEALING_RECEIVED, addhealth);
    }

    return gain;
}

Unit* Unit::SelectMagnetTarget(Unit *victim, SpellEntry const *spellInfo)
{
    if(!victim)
        return NULL;

    // Magic case
    if(spellInfo && (spellInfo->DmgClass == SPELL_DAMAGE_CLASS_NONE || spellInfo->DmgClass == SPELL_DAMAGE_CLASS_MAGIC) &&
    (spellInfo->SchoolMask & SPELL_SCHOOL_MASK_MAGIC || spellInfo->Mechanic == MECHANIC_GRIP))
    {
        Unit::AuraList const& magnetAuras = victim->GetAurasByType(SPELL_AURA_SPELL_MAGNET);
        for(Unit::AuraList::const_iterator itr = magnetAuras.begin(); itr != magnetAuras.end(); ++itr)
            if(Unit* magnet = (*itr)->GetCaster())
                if(magnet->IsWithinLOSInMap(this) && magnet->isAlive())
                    return magnet;
    }
    // Melee && ranged case
    else
    {
        AuraList const& hitTriggerAuras = victim->GetAurasByType(SPELL_AURA_ADD_CASTER_HIT_TRIGGER);
        for(AuraList::const_iterator i = hitTriggerAuras.begin(); i != hitTriggerAuras.end(); ++i)
            if(Unit* magnet = (*i)->GetCaster())
                if(magnet->isAlive() && magnet->IsWithinLOSInMap(this))
                    if(roll_chance_i((*i)->GetModifier()->m_amount))
                        return magnet;
    }

    return victim;
}

void Unit::SendHealSpellLog(Unit *pVictim, uint32 SpellID, uint32 Damage, uint32 OverHeal, bool critical, uint32 absorb)
{
    // we guess size
    WorldPacket data(SMSG_SPELLHEALLOG, (8+8+4+4+1));
    data << pVictim->GetPackGUID();
    data << GetPackGUID();
    data << uint32(SpellID);
    data << uint32(Damage);
    data << uint32(OverHeal);
    data << uint32(absorb);
    data << uint8(critical ? 1 : 0);
    data << uint8(0);                                       // unused in client?
    SendMessageToSet(&data, true);
}

void Unit::SendEnergizeSpellLog(Unit *pVictim, uint32 SpellID, uint32 Damage, Powers powertype)
{
    WorldPacket data(SMSG_SPELLENERGIZELOG, (8+8+4+4+4+1));
    data << pVictim->GetPackGUID();
    data << GetPackGUID();
    data << uint32(SpellID);
    data << uint32(powertype);
    data << uint32(Damage);
    SendMessageToSet(&data, true);
}

void Unit::EnergizeBySpell(Unit *pVictim, uint32 SpellID, uint32 Damage, Powers powertype)
{
    SendEnergizeSpellLog(pVictim, SpellID, Damage, powertype);
    // needs to be called after sending spell log
    pVictim->ModifyPower(powertype, Damage);
}

int32 Unit::SpellBonusWithCoeffs(SpellEntry const *spellProto, int32 total, int32 benefit, int32 ap_benefit,  DamageEffectType damagetype, bool donePart, float defCoeffMod)
{
    // Distribute Damage over multiple effects, reduce by AoE
    float coeff;

    // Not apply this to creature casted spells
    if (GetTypeId()==TYPEID_UNIT && !((Creature*)this)->IsPet())
        coeff = 1.0f;
    // Check for table values
    else if (SpellBonusEntry const* bonus = sSpellMgr.GetSpellBonusData(spellProto->Id))
    {
        coeff = damagetype == DOT ? bonus->dot_damage : bonus->direct_damage;

        // apply ap bonus at done part calculation only (it flat total mod so common with taken)
        if (donePart && bonus->ap_bonus)
        {
            float ap_bonus = bonus->ap_bonus;

            // Impurity
            if (GetTypeId() == TYPEID_PLAYER && spellProto->SpellFamilyName == SPELLFAMILY_DEATHKNIGHT)
            {
                if (SpellEntry const* spell = ((Player*)this)->GetKnownTalentRankById(2005))
                    ap_bonus += ((spell->CalculateSimpleValue(EFFECT_INDEX_0) * ap_bonus) / 100.0f);
            }

            total += int32(ap_bonus * (GetTotalAttackPowerValue(BASE_ATTACK) + ap_benefit));
        }
    }
    // Default calculation
    else if (benefit)
        coeff = CalculateDefaultCoefficient(spellProto, damagetype) * defCoeffMod;

    if (benefit)
    {
        float LvlPenalty = CalculateLevelPenalty(spellProto);

        // Spellmod SpellDamage
        if(Player* modOwner = GetSpellModOwner())
        {
            coeff *= 100.0f;
            modOwner->ApplySpellMod(spellProto->Id,SPELLMOD_SPELL_BONUS_DAMAGE, coeff);
            coeff /= 100.0f;
        }

        total += int32(benefit * coeff * LvlPenalty);
    }

    return total;
};

/**
 * Calculates caster part of spell damage bonuses,
 * also includes different bonuses dependent from target auras
 */
uint32 Unit::SpellDamageBonusDone(Unit *pVictim, SpellEntry const *spellProto, uint32 pdamage, DamageEffectType damagetype, uint32 stack)
{
    if(!spellProto || !pVictim || damagetype==DIRECT_DAMAGE || spellProto->AttributesEx6 & SPELL_ATTR_EX6_NO_DMG_MODS)
        return pdamage;

    // For totems get damage bonus from owner (statue isn't totem in fact)
    if( GetTypeId()==TYPEID_UNIT && ((Creature*)this)->IsTotem() && ((Totem*)this)->GetTotemType()!=TOTEM_STATUE)
    {
        if(Unit* owner = GetOwner())
            return owner->SpellDamageBonusDone(pVictim, spellProto, pdamage, damagetype);
    }

    float DoneTotalMod = 1.0f;
    int32 DoneTotal = 0;

    // Creature damage
    if( GetTypeId() == TYPEID_UNIT && !((Creature*)this)->IsPet() )
        DoneTotalMod *= ((Creature*)this)->GetSpellDamageMod(((Creature*)this)->GetCreatureInfo()->rank);

    AuraList const& mModDamagePercentDone = GetAurasByType(SPELL_AURA_MOD_DAMAGE_PERCENT_DONE);
    for(AuraList::const_iterator i = mModDamagePercentDone.begin(); i != mModDamagePercentDone.end(); ++i)
    {
        if( ((*i)->GetModifier()->m_miscvalue & GetSpellSchoolMask(spellProto)) &&
            (*i)->GetSpellProto()->EquippedItemClass == -1 &&
                                                            // -1 == any item class (not wand then)
            (*i)->GetSpellProto()->EquippedItemInventoryTypeMask == 0 )
                                                            // 0 == any inventory type (not wand then)
        {
            DoneTotalMod *= ((*i)->GetModifier()->m_amount+100.0f)/100.0f;
        }
    }

    uint32 creatureTypeMask = pVictim->GetCreatureTypeMask();
    // Add flat bonus from spell damage versus
    DoneTotal += GetTotalAuraModifierByMiscMask(SPELL_AURA_MOD_FLAT_SPELL_DAMAGE_VERSUS, creatureTypeMask);
    AuraList const& mDamageDoneVersus = GetAurasByType(SPELL_AURA_MOD_DAMAGE_DONE_VERSUS);
    for(AuraList::const_iterator i = mDamageDoneVersus.begin();i != mDamageDoneVersus.end(); ++i)
        if(creatureTypeMask & uint32((*i)->GetModifier()->m_miscvalue))
            DoneTotalMod *= ((*i)->GetModifier()->m_amount+100.0f)/100.0f;

    AuraList const& mDamageDoneCreature = GetAurasByType(SPELL_AURA_MOD_DAMAGE_DONE_CREATURE);
    for(AuraList::const_iterator i = mDamageDoneCreature.begin();i != mDamageDoneCreature.end(); ++i)
    {
        if(creatureTypeMask & uint32((*i)->GetModifier()->m_miscvalue))
            DoneTotalMod += ((*i)->GetModifier()->m_amount+100.0f)/100.0f;
    }

    // done scripted mod (take it from owner)
    Unit *owner = GetOwner();
    if (!owner) owner = this;
    AuraList const& mOverrideClassScript= owner->GetAurasByType(SPELL_AURA_OVERRIDE_CLASS_SCRIPTS);
    for(AuraList::const_iterator i = mOverrideClassScript.begin(); i != mOverrideClassScript.end(); ++i)
    {
        if (!(*i)->isAffectedOnSpell(spellProto))
            continue;
        switch((*i)->GetModifier()->m_miscvalue)
        {
            case 4920: // Molten Fury
            case 4919:
            case 6917: // Death's Embrace
            case 6926:
            case 6928:
            {
                if(pVictim->HasAuraState(AURA_STATE_HEALTHLESS_35_PERCENT))
                    DoneTotalMod *= (100.0f+(*i)->GetModifier()->m_amount)/100.0f;
                break;
            }
            // Soul Siphon
            case 4992:
            case 4993:
            {
                // effect 1 m_amount
                int32 maxPercent = (*i)->GetModifier()->m_amount;
                // effect 0 m_amount
                int32 stepPercent = CalculateSpellDamage(this, (*i)->GetSpellProto(), EFFECT_INDEX_0);
                // count affliction effects and calc additional damage in percentage
                int32 modPercent = 0;
                SpellAuraHolderMap const& victimAuras = pVictim->GetSpellAuraHolderMap();
                for (SpellAuraHolderMap::const_iterator itr = victimAuras.begin(); itr != victimAuras.end(); ++itr)
                {
                    SpellEntry const* m_spell = itr->second->GetSpellProto();
                    if (m_spell->SpellFamilyName != SPELLFAMILY_WARLOCK || !(m_spell->SpellFamilyFlags & UI64LIT(0x0004071B8044C402)))
                        continue;
                    modPercent += stepPercent * itr->second->GetStackAmount();
                    if (modPercent >= maxPercent)
                    {
                        modPercent = maxPercent;
                        break;
                    }
                }
                DoneTotalMod *= (modPercent+100.0f)/100.0f;
                break;
            }
            case 6916: // Death's Embrace
            case 6925:
            case 6927:
                if (HasAuraState(AURA_STATE_HEALTHLESS_20_PERCENT))
                    DoneTotalMod *= (100.0f+(*i)->GetModifier()->m_amount)/100.0f;
                break;
            case 5481: // Starfire Bonus
            {
                if (pVictim->GetAura(SPELL_AURA_PERIODIC_DAMAGE, SPELLFAMILY_DRUID, UI64LIT(0x0000000000200002)))
                    DoneTotalMod *= ((*i)->GetModifier()->m_amount+100.0f)/100.0f;
                break;
            }
            case 4418: // Increased Shock Damage
            case 4554: // Increased Lightning Damage
            case 4555: // Improved Moonfire
            case 5142: // Increased Lightning Damage
            case 5147: // Improved Consecration / Libram of Resurgence
            case 5148: // Idol of the Shooting Star
            case 6008: // Increased Lightning Damage
            case 8627: // Totem of Hex
            {
                DoneTotal+=(*i)->GetModifier()->m_amount;
                break;
            }
            // Tundra Stalker
            // Merciless Combat
            case 7277:
            {
                // Merciless Combat
                if ((*i)->GetSpellProto()->SpellIconID == 2656)
                {
                    if(pVictim->HasAuraState(AURA_STATE_HEALTHLESS_35_PERCENT))
                        DoneTotalMod *= (100.0f+(*i)->GetModifier()->m_amount)/100.0f;
                }
                else // Tundra Stalker
                {
                    // Frost Fever (target debuff)
                    if (pVictim->GetAura(SPELL_AURA_MOD_HASTE, SPELLFAMILY_DEATHKNIGHT, UI64LIT(0x0000000000000000), 0x00000002))
                        DoneTotalMod *= ((*i)->GetModifier()->m_amount+100.0f)/100.0f;
                    break;
                }
                break;
            }
            case 7293: // Rage of Rivendare
            {
                if (pVictim->GetAura(SPELL_AURA_PERIODIC_DAMAGE, SPELLFAMILY_DEATHKNIGHT, UI64LIT(0x0200000000000000)))
                    DoneTotalMod *= ((*i)->GetSpellProto()->CalculateSimpleValue(EFFECT_INDEX_1)*2+100.0f)/100.0f;
                break;
            }
            // Twisted Faith
            case 7377:
            {
                if (pVictim->GetAura(SPELL_AURA_PERIODIC_DAMAGE, SPELLFAMILY_PRIEST, UI64LIT(0x0000000000008000), 0, GetGUID()))
                    DoneTotalMod *= ((*i)->GetModifier()->m_amount+100.0f)/100.0f;
                break;
            }
            // Marked for Death
            case 7598:
            case 7599:
            case 7600:
            case 7601:
            case 7602:
            {
                if (pVictim->GetAura(SPELL_AURA_MOD_STALKED, SPELLFAMILY_HUNTER, UI64LIT(0x0000000000000400)))
                    DoneTotalMod *= ((*i)->GetModifier()->m_amount+100.0f)/100.0f;
                break;
            }
        }
    }

     // Custom scripted damage
    switch(spellProto->SpellFamilyName)
    {
        case SPELLFAMILY_MAGE:
        {
            // Ice Lance
            if (spellProto->SpellIconID == 186)
            {
                if (pVictim->isFrozen() || isIgnoreUnitState(spellProto))
                {
                    float multiplier = 3.0f;

                    // if target have higher level
                    if (pVictim->getLevel() > getLevel())
                        // Glyph of Ice Lance
                        if (Aura* glyph = GetDummyAura(56377))
                            multiplier = glyph->GetModifier()->m_amount;

                    DoneTotalMod *= multiplier;
                }
            }
            // Torment the weak affected (Arcane Barrage, Arcane Blast, Frostfire Bolt, Arcane Missiles, Fireball)
            if ((spellProto->SpellFamilyFlags & UI64LIT(0x0000900020200021)) &&
                (pVictim->HasAuraType(SPELL_AURA_MOD_DECREASE_SPEED) || pVictim->HasAuraType(SPELL_AURA_HASTE_ALL)))
            {
                //Search for Torment the weak dummy aura
                Unit::AuraList const& ttw = GetAurasByType(SPELL_AURA_DUMMY);
                for(Unit::AuraList::const_iterator i = ttw.begin(); i != ttw.end(); ++i)
                {
                    if ((*i)->GetSpellProto()->SpellIconID == 3263)
                    {
                        DoneTotalMod *= ((*i)->GetModifier()->m_amount+100.0f) / 100.0f;
                        break;
                    }
                }
            }
            break;
        }
        case SPELLFAMILY_WARLOCK:
        {
            // Drain Soul
            if (spellProto->SpellFamilyFlags & UI64LIT(0x0000000000004000))
            {
                if (pVictim->GetHealth() * 100 / pVictim->GetMaxHealth() <= 25)
                    DoneTotalMod *= 4;
            }
            break;
        }
        case SPELLFAMILY_PRIEST:
        {
            // Glyph of Smite
            if (spellProto->SpellFamilyFlags & UI64LIT(0x00000080))
            {
                // Holy Fire
                if (pVictim->GetAura(SPELL_AURA_PERIODIC_DAMAGE, SPELLFAMILY_PRIEST, UI64LIT(0x00100000)))
                    if (Aura *aur = GetAura(55692, EFFECT_INDEX_0))
                        DoneTotalMod *= (aur->GetModifier()->m_amount+100.0f) / 100.0f;
            }
            break;
        }
        case SPELLFAMILY_DRUID:
        {
            // Improved Insect Swarm (Wrath part)
            if (spellProto->SpellFamilyFlags & UI64LIT(0x0000000000000001))
            {
                // if Insect Swarm on target
                if (pVictim->GetAura(SPELL_AURA_PERIODIC_DAMAGE, SPELLFAMILY_DRUID, UI64LIT(0x000000000200000), 0, GetGUID()))
                {
                    Unit::AuraList const& improvedSwarm = GetAurasByType(SPELL_AURA_DUMMY);
                    for(Unit::AuraList::const_iterator iter = improvedSwarm.begin(); iter != improvedSwarm.end(); ++iter)
                    {
                        if ((*iter)->GetSpellProto()->SpellIconID == 1771)
                        {
                            DoneTotalMod *= ((*iter)->GetModifier()->m_amount+100.0f) / 100.0f;
                            break;
                        }
                    }
                }
            }
            break;
        }
        case SPELLFAMILY_DEATHKNIGHT:
        {
            // Icy Touch and Howling Blast
            if (spellProto->SpellFamilyFlags & UI64LIT(0x0000000200000002))
            {
                // search disease
                bool found = false;
                Unit::SpellAuraHolderMap const& auras = pVictim->GetSpellAuraHolderMap();
                for(Unit::SpellAuraHolderMap::const_iterator itr = auras.begin(); itr!=auras.end(); ++itr)
                {
                    if(itr->second->GetSpellProto()->Dispel == DISPEL_DISEASE)
                    {
                        found = true;
                        break;
                    }
                }
                if(!found)
                    break;

                // search for Glacier Rot dummy aura
                Unit::AuraList const& dummyAuras = GetAurasByType(SPELL_AURA_DUMMY);
                for(Unit::AuraList::const_iterator i = dummyAuras.begin(); i != dummyAuras.end(); ++i)
                {
                    if ((*i)->GetSpellProto()->EffectMiscValue[(*i)->GetEffIndex()] == 7244)
                    {
                        DoneTotalMod *= ((*i)->GetModifier()->m_amount+100.0f) / 100.0f;
                        break;
                    }
                }

                // Icy Touch
                if (spellProto->SpellFamilyFlags & UI64LIT(0x0000000000000002))
                {
                    // Improved Icy Touch
                    Unit::AuraList const& dummyAuras = GetAurasByType(SPELL_AURA_DUMMY);
                    for(Unit::AuraList::const_iterator i = dummyAuras.begin(); i != dummyAuras.end(); ++i)
                    {
                        if ((*i)->GetSpellProto()->SpellIconID == 2721)
                        {
                            DoneTotalMod *= ((*i)->GetModifier()->m_amount+100.0f) / 100.0f;
                            break;
                        }
                    }
                }
            }
            // Death Coil (bonus from Item - Death Knight T8 DPS Relic)
            else if (spellProto->SpellFamilyFlags & UI64LIT(0x00002000))
            {
                 if (Aura* sigil = GetDummyAura(64962))
                    DoneTotal += sigil->GetModifier()->m_amount;
            }
            break;
        }
        default:
            break;
    }

    // Done fixed damage bonus auras
    int32 DoneAdvertisedBenefit = SpellBaseDamageBonusDone(GetSpellSchoolMask(spellProto));

<<<<<<< HEAD
=======
    // Pets just add their bonus damage to their spell damage
    // note that their spell damage is just gain of their own auras
    if (GetTypeId() == TYPEID_UNIT && ((Creature*)this)->IsPet())
        DoneAdvertisedBenefit += ((Pet*)this)->GetBonusDamage();

>>>>>>> 24920ccf
    // apply ap bonus and benefit affected by spell power implicit coeffs and spell level penalties
    DoneTotal = SpellBonusWithCoeffs(spellProto, DoneTotal, DoneAdvertisedBenefit, 0, damagetype, true);

    float tmpDamage = (int32(pdamage) + DoneTotal * int32(stack)) * DoneTotalMod;
    // apply spellmod to Done damage (flat and pct)
    if(Player* modOwner = GetSpellModOwner())
        modOwner->ApplySpellMod(spellProto->Id, damagetype == DOT ? SPELLMOD_DOT : SPELLMOD_DAMAGE, tmpDamage);

    return tmpDamage > 0 ? uint32(tmpDamage) : 0;
}

/**
 * Calculates target part of spell damage bonuses,
 * will be called on each tick for periodic damage over time auras
 */
uint32 Unit::SpellDamageBonusTaken(Unit *pCaster, SpellEntry const *spellProto, uint32 pdamage, DamageEffectType damagetype, uint32 stack)
{
    if(!spellProto || !pCaster || damagetype==DIRECT_DAMAGE )
        return pdamage;

    uint32 schoolMask = spellProto->SchoolMask;

    // Taken total percent damage auras
    float TakenTotalMod = 1.0f;
    int32 TakenTotal = 0;

    // ..taken
    TakenTotalMod *= GetTotalAuraMultiplierByMiscMask(SPELL_AURA_MOD_DAMAGE_PERCENT_TAKEN, schoolMask);

    // .. taken pct: dummy auras
    if (GetTypeId() == TYPEID_PLAYER)
    {
        //Cheat Death
        if (Aura *dummy = GetDummyAura(45182))
        {
            float mod = -((Player*)this)->GetRatingBonusValue(CR_CRIT_TAKEN_SPELL)*2*4;
            if (mod < float(dummy->GetModifier()->m_amount))
                mod = float(dummy->GetModifier()->m_amount);
            TakenTotalMod *= (mod+100.0f)/100.0f;
        }
    }

    // From caster spells
    AuraList const& mOwnerTaken = GetAurasByType(SPELL_AURA_MOD_DAMAGE_FROM_CASTER);
    for(AuraList::const_iterator i = mOwnerTaken.begin(); i != mOwnerTaken.end(); ++i)
    {
        if ((*i)->GetCasterGUID() == pCaster->GetGUID() && (*i)->isAffectedOnSpell(spellProto))
            TakenTotalMod *= ((*i)->GetModifier()->m_amount + 100.0f) / 100.0f;
    }

    // Mod damage from spell mechanic
    TakenTotalMod *= GetTotalAuraMultiplierByMiscValueForMask(SPELL_AURA_MOD_MECHANIC_DAMAGE_TAKEN_PERCENT,GetAllSpellMechanicMask(spellProto));

    // Mod damage taken from AoE spells
    if(IsAreaOfEffectSpell(spellProto))
    {
        TakenTotalMod *= GetTotalAuraMultiplierByMiscMask(SPELL_AURA_MOD_AOE_DAMAGE_AVOIDANCE, schoolMask);
        if (GetTypeId() == TYPEID_UNIT && ((Creature*)this)->IsPet())
            TakenTotalMod *= GetTotalAuraMultiplierByMiscMask(SPELL_AURA_MOD_PET_AOE_DAMAGE_AVOIDANCE, schoolMask);
    }

    // Taken fixed damage bonus auras
    int32 TakenAdvertisedBenefit = SpellBaseDamageBonusTaken(GetSpellSchoolMask(spellProto));

    // apply benefit affected by spell power implicit coeffs and spell level penalties
    TakenTotal = SpellBonusWithCoeffs(spellProto, TakenTotal, TakenAdvertisedBenefit, 0, damagetype, false);

    float tmpDamage = (int32(pdamage) + TakenTotal * int32(stack)) * TakenTotalMod;

    return tmpDamage > 0 ? uint32(tmpDamage) : 0;
}

int32 Unit::SpellBaseDamageBonusDone(SpellSchoolMask schoolMask)
{
    int32 DoneAdvertisedBenefit = 0;

    // ..done
    AuraList const& mDamageDone = GetAurasByType(SPELL_AURA_MOD_DAMAGE_DONE);
    for(AuraList::const_iterator i = mDamageDone.begin();i != mDamageDone.end(); ++i)
    {
        if (((*i)->GetModifier()->m_miscvalue & schoolMask) != 0 &&
            (*i)->GetSpellProto()->EquippedItemClass == -1 &&                   // -1 == any item class (not wand then)
            (*i)->GetSpellProto()->EquippedItemInventoryTypeMask == 0)          //  0 == any inventory type (not wand then)
                DoneAdvertisedBenefit += (*i)->GetModifier()->m_amount;
    }

    if (GetTypeId() == TYPEID_PLAYER)
    {
        // Base value
        DoneAdvertisedBenefit +=((Player*)this)->GetBaseSpellPowerBonus();

        // Damage bonus from stats
        AuraList const& mDamageDoneOfStatPercent = GetAurasByType(SPELL_AURA_MOD_SPELL_DAMAGE_OF_STAT_PERCENT);
        for(AuraList::const_iterator i = mDamageDoneOfStatPercent.begin();i != mDamageDoneOfStatPercent.end(); ++i)
        {
            if((*i)->GetModifier()->m_miscvalue & schoolMask)
            {
                // stat used stored in miscValueB for this aura
                Stats usedStat = Stats((*i)->GetMiscBValue());
                DoneAdvertisedBenefit += int32(GetStat(usedStat) * (*i)->GetModifier()->m_amount / 100.0f);
            }
        }
        // ... and attack power
        AuraList const& mDamageDonebyAP = GetAurasByType(SPELL_AURA_MOD_SPELL_DAMAGE_OF_ATTACK_POWER);
        for(AuraList::const_iterator i =mDamageDonebyAP.begin();i != mDamageDonebyAP.end(); ++i)
        {
            if ((*i)->GetModifier()->m_miscvalue & schoolMask)
                DoneAdvertisedBenefit += int32(GetTotalAttackPowerValue(BASE_ATTACK) * (*i)->GetModifier()->m_amount / 100.0f);
        }

    }
    return DoneAdvertisedBenefit;
}

int32 Unit::SpellBaseDamageBonusTaken(SpellSchoolMask schoolMask)
{
    int32 TakenAdvertisedBenefit = 0;

    // ..taken
    AuraList const& mDamageTaken = GetAurasByType(SPELL_AURA_MOD_DAMAGE_TAKEN);
    for(AuraList::const_iterator i = mDamageTaken.begin();i != mDamageTaken.end(); ++i)
    {
        if(((*i)->GetModifier()->m_miscvalue & schoolMask) != 0)
            TakenAdvertisedBenefit += (*i)->GetModifier()->m_amount;
    }

    return TakenAdvertisedBenefit;
}

bool Unit::IsSpellCrit(Unit *pVictim, SpellEntry const *spellProto, SpellSchoolMask schoolMask, WeaponAttackType attackType)
{
    // mobs can't crit with spells at all
    if (GetObjectGuid().IsCreature())
        return false;

    // not critting spell
    if((spellProto->AttributesEx2 & SPELL_ATTR_EX2_CANT_CRIT))
        return false;

    float crit_chance = 0.0f;
    switch(spellProto->DmgClass)
    {
        case SPELL_DAMAGE_CLASS_NONE:
            return false;
        case SPELL_DAMAGE_CLASS_MAGIC:
        {
            if (schoolMask & SPELL_SCHOOL_MASK_NORMAL)
                crit_chance = 0.0f;
            // For other schools
            else if (GetTypeId() == TYPEID_PLAYER)
                crit_chance = GetFloatValue( PLAYER_SPELL_CRIT_PERCENTAGE1 + GetFirstSchoolInMask(schoolMask));
            else
            {
                crit_chance = float(m_baseSpellCritChance);
                crit_chance += GetTotalAuraModifierByMiscMask(SPELL_AURA_MOD_SPELL_CRIT_CHANCE_SCHOOL, schoolMask);
            }
            // taken
            if (pVictim)
            {
                if (!IsPositiveSpell(spellProto->Id))
                {
                    // Modify critical chance by victim SPELL_AURA_MOD_ATTACKER_SPELL_CRIT_CHANCE
                    crit_chance += pVictim->GetTotalAuraModifierByMiscMask(SPELL_AURA_MOD_ATTACKER_SPELL_CRIT_CHANCE, schoolMask);
                    // Modify critical chance by victim SPELL_AURA_MOD_ATTACKER_SPELL_AND_WEAPON_CRIT_CHANCE
                    crit_chance += pVictim->GetTotalAuraModifier(SPELL_AURA_MOD_ATTACKER_SPELL_AND_WEAPON_CRIT_CHANCE);
                    // Modify by player victim resilience
                    crit_chance -= pVictim->GetSpellCritChanceReduction();
                }

                // scripted (increase crit chance ... against ... target by x%)
                // scripted (Increases the critical effect chance of your .... by x% on targets ...)
                AuraList const& mOverrideClassScript = GetAurasByType(SPELL_AURA_OVERRIDE_CLASS_SCRIPTS);
                for(AuraList::const_iterator i = mOverrideClassScript.begin(); i != mOverrideClassScript.end(); ++i)
                {
                    if (!((*i)->isAffectedOnSpell(spellProto)))
                        continue;
                    switch((*i)->GetModifier()->m_miscvalue)
                    {
                        case  849: if (pVictim->isFrozen() || isIgnoreUnitState(spellProto)) crit_chance+= 17.0f; break; //Shatter Rank 1
                        case  910: if (pVictim->isFrozen() || isIgnoreUnitState(spellProto)) crit_chance+= 34.0f; break; //Shatter Rank 2
                        case  911: if (pVictim->isFrozen() || isIgnoreUnitState(spellProto)) crit_chance+= 50.0f; break; //Shatter Rank 3
                        case 7917:                          // Glyph of Shadowburn
                            if (pVictim->HasAuraState(AURA_STATE_HEALTHLESS_35_PERCENT))
                                crit_chance+=(*i)->GetModifier()->m_amount;
                            break;
                        case 7997:                          // Renewed Hope
                        case 7998:
                            if (pVictim->HasAura(6788))
                                crit_chance+=(*i)->GetModifier()->m_amount;
                            break;
                        default:
                            break;
                    }
                }
                // Custom crit by class
                switch(spellProto->SpellFamilyName)
                {
                    case SPELLFAMILY_PRIEST:
                        // Flash Heal
                        if (spellProto->SpellFamilyFlags & UI64LIT(0x0000000000000800))
                        {
                            if (pVictim->GetHealth() > pVictim->GetMaxHealth()/2)
                                break;
                            AuraList const& mDummyAuras = GetAurasByType(SPELL_AURA_DUMMY);
                            for(AuraList::const_iterator i = mDummyAuras.begin(); i!= mDummyAuras.end(); ++i)
                            {
                                // Improved Flash Heal
                                if ((*i)->GetSpellProto()->SpellFamilyName == SPELLFAMILY_PRIEST &&
                                    (*i)->GetSpellProto()->SpellIconID == 2542)
                                {
                                    crit_chance+=(*i)->GetModifier()->m_amount;
                                    break;
                                }
                            }
                        }
                        break;
                    case SPELLFAMILY_DRUID:
                        // Improved Insect Swarm (Starfire part)
                        if (spellProto->SpellFamilyFlags & UI64LIT(0x0000000000000004))
                        {
                            // search for Moonfire on target
                            if (pVictim->GetAura(SPELL_AURA_PERIODIC_DAMAGE, SPELLFAMILY_DRUID, UI64LIT(0x000000000000002), 0, GetGUID()))
                            {
                                Unit::AuraList const& improvedSwarm = GetAurasByType(SPELL_AURA_DUMMY);
                                for(Unit::AuraList::const_iterator iter = improvedSwarm.begin(); iter != improvedSwarm.end(); ++iter)
                                {
                                    if ((*iter)->GetSpellProto()->SpellIconID == 1771)
                                    {
                                        crit_chance += (*iter)->GetModifier()->m_amount;
                                        break;
                                    }
                                }
                            }
                        }
                        break;
                    case SPELLFAMILY_PALADIN:
                        // Sacred Shield
                        if (spellProto->SpellFamilyFlags & UI64LIT(0x0000000040000000))
                        {
                            Aura *aura = pVictim->GetDummyAura(58597);
                            if (aura && aura->GetCasterGUID() == GetGUID())
                                crit_chance+=aura->GetModifier()->m_amount;
                        }
                        // Exorcism
                        else if (spellProto->Category == 19)
                        {
                            if (pVictim->GetCreatureTypeMask() & CREATURE_TYPEMASK_DEMON_OR_UNDEAD)
                                return true;
                        }
                        break;
                    case SPELLFAMILY_SHAMAN:
                        // Lava Burst
                        if (spellProto->SpellFamilyFlags & UI64LIT(0x0000100000000000))
                        {
                            // Flame Shock
                            if (pVictim->GetAura(SPELL_AURA_PERIODIC_DAMAGE, SPELLFAMILY_SHAMAN, UI64LIT(0x0000000010000000), 0, GetGUID()))
                                return true;
                        }
                        break;
                }
            }
            break;
        }
        case SPELL_DAMAGE_CLASS_MELEE:
            // Rend and Tear crit chance with Ferocious Bite on bleeding target
            if (spellProto->SpellFamilyName == SPELLFAMILY_DRUID)
            {
                if(spellProto->SpellFamilyFlags & UI64LIT(0x0000000000800000))
                {
                    if(pVictim->HasAuraState(AURA_STATE_MECHANIC_BLEED))
                    {
                        Unit::AuraList const& aura = GetAurasByType(SPELL_AURA_DUMMY);
                        for(Unit::AuraList::const_iterator itr = aura.begin(); itr != aura.end(); ++itr)
                        {
                            if ((*itr)->GetSpellProto()->SpellIconID == 2859 && (*itr)->GetEffIndex() == 1)
                            {
                                crit_chance += (*itr)->GetModifier()->m_amount;
                                break;
                            }
                        }
                    }
                }
            }
            // do not use break here
        case SPELL_DAMAGE_CLASS_RANGED:
        {
            if (pVictim)
                crit_chance = GetUnitCriticalChance(attackType, pVictim);

            crit_chance+= GetTotalAuraModifierByMiscMask(SPELL_AURA_MOD_SPELL_CRIT_CHANCE_SCHOOL, schoolMask);
            break;
        }
        default:
            return false;
    }
    // percent done
    // only players use intelligence for critical chance computations
    if(Player* modOwner = GetSpellModOwner())
        modOwner->ApplySpellMod(spellProto->Id, SPELLMOD_CRITICAL_CHANCE, crit_chance);

    crit_chance = crit_chance > 0.0f ? crit_chance : 0.0f;
    if (roll_chance_f(crit_chance))
        return true;
    return false;
}

uint32 Unit::SpellCriticalDamageBonus(SpellEntry const *spellProto, uint32 damage, Unit *pVictim)
{
    // Calculate critical bonus
    int32 crit_bonus;
    switch(spellProto->DmgClass)
    {
        case SPELL_DAMAGE_CLASS_MELEE:                      // for melee based spells is 100%
        case SPELL_DAMAGE_CLASS_RANGED:
            crit_bonus = damage;
            break;
        default:
            crit_bonus = damage / 2;                        // for spells is 50%
            break;
    }

    // adds additional damage to crit_bonus (from talents)
    if(Player* modOwner = GetSpellModOwner())
        modOwner->ApplySpellMod(spellProto->Id, SPELLMOD_CRIT_DAMAGE_BONUS, crit_bonus);

    if(!pVictim)
        return damage += crit_bonus;

    int32 critPctDamageMod = 0;
    if(spellProto->DmgClass >= SPELL_DAMAGE_CLASS_MELEE)
    {
        if(GetWeaponAttackType(spellProto) == RANGED_ATTACK)
            critPctDamageMod += pVictim->GetTotalAuraModifier(SPELL_AURA_MOD_ATTACKER_RANGED_CRIT_DAMAGE);
        else
            critPctDamageMod += pVictim->GetTotalAuraModifier(SPELL_AURA_MOD_ATTACKER_MELEE_CRIT_DAMAGE);
    }
    else
        critPctDamageMod += pVictim->GetTotalAuraModifierByMiscMask(SPELL_AURA_MOD_ATTACKER_SPELL_CRIT_DAMAGE,GetSpellSchoolMask(spellProto));

    critPctDamageMod += GetTotalAuraModifierByMiscMask(SPELL_AURA_MOD_CRIT_DAMAGE_BONUS, GetSpellSchoolMask(spellProto));

    uint32 creatureTypeMask = pVictim->GetCreatureTypeMask();
    critPctDamageMod += GetTotalAuraMultiplierByMiscMask(SPELL_AURA_MOD_CRIT_PERCENT_VERSUS, creatureTypeMask);

    if(critPctDamageMod!=0)
        crit_bonus = int32(crit_bonus * float((100.0f + critPctDamageMod)/100.0f));

    if(crit_bonus > 0)
        damage += crit_bonus;

    return damage;
}

uint32 Unit::SpellCriticalHealingBonus(SpellEntry const *spellProto, uint32 damage, Unit *pVictim)
{
    // Calculate critical bonus
    int32 crit_bonus;
    switch(spellProto->DmgClass)
    {
        case SPELL_DAMAGE_CLASS_MELEE:                      // for melee based spells is 100%
        case SPELL_DAMAGE_CLASS_RANGED:
            // TODO: write here full calculation for melee/ranged spells
            crit_bonus = damage;
            break;
        default:
            crit_bonus = damage / 2;                        // for spells is 50%
            break;
    }

    if(pVictim)
    {
        uint32 creatureTypeMask = pVictim->GetCreatureTypeMask();
        crit_bonus = int32(crit_bonus * GetTotalAuraMultiplierByMiscMask(SPELL_AURA_MOD_CRIT_PERCENT_VERSUS, creatureTypeMask));
    }

    if(crit_bonus > 0)
        damage += crit_bonus;

    damage = int32(damage * GetTotalAuraMultiplier(SPELL_AURA_MOD_CRITICAL_HEALING_AMOUNT));

    return damage;
}

/**
 * Calculates caster part of healing spell bonuses,
 * also includes different bonuses dependent from target auras
 */
uint32 Unit::SpellHealingBonusDone(Unit *pVictim, SpellEntry const *spellProto, int32 healamount, DamageEffectType damagetype, uint32 stack)
{
     // For totems get healing bonus from owner (statue isn't totem in fact)
    if( GetTypeId()==TYPEID_UNIT && ((Creature*)this)->IsTotem() && ((Totem*)this)->GetTotemType()!=TOTEM_STATUE)
        if(Unit* owner = GetOwner())
            return owner->SpellHealingBonusDone(pVictim, spellProto, healamount, damagetype, stack);

    // No heal amount for this class spells
    if (spellProto->DmgClass == SPELL_DAMAGE_CLASS_NONE)
        return healamount < 0 ? 0 : healamount;

    // Healing Done
    // Done total percent damage auras
    float  DoneTotalMod = 1.0f;
    int32  DoneTotal = 0;

    // Healing done percent
    AuraList const& mHealingDonePct = GetAurasByType(SPELL_AURA_MOD_HEALING_DONE_PERCENT);
    for(AuraList::const_iterator i = mHealingDonePct.begin();i != mHealingDonePct.end(); ++i)
        DoneTotalMod *= (100.0f + (*i)->GetModifier()->m_amount) / 100.0f;

    // done scripted mod (take it from owner)
    Unit *owner = GetOwner();
    if (!owner) owner = this;
    AuraList const& mOverrideClassScript= owner->GetAurasByType(SPELL_AURA_OVERRIDE_CLASS_SCRIPTS);
    for(AuraList::const_iterator i = mOverrideClassScript.begin(); i != mOverrideClassScript.end(); ++i)
    {
        if (!(*i)->isAffectedOnSpell(spellProto))
            continue;
        switch((*i)->GetModifier()->m_miscvalue)
        {
            case 4415: // Increased Rejuvenation Healing
            case 4953:
            case 3736: // Hateful Totem of the Third Wind / Increased Lesser Healing Wave / LK Arena (4/5/6) Totem of the Third Wind / Savage Totem of the Third Wind
                DoneTotal+=(*i)->GetModifier()->m_amount;
                break;
            case 7997: // Renewed Hope
            case 7998:
                if (pVictim->HasAura(6788))
                    DoneTotalMod *=((*i)->GetModifier()->m_amount + 100.0f)/100.0f;
                break;
            case   21: // Test of Faith
            case 6935:
            case 6918:
                if (pVictim->GetHealth() < pVictim->GetMaxHealth()/2)
                    DoneTotalMod *=((*i)->GetModifier()->m_amount + 100.0f)/100.0f;
                break;
            case 7798: // Glyph of Regrowth
            {
                if (pVictim->GetAura(SPELL_AURA_PERIODIC_HEAL, SPELLFAMILY_DRUID, UI64LIT(0x0000000000000040)))
                    DoneTotalMod *= ((*i)->GetModifier()->m_amount+100.0f)/100.0f;
                break;
            }
            case 8477: // Nourish Heal Boost
            {
                int32 stepPercent = (*i)->GetModifier()->m_amount;

                int ownHotCount = 0;                        // counted HoT types amount, not stacks

                Unit::AuraList const& RejorRegr = pVictim->GetAurasByType(SPELL_AURA_PERIODIC_HEAL);
                for(Unit::AuraList::const_iterator i = RejorRegr.begin(); i != RejorRegr.end(); ++i)
                    if ((*i)->GetSpellProto()->SpellFamilyName == SPELLFAMILY_DRUID &&
                        (*i)->GetCasterGUID() == GetGUID())
                        ++ownHotCount;

                if (ownHotCount)
                    DoneTotalMod *= (stepPercent * ownHotCount + 100.0f) / 100.0f;
                break;
            }
            case 7871: // Glyph of Lesser Healing Wave
            {
                if (pVictim->GetAura(SPELL_AURA_DUMMY, SPELLFAMILY_SHAMAN, UI64LIT(0x0000040000000000), 0, GetGUID()))
                    DoneTotalMod *= ((*i)->GetModifier()->m_amount+100.0f)/100.0f;
                break;
            }
            default:
                break;
        }
    }

    // Nourish 20% of heal increase if target is affected by Druids HOTs
    if (spellProto->SpellFamilyName == SPELLFAMILY_DRUID && (spellProto->SpellFamilyFlags & UI64LIT(0x0200000000000000)))
    {
        int ownHotCount = 0;                        // counted HoT types amount, not stacks
        Unit::AuraList const& RejorRegr = pVictim->GetAurasByType(SPELL_AURA_PERIODIC_HEAL);
        for(Unit::AuraList::const_iterator i = RejorRegr.begin(); i != RejorRegr.end(); ++i)
            if ((*i)->GetSpellProto()->SpellFamilyName == SPELLFAMILY_DRUID &&
                (*i)->GetCasterGUID() == GetGUID())
                ++ownHotCount;

        if (ownHotCount)
        {
            DoneTotalMod *= 1.2f;                          // base bonus at HoTs

            if (Aura* glyph = GetAura(62971, EFFECT_INDEX_0))// Glyph of Nourish
                DoneTotalMod *= (glyph->GetModifier()->m_amount * ownHotCount + 100.0f) / 100.0f;
        }
    }

    // Done fixed damage bonus auras
    int32 DoneAdvertisedBenefit  = SpellBaseHealingBonusDone(GetSpellSchoolMask(spellProto));

    // apply ap bonus and benefit affected by spell power implicit coeffs and spell level penalties
    DoneTotal = SpellBonusWithCoeffs(spellProto, DoneTotal, DoneAdvertisedBenefit, 0, damagetype, true, 1.88f);

    // use float as more appropriate for negative values and percent applying
    float heal = (healamount + DoneTotal * int32(stack))*DoneTotalMod;
    // apply spellmod to Done amount
    if(Player* modOwner = GetSpellModOwner())
        modOwner->ApplySpellMod(spellProto->Id, damagetype == DOT ? SPELLMOD_DOT : SPELLMOD_DAMAGE, heal);

    return heal < 0 ? 0 : uint32(heal);
}

/**
 * Calculates target part of healing spell bonuses,
 * will be called on each tick for periodic damage over time auras
 */
uint32 Unit::SpellHealingBonusTaken(Unit *pCaster, SpellEntry const *spellProto, int32 healamount, DamageEffectType damagetype, uint32 stack)
{
    float  TakenTotalMod = 1.0f;

    // Healing taken percent
    float minval = float(GetMaxNegativeAuraModifier(SPELL_AURA_MOD_HEALING_PCT));
    if(minval)
        TakenTotalMod *= (100.0f + minval) / 100.0f;

    float maxval = float(GetMaxPositiveAuraModifier(SPELL_AURA_MOD_HEALING_PCT));
    if(maxval)
        TakenTotalMod *= (100.0f + maxval) / 100.0f;

    // No heal amount for this class spells
    if (spellProto->DmgClass == SPELL_DAMAGE_CLASS_NONE)
    {
        healamount = int32(healamount * TakenTotalMod);
        return healamount < 0 ? 0 : healamount;
    }

    // Healing Done
    // Done total percent damage auras
    int32  TakenTotal = 0;

    // Taken fixed damage bonus auras
    int32 TakenAdvertisedBenefit = SpellBaseHealingBonusTaken(GetSpellSchoolMask(spellProto));

    // apply benefit affected by spell power implicit coeffs and spell level penalties
    TakenTotal = SpellBonusWithCoeffs(spellProto, TakenTotal, TakenAdvertisedBenefit, 0, damagetype, false, 1.88f);

    AuraList const& mHealingGet= GetAurasByType(SPELL_AURA_MOD_HEALING_RECEIVED);
    for(AuraList::const_iterator i = mHealingGet.begin(); i != mHealingGet.end(); ++i)
        if ((*i)->isAffectedOnSpell(spellProto))
            TakenTotalMod *= ((*i)->GetModifier()->m_amount + 100.0f) / 100.0f;

    // use float as more appropriate for negative values and percent applying
    float heal = (healamount + TakenTotal * int32(stack)) * TakenTotalMod;

    return heal < 0 ? 0 : uint32(heal);
}

int32 Unit::SpellBaseHealingBonusDone(SpellSchoolMask schoolMask)
{
    int32 AdvertisedBenefit = 0;

    AuraList const& mHealingDone = GetAurasByType(SPELL_AURA_MOD_HEALING_DONE);
    for(AuraList::const_iterator i = mHealingDone.begin();i != mHealingDone.end(); ++i)
        if(!(*i)->GetModifier()->m_miscvalue || ((*i)->GetModifier()->m_miscvalue & schoolMask) != 0)
            AdvertisedBenefit += (*i)->GetModifier()->m_amount;

    // Healing bonus of spirit, intellect and strength
    if (GetTypeId() == TYPEID_PLAYER)
    {
        // Base value
        AdvertisedBenefit +=((Player*)this)->GetBaseSpellPowerBonus();

        // Healing bonus from stats
        AuraList const& mHealingDoneOfStatPercent = GetAurasByType(SPELL_AURA_MOD_SPELL_HEALING_OF_STAT_PERCENT);
        for(AuraList::const_iterator i = mHealingDoneOfStatPercent.begin();i != mHealingDoneOfStatPercent.end(); ++i)
        {
            // stat used dependent from misc value (stat index)
            Stats usedStat = Stats((*i)->GetSpellProto()->EffectMiscValue[(*i)->GetEffIndex()]);
            AdvertisedBenefit += int32(GetStat(usedStat) * (*i)->GetModifier()->m_amount / 100.0f);
        }

        // ... and attack power
        AuraList const& mHealingDonebyAP = GetAurasByType(SPELL_AURA_MOD_SPELL_HEALING_OF_ATTACK_POWER);
        for(AuraList::const_iterator i = mHealingDonebyAP.begin();i != mHealingDonebyAP.end(); ++i)
            if ((*i)->GetModifier()->m_miscvalue & schoolMask)
                AdvertisedBenefit += int32(GetTotalAttackPowerValue(BASE_ATTACK) * (*i)->GetModifier()->m_amount / 100.0f);
    }
    return AdvertisedBenefit;
}

int32 Unit::SpellBaseHealingBonusTaken(SpellSchoolMask schoolMask)
{
    int32 AdvertisedBenefit = 0;
    AuraList const& mDamageTaken = GetAurasByType(SPELL_AURA_MOD_HEALING);
    for(AuraList::const_iterator i = mDamageTaken.begin();i != mDamageTaken.end(); ++i)
        if ((*i)->GetModifier()->m_miscvalue & schoolMask)
            AdvertisedBenefit += (*i)->GetModifier()->m_amount;

    return AdvertisedBenefit;
}

bool Unit::IsImmunedToDamage(SpellSchoolMask shoolMask)
{
    //If m_immuneToSchool type contain this school type, IMMUNE damage.
    SpellImmuneList const& schoolList = m_spellImmune[IMMUNITY_SCHOOL];
    for (SpellImmuneList::const_iterator itr = schoolList.begin(); itr != schoolList.end(); ++itr)
        if (itr->type & shoolMask)
            return true;

    //If m_immuneToDamage type contain magic, IMMUNE damage.
    SpellImmuneList const& damageList = m_spellImmune[IMMUNITY_DAMAGE];
    for (SpellImmuneList::const_iterator itr = damageList.begin(); itr != damageList.end(); ++itr)
        if (itr->type & shoolMask)
            return true;

    return false;
}

bool Unit::IsImmuneToSpell(SpellEntry const* spellInfo)
{
    if (!spellInfo)
        return false;

    //TODO add spellEffect immunity checks!, player with flag in bg is imune to imunity buffs from other friendly players!
    //SpellImmuneList const& dispelList = m_spellImmune[IMMUNITY_EFFECT];

    SpellImmuneList const& dispelList = m_spellImmune[IMMUNITY_DISPEL];
    for(SpellImmuneList::const_iterator itr = dispelList.begin(); itr != dispelList.end(); ++itr)
        if (itr->type == spellInfo->Dispel)
            return true;

    if (!(spellInfo->AttributesEx & SPELL_ATTR_EX_UNAFFECTED_BY_SCHOOL_IMMUNE) &&         // unaffected by school immunity
        !(spellInfo->AttributesEx & SPELL_ATTR_EX_DISPEL_AURAS_ON_IMMUNITY))              // can remove immune (by dispell or immune it)
    {
        SpellImmuneList const& schoolList = m_spellImmune[IMMUNITY_SCHOOL];
        for(SpellImmuneList::const_iterator itr = schoolList.begin(); itr != schoolList.end(); ++itr)
            if (!(IsPositiveSpell(itr->spellId) && IsPositiveSpell(spellInfo->Id)) &&
                (itr->type & GetSpellSchoolMask(spellInfo)))
                return true;
    }

    if(uint32 mechanic = spellInfo->Mechanic)
    {
        SpellImmuneList const& mechanicList = m_spellImmune[IMMUNITY_MECHANIC];
        for(SpellImmuneList::const_iterator itr = mechanicList.begin(); itr != mechanicList.end(); ++itr)
            if (itr->type == mechanic)
                return true;

        AuraList const& immuneAuraApply = GetAurasByType(SPELL_AURA_MECHANIC_IMMUNITY_MASK);
        for(AuraList::const_iterator iter = immuneAuraApply.begin(); iter != immuneAuraApply.end(); ++iter)
            if ((*iter)->GetModifier()->m_miscvalue & (1 << (mechanic-1)))
                return true;
    }

    return false;
}

bool Unit::IsImmuneToSpellEffect(SpellEntry const* spellInfo, SpellEffectIndex index) const
{
    //If m_immuneToEffect type contain this effect type, IMMUNE effect.
    uint32 effect = spellInfo->Effect[index];
    SpellImmuneList const& effectList = m_spellImmune[IMMUNITY_EFFECT];
    for (SpellImmuneList::const_iterator itr = effectList.begin(); itr != effectList.end(); ++itr)
        if (itr->type == effect)
            return true;

    if(uint32 mechanic = spellInfo->EffectMechanic[index])
    {
        SpellImmuneList const& mechanicList = m_spellImmune[IMMUNITY_MECHANIC];
        for (SpellImmuneList::const_iterator itr = mechanicList.begin(); itr != mechanicList.end(); ++itr)
            if (itr->type == mechanic)
                return true;

        AuraList const& immuneAuraApply = GetAurasByType(SPELL_AURA_MECHANIC_IMMUNITY_MASK);
        for(AuraList::const_iterator iter = immuneAuraApply.begin(); iter != immuneAuraApply.end(); ++iter)
            if ((*iter)->GetModifier()->m_miscvalue & (1 << (mechanic-1)))
                return true;
    }

    if(uint32 aura = spellInfo->EffectApplyAuraName[index])
    {
        SpellImmuneList const& list = m_spellImmune[IMMUNITY_STATE];
        for(SpellImmuneList::const_iterator itr = list.begin(); itr != list.end(); ++itr)
            if (itr->type == aura)
                return true;

        // Check for immune to application of harmful magical effects
        AuraList const& immuneAuraApply = GetAurasByType(SPELL_AURA_MOD_IMMUNE_AURA_APPLY_SCHOOL);
        for(AuraList::const_iterator iter = immuneAuraApply.begin(); iter != immuneAuraApply.end(); ++iter)
            if (spellInfo->Dispel == DISPEL_MAGIC &&                                      // Magic debuff
                ((*iter)->GetModifier()->m_miscvalue & GetSpellSchoolMask(spellInfo)) &&  // Check school
                !IsPositiveEffect(spellInfo->Id, index))                                  // Harmful
                return true;
                
        AuraList const& immuneMechanicAuraApply = GetAurasByType(SPELL_AURA_MECHANIC_IMMUNITY_MASK);
        for(AuraList::const_iterator i = immuneMechanicAuraApply.begin(); i != immuneMechanicAuraApply.end(); ++i)
            if ((spellInfo->EffectMechanic[index] & (*i)->GetMiscValue() ||
                spellInfo->Mechanic & (*i)->GetMiscValue()) ||
                ((*i)->GetId() == 46924 &&                                                // Bladestorm Immunity
                spellInfo->EffectMechanic[index] & IMMUNE_TO_MOVEMENT_IMPAIRMENT_AND_LOSS_CONTROL_MASK ||
                spellInfo->Mechanic & IMMUNE_TO_MOVEMENT_IMPAIRMENT_AND_LOSS_CONTROL_MASK))
                return true;
    }

    return false;
}

bool Unit::IsDamageToThreatSpell(SpellEntry const * spellInfo) const
{
    if (!spellInfo)
        return false;

    uint32 family = spellInfo->SpellFamilyName;
    uint64 flags = spellInfo->SpellFamilyFlags;

    if ((family == 5 && flags == 256) ||                    //Searing Pain
        (family == 6 && flags == 8192) ||                   //Mind Blast
        (family == 11 && flags == 1048576))                 //Earth Shock
        return true;

    return false;
}

/**
 * Calculates caster part of melee damage bonuses,
 * also includes different bonuses dependent from target auras
 */
uint32 Unit::MeleeDamageBonusDone(Unit *pVictim, uint32 pdamage,WeaponAttackType attType, SpellEntry const *spellProto, DamageEffectType damagetype, uint32 stack)
{
    if (!pVictim || pdamage == 0 || (spellProto && spellProto->AttributesEx6 & SPELL_ATTR_EX6_NO_DMG_MODS))
        return pdamage;

    // differentiate for weapon damage based spells
    bool isWeaponDamageBasedSpell = !(spellProto && (damagetype == DOT || IsSpellHaveEffect(spellProto, SPELL_EFFECT_SCHOOL_DAMAGE)));
    Item*  pWeapon          = GetTypeId() == TYPEID_PLAYER ? ((Player*)this)->GetWeaponForAttack(attType,true,false) : NULL;
    uint32 creatureTypeMask = pVictim->GetCreatureTypeMask();
    uint32 schoolMask       = spellProto ? spellProto->SchoolMask : GetMeleeDamageSchoolMask();

    uint32 mechanicMask     = spellProto ? GetAllSpellMechanicMask(spellProto) : 0;

    // Shred and Maul also have bonus as MECHANIC_BLEED damages
    if (spellProto && spellProto->SpellFamilyName==SPELLFAMILY_DRUID && spellProto->SpellFamilyFlags & UI64LIT(0x00008800))
        mechanicMask |= (1 << (MECHANIC_BLEED-1));

    // FLAT damage bonus auras
    // =======================
    int32 DoneFlat  = 0;
    int32 APbonus   = 0;

    // ..done flat, already included in wepon damage based spells
    if (!isWeaponDamageBasedSpell)
    {
        AuraList const& mModDamageDone = GetAurasByType(SPELL_AURA_MOD_DAMAGE_DONE);
        for(AuraList::const_iterator i = mModDamageDone.begin(); i != mModDamageDone.end(); ++i)
        {
            if ((*i)->GetModifier()->m_miscvalue & schoolMask &&                                    // schoolmask has to fit with the intrinsic spell school
                (*i)->GetModifier()->m_miscvalue & GetMeleeDamageSchoolMask() &&                    // AND schoolmask has to fit with weapon damage school (essential for non-physical spells)
                ((*i)->GetSpellProto()->EquippedItemClass == -1 ||                                  // general, weapon independent
                pWeapon && pWeapon->IsFitToSpellRequirements((*i)->GetSpellProto())))               // OR used weapon fits aura requirements
            {
                DoneFlat += (*i)->GetModifier()->m_amount;
            }
        }
<<<<<<< HEAD
=======

        // Pets just add their bonus damage to their melee damage
        if (GetTypeId() == TYPEID_UNIT && ((Creature*)this)->IsPet())
            DoneFlat += ((Pet*)this)->GetBonusDamage();
>>>>>>> 24920ccf
    }

    // ..done flat (by creature type mask)
    DoneFlat += GetTotalAuraModifierByMiscMask(SPELL_AURA_MOD_DAMAGE_DONE_CREATURE, creatureTypeMask);

    // ..done flat (base at attack power for marked target and base at attack power for creature type)
    if (attType == RANGED_ATTACK)
    {
        APbonus += pVictim->GetTotalAuraModifier(SPELL_AURA_RANGED_ATTACK_POWER_ATTACKER_BONUS);
        APbonus += GetTotalAuraModifierByMiscMask(SPELL_AURA_MOD_RANGED_ATTACK_POWER_VERSUS, creatureTypeMask);
    }
    else
    {
        APbonus += pVictim->GetTotalAuraModifier(SPELL_AURA_MELEE_ATTACK_POWER_ATTACKER_BONUS);
        APbonus += GetTotalAuraModifierByMiscMask(SPELL_AURA_MOD_MELEE_ATTACK_POWER_VERSUS, creatureTypeMask);
    }

    // PERCENT damage auras
    // ====================
    float DonePercent   = 1.0f;

    // ..done pct, already included in weapon damage based spells
    if(!isWeaponDamageBasedSpell)
    {
        AuraList const& mModDamagePercentDone = GetAurasByType(SPELL_AURA_MOD_DAMAGE_PERCENT_DONE);
        for(AuraList::const_iterator i = mModDamagePercentDone.begin(); i != mModDamagePercentDone.end(); ++i)
        {
            if ((*i)->GetModifier()->m_miscvalue & schoolMask &&                                    // schoolmask has to fit with the intrinsic spell school
                (*i)->GetModifier()->m_miscvalue & GetMeleeDamageSchoolMask() &&                    // AND schoolmask has to fit with weapon damage school (essential for non-physical spells)
                ((*i)->GetSpellProto()->EquippedItemClass == -1 ||                                  // general, weapon independent
                pWeapon && pWeapon->IsFitToSpellRequirements((*i)->GetSpellProto())))               // OR used weapon fits aura requirements
            {
                DonePercent *= ((*i)->GetModifier()->m_amount+100.0f) / 100.0f;
            }
        }

        if (attType == OFF_ATTACK)
            DonePercent *= GetModifierValue(UNIT_MOD_DAMAGE_OFFHAND, TOTAL_PCT);                    // no school check required
    }

    // ..done pct (by creature type mask)
    DonePercent *= GetTotalAuraMultiplierByMiscMask(SPELL_AURA_MOD_DAMAGE_DONE_VERSUS, creatureTypeMask);

    // special dummys/class sripts and other effects
    // =============================================
    Unit *owner = GetOwner();
    if (!owner)
        owner = this;

    // ..done (class scripts)
    if(spellProto)
    {
        AuraList const& mOverrideClassScript= owner->GetAurasByType(SPELL_AURA_OVERRIDE_CLASS_SCRIPTS);
        for(AuraList::const_iterator i = mOverrideClassScript.begin(); i != mOverrideClassScript.end(); ++i)
        {
            if (!(*i)->isAffectedOnSpell(spellProto))
                continue;

            switch((*i)->GetModifier()->m_miscvalue)
            {
                // Tundra Stalker
                // Merciless Combat
                case 7277:
                {
                    // Merciless Combat
                    if ((*i)->GetSpellProto()->SpellIconID == 2656)
                    {
                        if(pVictim->HasAuraState(AURA_STATE_HEALTHLESS_35_PERCENT))
                            DonePercent *= (100.0f+(*i)->GetModifier()->m_amount)/100.0f;
                    }
                    else // Tundra Stalker
                    {
                        // Frost Fever (target debuff)
                        if (pVictim->GetAura(SPELL_AURA_MOD_HASTE, SPELLFAMILY_DEATHKNIGHT, UI64LIT(0x0000000000000000), 0x00000002))
                            DonePercent *= ((*i)->GetModifier()->m_amount+100.0f)/100.0f;
                        break;
                    }
                    break;
                }
                case 7293: // Rage of Rivendare
                {
                    if (pVictim->GetAura(SPELL_AURA_PERIODIC_DAMAGE, SPELLFAMILY_DEATHKNIGHT, UI64LIT(0x0200000000000000)))
                        DonePercent *= ((*i)->GetSpellProto()->CalculateSimpleValue(EFFECT_INDEX_1)*2+100.0f)/100.0f;
                    break;
                }
                // Marked for Death
                case 7598:
                case 7599:
                case 7600:
                case 7601:
                case 7602:
                {
                    if (pVictim->GetAura(SPELL_AURA_MOD_STALKED, SPELLFAMILY_HUNTER, UI64LIT(0x0000000000000400)))
                        DonePercent *= ((*i)->GetModifier()->m_amount+100.0f)/100.0f;
                    break;
                }
            }
        }
    }

    // .. done (class scripts)
    AuraList const& mclassScritAuras = GetAurasByType(SPELL_AURA_OVERRIDE_CLASS_SCRIPTS);
    for(AuraList::const_iterator i = mclassScritAuras.begin(); i != mclassScritAuras.end(); ++i)
    {
        switch((*i)->GetMiscValue())
        {
            // Dirty Deeds
            case 6427:
            case 6428:
                if(pVictim->HasAuraState(AURA_STATE_HEALTHLESS_35_PERCENT))
                {
                    Aura* eff0 = GetAura((*i)->GetId(), EFFECT_INDEX_0);
                    if (!eff0 || (*i)->GetEffIndex() != EFFECT_INDEX_1)
                    {
                        sLog.outError("Spell structure of DD (%u) changed.",(*i)->GetId());
                        continue;
                    }

                    // effect 0 have expected value but in negative state
                    DonePercent *= (-eff0->GetModifier()->m_amount + 100.0f) / 100.0f;
                }
                break;
        }
    }

    // Frost Strike
    if (spellProto && spellProto->SpellFamilyName == SPELLFAMILY_DEATHKNIGHT && spellProto->SpellFamilyFlags & UI64LIT(0x0000000400000000))
    {
        // search disease
        bool found = false;
        Unit::SpellAuraHolderMap const& auras = pVictim->GetSpellAuraHolderMap();
        for(Unit::SpellAuraHolderMap::const_iterator itr = auras.begin(); itr!=auras.end(); ++itr)
        {
            if(itr->second->GetSpellProto()->Dispel == DISPEL_DISEASE)
            {
                found = true;
                break;
            }
        }

        if(found)
        {
            // search for Glacier Rot dummy aura
            Unit::AuraList const& dummyAuras = GetAurasByType(SPELL_AURA_DUMMY);
            for(Unit::AuraList::const_iterator i = dummyAuras.begin(); i != dummyAuras.end(); ++i)
            {
                if ((*i)->GetSpellProto()->EffectMiscValue[(*i)->GetEffIndex()] == 7244)
                {
                    DonePercent *= ((*i)->GetModifier()->m_amount+100.0f) / 100.0f;
                    break;
                }
            }
        }
     }


    // final calculation
    // =================

    float DoneTotal = 0.0f;

    // scaling of non weapon based spells
    if (!isWeaponDamageBasedSpell)
    {
        // apply ap bonus and benefit affected by spell power implicit coeffs and spell level penalties
        DoneTotal = SpellBonusWithCoeffs(spellProto, DoneTotal, DoneFlat, APbonus, damagetype, true);
    }
    // weapon damage based spells
    else if( APbonus || DoneFlat )
    {
        bool normalized = spellProto ? IsSpellHaveEffect(spellProto, SPELL_EFFECT_NORMALIZED_WEAPON_DMG) : false;
        DoneTotal += int32(APbonus / 14.0f * GetAPMultiplier(attType,normalized));

        // for weapon damage based spells we still have to apply damage done percent mods
        // (that are already included into pdamage) to not-yet included DoneFlat
        // e.g. from doneVersusCreature, apBonusVs...
        UnitMods unitMod;
        switch(attType)
        {
            default:
            case BASE_ATTACK:   unitMod = UNIT_MOD_DAMAGE_MAINHAND; break;
            case OFF_ATTACK:    unitMod = UNIT_MOD_DAMAGE_OFFHAND;  break;
            case RANGED_ATTACK: unitMod = UNIT_MOD_DAMAGE_RANGED;   break;
        }

        DoneTotal += DoneFlat;

        DoneTotal *= GetModifierValue(unitMod, TOTAL_PCT);
    }

    float tmpDamage = float(int32(pdamage) + DoneTotal * int32(stack)) * DonePercent;

    // apply spellmod to Done damage
    if(spellProto)
    {
        if(Player* modOwner = GetSpellModOwner())
            modOwner->ApplySpellMod(spellProto->Id, damagetype == DOT ? SPELLMOD_DOT : SPELLMOD_DAMAGE, tmpDamage);
    }

    // bonus result can be negative
    return tmpDamage > 0 ? uint32(tmpDamage) : 0;
}

/**
 * Calculates target part of melee damage bonuses,
 * will be called on each tick for periodic damage over time auras
 */
uint32 Unit::MeleeDamageBonusTaken(Unit *pCaster, uint32 pdamage,WeaponAttackType attType, SpellEntry const *spellProto, DamageEffectType damagetype, uint32 stack)
{
     if (!pCaster)
        return pdamage;

    if (pdamage == 0)
        return pdamage;

    // differentiate for weapon damage based spells
    bool isWeaponDamageBasedSpell = !(spellProto && (damagetype == DOT || IsSpellHaveEffect(spellProto, SPELL_EFFECT_SCHOOL_DAMAGE)));
    uint32 schoolMask       = spellProto ? spellProto->SchoolMask : GetMeleeDamageSchoolMask();
    uint32 mechanicMask     = spellProto ? GetAllSpellMechanicMask(spellProto) : 0;

    // Shred and Maul also have bonus as MECHANIC_BLEED damages
    if (spellProto && spellProto->SpellFamilyName==SPELLFAMILY_DRUID && spellProto->SpellFamilyFlags & UI64LIT(0x00008800))
        mechanicMask |= (1 << (MECHANIC_BLEED-1));


    // FLAT damage bonus auras
    // =======================
    int32 TakenFlat = 0;

    // ..taken flat (base at attack power for marked target and base at attack power for creature type)
    if (attType == RANGED_ATTACK)
        TakenFlat += GetTotalAuraModifier(SPELL_AURA_MOD_RANGED_DAMAGE_TAKEN);
    else
        TakenFlat += GetTotalAuraModifier(SPELL_AURA_MOD_MELEE_DAMAGE_TAKEN);

    // ..taken flat (by school mask)
    TakenFlat += GetTotalAuraModifierByMiscMask(SPELL_AURA_MOD_DAMAGE_TAKEN, schoolMask);

    // PERCENT damage auras
    // ====================
    float TakenPercent  = 1.0f;

    // ..taken pct (by school mask)
    TakenPercent *= GetTotalAuraMultiplierByMiscMask(SPELL_AURA_MOD_DAMAGE_PERCENT_TAKEN, schoolMask);

    // ..taken pct (by mechanic mask)
    TakenPercent *= GetTotalAuraMultiplierByMiscValueForMask(SPELL_AURA_MOD_MECHANIC_DAMAGE_TAKEN_PERCENT,mechanicMask);

    // ..taken pct (melee/ranged)
    if(attType == RANGED_ATTACK)
        TakenPercent *= GetTotalAuraMultiplier(SPELL_AURA_MOD_RANGED_DAMAGE_TAKEN_PCT);
    else
        TakenPercent *= GetTotalAuraMultiplier(SPELL_AURA_MOD_MELEE_DAMAGE_TAKEN_PCT);

    // ..taken pct (aoe avoidance)
    if(spellProto && IsAreaOfEffectSpell(spellProto))
    {
        TakenPercent *= GetTotalAuraMultiplierByMiscMask(SPELL_AURA_MOD_AOE_DAMAGE_AVOIDANCE, schoolMask);
        if (GetTypeId() == TYPEID_UNIT && ((Creature*)this)->IsPet())
            TakenPercent *= GetTotalAuraMultiplierByMiscMask(SPELL_AURA_MOD_PET_AOE_DAMAGE_AVOIDANCE, schoolMask);
    }

    // special dummys/class scripts and other effects
    // =============================================

    // .. taken (dummy auras)
    AuraList const& mDummyAuras = GetAurasByType(SPELL_AURA_DUMMY);
    if (!mDummyAuras.empty())
    for(AuraList::const_iterator i = mDummyAuras.begin(); i != mDummyAuras.end(); ++i)
    {
      if ((*i)->GetId())
        switch((*i)->GetSpellProto()->SpellIconID)
        {
            //Cheat Death
            case 2109:
                if((*i)->GetModifier()->m_miscvalue & SPELL_SCHOOL_MASK_NORMAL)
                {
                    if(GetTypeId() != TYPEID_PLAYER)
                        continue;

                    float mod = ((Player*)this)->GetRatingBonusValue(CR_CRIT_TAKEN_MELEE)*(-8.0f);
                    if (mod < float((*i)->GetModifier()->m_amount))
                        mod = float((*i)->GetModifier()->m_amount);

                    TakenPercent *= (mod + 100.0f) / 100.0f;
                }
                break;
        }
    }

    // final calculation
    // =================

    // scaling of non weapon based spells
    if (!isWeaponDamageBasedSpell)
    {
        // apply benefit affected by spell power implicit coeffs and spell level penalties
        TakenFlat = SpellBonusWithCoeffs(spellProto, 0, TakenFlat, 0, damagetype, false);
    }

    float tmpDamage = float(int32(pdamage) + TakenFlat * int32(stack)) * TakenPercent;

    // bonus result can be negative
    return tmpDamage > 0 ? uint32(tmpDamage) : 0;
}

void Unit::ApplySpellImmune(uint32 spellId, uint32 op, uint32 type, bool apply)
{
    if (apply)
    {
        for (SpellImmuneList::iterator itr = m_spellImmune[op].begin(), next; itr != m_spellImmune[op].end(); itr = next)
        {
            next = itr; ++next;
            if(itr->type == type)
            {
                m_spellImmune[op].erase(itr);
                next = m_spellImmune[op].begin();
            }
        }
        SpellImmune Immune;
        Immune.spellId = spellId;
        Immune.type = type;
        m_spellImmune[op].push_back(Immune);
    }
    else
    {
        for (SpellImmuneList::iterator itr = m_spellImmune[op].begin(); itr != m_spellImmune[op].end(); ++itr)
        {
            if(itr->spellId == spellId)
            {
                m_spellImmune[op].erase(itr);
                break;
            }
        }
    }

}

void Unit::ApplySpellDispelImmunity(const SpellEntry * spellProto, DispelType type, bool apply)
{
    ApplySpellImmune(spellProto->Id,IMMUNITY_DISPEL, type, apply);

    // such dispell type should not remove auras but only return visibility
    if(type == DISPEL_STEALTH || type == DISPEL_INVISIBILITY)
        return;

    if (apply && spellProto->AttributesEx & SPELL_ATTR_EX_DISPEL_AURAS_ON_IMMUNITY)
        RemoveAurasWithDispelType(type);
}

float Unit::GetWeaponProcChance() const
{
    // normalized proc chance for weapon attack speed
    // (odd formula...)
    if (isAttackReady(BASE_ATTACK))
        return (GetAttackTime(BASE_ATTACK) * 1.8f / 1000.0f);
    else if (haveOffhandWeapon() && isAttackReady(OFF_ATTACK))
        return (GetAttackTime(OFF_ATTACK) * 1.6f / 1000.0f);

    return 0.0f;
}

float Unit::GetPPMProcChance(uint32 WeaponSpeed, float PPM) const
{
    // proc per minute chance calculation
    if (PPM <= 0.0f)
        return 0.0f;
    return WeaponSpeed * PPM / 600.0f;                      // result is chance in percents (probability = Speed_in_sec * (PPM / 60))
}

void Unit::Mount(uint32 mount, uint32 spellId, uint32 vehicleId)
{
    if (!mount)
        return;

    RemoveAurasWithInterruptFlags(AURA_INTERRUPT_FLAG_MOUNTING);

    SetUInt32Value(UNIT_FIELD_MOUNTDISPLAYID, mount);

    SetFlag( UNIT_FIELD_FLAGS, UNIT_FLAG_MOUNT );

    if (GetTypeId() == TYPEID_PLAYER)
    {
        // Called by Taxi system / GM command
        if (!spellId)
            ((Player*)this)->UnsummonPetTemporaryIfAny();
        // Called by mount aura
        else if (SpellEntry const* spellInfo = sSpellStore.LookupEntry(spellId))
        {
            // Flying case (Unsummon any pet)
            if (IsSpellHaveAura(spellInfo, SPELL_AURA_MOD_FLIGHT_SPEED_MOUNTED))
                ((Player*)this)->UnsummonPetTemporaryIfAny();
            // Normal case (Unsummon only permanent pet)
            else if (Pet* pet = GetPet())
            {
                if (pet->IsPermanentPetFor((Player*)this) && !((Player*)this)->InArena() &&
                    sWorld.getConfig(CONFIG_BOOL_PET_UNSUMMON_AT_MOUNT))
                {
                    ((Player*)this)->UnsummonPetTemporaryIfAny();
                }
                else
                    pet->ApplyModeFlags(PET_MODE_DISABLE_ACTIONS,true);
            }
        }

        if (vehicleId)
        {
            if (CreateVehicleKit(vehicleId))
            {
                GetVehicleKit()->Reset();

                // Send others that we now have a vehicle
                WorldPacket data(SMSG_PLAYER_VEHICLE_DATA, 8+4);
                data << GetPackGUID();
                data << uint32(vehicleId);
                SendMessageToSet(&data, true);

                data.Initialize(SMSG_ON_CANCEL_EXPECTED_RIDE_VEHICLE_AURA, 0);
                ((Player*)this)->GetSession()->SendPacket(&data);
            }
        }
    }
}

void Unit::Unmount()
{
    if (!IsMounted())
        return;

    RemoveAurasWithInterruptFlags(AURA_INTERRUPT_FLAG_NOT_MOUNTED);

    SetUInt32Value(UNIT_FIELD_MOUNTDISPLAYID, 0);
    RemoveFlag( UNIT_FIELD_FLAGS, UNIT_FLAG_MOUNT );

    // only resummon old pet if the player is already added to a map
    // this prevents adding a pet to a not created map which would otherwise cause a crash
    // (it could probably happen when logging in after a previous crash)
    if(GetTypeId() == TYPEID_PLAYER)
    {
        if(Pet* pet = GetPet())
            pet->ApplyModeFlags(PET_MODE_DISABLE_ACTIONS,false);
        else
            ((Player*)this)->ResummonPetTemporaryUnSummonedIfAny();
    }

    if (GetTypeId() == TYPEID_PLAYER && GetVehicleKit())
    {
        // Send other players that we are no longer a vehicle
        WorldPacket data(SMSG_PLAYER_VEHICLE_DATA, 8+4);
        data << GetPackGUID();
        data << uint32(0);
        ((Player*)this)->SendMessageToSet(&data, true);

        RemoveVehicleKit();
    }
}

void Unit::SetInCombatWith(Unit* enemy)
{
    Unit* eOwner = enemy->GetCharmerOrOwnerOrSelf();
    if (eOwner->IsPvP())
    {
        SetInCombatState(true,enemy);
        return;
    }

    //check for duel
    if (eOwner->GetTypeId() == TYPEID_PLAYER && ((Player*)eOwner)->duel)
    {
        Unit const* myOwner = GetCharmerOrOwnerOrSelf();
        if(((Player const*)eOwner)->duel->opponent == myOwner)
        {
            SetInCombatState(true,enemy);
            return;
        }
    }

    SetInCombatState(false,enemy);
}

void Unit::SetInCombatState(bool PvP, Unit* enemy)
{
    // only alive units can be in combat
    if (!isAlive())
        return;

    if (PvP)
        m_CombatTimer = 5000;

    bool creatureNotInCombat = GetTypeId()==TYPEID_UNIT && !HasFlag(UNIT_FIELD_FLAGS, UNIT_FLAG_IN_COMBAT);

    SetFlag(UNIT_FIELD_FLAGS, UNIT_FLAG_IN_COMBAT);

    if (isCharmed() || (GetTypeId()!=TYPEID_PLAYER && ((Creature*)this)->IsPet()))
        SetFlag(UNIT_FIELD_FLAGS, UNIT_FLAG_PET_IN_COMBAT);

    // interrupt all delayed non-combat casts
    for (uint32 i = CURRENT_FIRST_NON_MELEE_SPELL; i < CURRENT_MAX_SPELL; ++i)
        if (Spell* spell = GetCurrentSpell(CurrentSpellTypes(i)))
            if (IsNonCombatSpell(spell->m_spellInfo))
                InterruptSpell(CurrentSpellTypes(i),false);

    if (creatureNotInCombat)
    {
        // should probably be removed for the attacked (+ it's party/group) only, not global
        RemoveFlag(UNIT_FIELD_FLAGS, UNIT_FLAG_OOC_NOT_ATTACKABLE);

        if (((Creature*)this)->AI())
            ((Creature*)this)->AI()->EnterCombat(enemy);

        if (InstanceData* mapInstance = GetInstanceData())
            mapInstance->OnCreatureEnterCombat((Creature*)this);
    }
}

void Unit::ClearInCombat()
{
    m_CombatTimer = 0;
    RemoveFlag(UNIT_FIELD_FLAGS, UNIT_FLAG_IN_COMBAT);

    if(isCharmed() || (GetTypeId()!=TYPEID_PLAYER && ((Creature*)this)->IsPet()))
        RemoveFlag(UNIT_FIELD_FLAGS, UNIT_FLAG_PET_IN_COMBAT);

    // Player's state will be cleared in Player::UpdateContestedPvP
    if (GetTypeId() != TYPEID_PLAYER)
    {
        Creature* creature = (Creature*)this;
        if (creature->GetCreatureInfo() && creature->GetCreatureInfo()->unit_flags & UNIT_FLAG_OOC_NOT_ATTACKABLE)
            SetFlag(UNIT_FIELD_FLAGS, UNIT_FLAG_OOC_NOT_ATTACKABLE);

        clearUnitState(UNIT_STAT_ATTACK_PLAYER);
    }
    else
        ((Player*)this)->UpdatePotionCooldown();
}

bool Unit::isTargetableForAttack(bool inverseAlive /*=false*/) const
{
    if (GetTypeId()==TYPEID_PLAYER && ((Player *)this)->isGameMaster())
        return false;

    if (HasFlag(UNIT_FIELD_FLAGS, UNIT_FLAG_NON_ATTACKABLE | UNIT_FLAG_NOT_SELECTABLE))
        return false;

    // to be removed if unit by any reason enter combat
    if (HasFlag(UNIT_FIELD_FLAGS, UNIT_FLAG_OOC_NOT_ATTACKABLE))
        return false;

    // inversealive is needed for some spells which need to be casted at dead targets (aoe)
    if (isAlive() == inverseAlive)
        return false;

    return IsInWorld() && !hasUnitState(UNIT_STAT_DIED) && !IsTaxiFlying();
}

int32 Unit::ModifyHealth(int32 dVal)
{
    int32 gain = 0;

    if(dVal==0)
        return 0;

    int32 curHealth = (int32)GetHealth();

    int32 val = dVal + curHealth;
    if(val <= 0)
    {
        SetHealth(0);
        return -curHealth;
    }

    int32 maxHealth = (int32)GetMaxHealth();

    if(val < maxHealth)
    {
        SetHealth(val);
        gain = val - curHealth;
    }
    else if(curHealth != maxHealth)
    {
        SetHealth(maxHealth);
        gain = maxHealth - curHealth;
    }

    return gain;
}

int32 Unit::ModifyPower(Powers power, int32 dVal)
{
    int32 gain = 0;

    if(dVal==0)
        return 0;

    int32 curPower = (int32)GetPower(power);

    int32 val = dVal + curPower;
    if(val <= 0)
    {
        SetPower(power,0);
        return -curPower;
    }

    int32 maxPower = (int32)GetMaxPower(power);

    if(val < maxPower)
    {
        SetPower(power,val);
        gain = val - curPower;
    }
    else if(curPower != maxPower)
    {
        SetPower(power,maxPower);
        gain = maxPower - curPower;
    }

    return gain;
}

bool Unit::isVisibleForOrDetect(Unit const* u, WorldObject const* viewPoint, bool detect, bool inVisibleList, bool is3dDistance) const
{
    if(!u || !IsInMap(u))
        return false;

    // Always can see self
    if (u==this)
        return true;

    // player visible for other player if not logout and at same transport
    // including case when player is out of world
    bool at_same_transport =
        GetTypeId() == TYPEID_PLAYER &&  u->GetTypeId()==TYPEID_PLAYER &&
        !((Player*)this)->GetSession()->PlayerLogout() && !((Player*)u)->GetSession()->PlayerLogout() &&
        !((Player*)this)->GetSession()->PlayerLoading() && !((Player*)u)->GetSession()->PlayerLoading() &&
        ((Player*)this)->GetTransport() && ((Player*)this)->GetTransport() == ((Player*)u)->GetTransport();

    // not in world
    if(!at_same_transport && (!IsInWorld() || !u->IsInWorld()))
        return false;

    // forbidden to seen (at GM respawn command)
    if(m_Visibility==VISIBILITY_RESPAWN)
        return false;

    Map& _map = *u->GetMap();
    // Grid dead/alive checks
    if (u->GetTypeId()==TYPEID_PLAYER)
    {
        // non visible at grid for any stealth state
        if(!IsVisibleInGridForPlayer((Player *)u))
            return false;

        // if player is dead then he can't detect anyone in any cases
        if(!u->isAlive())
            detect = false;
    }
    else
    {
        // all dead creatures/players not visible for any creatures
        if(!u->isAlive() || !isAlive())
            return false;
    }

    // different visible distance checks
    if (u->IsTaxiFlying())                                  // what see player in flight
    {
        // use object grey distance for all (only see objects any way)
        if (!IsWithinDistInMap(viewPoint,World::GetMaxVisibleDistanceInFlight()+(inVisibleList ? World::GetVisibleObjectGreyDistance() : 0.0f), is3dDistance))
            return false;
    }
    else if(!isAlive())                                     // distance for show body
    {
        if (!IsWithinDistInMap(viewPoint,World::GetMaxVisibleDistanceForObject()+(inVisibleList ? World::GetVisibleObjectGreyDistance() : 0.0f), is3dDistance))
            return false;
    }
    else if(GetTypeId()==TYPEID_PLAYER)                     // distance for show player
    {
        if(u->GetTypeId()==TYPEID_PLAYER)
        {
            // Players far than max visible distance for player or not in our map are not visible too
            if (!at_same_transport && !IsWithinDistInMap(viewPoint, _map.GetVisibilityDistance() + (inVisibleList ? World::GetVisibleUnitGreyDistance() : 0.0f), is3dDistance))
                return false;
        }
        else
        {
            // Units far than max visible distance for creature or not in our map are not visible too
            if (!IsWithinDistInMap(viewPoint, _map.GetVisibilityDistance() + (inVisibleList ? World::GetVisibleUnitGreyDistance() : 0.0f), is3dDistance))
                return false;
        }
    }
    else if(GetCharmerOrOwnerGUID())                        // distance for show pet/charmed
    {
        // Pet/charmed far than max visible distance for player or not in our map are not visible too
        if (!IsWithinDistInMap(viewPoint, _map.GetVisibilityDistance() + (inVisibleList ? World::GetVisibleUnitGreyDistance() : 0.0f), is3dDistance))
            return false;
    }
    else                                                    // distance for show creature
    {
        // Units far than max visible distance for creature or not in our map are not visible too
        if (!IsWithinDistInMap(viewPoint, _map.GetVisibilityDistance() + (inVisibleList ? World::GetVisibleUnitGreyDistance() : 0.0f), is3dDistance))
            return false;
    }

    // always seen by owner
    if (GetCharmerOrOwnerGUID()==u->GetGUID())
        return true;

    // isInvisibleForAlive() those units can only be seen by dead or if other
    // unit is also invisible for alive.. if an isinvisibleforalive unit dies we
    // should be able to see it too
    if (u->isAlive() && isAlive() && isInvisibleForAlive() != u->isInvisibleForAlive())
        if (u->GetTypeId() != TYPEID_PLAYER || !((Player *)u)->isGameMaster())
            return false;

    // Visible units, always are visible for all units, except for units under invisibility and phases
    if (m_Visibility == VISIBILITY_ON && u->m_invisibilityMask==0 && InSamePhase(u))
        return true;

    // GMs see any players, not higher GMs and all units in any phase
    if (u->GetTypeId() == TYPEID_PLAYER && ((Player *)u)->isGameMaster())
    {
        if(GetTypeId() == TYPEID_PLAYER)
            return ((Player *)this)->GetSession()->GetSecurity() <= ((Player *)u)->GetSession()->GetSecurity();
        else
            return true;
    }

    // non faction visibility non-breakable for non-GMs
    if (m_Visibility == VISIBILITY_OFF)
        return false;

    // phased visibility (both must phased in same way)
    if(!InSamePhase(u))
        return false;

    // raw invisibility
    bool invisible = (m_invisibilityMask != 0 || u->m_invisibilityMask !=0);

    // detectable invisibility case
    if( invisible && (
        // Invisible units, always are visible for units under same invisibility type
        (m_invisibilityMask & u->m_invisibilityMask)!=0 ||
        // Invisible units, always are visible for unit that can detect this invisibility (have appropriate level for detect)
        u->canDetectInvisibilityOf(this) ||
        // Units that can detect invisibility always are visible for units that can be detected
        canDetectInvisibilityOf(u) ))
    {
        invisible = false;
    }

    // special cases for always overwrite invisibility/stealth
    if(invisible || m_Visibility == VISIBILITY_GROUP_STEALTH)
    {
        // non-hostile case
        if (!u->IsHostileTo(this))
        {
            // player see other player with stealth/invisibility only if he in same group or raid or same team (raid/team case dependent from conf setting)
            if(GetTypeId()==TYPEID_PLAYER && u->GetTypeId()==TYPEID_PLAYER)
            {
                if(((Player*)this)->IsGroupVisibleFor(((Player*)u)))
                    return true;

                // else apply same rules as for hostile case (detecting check for stealth)
            }
        }
        // hostile case
        else
        {
            // Hunter mark functionality
            AuraList const& aurasstalked = GetAurasByType(SPELL_AURA_MOD_STALKED);
            for(AuraList::const_iterator iter = aurasstalked.begin(); iter != aurasstalked.end(); ++iter)
                if((*iter)->GetCasterGUID()==u->GetGUID())
                    return true;

            // Flare functionality
            AuraList const& aurasimunity = GetAurasByType(SPELL_AURA_DISPEL_IMMUNITY);
            for(AuraList::const_iterator iter = aurasimunity.begin(); iter != aurasimunity.end(); ++iter)
                if((*iter)->GetMiscValue() == uint8(invisible ? DISPEL_INVISIBILITY : DISPEL_STEALTH))
                    return true;

            // else apply detecting check for stealth
        }

        // none other cases for detect invisibility, so invisible
        if(invisible)
            return false;

        // else apply stealth detecting check
    }

    // unit got in stealth in this moment and must ignore old detected state
    if (m_Visibility == VISIBILITY_GROUP_NO_DETECT)
        return false;

    // GM invisibility checks early, invisibility if any detectable, so if not stealth then visible
    if (m_Visibility != VISIBILITY_GROUP_STEALTH)
        return true;

    // NOW ONLY STEALTH CASE

    //if in non-detect mode then invisible for unit
    //mobs always detect players (detect == true)... return 'false' for those mobs which have (detect == false)
    //players detect players only in Player::HandleStealthedUnitsDetection()
    if (!detect)
        return (u->GetTypeId() == TYPEID_PLAYER) ? ((Player*)u)->HaveAtClient(this) : false;

    // Special cases

    // If is attacked then stealth is lost, some creature can use stealth too
    if( !getAttackers().empty() )
        return true;

    // If there is collision rogue is seen regardless of level difference
    if (IsWithinDist(u,0.24f))
        return true;

    //If a mob or player is stunned he will not be able to detect stealth
    if (u->hasUnitState(UNIT_STAT_STUNNED) && (u != this))
        return false;

    // set max ditance
    float visibleDistance = (u->GetTypeId() == TYPEID_PLAYER) ? MAX_PLAYER_STEALTH_DETECT_RANGE : ((Creature const*)u)->GetAttackDistance(this);

    //Always invisible from back (when stealth detection is on), also filter max distance cases
    bool isInFront = viewPoint->isInFrontInMap(this, visibleDistance);
    if(!isInFront)
        return false;

    // if doesn't have stealth detection (Shadow Sight), then check how stealthy the unit is, otherwise just check los
    if(!u->HasAuraType(SPELL_AURA_DETECT_STEALTH))
    {
        //Calculation if target is in front

        //Visible distance based on stealth value (stealth rank 4 300MOD, 10.5 - 3 = 7.5)
        visibleDistance = 10.5f - (GetTotalAuraModifier(SPELL_AURA_MOD_STEALTH)/100.0f);

        //Visible distance is modified by
        //-Level Diff (every level diff = 1.0f in visible distance)
        visibleDistance += int32(u->GetLevelForTarget(this)) - int32(GetLevelForTarget(u));

        //This allows to check talent tree and will add addition stealth dependent on used points)
        int32 stealthMod = GetTotalAuraModifier(SPELL_AURA_MOD_STEALTH_LEVEL);
        if(stealthMod < 0)
            stealthMod = 0;

        //-Stealth Mod(positive like Master of Deception) and Stealth Detection(negative like paranoia)
        //based on wowwiki every 5 mod we have 1 more level diff in calculation
        visibleDistance += (int32(u->GetTotalAuraModifier(SPELL_AURA_MOD_STEALTH_DETECT)) - stealthMod)/5.0f;
        visibleDistance = visibleDistance > MAX_PLAYER_STEALTH_DETECT_RANGE ? MAX_PLAYER_STEALTH_DETECT_RANGE : visibleDistance;

        // recheck new distance
        if(visibleDistance <= 0 || !IsWithinDist(viewPoint,visibleDistance))
            return false;
    }

    // Now check is target visible with LoS
    float ox,oy,oz;
    viewPoint->GetPosition(ox,oy,oz);
    return IsWithinLOS(ox,oy,oz);
}

void Unit::SetVisibility(UnitVisibility x)
{
    m_Visibility = x;

    if(IsInWorld())
    {
        // some auras requires visible target
        if(m_Visibility == VISIBILITY_GROUP_NO_DETECT || m_Visibility == VISIBILITY_OFF)
        {
            static const AuraType auratypes[] = {SPELL_AURA_BIND_SIGHT, SPELL_AURA_FAR_SIGHT, SPELL_AURA_NONE};
            for (AuraType const* type = &auratypes[0]; *type != SPELL_AURA_NONE; ++type)
            {
                AuraList& alist = m_modAuras[*type];
                if(alist.empty())
                    continue;

                for (AuraList::iterator it = alist.begin(); it != alist.end();)
                {
                    Aura* aura = (*it);
                    Unit* owner = aura->GetCaster();

                    if (!owner || !isVisibleForOrDetect(owner,this,false))
                    {
                        alist.erase(it);
                        RemoveAura(aura);
                        it = alist.begin();
                    }
                    else
                        ++it;
                }
            }
        }

        Map *m = GetMap();

        if(GetTypeId()==TYPEID_PLAYER)
            m->PlayerRelocation((Player*)this,GetPositionX(),GetPositionY(),GetPositionZ(),GetOrientation());
        else
            m->CreatureRelocation((Creature*)this,GetPositionX(),GetPositionY(),GetPositionZ(),GetOrientation());

        GetViewPoint().Event_ViewPointVisibilityChanged();
    }
}

bool Unit::canDetectInvisibilityOf(Unit const* u) const
{
    if(uint32 mask = (m_detectInvisibilityMask & u->m_invisibilityMask))
    {
        for(uint32 i = 0; i < 10; ++i)
        {
            if(((1 << i) & mask)==0)
                continue;

            // find invisibility level
            int32 invLevel = 0;
            Unit::AuraList const& iAuras = u->GetAurasByType(SPELL_AURA_MOD_INVISIBILITY);
            for(Unit::AuraList::const_iterator itr = iAuras.begin(); itr != iAuras.end(); ++itr)
                if(((*itr)->GetModifier()->m_miscvalue)==i && invLevel < (*itr)->GetModifier()->m_amount)
                    invLevel = (*itr)->GetModifier()->m_amount;

            // find invisibility detect level
            int32 detectLevel = 0;
            Unit::AuraList const& dAuras = GetAurasByType(SPELL_AURA_MOD_INVISIBILITY_DETECTION);
            for(Unit::AuraList::const_iterator itr = dAuras.begin(); itr != dAuras.end(); ++itr)
                if(((*itr)->GetModifier()->m_miscvalue)==i && detectLevel < (*itr)->GetModifier()->m_amount)
                    detectLevel = (*itr)->GetModifier()->m_amount;

            if(i==6 && GetTypeId()==TYPEID_PLAYER)          // special drunk detection case
            {
                detectLevel = ((Player*)this)->GetDrunkValue();
            }

            if(invLevel <= detectLevel)
                return true;
        }
    }

    return false;
}

struct UpdateWalkModeHelper
{
    explicit UpdateWalkModeHelper(Unit* _source) : source(_source) {}
    void operator()(Unit* unit) const { unit->UpdateWalkMode(source, true); }
    Unit* source;
};

void Unit::UpdateWalkMode(Unit* source, bool self)
{
    if (GetTypeId() == TYPEID_PLAYER)
        ((Player*)this)->CallForAllControlledUnits(UpdateWalkModeHelper(source), false, true, true, true);
    else if (self)
    {
        bool on = source->GetTypeId() == TYPEID_PLAYER
            ? ((Player*)source)->HasMovementFlag(MOVEFLAG_WALK_MODE)
            : ((Creature*)source)->HasSplineFlag(SPLINEFLAG_WALKMODE);

        if (on)
        {
            if (((Creature*)this)->IsPet() && hasUnitState(UNIT_STAT_FOLLOW))
                ((Creature*)this)->AddSplineFlag(SPLINEFLAG_WALKMODE);
        }
        else
        {
            if (((Creature*)this)->IsPet())
                ((Creature*)this)->RemoveSplineFlag(SPLINEFLAG_WALKMODE);
        }
    }
    else
        CallForAllControlledUnits(UpdateWalkModeHelper(source), false, true, true);
}

void Unit::UpdateSpeed(UnitMoveType mtype, bool forced, float ratio)
{
    // not in combat pet have same speed as owner
    switch(mtype)
    {
        case MOVE_RUN:
        case MOVE_WALK:
        case MOVE_SWIM:
            if (GetTypeId() == TYPEID_UNIT && ((Creature*)this)->IsPet() && hasUnitState(UNIT_STAT_FOLLOW))
            {
                if(Unit* owner = GetOwner())
                {
                    SetSpeedRate(mtype, owner->GetSpeedRate(mtype), forced);
                    return;
                }
            }
            break;
    }

    int32 main_speed_mod  = 0;
    float stack_bonus     = 1.0f;
    float non_stack_bonus = 1.0f;

    switch(mtype)
    {
        case MOVE_WALK:
            if (GetTypeId() == TYPEID_UNIT)
            {
                ratio *= ((Creature*)this)->GetCreatureInfo()->speed_walk;
                SetSpeedRate(mtype, ratio, forced);
            }
            return;
        case MOVE_RUN:
        {
            if (GetTypeId() == TYPEID_UNIT)
                ratio *= ((Creature*)this)->GetCreatureInfo()->speed_run;

            if (IsMounted()) // Use on mount auras
            {
                main_speed_mod  = GetMaxPositiveAuraModifier(SPELL_AURA_MOD_INCREASE_MOUNTED_SPEED);
                stack_bonus     = GetTotalAuraMultiplier(SPELL_AURA_MOD_MOUNTED_SPEED_ALWAYS);
                non_stack_bonus = (100.0f + GetMaxPositiveAuraModifier(SPELL_AURA_MOD_MOUNTED_SPEED_NOT_STACK))/100.0f;
            }
            else
            {
                main_speed_mod  = GetMaxPositiveAuraModifier(SPELL_AURA_MOD_INCREASE_SPEED);
                stack_bonus     = GetTotalAuraMultiplier(SPELL_AURA_MOD_SPEED_ALWAYS);
                non_stack_bonus = (100.0f + GetMaxPositiveAuraModifier(SPELL_AURA_MOD_SPEED_NOT_STACK))/100.0f;
            }
            break;
        }
        case MOVE_RUN_BACK:
            return;
        case MOVE_SWIM:
        {
            main_speed_mod  = GetMaxPositiveAuraModifier(SPELL_AURA_MOD_INCREASE_SWIM_SPEED);
            break;
        }
        case MOVE_SWIM_BACK:
            return;
        case MOVE_FLIGHT:
        {
            if (IsMounted()) // Use on mount auras
            {
                main_speed_mod  = GetMaxPositiveAuraModifier(SPELL_AURA_MOD_FLIGHT_SPEED_MOUNTED);
                stack_bonus     = GetTotalAuraMultiplier(SPELL_AURA_MOD_FLIGHT_SPEED_MOUNTED_STACKING);
                non_stack_bonus = (100.0f + GetMaxPositiveAuraModifier(SPELL_AURA_MOD_FLIGHT_SPEED_MOUNTED_NOT_STACKING))/100.0f;
            }
            else             // Use not mount (shapeshift for example) auras (should stack)
            {
                main_speed_mod  = GetTotalAuraModifier(SPELL_AURA_MOD_FLIGHT_SPEED);
                stack_bonus     = GetTotalAuraMultiplier(SPELL_AURA_MOD_FLIGHT_SPEED_STACKING);
                non_stack_bonus = (100.0f + GetMaxPositiveAuraModifier(SPELL_AURA_MOD_FLIGHT_SPEED_NOT_STACKING))/100.0f;
            }
            break;
        }
        case MOVE_FLIGHT_BACK:
            return;
        default:
            sLog.outError("Unit::UpdateSpeed: Unsupported move type (%d)", mtype);
            return;
    }

    // Remove Druid Dash bonus if not in Cat Form
    if (m_form != FORM_CAT)
    {
        AuraList const& speed_increase_auras = GetAurasByType(SPELL_AURA_MOD_INCREASE_SPEED);
        for(AuraList::const_iterator itr = speed_increase_auras.begin(); itr != speed_increase_auras.end(); ++itr)
        {
            const SpellEntry* aura_proto = (*itr)->GetSpellProto();
            if (aura_proto->SpellFamilyName == SPELLFAMILY_DRUID && aura_proto->SpellIconID == 959)
            {
                main_speed_mod -= (*itr)->GetModifier()->m_amount;
                break;
            }
        }
    }

    float bonus = non_stack_bonus > stack_bonus ? non_stack_bonus : stack_bonus;
    // now we ready for speed calculation
    float speed  = main_speed_mod ? bonus*(100.0f + main_speed_mod)/100.0f : bonus;

    switch(mtype)
    {
        case MOVE_RUN:
        case MOVE_SWIM:
        case MOVE_FLIGHT:
        {
            // Normalize speed by 191 aura SPELL_AURA_USE_NORMAL_MOVEMENT_SPEED if need
            // TODO: possible affect only on MOVE_RUN
            if(int32 normalization = GetMaxPositiveAuraModifier(SPELL_AURA_USE_NORMAL_MOVEMENT_SPEED))
            {
                // Use speed from aura
                float max_speed = normalization / baseMoveSpeed[mtype];
                if (speed > max_speed)
                    speed = max_speed;
            }
            break;
        }
        default:
            break;
    }

    // for creature case, we check explicit if mob searched for assistance
    if (GetTypeId() == TYPEID_UNIT)
    {
        if (((Creature*)this)->HasSearchedAssistance())
            speed *= 0.66f;                                 // best guessed value, so this will be 33% reduction. Based off initial speed, mob can then "run", "walk fast" or "walk".
    }

    // Apply strongest slow aura mod to speed
    int32 slow = GetMaxNegativeAuraModifier(SPELL_AURA_MOD_DECREASE_SPEED);
    if (slow)
    {
        speed *=(100.0f + slow)/100.0f;
        float min_speed = (float)GetMaxPositiveAuraModifier(SPELL_AURA_MOD_MINIMUM_SPEED) / 100.0f;
        if (speed < min_speed)
            speed = min_speed;
    }
    SetSpeedRate(mtype, speed * ratio, forced);
}

float Unit::GetSpeed( UnitMoveType mtype ) const
{
    return m_speed_rate[mtype]*baseMoveSpeed[mtype];
}

struct SetSpeedRateHelper
{
    explicit SetSpeedRateHelper(UnitMoveType _mtype, bool _forced) : mtype(_mtype), forced(_forced) {}
    void operator()(Unit* unit) const { unit->UpdateSpeed(mtype,forced); }
    UnitMoveType mtype;
    bool forced;
};

void Unit::SetSpeedRate(UnitMoveType mtype, float rate, bool forced)
{
    if (rate < 0)
        rate = 0.0f;

    // Update speed only on change
    if (m_speed_rate[mtype] == rate)
        return;

    m_speed_rate[mtype] = rate;

    propagateSpeedChange();

    WorldPacket data;
    if(!forced)
    {
        switch(mtype)
        {
            case MOVE_WALK:
                data.Initialize(MSG_MOVE_SET_WALK_SPEED, 8+4+2+4+4+4+4+4+4+4);
                break;
            case MOVE_RUN:
                data.Initialize(MSG_MOVE_SET_RUN_SPEED, 8+4+2+4+4+4+4+4+4+4);
                break;
            case MOVE_RUN_BACK:
                data.Initialize(MSG_MOVE_SET_RUN_BACK_SPEED, 8+4+2+4+4+4+4+4+4+4);
                break;
            case MOVE_SWIM:
                data.Initialize(MSG_MOVE_SET_SWIM_SPEED, 8+4+2+4+4+4+4+4+4+4);
                break;
            case MOVE_SWIM_BACK:
                data.Initialize(MSG_MOVE_SET_SWIM_BACK_SPEED, 8+4+2+4+4+4+4+4+4+4);
                break;
            case MOVE_TURN_RATE:
                data.Initialize(MSG_MOVE_SET_TURN_RATE, 8+4+2+4+4+4+4+4+4+4);
                break;
            case MOVE_FLIGHT:
                data.Initialize(MSG_MOVE_SET_FLIGHT_SPEED, 8+4+2+4+4+4+4+4+4+4);
                break;
            case MOVE_FLIGHT_BACK:
                data.Initialize(MSG_MOVE_SET_FLIGHT_BACK_SPEED, 8+4+2+4+4+4+4+4+4+4);
                break;
            case MOVE_PITCH_RATE:
                data.Initialize(MSG_MOVE_SET_PITCH_RATE, 8+4+2+4+4+4+4+4+4+4);
                break;
            default:
                sLog.outError("Unit::SetSpeedRate: Unsupported move type (%d), data not sent to client.",mtype);
                return;
        }

        data << GetPackGUID();
        data << uint32(0);                                  // movement flags
        data << uint16(0);                                  // unk flags
        data << uint32(getMSTime());
        data << float(GetPositionX());
        data << float(GetPositionY());
        data << float(GetPositionZ());
        data << float(GetOrientation());
        data << uint32(0);                                  // fall time
        data << float(GetSpeed(mtype));
        SendMessageToSet( &data, true );
    }
    else
    {
        if(GetTypeId() == TYPEID_PLAYER)
        {
            // register forced speed changes for WorldSession::HandleForceSpeedChangeAck
            // and do it only for real sent packets and use run for run/mounted as client expected
            ++((Player*)this)->m_forced_speed_changes[mtype];
        }

        switch(mtype)
        {
            case MOVE_WALK:
                data.Initialize(SMSG_FORCE_WALK_SPEED_CHANGE, 16);
                break;
            case MOVE_RUN:
                data.Initialize(SMSG_FORCE_RUN_SPEED_CHANGE, 17);
                break;
            case MOVE_RUN_BACK:
                data.Initialize(SMSG_FORCE_RUN_BACK_SPEED_CHANGE, 16);
                break;
            case MOVE_SWIM:
                data.Initialize(SMSG_FORCE_SWIM_SPEED_CHANGE, 16);
                break;
            case MOVE_SWIM_BACK:
                data.Initialize(SMSG_FORCE_SWIM_BACK_SPEED_CHANGE, 16);
                break;
            case MOVE_TURN_RATE:
                data.Initialize(SMSG_FORCE_TURN_RATE_CHANGE, 16);
                break;
            case MOVE_FLIGHT:
                data.Initialize(SMSG_FORCE_FLIGHT_SPEED_CHANGE, 16);
                break;
            case MOVE_FLIGHT_BACK:
                data.Initialize(SMSG_FORCE_FLIGHT_BACK_SPEED_CHANGE, 16);
                break;
            case MOVE_PITCH_RATE:
                data.Initialize(SMSG_FORCE_PITCH_RATE_CHANGE, 16);
                break;
            default:
                sLog.outError("Unit::SetSpeedRate: Unsupported move type (%d), data not sent to client.",mtype);
                return;
        }
        data << GetPackGUID();
        data << (uint32)0;                                  // moveEvent, NUM_PMOVE_EVTS = 0x39
        if (mtype == MOVE_RUN)
            data << uint8(0);                               // new 2.1.0
        data << float(GetSpeed(mtype));
        SendMessageToSet( &data, true );
    }

    if (GetTypeId() == TYPEID_PLAYER)                       // need include minpet
        ((Player*)this)->CallForAllControlledUnits(SetSpeedRateHelper(mtype,forced),false,true,true,true);
    else
        CallForAllControlledUnits(SetSpeedRateHelper(mtype,forced),false,true,true);
}

void Unit::SetHover(bool on)
{
    if(on)
        CastSpell(this, 11010, true);
    else
        RemoveAurasDueToSpell(11010);
}

void Unit::SetDeathState(DeathState s)
{
    if (s != ALIVE && s!= JUST_ALIVED)
    {
        ExitVehicle();
        CombatStop();
        DeleteThreatList();
        ClearComboPointHolders();                           // any combo points pointed to unit lost at it death

        if(IsNonMeleeSpellCasted(false))
            InterruptNonMeleeSpells(false);
    }

    if (s == JUST_DIED)
    {
        RemoveAllAurasOnDeath();
        RemoveGuardians();
        UnsummonAllTotems();

        // after removing a Fearaura (in RemoveAllAurasOnDeath)
        // Unit::SetFeared is called and makes that creatures attack player again
        if (GetTypeId() == TYPEID_UNIT)
        {
            clearUnitState(UNIT_STAT_MOVING);

            GetMap()->CreatureRelocation((Creature*)this, GetPositionX(), GetPositionY(), GetPositionZ(), GetOrientation());
            SendMonsterMove(GetPositionX(), GetPositionY(), GetPositionZ(), SPLINETYPE_NORMAL, SPLINEFLAG_WALKMODE, 0);
        }
        else
        {
            if (!IsStopped())
                StopMoving();
        }

        ModifyAuraState(AURA_STATE_HEALTHLESS_20_PERCENT, false);
        ModifyAuraState(AURA_STATE_HEALTHLESS_35_PERCENT, false);
        // remove aurastates allowing special moves
        ClearAllReactives();
        ClearDiminishings();
        ProcDamageAndSpell(this, PROC_FLAG_NONE, PROC_FLAG_ON_DEATH, PROC_EX_NONE, 0);

        if (GetVehicleKit())
            GetVehicleKit()->RemoveAllPassengers();
    }
    else if(s == JUST_ALIVED)
    {
        RemoveFlag (UNIT_FIELD_FLAGS, UNIT_FLAG_SKINNABLE); // clear skinnable for creature and player (at battleground)
    }

    if (m_deathState != ALIVE && s == ALIVE)
    {
        //_ApplyAllAuraMods();
    }
    m_deathState = s;
}

/*########################################
########                          ########
########       AGGRO SYSTEM       ########
########                          ########
########################################*/
bool Unit::CanHaveThreatList() const
{
    // only creatures can have threat list
    if (GetTypeId() != TYPEID_UNIT)
        return false;

    // only alive units can have threat list
    if (!isAlive())
        return false;

    Creature const* creature = ((Creature const*)this);

    // totems can not have threat list
    if (creature->IsTotem())
        return false;

<<<<<<< HEAD
=======
    // vehicles can not have threat list
    if (creature->IsVehicle())
        return false;

>>>>>>> 24920ccf
    // pets can not have a threat list, unless they are controlled by a creature
    if (creature->IsPet() && IS_PLAYER_GUID(((Pet const*)creature)->GetOwnerGUID()))
        return false;

    // charmed units can not have a threat list if charmed by player
    if (creature->isCharmed() && IS_PLAYER_GUID(creature->GetCharmerGUID()))
        return false;

    // Is it correct?
    if (isCharmed())
        return false;

    return true;
}

//======================================================================

float Unit::ApplyTotalThreatModifier(float threat, SpellSchoolMask schoolMask)
{
    if (!HasAuraType(SPELL_AURA_MOD_THREAT))
        return threat;

    if (schoolMask == SPELL_SCHOOL_MASK_NONE)
        return threat;

    SpellSchools school = GetFirstSchoolInMask(schoolMask);

    return threat * m_threatModifier[school];
}

//======================================================================

void Unit::AddThreat(Unit* pVictim, float threat /*= 0.0f*/, bool crit /*= false*/, SpellSchoolMask schoolMask /*= SPELL_SCHOOL_MASK_NONE*/, SpellEntry const *threatSpell /*= NULL*/)
{
    // Only mobs can manage threat lists
    if(CanHaveThreatList())
        m_ThreatManager.addThreat(pVictim, threat, crit, schoolMask, threatSpell);
}

//======================================================================

void Unit::DeleteThreatList()
{
    if(CanHaveThreatList() && !m_ThreatManager.isThreatListEmpty())
        SendThreatClear();
    m_ThreatManager.clearReferences();
}

//======================================================================

void Unit::TauntApply(Unit* taunter)
{
    MANGOS_ASSERT(GetTypeId()== TYPEID_UNIT);

    if(!taunter || (taunter->GetTypeId() == TYPEID_PLAYER && ((Player*)taunter)->isGameMaster()))
        return;

    if(!CanHaveThreatList())
        return;

    Unit *target = getVictim();
    if(target && target == taunter)
        return;

    SetInFront(taunter);
    if (((Creature*)this)->AI())
        ((Creature*)this)->AI()->AttackStart(taunter);

    m_ThreatManager.tauntApply(taunter);
}

//======================================================================

void Unit::TauntFadeOut(Unit *taunter)
{
    MANGOS_ASSERT(GetTypeId()== TYPEID_UNIT);

    if(!taunter || (taunter->GetTypeId() == TYPEID_PLAYER && ((Player*)taunter)->isGameMaster()))
        return;

    if(!CanHaveThreatList())
        return;

    Unit *target = getVictim();
    if(!target || target != taunter)
        return;

    if(m_ThreatManager.isThreatListEmpty())
    {
        if(((Creature*)this)->AI())
            ((Creature*)this)->AI()->EnterEvadeMode();

        if (InstanceData* mapInstance = GetInstanceData())
            mapInstance->OnCreatureEvade((Creature*)this);

        return;
    }

    m_ThreatManager.tauntFadeOut(taunter);
    target = m_ThreatManager.getHostileTarget();

    if (target && target != taunter)
    {
        SetInFront(target);
        if (((Creature*)this)->AI())
            ((Creature*)this)->AI()->AttackStart(target);
    }
}

//======================================================================

bool Unit::SelectHostileTarget()
{
    //function provides main threat functionality
    //next-victim-selection algorithm and evade mode are called
    //threat list sorting etc.

    MANGOS_ASSERT(GetTypeId()== TYPEID_UNIT);

    if (!this->isAlive())
        return false;
    //This function only useful once AI has been initialized
    if (!((Creature*)this)->AI())
        return false;

    Unit* target = NULL;

    // First checking if we have some taunt on us
    const AuraList& tauntAuras = GetAurasByType(SPELL_AURA_MOD_TAUNT);
    if ( !tauntAuras.empty() )
    {
        Unit* caster;

        // The last taunt aura caster is alive an we are happy to attack him
        if ( (caster = tauntAuras.back()->GetCaster()) && caster->isAlive() )
            return true;
        else if (tauntAuras.size() > 1)
        {
            // We do not have last taunt aura caster but we have more taunt auras,
            // so find first available target

            // Auras are pushed_back, last caster will be on the end
            AuraList::const_iterator aura = --tauntAuras.end();
            do
            {
                --aura;
                if ( (caster = (*aura)->GetCaster()) &&
                     caster->IsInMap(this) && caster->isTargetableForAttack() && caster->isInAccessablePlaceFor((Creature*)this) )
                {
                    target = caster;
                    break;
                }
            }while (aura != tauntAuras.begin());
        }
    }

    if ( !target && !m_ThreatManager.isThreatListEmpty() )
        // No taunt aura or taunt aura caster is dead standart target selection
        target = m_ThreatManager.getHostileTarget();

    if (target)
    {
        if (!hasUnitState(UNIT_STAT_STUNNED | UNIT_STAT_DIED))
        {
            SetInFront(target);
            ((Creature*)this)->AI()->AttackStart(target);
        }
        return true;
    }

    // no target but something prevent go to evade mode
    if( !isInCombat() || HasAuraType(SPELL_AURA_MOD_TAUNT) )
        return false;

    // last case when creature don't must go to evade mode:
    // it in combat but attacker not make any damage and not enter to aggro radius to have record in threat list
    // for example at owner command to pet attack some far away creature
    // Note: creature not have targeted movement generator but have attacker in this case
    if (GetMotionMaster()->GetCurrentMovementGeneratorType() != CHASE_MOTION_TYPE)
    {
        for(AttackerSet::const_iterator itr = m_attackers.begin(); itr != m_attackers.end(); ++itr)
        {
            if ((*itr)->IsInMap(this) && (*itr)->isTargetableForAttack() && (*itr)->isInAccessablePlaceFor((Creature*)this))
                return false;
        }
    }

    // enter in evade mode in other case
    ((Creature*)this)->AI()->EnterEvadeMode();

    if (InstanceData* mapInstance = GetInstanceData())
        mapInstance->OnCreatureEvade((Creature*)this);

    return false;
}

//======================================================================
//======================================================================
//======================================================================

int32 Unit::CalculateSpellDamage(Unit const* target, SpellEntry const* spellProto, SpellEffectIndex effect_index, int32 const* effBasePoints)
{
    Player* unitPlayer = (GetTypeId() == TYPEID_PLAYER) ? (Player*)this : NULL;

    uint8 comboPoints = unitPlayer ? unitPlayer->GetComboPoints() : 0;

    int32 level = int32(getLevel());
    if (level > (int32)spellProto->maxLevel && spellProto->maxLevel > 0)
        level = (int32)spellProto->maxLevel;
    else if (level < (int32)spellProto->baseLevel)
        level = (int32)spellProto->baseLevel;
    level-= (int32)spellProto->spellLevel;

    float basePointsPerLevel = spellProto->EffectRealPointsPerLevel[effect_index];
    int32 basePoints = effBasePoints ? *effBasePoints - 1 : spellProto->EffectBasePoints[effect_index];
    basePoints += int32(level * basePointsPerLevel);
    int32 randomPoints = int32(spellProto->EffectDieSides[effect_index]);
    float comboDamage = spellProto->EffectPointsPerComboPoint[effect_index];

    switch(randomPoints)
    {
        case 0:                                             // not used
        case 1: basePoints += 1; break;                     // range 1..1
        default:
            // range can have positive (1..rand) and negative (rand..1) values, so order its for irand
            int32 randvalue = (randomPoints >= 1)
                ? irand(1, randomPoints)
                : irand(randomPoints, 1);

            basePoints += randvalue;
            break;
    }

    int32 value = basePoints;

    // random damage
    if(comboDamage != 0 && unitPlayer && target && (target->GetGUID() == unitPlayer->GetComboTarget()))
        value += (int32)(comboDamage * comboPoints);

    if(Player* modOwner = GetSpellModOwner())
    {
        modOwner->ApplySpellMod(spellProto->Id, SPELLMOD_ALL_EFFECTS, value);
        switch(effect_index)
        {
            case 0:
                modOwner->ApplySpellMod(spellProto->Id, SPELLMOD_EFFECT1, value);
                break;
            case 1:
                modOwner->ApplySpellMod(spellProto->Id, SPELLMOD_EFFECT2, value);
                break;
            case 2:
                modOwner->ApplySpellMod(spellProto->Id, SPELLMOD_EFFECT3, value);
                break;
        }
    }

    if(spellProto->Attributes & SPELL_ATTR_LEVEL_DAMAGE_CALCULATION && spellProto->spellLevel &&
            spellProto->Effect[effect_index] != SPELL_EFFECT_WEAPON_PERCENT_DAMAGE &&
            spellProto->Effect[effect_index] != SPELL_EFFECT_KNOCK_BACK &&
            (spellProto->Effect[effect_index] != SPELL_EFFECT_APPLY_AURA || spellProto->EffectApplyAuraName[effect_index] != SPELL_AURA_MOD_DECREASE_SPEED))
        value = int32(value*0.25f*exp(getLevel()*(70-spellProto->spellLevel)/1000.0f));

    return value;
}

int32 Unit::CalculateSpellDuration(SpellEntry const* spellProto, SpellEffectIndex effect_index, Unit const* target)
{
    Player* unitPlayer = (GetTypeId() == TYPEID_PLAYER) ? (Player*)this : NULL;

    uint8 comboPoints = unitPlayer ? unitPlayer->GetComboPoints() : 0;

    int32 minduration = GetSpellDuration(spellProto);
    int32 maxduration = GetSpellMaxDuration(spellProto);

    int32 duration;

    if( minduration != -1 && minduration != maxduration )
        duration = minduration + int32((maxduration - minduration) * comboPoints / 5);
    else
        duration = minduration;

    if (unitPlayer && target == this)
    {
        switch(spellProto->SpellFamilyName)
        {
            case SPELLFAMILY_DRUID:
                if (spellProto->SpellFamilyFlags & UI64LIT(0x100))
                {
                    // Glyph of Thorns
                    if (Aura *aur = GetAura(57862, EFFECT_INDEX_0))
                        duration += aur->GetModifier()->m_amount * MINUTE * IN_MILLISECONDS;
                }
                break;
            case SPELLFAMILY_PALADIN:
                if (spellProto->SpellIconID == 298 && spellProto->SpellFamilyFlags & UI64LIT(0x00000002))
                {
                    // Glyph of Blessing of Might
                    if (Aura *aur = GetAura(57958, EFFECT_INDEX_0))
                        duration += aur->GetModifier()->m_amount * MINUTE * IN_MILLISECONDS;
                }
                else if (spellProto->SpellIconID == 306 && spellProto->SpellFamilyFlags & UI64LIT(0x00010000))
                {
                    // Glyph of Blessing of Wisdom
                    if (Aura *aur = GetAura(57979, EFFECT_INDEX_0))
                        duration += aur->GetModifier()->m_amount * MINUTE * IN_MILLISECONDS;
                }
                break;
            default:
                break;
        }
    }
       
    if (duration > 0)
    {
        int32 mechanic = GetEffectMechanic(spellProto, effect_index);
        // Find total mod value (negative bonus)
        int32 durationMod_always = target->GetTotalAuraModifierByMiscValue(SPELL_AURA_MECHANIC_DURATION_MOD, mechanic);
        // Modify from SPELL_AURA_MOD_DURATION_OF_EFFECTS_BY_DISPEL aura for negatve effects (stack always ?)
        if (!IsPositiveEffect(spellProto->Id, effect_index))
            durationMod_always+=target->GetTotalAuraModifierByMiscValue(SPELL_AURA_MOD_DURATION_OF_EFFECTS_BY_DISPEL, spellProto->Dispel);
        // Find max mod (negative bonus)
        int32 durationMod_not_stack = target->GetMaxNegativeAuraModifierByMiscValue(SPELL_AURA_MECHANIC_DURATION_MOD_NOT_STACK, mechanic);

        if (!IsPositiveSpell(spellProto->Id))
            durationMod_always += target->GetTotalAuraModifierByMiscValue(SPELL_AURA_MOD_DURATION_OF_MAGIC_EFFECTS, spellProto->DmgClass);

        int32 durationMod = 0;
        // Select strongest negative mod
        if (durationMod_always > durationMod_not_stack)
            durationMod = durationMod_not_stack;
        else
            durationMod = durationMod_always;

        if (durationMod != 0)
            duration = int32(int64(duration) * (100+durationMod) /100);

        if (duration < 0) duration = 0;

        if (unitPlayer && target == this)
        {
            switch(spellProto->SpellFamilyName)
            {
                case SPELLFAMILY_DRUID:
                    if (spellProto->SpellFamilyFlags & UI64LIT(0x100))
                    {
                        // Glyph of Thorns
                        if (Aura * aur = GetAura(57862, EFFECT_INDEX_0))
                            duration += aur->GetModifier()->m_amount * MINUTE * IN_MILLISECONDS;
                    }
                    break;
                case SPELLFAMILY_PALADIN:
                    if (spellProto->SpellFamilyFlags & UI64LIT(0x00000002))
                    {
                        // Glyph of Blessing of Might
                        if (Aura * aur = GetAura(57958, EFFECT_INDEX_0))
                            duration += aur->GetModifier()->m_amount * MINUTE * IN_MILLISECONDS;
                    }
                    else if (spellProto->SpellFamilyFlags & UI64LIT(0x00010000))
                    {
                        // Glyph of Blessing of Wisdom
                        if (Aura * aur = GetAura(57979, EFFECT_INDEX_0))
                            duration += aur->GetModifier()->m_amount * MINUTE * IN_MILLISECONDS;
                    }
                    break;
                default:
                    break;
            }
        }
    }

    return duration;
}

DiminishingLevels Unit::GetDiminishing(DiminishingGroup group)
{
    for(Diminishing::iterator i = m_Diminishing.begin(); i != m_Diminishing.end(); ++i)
    {
        if(i->DRGroup != group)
            continue;

        if(!i->hitCount)
            return DIMINISHING_LEVEL_1;

        if(!i->hitTime)
            return DIMINISHING_LEVEL_1;

        // If last spell was casted more than 15 seconds ago - reset the count.
        if(i->stack==0 && getMSTimeDiff(i->hitTime,getMSTime()) > 15000)
        {
            i->hitCount = DIMINISHING_LEVEL_1;
            return DIMINISHING_LEVEL_1;
        }
        // or else increase the count.
        else
        {
            return DiminishingLevels(i->hitCount);
        }
    }
    return DIMINISHING_LEVEL_1;
}

void Unit::IncrDiminishing(DiminishingGroup group)
{
    // Checking for existing in the table
    for(Diminishing::iterator i = m_Diminishing.begin(); i != m_Diminishing.end(); ++i)
    {
        if(i->DRGroup != group)
            continue;
        if(i->hitCount < DIMINISHING_LEVEL_IMMUNE)
            i->hitCount += 1;
        return;
    }
    m_Diminishing.push_back(DiminishingReturn(group,getMSTime(),DIMINISHING_LEVEL_2));
}

void Unit::ApplyDiminishingToDuration(DiminishingGroup group, int32 &duration,Unit* caster,DiminishingLevels Level, int32 limitduration)
{
    if(duration == -1 || group == DIMINISHING_NONE)
        return;

    // Duration of crowd control abilities on pvp target is limited by 10 sec. (2.2.0)
    if(limitduration > 0 && duration > limitduration)
    {
        // test pet/charm masters instead pets/charmeds
        Unit const* targetOwner = GetCharmerOrOwner();
        Unit const* casterOwner = caster->GetCharmerOrOwner();

        Unit const* target = targetOwner ? targetOwner : this;
        Unit const* source = casterOwner ? casterOwner : caster;

        if(target->GetTypeId() == TYPEID_PLAYER && source->GetTypeId() == TYPEID_PLAYER)
            duration = limitduration;
    }

    float mod = 1.0f;

    // Some diminishings applies to mobs too (for example, Stun)
    if((GetDiminishingReturnsGroupType(group) == DRTYPE_PLAYER && GetTypeId() == TYPEID_PLAYER) || GetDiminishingReturnsGroupType(group) == DRTYPE_ALL)
    {
        DiminishingLevels diminish = Level;
        switch(diminish)
        {
            case DIMINISHING_LEVEL_1: break;
            case DIMINISHING_LEVEL_2: mod = 0.5f; break;
            case DIMINISHING_LEVEL_3: mod = 0.25f; break;
            case DIMINISHING_LEVEL_IMMUNE: mod = 0.0f;break;
            default: break;
        }
    }

    duration = int32(duration * mod);
}

void Unit::ApplyDiminishingAura( DiminishingGroup group, bool apply )
{
    // Checking for existing in the table
    for(Diminishing::iterator i = m_Diminishing.begin(); i != m_Diminishing.end(); ++i)
    {
        if(i->DRGroup != group)
            continue;

        if(apply)
            i->stack += 1;
        else if(i->stack)
        {
            i->stack -= 1;
            // Remember time after last aura from group removed
            if (i->stack == 0)
                i->hitTime = getMSTime();
        }
        break;
    }
}

bool Unit::isVisibleForInState( Player const* u, WorldObject const* viewPoint, bool inVisibleList ) const
{
    return isVisibleForOrDetect(u, viewPoint, false, inVisibleList, false);
}

/// returns true if creature can't be seen by alive units
bool Unit::isInvisibleForAlive() const
{
    if (m_AuraFlags & UNIT_AURAFLAG_ALIVE_INVISIBLE)
        return true;
    // TODO: maybe spiritservices also have just an aura
    return isSpiritService();
}

uint32 Unit::GetCreatureType() const
{
    if(GetTypeId() == TYPEID_PLAYER)
    {
        SpellShapeshiftEntry const* ssEntry = sSpellShapeshiftStore.LookupEntry(m_form);
        if(ssEntry && ssEntry->creatureType > 0)
            return ssEntry->creatureType;
        else
            return CREATURE_TYPE_HUMANOID;
    }
    else
        return ((Creature*)this)->GetCreatureInfo()->type;
}

/*#######################################
########                         ########
########       STAT SYSTEM       ########
########                         ########
#######################################*/

bool Unit::HandleStatModifier(UnitMods unitMod, UnitModifierType modifierType, float amount, bool apply)
{
    if(unitMod >= UNIT_MOD_END || modifierType >= MODIFIER_TYPE_END)
    {
        sLog.outError("ERROR in HandleStatModifier(): nonexistent UnitMods or wrong UnitModifierType!");
        return false;
    }

    float val = 1.0f;

    switch(modifierType)
    {
        case BASE_VALUE:
        case TOTAL_VALUE:
            m_auraModifiersGroup[unitMod][modifierType] += apply ? amount : -amount;
            break;
        case BASE_PCT:
        case TOTAL_PCT:
            if(amount <= -100.0f)                           //small hack-fix for -100% modifiers
                amount = -200.0f;

            val = (100.0f + amount) / 100.0f;
            m_auraModifiersGroup[unitMod][modifierType] *= apply ? val : (1.0f/val);
            break;

        default:
            break;
    }

    if(!CanModifyStats())
        return false;

    switch(unitMod)
    {
        case UNIT_MOD_STAT_STRENGTH:
        case UNIT_MOD_STAT_AGILITY:
        case UNIT_MOD_STAT_STAMINA:
        case UNIT_MOD_STAT_INTELLECT:
        case UNIT_MOD_STAT_SPIRIT:         UpdateStats(GetStatByAuraGroup(unitMod));  break;

        case UNIT_MOD_ARMOR:               UpdateArmor();           break;
        case UNIT_MOD_HEALTH:              UpdateMaxHealth();       break;

        case UNIT_MOD_MANA:
        case UNIT_MOD_RAGE:
        case UNIT_MOD_FOCUS:
        case UNIT_MOD_ENERGY:
        case UNIT_MOD_HAPPINESS:
        case UNIT_MOD_RUNE:
        case UNIT_MOD_RUNIC_POWER:          UpdateMaxPower(GetPowerTypeByAuraGroup(unitMod));          break;

        case UNIT_MOD_RESISTANCE_HOLY:
        case UNIT_MOD_RESISTANCE_FIRE:
        case UNIT_MOD_RESISTANCE_NATURE:
        case UNIT_MOD_RESISTANCE_FROST:
        case UNIT_MOD_RESISTANCE_SHADOW:
        case UNIT_MOD_RESISTANCE_ARCANE:   UpdateResistances(GetSpellSchoolByAuraGroup(unitMod));      break;

        case UNIT_MOD_ATTACK_POWER:        UpdateAttackPowerAndDamage();         break;
        case UNIT_MOD_ATTACK_POWER_RANGED: UpdateAttackPowerAndDamage(true);     break;

        case UNIT_MOD_DAMAGE_MAINHAND:     UpdateDamagePhysical(BASE_ATTACK);    break;
        case UNIT_MOD_DAMAGE_OFFHAND:      UpdateDamagePhysical(OFF_ATTACK);     break;
        case UNIT_MOD_DAMAGE_RANGED:       UpdateDamagePhysical(RANGED_ATTACK);  break;

        default:
            break;
    }

    return true;
}

float Unit::GetModifierValue(UnitMods unitMod, UnitModifierType modifierType) const
{
    if( unitMod >= UNIT_MOD_END || modifierType >= MODIFIER_TYPE_END)
    {
        sLog.outError("attempt to access nonexistent modifier value from UnitMods!");
        return 0.0f;
    }

    if(modifierType == TOTAL_PCT && m_auraModifiersGroup[unitMod][modifierType] <= 0.0f)
        return 0.0f;

    return m_auraModifiersGroup[unitMod][modifierType];
}

float Unit::GetTotalStatValue(Stats stat) const
{
    UnitMods unitMod = UnitMods(UNIT_MOD_STAT_START + stat);

    if(m_auraModifiersGroup[unitMod][TOTAL_PCT] <= 0.0f)
        return 0.0f;

    // value = ((base_value * base_pct) + total_value) * total_pct
    float value  = m_auraModifiersGroup[unitMod][BASE_VALUE] + GetCreateStat(stat);
    value *= m_auraModifiersGroup[unitMod][BASE_PCT];
    value += m_auraModifiersGroup[unitMod][TOTAL_VALUE];
    value *= m_auraModifiersGroup[unitMod][TOTAL_PCT];

    return value;
}

float Unit::GetTotalAuraModValue(UnitMods unitMod) const
{
    if(unitMod >= UNIT_MOD_END)
    {
        sLog.outError("attempt to access nonexistent UnitMods in GetTotalAuraModValue()!");
        return 0.0f;
    }

    if(m_auraModifiersGroup[unitMod][TOTAL_PCT] <= 0.0f)
        return 0.0f;

    float value  = m_auraModifiersGroup[unitMod][BASE_VALUE];
    value *= m_auraModifiersGroup[unitMod][BASE_PCT];
    value += m_auraModifiersGroup[unitMod][TOTAL_VALUE];
    value *= m_auraModifiersGroup[unitMod][TOTAL_PCT];

    return value;
}

SpellSchools Unit::GetSpellSchoolByAuraGroup(UnitMods unitMod) const
{
    SpellSchools school = SPELL_SCHOOL_NORMAL;

    switch(unitMod)
    {
        case UNIT_MOD_RESISTANCE_HOLY:     school = SPELL_SCHOOL_HOLY;          break;
        case UNIT_MOD_RESISTANCE_FIRE:     school = SPELL_SCHOOL_FIRE;          break;
        case UNIT_MOD_RESISTANCE_NATURE:   school = SPELL_SCHOOL_NATURE;        break;
        case UNIT_MOD_RESISTANCE_FROST:    school = SPELL_SCHOOL_FROST;         break;
        case UNIT_MOD_RESISTANCE_SHADOW:   school = SPELL_SCHOOL_SHADOW;        break;
        case UNIT_MOD_RESISTANCE_ARCANE:   school = SPELL_SCHOOL_ARCANE;        break;

        default:
            break;
    }

    return school;
}

Stats Unit::GetStatByAuraGroup(UnitMods unitMod) const
{
    Stats stat = STAT_STRENGTH;

    switch(unitMod)
    {
        case UNIT_MOD_STAT_STRENGTH:    stat = STAT_STRENGTH;      break;
        case UNIT_MOD_STAT_AGILITY:     stat = STAT_AGILITY;       break;
        case UNIT_MOD_STAT_STAMINA:     stat = STAT_STAMINA;       break;
        case UNIT_MOD_STAT_INTELLECT:   stat = STAT_INTELLECT;     break;
        case UNIT_MOD_STAT_SPIRIT:      stat = STAT_SPIRIT;        break;

        default:
            break;
    }

    return stat;
}

Powers Unit::GetPowerTypeByAuraGroup(UnitMods unitMod) const
{
    switch(unitMod)
    {
        case UNIT_MOD_MANA:       return POWER_MANA;
        case UNIT_MOD_RAGE:       return POWER_RAGE;
        case UNIT_MOD_FOCUS:      return POWER_FOCUS;
        case UNIT_MOD_ENERGY:     return POWER_ENERGY;
        case UNIT_MOD_HAPPINESS:  return POWER_HAPPINESS;
        case UNIT_MOD_RUNE:       return POWER_RUNE;
        case UNIT_MOD_RUNIC_POWER:return POWER_RUNIC_POWER;
        default:                  return POWER_MANA;
    }

    return POWER_MANA;
}

float Unit::GetTotalAttackPowerValue(WeaponAttackType attType) const
{
    if (attType == RANGED_ATTACK)
    {
        int32 ap = GetInt32Value(UNIT_FIELD_RANGED_ATTACK_POWER) + GetInt32Value(UNIT_FIELD_RANGED_ATTACK_POWER_MODS);
        if (ap < 0)
            return 0.0f;
        return ap * (1.0f + GetFloatValue(UNIT_FIELD_RANGED_ATTACK_POWER_MULTIPLIER));
    }
    else
    {
        int32 ap = GetInt32Value(UNIT_FIELD_ATTACK_POWER) + GetInt32Value(UNIT_FIELD_ATTACK_POWER_MODS);
        if (ap < 0)
            return 0.0f;
        return ap * (1.0f + GetFloatValue(UNIT_FIELD_ATTACK_POWER_MULTIPLIER));
    }
}

float Unit::GetWeaponDamageRange(WeaponAttackType attType ,WeaponDamageRange type) const
{
    if (attType == OFF_ATTACK && !haveOffhandWeapon())
        return 0.0f;

    return m_weaponDamage[attType][type];
}

void Unit::SetLevel(uint32 lvl)
{
    SetUInt32Value(UNIT_FIELD_LEVEL, lvl);

    // group update
    if ((GetTypeId() == TYPEID_PLAYER) && ((Player*)this)->GetGroup())
        ((Player*)this)->SetGroupUpdateFlag(GROUP_UPDATE_FLAG_LEVEL);
}

void Unit::SetHealth(uint32 val)
{
    uint32 maxHealth = GetMaxHealth();
    if(maxHealth < val)
        val = maxHealth;

    SetUInt32Value(UNIT_FIELD_HEALTH, val);

    // group update
    if(GetTypeId() == TYPEID_PLAYER)
    {
        if(((Player*)this)->GetGroup())
            ((Player*)this)->SetGroupUpdateFlag(GROUP_UPDATE_FLAG_CUR_HP);
    }
    else if(((Creature*)this)->IsPet())
    {
        Pet *pet = ((Pet*)this);
        if(pet->isControlled())
        {
            Unit *owner = GetOwner();
            if(owner && (owner->GetTypeId() == TYPEID_PLAYER) && ((Player*)owner)->GetGroup())
                ((Player*)owner)->SetGroupUpdateFlag(GROUP_UPDATE_FLAG_PET_CUR_HP);
        }
    }
}

void Unit::SetMaxHealth(uint32 val)
{
    uint32 health = GetHealth();
    SetUInt32Value(UNIT_FIELD_MAXHEALTH, val);

    // group update
    if(GetTypeId() == TYPEID_PLAYER)
    {
        if(((Player*)this)->GetGroup())
            ((Player*)this)->SetGroupUpdateFlag(GROUP_UPDATE_FLAG_MAX_HP);
    }
    else if(((Creature*)this)->IsPet())
    {
        Pet *pet = ((Pet*)this);
        if(pet->isControlled())
        {
            Unit *owner = GetOwner();
            if(owner && (owner->GetTypeId() == TYPEID_PLAYER) && ((Player*)owner)->GetGroup())
                ((Player*)owner)->SetGroupUpdateFlag(GROUP_UPDATE_FLAG_PET_MAX_HP);
        }
    }

    if(val < health)
        SetHealth(val);
}

void Unit::SetHealthPercent(float percent)
{
    uint32 newHealth = GetMaxHealth() * percent/100.0f;
    SetHealth(newHealth);
}

void Unit::SetPower(Powers power, uint32 val)
{
    if(GetPower(power) == val)
        return;

    uint32 maxPower = GetMaxPower(power);
    if(maxPower < val)
        val = maxPower;

    SetStatInt32Value(UNIT_FIELD_POWER1 + power, val);

    WorldPacket data(SMSG_POWER_UPDATE);
    data << GetPackGUID();
    data << uint8(power);
    data << uint32(val);
    SendMessageToSet(&data, true);

    // group update
    if(GetTypeId() == TYPEID_PLAYER)
    {
        if(((Player*)this)->GetGroup())
            ((Player*)this)->SetGroupUpdateFlag(GROUP_UPDATE_FLAG_CUR_POWER);
    }
    else if(((Creature*)this)->IsPet())
    {
        Pet *pet = ((Pet*)this);
        if(pet->isControlled())
        {
            Unit *owner = GetOwner();
            if(owner && (owner->GetTypeId() == TYPEID_PLAYER) && ((Player*)owner)->GetGroup())
                ((Player*)owner)->SetGroupUpdateFlag(GROUP_UPDATE_FLAG_PET_CUR_POWER);
        }

        // Update the pet's character sheet with happiness damage bonus
        if(pet->getPetType() == HUNTER_PET && power == POWER_HAPPINESS)
        {
            pet->UpdateDamagePhysical(BASE_ATTACK);
        }
    }
}

void Unit::SetMaxPower(Powers power, uint32 val)
{
    uint32 cur_power = GetPower(power);
    SetStatInt32Value(UNIT_FIELD_MAXPOWER1 + power, val);

    // group update
    if(GetTypeId() == TYPEID_PLAYER)
    {
        if(((Player*)this)->GetGroup())
            ((Player*)this)->SetGroupUpdateFlag(GROUP_UPDATE_FLAG_MAX_POWER);
    }
    else if(((Creature*)this)->IsPet())
    {
        Pet *pet = ((Pet*)this);
        if(pet->isControlled())
        {
            Unit *owner = GetOwner();
            if(owner && (owner->GetTypeId() == TYPEID_PLAYER) && ((Player*)owner)->GetGroup())
                ((Player*)owner)->SetGroupUpdateFlag(GROUP_UPDATE_FLAG_PET_MAX_POWER);
        }
    }

    if(val < cur_power)
        SetPower(power, val);
}

void Unit::ApplyPowerMod(Powers power, uint32 val, bool apply)
{
    ApplyModUInt32Value(UNIT_FIELD_POWER1+power, val, apply);

    // group update
    if(GetTypeId() == TYPEID_PLAYER)
    {
        if(((Player*)this)->GetGroup())
            ((Player*)this)->SetGroupUpdateFlag(GROUP_UPDATE_FLAG_CUR_POWER);
    }
    else if(((Creature*)this)->IsPet())
    {
        Pet *pet = ((Pet*)this);
        if(pet->isControlled())
        {
            Unit *owner = GetOwner();
            if(owner && (owner->GetTypeId() == TYPEID_PLAYER) && ((Player*)owner)->GetGroup())
                ((Player*)owner)->SetGroupUpdateFlag(GROUP_UPDATE_FLAG_PET_CUR_POWER);
        }
    }
}

void Unit::ApplyMaxPowerMod(Powers power, uint32 val, bool apply)
{
    ApplyModUInt32Value(UNIT_FIELD_MAXPOWER1+power, val, apply);

    // group update
    if(GetTypeId() == TYPEID_PLAYER)
    {
        if(((Player*)this)->GetGroup())
            ((Player*)this)->SetGroupUpdateFlag(GROUP_UPDATE_FLAG_MAX_POWER);
    }
    else if(((Creature*)this)->IsPet())
    {
        Pet *pet = ((Pet*)this);
        if(pet->isControlled())
        {
            Unit *owner = GetOwner();
            if(owner && (owner->GetTypeId() == TYPEID_PLAYER) && ((Player*)owner)->GetGroup())
                ((Player*)owner)->SetGroupUpdateFlag(GROUP_UPDATE_FLAG_PET_MAX_POWER);
        }
    }
}

void Unit::ApplyAuraProcTriggerDamage( Aura* aura, bool apply )
{
    AuraList& tAuraProcTriggerDamage = m_modAuras[SPELL_AURA_PROC_TRIGGER_DAMAGE];
    if(apply)
        tAuraProcTriggerDamage.push_back(aura);
    else
        tAuraProcTriggerDamage.remove(aura);
}

uint32 Unit::GetCreatePowers( Powers power ) const
{
    // POWER_FOCUS and POWER_HAPPINESS only have hunter pet
    switch(power)
    {
        case POWER_HEALTH:      return 0;
        case POWER_MANA:        return GetCreateMana();
        case POWER_RAGE:        return 1000;
        case POWER_FOCUS:       return (GetTypeId()==TYPEID_PLAYER || !((Creature const*)this)->IsPet() || ((Pet const*)this)->getPetType()!=HUNTER_PET ? 0 : 100);
        case POWER_ENERGY:      return 100;
        case POWER_HAPPINESS:   return (GetTypeId()==TYPEID_PLAYER || !((Creature const*)this)->IsPet() || ((Pet const*)this)->getPetType()!=HUNTER_PET ? 0 : 1050000);
        case POWER_RUNIC_POWER: return 1000;
        case POWER_RUNE:        return 0;
    }

    return 0;
}

void Unit::AddToWorld()
{
    Object::AddToWorld();
}

void Unit::RemoveFromWorld()
{
    // cleanup
    if (IsInWorld())
    {
        Uncharm();
        RemoveNotOwnSingleTargetAuras();
        RemoveGuardians();
        RemoveAllGameObjects();
        RemoveAllDynObjects();
        CleanupDeletedAuras();
        GetViewPoint().Event_RemovedFromWorld();
    }

    Object::RemoveFromWorld();
}

void Unit::CleanupsBeforeDelete()
{
    if(m_uint32Values)                                      // only for fully created object
    {
        RemoveVehicleKit();
        ExitVehicle();

        InterruptNonMeleeSpells(true);
        m_Events.KillAllEvents(false);                      // non-delatable (currently casted spells) will not deleted now but it will deleted at call in Map::RemoveAllObjectsInRemoveList
        CombatStop();
        ClearComboPointHolders();
        DeleteThreatList();
        if (GetTypeId()==TYPEID_PLAYER)
            getHostileRefManager().setOnlineOfflineState(false);
        else
            getHostileRefManager().deleteReferences();
        RemoveAllAuras(AURA_REMOVE_BY_DELETE);
        GetMotionMaster()->Clear(false);                    // remove different non-standard movement generators.
    }
    WorldObject::CleanupsBeforeDelete();
}

CharmInfo* Unit::InitCharmInfo(Unit *charm)
{
    if(!m_charmInfo)
        m_charmInfo = new CharmInfo(charm);
    return m_charmInfo;
}

CharmInfo::CharmInfo(Unit* unit)
: m_unit(unit), m_CommandState(COMMAND_FOLLOW), m_reactState(REACT_PASSIVE), m_petnumber(0)
{
    for(int i = 0; i < CREATURE_MAX_SPELLS; ++i)
        m_charmspells[i].SetActionAndType(0,ACT_DISABLED);
    m_petnumber = 0;
}

void CharmInfo::InitPetActionBar()
{
    // the first 3 SpellOrActions are attack, follow and stay
    for(uint32 i = 0; i < ACTION_BAR_INDEX_PET_SPELL_START - ACTION_BAR_INDEX_START; ++i)
        SetActionBar(ACTION_BAR_INDEX_START + i,COMMAND_ATTACK - i,ACT_COMMAND);

    // middle 4 SpellOrActions are spells/special attacks/abilities
    for(uint32 i = 0; i < ACTION_BAR_INDEX_PET_SPELL_END-ACTION_BAR_INDEX_PET_SPELL_START; ++i)
        SetActionBar(ACTION_BAR_INDEX_PET_SPELL_START + i,0,ACT_DISABLED);

    // last 3 SpellOrActions are reactions
    for(uint32 i = 0; i < ACTION_BAR_INDEX_END - ACTION_BAR_INDEX_PET_SPELL_END; ++i)
        SetActionBar(ACTION_BAR_INDEX_PET_SPELL_END + i,COMMAND_ATTACK - i,ACT_REACTION);
}

void CharmInfo::InitEmptyActionBar()
{
    SetActionBar(ACTION_BAR_INDEX_START,COMMAND_ATTACK,ACT_COMMAND);
    for(uint32 x = ACTION_BAR_INDEX_START+1; x < ACTION_BAR_INDEX_END; ++x)
        SetActionBar(x,0,ACT_PASSIVE);
}

void CharmInfo::InitPossessCreateSpells()
{
    InitEmptyActionBar();                                   //charm action bar

    if(m_unit->GetTypeId() == TYPEID_PLAYER)                //possessed players don't have spells, keep the action bar empty
        return;

    for(uint32 x = 0; x < CREATURE_MAX_SPELLS; ++x)
    {
        if (IsPassiveSpell(((Creature*)m_unit)->m_spells[x]))
            m_unit->CastSpell(m_unit, ((Creature*)m_unit)->m_spells[x], true);
        else
            AddSpellToActionBar(((Creature*)m_unit)->m_spells[x], ACT_PASSIVE);
    }
}

void CharmInfo::InitVehicleCreateSpells()
{
    for (uint32 x = ACTION_BAR_INDEX_START; x < ACTION_BAR_INDEX_END; ++x)
        SetActionBar(x, 0, ActiveStates(0x8 + x));

    for (uint32 x = 0; x < CREATURE_MAX_SPELLS; ++x)
    {
        uint32 spellId = ((Creature*)m_unit)->m_spells[x];

        if (!spellId)
            continue;

        if (IsPassiveSpell(spellId))
            m_unit->CastSpell(m_unit, spellId, true);
        else
            PetActionBar[x].SetAction(spellId);
    }
}

void CharmInfo::InitCharmCreateSpells()
{
    if(m_unit->GetTypeId() == TYPEID_PLAYER)                //charmed players don't have spells
    {
        InitEmptyActionBar();
        return;
    }

    InitPetActionBar();

    for(uint32 x = 0; x < CREATURE_MAX_SPELLS; ++x)
    {
        uint32 spellId = ((Creature*)m_unit)->m_spells[x];

        if(!spellId)
        {
            m_charmspells[x].SetActionAndType(spellId,ACT_DISABLED);
            continue;
        }

        if (IsPassiveSpell(spellId))
        {
            m_unit->CastSpell(m_unit, spellId, true);
            m_charmspells[x].SetActionAndType(spellId,ACT_PASSIVE);
        }
        else
        {
            m_charmspells[x].SetActionAndType(spellId,ACT_DISABLED);

            ActiveStates newstate;
            bool onlyselfcast = true;
            SpellEntry const *spellInfo = sSpellStore.LookupEntry(spellId);

            if(!spellInfo) onlyselfcast = false;
            for(uint32 i = 0;i<3 && onlyselfcast;++i)       //nonexistent spell will not make any problems as onlyselfcast would be false -> break right away
            {
                if(spellInfo->EffectImplicitTargetA[i] != TARGET_SELF && spellInfo->EffectImplicitTargetA[i] != 0)
                    onlyselfcast = false;
            }

            if(onlyselfcast || !IsPositiveSpell(spellId))   //only self cast and spells versus enemies are autocastable
                newstate = ACT_DISABLED;
            else
                newstate = ACT_PASSIVE;

            AddSpellToActionBar(spellId, newstate);
        }
    }
}

bool CharmInfo::AddSpellToActionBar(uint32 spell_id, ActiveStates newstate)
{
    uint32 first_id = sSpellMgr.GetFirstSpellInChain(spell_id);

    // new spell rank can be already listed
    for(uint8 i = 0; i < MAX_UNIT_ACTION_BAR_INDEX; ++i)
    {
        if (uint32 action = PetActionBar[i].GetAction())
        {
            if (PetActionBar[i].IsActionBarForSpell() && sSpellMgr.GetFirstSpellInChain(action) == first_id)
            {
                PetActionBar[i].SetAction(spell_id);
                return true;
            }
        }
    }

    // or use empty slot in other case
    for(uint8 i = 0; i < MAX_UNIT_ACTION_BAR_INDEX; ++i)
    {
        if (!PetActionBar[i].GetAction() && PetActionBar[i].IsActionBarForSpell())
        {
            SetActionBar(i,spell_id,newstate == ACT_DECIDE ? ACT_DISABLED : newstate);
            return true;
        }
    }
    return false;
}

bool CharmInfo::RemoveSpellFromActionBar(uint32 spell_id)
{
    uint32 first_id = sSpellMgr.GetFirstSpellInChain(spell_id);

    for(uint8 i = 0; i < MAX_UNIT_ACTION_BAR_INDEX; ++i)
    {
        if (uint32 action = PetActionBar[i].GetAction())
        {
            if (PetActionBar[i].IsActionBarForSpell() && sSpellMgr.GetFirstSpellInChain(action) == first_id)
            {
                SetActionBar(i,0,ACT_DISABLED);
                return true;
            }
        }
    }

    return false;
}

void CharmInfo::ToggleCreatureAutocast(uint32 spellid, bool apply)
{
    if(IsPassiveSpell(spellid))
        return;

    for(uint32 x = 0; x < CREATURE_MAX_SPELLS; ++x)
        if(spellid == m_charmspells[x].GetAction())
            m_charmspells[x].SetType(apply ? ACT_ENABLED : ACT_DISABLED);
}

void CharmInfo::SetPetNumber(uint32 petnumber, bool statwindow)
{
    m_petnumber = petnumber;
    if(statwindow)
        m_unit->SetUInt32Value(UNIT_FIELD_PETNUMBER, m_petnumber);
    else
        m_unit->SetUInt32Value(UNIT_FIELD_PETNUMBER, 0);
}

void CharmInfo::LoadPetActionBar(const std::string& data )
{
    InitPetActionBar();

    Tokens tokens = StrSplit(data, " ");

    if (tokens.size() != (ACTION_BAR_INDEX_END-ACTION_BAR_INDEX_START)*2)
        return;                                             // non critical, will reset to default

    int index;
    Tokens::iterator iter;
    for(iter = tokens.begin(), index = ACTION_BAR_INDEX_START; index < ACTION_BAR_INDEX_END; ++iter, ++index )
    {
        // use unsigned cast to avoid sign negative format use at long-> ActiveStates (int) conversion
        uint8 type  = (uint8)atol((*iter).c_str());
        ++iter;
        uint32 action = atol((*iter).c_str());

        PetActionBar[index].SetActionAndType(action,ActiveStates(type));

        // check correctness
        if(PetActionBar[index].IsActionBarForSpell() && !sSpellStore.LookupEntry(PetActionBar[index].GetAction()))
            SetActionBar(index,0,ACT_DISABLED);
    }
}

void CharmInfo::BuildActionBar( WorldPacket* data )
{
    for(uint32 i = 0; i < MAX_UNIT_ACTION_BAR_INDEX; ++i)
        *data << uint32(PetActionBar[i].packedData);
}

void CharmInfo::SetSpellAutocast( uint32 spell_id, bool state )
{

    for(int i = 0; i < MAX_UNIT_ACTION_BAR_INDEX; ++i)
    {
        if(spell_id == PetActionBar[i].GetAction() && PetActionBar[i].IsActionBarForSpell())
        {
            PetActionBar[i].SetType(state ? ACT_ENABLED : ACT_DISABLED);
            break;
        }
    }
}

void Unit::DoPetAction( Player* owner, uint8 flag, uint32 spellid, ObjectGuid petGuid, ObjectGuid targetGuid)
{
    if ((((Creature*)this)->isPet() && !((Pet*)this)->IsInWorld()) || !GetCharmInfo())
        return;

    switch(flag)
    {
        case ACT_COMMAND:                                   //0x07
       // Maybe exists some flag that disable it at client side
            if (petGuid.IsVehicle())
                return;

            switch(spellid)
            {
                case COMMAND_STAY:                          //flat=1792  //STAY
                    StopMoving();
                    GetMotionMaster()->Clear(false);
                    GetMotionMaster()->MoveIdle();
                    GetCharmInfo()->SetCommandState( COMMAND_STAY );
                    break;
                case COMMAND_FOLLOW:                        //spellid=1792  //FOLLOW
                    AttackStop();
                    GetMotionMaster()->MoveFollow(owner,PET_FOLLOW_DIST,((Pet*)this)->GetPetFollowAngle());
                    GetCharmInfo()->SetCommandState( COMMAND_FOLLOW );
                    break;
                case COMMAND_ATTACK:                        //spellid=1792  //ATTACK
                {
                    Unit *TargetUnit = owner->GetMap()->GetUnit(targetGuid);
                    if(!TargetUnit)
                        return;

                    // not let attack friendly units.
                    if(owner->IsFriendlyTo(TargetUnit))
                        return;
                    // Not let attack through obstructions
                    if(!IsWithinLOSInMap(TargetUnit))
                        return;

                    // This is true if pet has no target or has target but targets differs.
                    if(getVictim() != TargetUnit)
                    {
                        if (getVictim())
                            AttackStop();

                        if (hasUnitState(UNIT_STAT_CONTROLLED))
                        {
                            Attack(TargetUnit, true);
                            SendPetAIReaction();
                        }
                        else
                        {
                            GetMotionMaster()->Clear();

                            if (((Creature*)this)->AI())
                                ((Creature*)this)->AI()->AttackStart(TargetUnit);

                            // 10% chance to play special pet attack talk, else growl
                            if(((Creature*)this)->isPet() && ((Pet*)this)->getPetType() == SUMMON_PET && this != TargetUnit && roll_chance_i(10))
                                SendPetTalk((uint32)PET_TALK_ATTACK);
                            else
                            {
                                // 90% chance for pet and 100% chance for charmed creature
                                SendPetAIReaction();
                            }
                        }

                    }
                    break;
                }
                case COMMAND_ABANDON:                       // abandon (hunter pet) or dismiss (summoned pet)
                    if(((Creature*)this)->isPet())
                    {
                        Pet* p = (Pet*)this;
                        if(p->getPetType() == HUNTER_PET)
                            p->Remove(PET_SAVE_AS_DELETED);
                        else
                            //dismissing a summoned pet is like killing them (this prevents returning a soulshard...)
                            p->setDeathState(CORPSE);
                    }
                    else                                    // charmed
                        owner->Uncharm();
                    break;
                default:
                    sLog.outError("WORLD: unknown PET flag Action %i and spellid %i.", uint32(flag), spellid);
            }
            break;
        case ACT_REACTION:                                  // 0x6
            switch(spellid)
            {
                case REACT_PASSIVE:                         //passive
                case REACT_DEFENSIVE:                       //recovery
                case REACT_AGGRESSIVE:                      //activete
                    GetCharmInfo()->SetReactState( ReactStates(spellid) );
                    break;
            }
            break;
        case ACT_DISABLED:                                  // 0x81    spell (disabled), ignore
        case ACT_PASSIVE:                                   // 0x01
        case ACT_ENABLED:                                   // 0xC1    spell
        {
            Unit* unit_target = NULL;

            if (!targetGuid.IsEmpty())
                unit_target = owner->GetMap()->GetUnit(targetGuid);

            // do not cast unknown spells
            SpellEntry const *spellInfo = sSpellStore.LookupEntry(spellid );
            if(!spellInfo)
            {
                sLog.outError("WORLD: unknown PET spell id %i", spellid);
                return;
            }

            if (GetCharmInfo() && GetCharmInfo()->GetGlobalCooldownMgr().HasGlobalCooldown(spellInfo))
                return;

            for(int i = 0; i < MAX_EFFECT_INDEX;++i)
            {
                if(spellInfo->EffectImplicitTargetA[i] == TARGET_ALL_ENEMY_IN_AREA || spellInfo->EffectImplicitTargetA[i] == TARGET_ALL_ENEMY_IN_AREA_INSTANT || spellInfo->EffectImplicitTargetA[i] == TARGET_ALL_ENEMY_IN_AREA_CHANNELED)
                    return;
            }

            // do not cast not learned spells
            if(!HasSpell(spellid) || IsPassiveSpell(spellid))
                return;

            clearUnitState(UNIT_STAT_MOVING);

            Spell *spell = new Spell(this, spellInfo, false);

            SpellCastResult result = spell->CheckPetCast(unit_target);

            //auto turn to target unless possessed
            if(result == SPELL_FAILED_UNIT_NOT_INFRONT && !HasAuraType(SPELL_AURA_MOD_POSSESS))
            {
                if(unit_target)
                {
                    SetInFront(unit_target);
                    if (unit_target->GetTypeId() == TYPEID_PLAYER)
                        SendCreateUpdateToPlayer( (Player*)unit_target );
                }
                else if(Unit *unit_target2 = spell->m_targets.getUnitTarget())
                {
                    SetInFront(unit_target2);
                    if (unit_target2->GetTypeId() == TYPEID_PLAYER)
                        SendCreateUpdateToPlayer( (Player*)unit_target2 );
                }
                if (Unit* powner = GetCharmerOrOwner())
                    if(powner->GetTypeId() == TYPEID_PLAYER)
                        SendCreateUpdateToPlayer((Player*)powner);
                result = SPELL_CAST_OK;
            }

            if(result == SPELL_CAST_OK)
            {
                ((Creature*)this)->AddCreatureSpellCooldown(spellid);

                unit_target = spell->m_targets.getUnitTarget();

                //10% chance to play special pet attack talk, else growl
                //actually this only seems to happen on special spells, fire shield for imp, torment for voidwalker, but it's stupid to check every spell
                if(((Creature*)this)->isPet() && (((Pet*)this)->getPetType() == SUMMON_PET) && (this != unit_target) && (urand(0, 100) < 10))
                    SendPetTalk((uint32)PET_TALK_SPECIAL_SPELL);
                else
                    SendPetAIReaction();

                if( unit_target && !owner->IsFriendlyTo(unit_target) && !HasAuraType(SPELL_AURA_MOD_POSSESS))
                {
                    // This is true if pet has no target or has target but targets differs.
                    if (getVictim() != unit_target)
                    {
                        if (getVictim())
                            AttackStop();
                        GetMotionMaster()->Clear();
                        if (((Creature*)this)->AI())
                            ((Creature*)this)->AI()->AttackStart(unit_target);
                    }
                }

                spell->prepare(&(spell->m_targets));
            }
            else
            {
                if(HasAuraType(SPELL_AURA_MOD_POSSESS))
                    Spell::SendCastResult(owner,spellInfo,0,result);
                else
                    SendPetCastFail(spellid, result);

                if (!((Creature*)this)->HasSpellCooldown(spellid))
                    owner->SendClearCooldown(spellid, this);

                spell->finish(false);
                delete spell;
            }
            break;
        }
        default:
            sLog.outError("WORLD: unknown PET flag Action %i and spellid %i.", uint32(flag), spellid);
    }

}

void Unit::DoPetCastSpell( Player *owner, uint8 cast_count, SpellCastTargets* targets, SpellEntry const* spellInfo )
{
    Creature* pet = dynamic_cast<Creature*>(this);

    clearUnitState(UNIT_STAT_MOVING);

    Spell *spell = new Spell(pet, spellInfo, false);
    spell->m_cast_count = cast_count;                       // probably pending spell cast
    spell->m_targets = *targets;

    SpellCastResult result = spell->CheckPetCast(NULL);
    if (result == SPELL_CAST_OK)
    {
        pet->AddCreatureSpellCooldown(spellInfo->Id);
        if (pet->isPet())
        {
            //10% chance to play special pet attack talk, else growl
            //actually this only seems to happen on special spells, fire shield for imp, torment for voidwalker, but it's stupid to check every spell
            if(((Pet*)pet)->getPetType() == SUMMON_PET && (urand(0, 100) < 10))
                pet->SendPetTalk((uint32)PET_TALK_SPECIAL_SPELL);
            else
                pet->SendPetAIReaction();
        }

        spell->prepare(&(spell->m_targets));
    }
    else
    {
        pet->SendPetCastFail(spellInfo->Id, result);
        if (!pet->HasSpellCooldown(spellInfo->Id))
            owner->SendClearCooldown(spellInfo->Id, pet);

        spell->finish(false);
        delete spell;
    }
}

bool Unit::isFrozen() const
{
    return HasAuraState(AURA_STATE_FROZEN);
}

struct ProcTriggeredData
{
    ProcTriggeredData(SpellProcEventEntry const * _spellProcEvent, SpellAuraHolder* _triggeredByHolder)
        : spellProcEvent(_spellProcEvent), triggeredByHolder(_triggeredByHolder)
        {}
    SpellProcEventEntry const *spellProcEvent;
    SpellAuraHolder* triggeredByHolder;
};

typedef std::list< ProcTriggeredData > ProcTriggeredList;
typedef std::list< uint32> RemoveSpellList;

uint32 createProcExtendMask(SpellNonMeleeDamage *damageInfo, SpellMissInfo missCondition)
{
    uint32 procEx = PROC_EX_NONE;
    // Check victim state
    if (missCondition!=SPELL_MISS_NONE)
    switch (missCondition)
    {
        case SPELL_MISS_MISS:    procEx|=PROC_EX_MISS;   break;
        case SPELL_MISS_RESIST:  procEx|=PROC_EX_RESIST; break;
        case SPELL_MISS_DODGE:   procEx|=PROC_EX_DODGE;  break;
        case SPELL_MISS_PARRY:   procEx|=PROC_EX_PARRY;  break;
        case SPELL_MISS_BLOCK:   procEx|=PROC_EX_BLOCK;  break;
        case SPELL_MISS_EVADE:   procEx|=PROC_EX_EVADE;  break;
        case SPELL_MISS_IMMUNE:  procEx|=PROC_EX_IMMUNE; break;
        case SPELL_MISS_IMMUNE2: procEx|=PROC_EX_IMMUNE; break;
        case SPELL_MISS_DEFLECT: procEx|=PROC_EX_DEFLECT;break;
        case SPELL_MISS_ABSORB:  procEx|=PROC_EX_ABSORB; break;
        case SPELL_MISS_REFLECT: procEx|=PROC_EX_REFLECT;break;
        default:
            break;
    }
    else
    {
        // On block
        if (damageInfo->blocked)
            procEx|=PROC_EX_BLOCK;
        // On absorb
        if (damageInfo->absorb)
            procEx|=PROC_EX_ABSORB;
        // On crit
        if (damageInfo->HitInfo & SPELL_HIT_TYPE_CRIT)
            procEx|=PROC_EX_CRITICAL_HIT;
        else
            procEx|=PROC_EX_NORMAL_HIT;
    }
    return procEx;
}

void Unit::ProcDamageAndSpellFor( bool isVictim, Unit * pTarget, uint32 procFlag, uint32 procExtra, WeaponAttackType attType, SpellEntry const * procSpell, uint32 damage )
{
    // For melee/ranged based attack need update skills and set some Aura states
    if (procFlag & MELEE_BASED_TRIGGER_MASK)
    {
        // Update skills here for players
        if (GetTypeId() == TYPEID_PLAYER)
        {
            // On melee based hit/miss/resist need update skill (for victim and attacker)
            if (procExtra&(PROC_EX_NORMAL_HIT|PROC_EX_MISS|PROC_EX_RESIST))
            {
                if (pTarget->GetTypeId() != TYPEID_PLAYER && pTarget->GetCreatureType() != CREATURE_TYPE_CRITTER)
                    ((Player*)this)->UpdateCombatSkills(pTarget, attType, isVictim);
            }
            // Update defence if player is victim and parry/dodge/block
            if (isVictim && procExtra&(PROC_EX_DODGE|PROC_EX_PARRY|PROC_EX_BLOCK))
                ((Player*)this)->UpdateDefense();
        }
        // If exist crit/parry/dodge/block need update aura state (for victim and attacker)
        if (procExtra & (PROC_EX_CRITICAL_HIT|PROC_EX_PARRY|PROC_EX_DODGE|PROC_EX_BLOCK))
        {
            // for victim
            if (isVictim)
            {
                // if victim and dodge attack
                if (procExtra&PROC_EX_DODGE)
                {
                    //Update AURA_STATE on dodge
                    if (getClass() != CLASS_ROGUE) // skip Rogue Riposte
                    {
                        ModifyAuraState(AURA_STATE_DEFENSE, true);
                        StartReactiveTimer( REACTIVE_DEFENSE );
                    }
                }
                // if victim and parry attack
                if (procExtra & PROC_EX_PARRY)
                {
                    // For Hunters only Counterattack (skip Mongoose bite)
                    if (getClass() == CLASS_HUNTER)
                    {
                        ModifyAuraState(AURA_STATE_HUNTER_PARRY, true);
                        StartReactiveTimer( REACTIVE_HUNTER_PARRY );
                    }
                    else
                    {
                        ModifyAuraState(AURA_STATE_DEFENSE, true);
                        StartReactiveTimer( REACTIVE_DEFENSE );
                    }
                }
                // if and victim block attack
                if (procExtra & PROC_EX_BLOCK)
                {
                    ModifyAuraState(AURA_STATE_DEFENSE,true);
                    StartReactiveTimer( REACTIVE_DEFENSE );
                }
            }
            else //For attacker
            {
                // Overpower on victim dodge
                if (procExtra&PROC_EX_DODGE && GetTypeId() == TYPEID_PLAYER && getClass() == CLASS_WARRIOR)
                {
                    ((Player*)this)->AddComboPoints(pTarget, 1);
                    StartReactiveTimer( REACTIVE_OVERPOWER );
                }
            }
        }
    }

    RemoveSpellList removedSpells;
    ProcTriggeredList procTriggered;
    // Fill procTriggered list
    for(SpellAuraHolderMap::const_iterator itr = GetSpellAuraHolderMap().begin(); itr!= GetSpellAuraHolderMap().end(); ++itr)
    {
        // skip deleted auras (possible at recursive triggered call
        if(itr->second->IsDeleted())
            continue;

        SpellProcEventEntry const* spellProcEvent = NULL;
        if(!IsTriggeredAtSpellProcEvent(pTarget, itr->second, procSpell, procFlag, procExtra, attType, isVictim, spellProcEvent))
           continue;

        itr->second->SetInUse(true);                        // prevent holder deletion
        procTriggered.push_back( ProcTriggeredData(spellProcEvent, itr->second) );
    }

    // Nothing found
    if (procTriggered.empty())
        return;

    // Handle effects proceed this time
    for(ProcTriggeredList::const_iterator i = procTriggered.begin(); i != procTriggered.end(); ++i)
    {
        // Some auras can be deleted in function called in this loop (except first, ofc)
        SpellAuraHolder *triggeredByHolder = i->triggeredByHolder;
        if(triggeredByHolder->IsDeleted())
            continue;

        SpellProcEventEntry const *spellProcEvent = i->spellProcEvent;
        bool useCharges = triggeredByHolder->GetAuraCharges() > 0;
        bool procSuccess = true;
        bool anyAuraProc = false;

        // For players set spell cooldown if need
        uint32 cooldown = 0;
        if (GetTypeId() == TYPEID_PLAYER && spellProcEvent && spellProcEvent->cooldown)
            cooldown = spellProcEvent->cooldown;

        for (int32 i = 0; i < MAX_EFFECT_INDEX; ++i)
        {
            Aura *triggeredByAura = triggeredByHolder->GetAuraByEffectIndex(SpellEffectIndex(i));
            if (!triggeredByAura)
                continue;

            Modifier *auraModifier = triggeredByAura->GetModifier();

            if (procSpell)
            {
                if (spellProcEvent)
                {
                    if (spellProcEvent->spellFamilyMask[i] || spellProcEvent->spellFamilyMask2[i])
                    {
                        if ((spellProcEvent->spellFamilyMask[i]  & procSpell->SpellFamilyFlags ) == 0 &&
                            (spellProcEvent->spellFamilyMask2[i] & procSpell->SpellFamilyFlags2) == 0)
                            continue;
                    }
                    // don't check FamilyFlags if schoolMask exists
                    else if (!spellProcEvent->schoolMask && !triggeredByAura->CanProcFrom(procSpell, spellProcEvent->procEx, procExtra, damage != 0))
                        continue;
                }
                else if (!triggeredByAura->CanProcFrom(procSpell, PROC_EX_NONE, procExtra, damage != 0))
                    continue;
            }

            SpellAuraProcResult procResult = (*this.*AuraProcHandler[auraModifier->m_auraname])(pTarget, damage, triggeredByAura, procSpell, procFlag, procExtra, cooldown);
            switch (procResult)
            {
                case SPELL_AURA_PROC_CANT_TRIGGER:
                    continue;
                case SPELL_AURA_PROC_FAILED:
                    procSuccess = false;
                    break;
            }

            anyAuraProc = true;
            triggeredByAura->SetInUse(false);
        }
        // Remove charge (aura can be removed by triggers)
        if(useCharges && procSuccess && anyAuraProc && !triggeredByHolder->IsDeleted())
        {
            // If last charge dropped add spell to remove list
            if(triggeredByHolder->DropAuraCharge())
                removedSpells.push_back(triggeredByHolder->GetId());
        }

        triggeredByHolder->SetInUse(false);
    }

    if (!removedSpells.empty())
    {
        // Sort spells and remove dublicates
        removedSpells.sort();
        removedSpells.unique();
        // Remove auras from removedAuras
        for(RemoveSpellList::const_iterator i = removedSpells.begin(); i != removedSpells.end();++i)
            RemoveAuraHolderFromStack(*i);
    }
}

SpellSchoolMask Unit::GetMeleeDamageSchoolMask() const
{
    return SPELL_SCHOOL_MASK_NORMAL;
}

Player* Unit::GetSpellModOwner()
{
    if(GetTypeId()==TYPEID_PLAYER)
        return (Player*)this;
    if(((Creature*)this)->IsPet() || ((Creature*)this)->IsTotem())
    {
        Unit* owner = GetOwner();
        if(owner && owner->GetTypeId()==TYPEID_PLAYER)
            return (Player*)owner;
    }
    return NULL;
}

///----------Pet responses methods-----------------
void Unit::SendPetCastFail(uint32 spellid, SpellCastResult msg)
{
    if(msg == SPELL_CAST_OK)
        return;

    Unit *owner = GetCharmerOrOwner();
    if(!owner || owner->GetTypeId() != TYPEID_PLAYER)
        return;

    WorldPacket data(SMSG_PET_CAST_FAILED, 1 + 4 + 1);
    data << uint8(0);                                       // cast count?
    data << uint32(spellid);
    data << uint8(msg);
    // uint32 for some reason
    // uint32 for some reason
    ((Player*)owner)->GetSession()->SendPacket(&data);
}

void Unit::SendPetActionFeedback (uint8 msg)
{
    Unit* owner = GetOwner();
    if(!owner || owner->GetTypeId() != TYPEID_PLAYER)
        return;

    WorldPacket data(SMSG_PET_ACTION_FEEDBACK, 1);
    data << uint8(msg);
    ((Player*)owner)->GetSession()->SendPacket(&data);
}

void Unit::SendPetTalk (uint32 pettalk)
{
    Unit* owner = GetOwner();
    if(!owner || owner->GetTypeId() != TYPEID_PLAYER)
        return;

    WorldPacket data(SMSG_PET_ACTION_SOUND, 8 + 4);
    data << GetObjectGuid();
    data << uint32(pettalk);
    ((Player*)owner)->GetSession()->SendPacket(&data);
}

void Unit::SendPetAIReaction()
{
    Unit* owner = GetOwner();
    if(!owner || owner->GetTypeId() != TYPEID_PLAYER)
        return;

    WorldPacket data(SMSG_AI_REACTION, 8 + 4);
    data << GetObjectGuid();
    data << uint32(AI_REACTION_HOSTILE);
    ((Player*)owner)->GetSession()->SendPacket(&data);
}

///----------End of Pet responses methods----------

void Unit::StopMoving()
{
    clearUnitState(UNIT_STAT_MOVING);

    // not need send any packets if not in world
    if (!IsInWorld())
        return;

    // send explicit stop packet
    // player expected for correct work SPLINEFLAG_WALKMODE
    SendMonsterMove(GetPositionX(), GetPositionY(), GetPositionZ(), SPLINETYPE_STOP, GetTypeId() == TYPEID_PLAYER ? SPLINEFLAG_WALKMODE : SPLINEFLAG_NONE, 0);

    // update position and orientation for near players
    WorldPacket data;
    BuildHeartBeatMsg(data);
    SendMessageToSet(&data, false);
}

void Unit::SetFeared(bool apply, uint64 const& casterGUID, uint32 spellID, uint32 time)
{
    if( apply )
    {
        if (HasAuraType(SPELL_AURA_PREVENTS_FLEEING))
            return;

        SetFlag(UNIT_FIELD_FLAGS, UNIT_FLAG_FLEEING);

        GetMotionMaster()->MovementExpired(false);
        CastStop(GetGUID() == casterGUID ? spellID : 0);

        Unit* caster = IsInWorld() ?  GetMap()->GetUnit(casterGUID) : NULL;

        GetMotionMaster()->MoveFleeing(caster, time);       // caster==NULL processed in MoveFleeing
    }
    else
    {
        RemoveFlag(UNIT_FIELD_FLAGS, UNIT_FLAG_FLEEING);

        GetMotionMaster()->MovementExpired(false);

        if (GetTypeId() != TYPEID_PLAYER && isAlive())
        {
            Creature* c = ((Creature*)this);
            // restore appropriate movement generator
            if (getVictim())
                GetMotionMaster()->MoveChase(getVictim());
            else
                GetMotionMaster()->Initialize();

            // attack caster if can
            if (Unit* caster = IsInWorld() ? GetMap()->GetUnit(casterGUID) : NULL)
                if (c->AI())
                    c->AI()->AttackedBy(caster);
        }
    }

    if (GetTypeId() == TYPEID_PLAYER && !GetVehicle())
        ((Player*)this)->SetClientControl(this, !apply);
}

void Unit::SetConfused(bool apply, uint64 const& casterGUID, uint32 spellID)
{
    if( apply )
    {
        SetFlag(UNIT_FIELD_FLAGS, UNIT_FLAG_CONFUSED);

        CastStop(GetGUID()==casterGUID ? spellID : 0);

        GetMotionMaster()->MoveConfused();
    }
    else
    {
        RemoveFlag(UNIT_FIELD_FLAGS, UNIT_FLAG_CONFUSED);

        GetMotionMaster()->MovementExpired(false);

        if (GetTypeId() != TYPEID_PLAYER && isAlive())
        {
            // restore appropriate movement generator
            if(getVictim())
                GetMotionMaster()->MoveChase(getVictim());
            else
                GetMotionMaster()->Initialize();
        }
    }

    if(GetTypeId() == TYPEID_PLAYER && !GetVehicle())
        ((Player*)this)->SetClientControl(this, !apply);
}

void Unit::SetFeignDeath(bool apply, uint64 const& casterGUID, uint32 /*spellID*/)
{
    if( apply )
    {
        /*
        WorldPacket data(SMSG_FEIGN_DEATH_RESISTED, 9);
        data<<GetGUID();
        data<<uint8(0);
        SendMessageToSet(&data,true);
        */

        if(GetTypeId() != TYPEID_PLAYER)
            StopMoving();
        else
            ((Player*)this)->m_movementInfo.SetMovementFlags(MOVEFLAG_NONE);

                                                            // blizz like 2.0.x
        SetFlag(UNIT_FIELD_FLAGS, UNIT_FLAG_UNK_29);
                                                            // blizz like 2.0.x
        SetFlag(UNIT_FIELD_FLAGS_2, UNIT_FLAG2_FEIGN_DEATH);
                                                            // blizz like 2.0.x
        SetFlag(UNIT_DYNAMIC_FLAGS, UNIT_DYNFLAG_DEAD);

        addUnitState(UNIT_STAT_DIED);
        CombatStop();
        RemoveAurasWithInterruptFlags(AURA_INTERRUPT_FLAG_IMMUNE_OR_LOST_SELECTION);

        // prevent interrupt message
        if (casterGUID == GetGUID())
            FinishSpell(CURRENT_GENERIC_SPELL,false);
        InterruptNonMeleeSpells(true);
        getHostileRefManager().deleteReferences();
    }
    else
    {
        /*
        WorldPacket data(SMSG_FEIGN_DEATH_RESISTED, 9);
        data<<GetGUID();
        data<<uint8(1);
        SendMessageToSet(&data,true);
        */
                                                            // blizz like 2.0.x
        RemoveFlag(UNIT_FIELD_FLAGS, UNIT_FLAG_UNK_29);
                                                            // blizz like 2.0.x
        RemoveFlag(UNIT_FIELD_FLAGS_2, UNIT_FLAG2_FEIGN_DEATH);
                                                            // blizz like 2.0.x
        RemoveFlag(UNIT_DYNAMIC_FLAGS, UNIT_DYNFLAG_DEAD);

        clearUnitState(UNIT_STAT_DIED);

        if (GetTypeId() != TYPEID_PLAYER && isAlive())
        {
            // restore appropriate movement generator
            if(getVictim())
                GetMotionMaster()->MoveChase(getVictim());
            else
                GetMotionMaster()->Initialize();
        }

    }
}

bool Unit::IsSitState() const
{
    uint8 s = getStandState();
    return
        s == UNIT_STAND_STATE_SIT_CHAIR        || s == UNIT_STAND_STATE_SIT_LOW_CHAIR  ||
        s == UNIT_STAND_STATE_SIT_MEDIUM_CHAIR || s == UNIT_STAND_STATE_SIT_HIGH_CHAIR ||
        s == UNIT_STAND_STATE_SIT;
}

bool Unit::IsStandState() const
{
    uint8 s = getStandState();
    return !IsSitState() && s != UNIT_STAND_STATE_SLEEP && s != UNIT_STAND_STATE_KNEEL;
}

void Unit::SetStandState(uint8 state)
{
    SetByteValue(UNIT_FIELD_BYTES_1, 0, state);

    if (IsStandState())
        RemoveAurasWithInterruptFlags(AURA_INTERRUPT_FLAG_NOT_SEATED);

    if(GetTypeId()==TYPEID_PLAYER)
    {
        WorldPacket data(SMSG_STANDSTATE_UPDATE, 1);
        data << (uint8)state;
        ((Player*)this)->GetSession()->SendPacket(&data);
    }
}

bool Unit::IsPolymorphed() const
{
    return GetSpellSpecific(getTransForm())==SPELL_MAGE_POLYMORPH;
}

void Unit::SetDisplayId(uint32 modelId)
{
    SetUInt32Value(UNIT_FIELD_DISPLAYID, modelId);

    UpdateModelData();

    if(GetTypeId() == TYPEID_UNIT && ((Creature*)this)->IsPet())
    {
        Pet *pet = ((Pet*)this);
        if(!pet->isControlled())
            return;
        Unit *owner = GetOwner();
        if(owner && (owner->GetTypeId() == TYPEID_PLAYER) && ((Player*)owner)->GetGroup())
            ((Player*)owner)->SetGroupUpdateFlag(GROUP_UPDATE_FLAG_PET_MODEL_ID);
    }
}

void Unit::UpdateModelData()
{
    if (CreatureModelInfo const* modelInfo = sObjectMgr.GetCreatureModelInfo(GetDisplayId()))
    {
        // we expect values in database to be relative to scale = 1.0
        SetFloatValue(UNIT_FIELD_BOUNDINGRADIUS, GetObjectScale() * modelInfo->bounding_radius);

        // never actually update combat_reach for player, it's always the same. Below player case is for initialization
        if (GetTypeId() == TYPEID_PLAYER)
            SetFloatValue(UNIT_FIELD_COMBATREACH, 1.5f);
        else
            SetFloatValue(UNIT_FIELD_COMBATREACH, GetObjectScale() * modelInfo->combat_reach);
    }
}

void Unit::ClearComboPointHolders()
{
    while(!m_ComboPointHolders.empty())
    {
        uint32 lowguid = *m_ComboPointHolders.begin();

        Player* plr = sObjectMgr.GetPlayer(ObjectGuid(HIGHGUID_PLAYER, lowguid));
        if(plr && plr->GetComboTarget()==GetGUID())         // recheck for safe
            plr->ClearComboPoints();                        // remove also guid from m_ComboPointHolders;
        else
            m_ComboPointHolders.erase(lowguid);             // or remove manually
    }
}

void Unit::ClearAllReactives()
{
    for(int i=0; i < MAX_REACTIVE; ++i)
        m_reactiveTimer[i] = 0;

    if (HasAuraState( AURA_STATE_DEFENSE))
        ModifyAuraState(AURA_STATE_DEFENSE, false);
    if (getClass() == CLASS_HUNTER && HasAuraState( AURA_STATE_HUNTER_PARRY))
        ModifyAuraState(AURA_STATE_HUNTER_PARRY, false);
    if(getClass() == CLASS_WARRIOR && GetTypeId() == TYPEID_PLAYER)
        ((Player*)this)->ClearComboPoints();
}

void Unit::UpdateReactives( uint32 p_time )
{
    for(int i = 0; i < MAX_REACTIVE; ++i)
    {
        ReactiveType reactive = ReactiveType(i);

        if(!m_reactiveTimer[reactive])
            continue;

        if ( m_reactiveTimer[reactive] <= p_time)
        {
            m_reactiveTimer[reactive] = 0;

            switch ( reactive )
            {
                case REACTIVE_DEFENSE:
                    if (HasAuraState(AURA_STATE_DEFENSE))
                        ModifyAuraState(AURA_STATE_DEFENSE, false);
                    break;
                case REACTIVE_HUNTER_PARRY:
                    if ( getClass() == CLASS_HUNTER && HasAuraState(AURA_STATE_HUNTER_PARRY))
                        ModifyAuraState(AURA_STATE_HUNTER_PARRY, false);
                    break;
                case REACTIVE_OVERPOWER:
                    if(getClass() == CLASS_WARRIOR && GetTypeId() == TYPEID_PLAYER)
                        ((Player*)this)->ClearComboPoints();
                    break;
                default:
                    break;
            }
        }
        else
        {
            m_reactiveTimer[reactive] -= p_time;
        }
    }
}

Unit* Unit::SelectRandomUnfriendlyTarget(Unit* except /*= NULL*/, float radius /*= ATTACK_DISTANCE*/) const
{
    std::list<Unit *> targets;

    MaNGOS::AnyUnfriendlyUnitInObjectRangeCheck u_check(this, this, radius);
    MaNGOS::UnitListSearcher<MaNGOS::AnyUnfriendlyUnitInObjectRangeCheck> searcher(targets, u_check);
    Cell::VisitAllObjects(this, searcher, radius);

    // remove current target
    if(except)
        targets.remove(except);

    // remove not LoS targets
    for(std::list<Unit *>::iterator tIter = targets.begin(); tIter != targets.end();)
    {
        if(!IsWithinLOSInMap(*tIter))
        {
            std::list<Unit *>::iterator tIter2 = tIter;
            ++tIter;
            targets.erase(tIter2);
        }
        else
            ++tIter;
    }

    // no appropriate targets
    if(targets.empty())
        return NULL;

    // select random
    uint32 rIdx = urand(0,targets.size()-1);
    std::list<Unit *>::const_iterator tcIter = targets.begin();
    for(uint32 i = 0; i < rIdx; ++i)
        ++tcIter;

    return *tcIter;
}

Unit* Unit::SelectRandomFriendlyTarget(Unit* except /*= NULL*/, float radius /*= ATTACK_DISTANCE*/) const
{
    std::list<Unit *> targets;

    MaNGOS::AnyFriendlyUnitInObjectRangeCheck u_check(this, radius);
    MaNGOS::UnitListSearcher<MaNGOS::AnyFriendlyUnitInObjectRangeCheck> searcher(targets, u_check);

    Cell::VisitAllObjects(this, searcher, radius);
    // remove current target
    if(except)
        targets.remove(except);

    // remove not LoS targets
    for(std::list<Unit *>::iterator tIter = targets.begin(); tIter != targets.end();)
    {
        if(!IsWithinLOSInMap(*tIter))
        {
            std::list<Unit *>::iterator tIter2 = tIter;
            ++tIter;
            targets.erase(tIter2);
        }
        else
            ++tIter;
    }

    // no appropriate targets
    if(targets.empty())
        return NULL;

    // select random
    uint32 rIdx = urand(0,targets.size()-1);
    std::list<Unit *>::const_iterator tcIter = targets.begin();
    for(uint32 i = 0; i < rIdx; ++i)
        ++tcIter;

    return *tcIter;
}

bool Unit::hasNegativeAuraWithInterruptFlag(uint32 flag)
{
    for (SpellAuraHolderMap::const_iterator iter = m_spellAuraHolders.begin(); iter != m_spellAuraHolders.end(); ++iter)
    {
        if (!iter->second->IsPositive() && iter->second->GetSpellProto()->AuraInterruptFlags & flag)
            return true;
    }
    return false;
}

void Unit::ApplyAttackTimePercentMod( WeaponAttackType att,float val, bool apply )
{
    if(val > 0)
    {
        ApplyPercentModFloatVar(m_modAttackSpeedPct[att], val, !apply);
        ApplyPercentModFloatValue(UNIT_FIELD_BASEATTACKTIME+att,val,!apply);
    }
    else
    {
        ApplyPercentModFloatVar(m_modAttackSpeedPct[att], -val, apply);
        ApplyPercentModFloatValue(UNIT_FIELD_BASEATTACKTIME+att,-val,apply);
    }
}

void Unit::ApplyCastTimePercentMod(float val, bool apply )
{
    if(val > 0)
        ApplyPercentModFloatValue(UNIT_MOD_CAST_SPEED,val,!apply);
    else
        ApplyPercentModFloatValue(UNIT_MOD_CAST_SPEED,-val,apply);
}

void Unit::UpdateAuraForGroup(uint8 slot)
{
    if(GetTypeId() == TYPEID_PLAYER)
    {
        Player* player = (Player*)this;
        if(player->GetGroup())
        {
            player->SetGroupUpdateFlag(GROUP_UPDATE_FLAG_AURAS);
            player->SetAuraUpdateMask(slot);
        }
    }
    else if(GetTypeId() == TYPEID_UNIT && ((Creature*)this)->IsPet())
    {
        Pet *pet = ((Pet*)this);
        if(pet->isControlled())
        {
            Unit *owner = GetOwner();
            if(owner && (owner->GetTypeId() == TYPEID_PLAYER) && ((Player*)owner)->GetGroup())
            {
                ((Player*)owner)->SetGroupUpdateFlag(GROUP_UPDATE_FLAG_PET_AURAS);
                pet->SetAuraUpdateMask(slot);
            }
        }
    }
}

float Unit::GetAPMultiplier(WeaponAttackType attType, bool normalized)
{
    if (!normalized || GetTypeId() != TYPEID_PLAYER)
        return float(GetAttackTime(attType))/1000.0f;

    Item *Weapon = ((Player*)this)->GetWeaponForAttack(attType, true, false);
    if (!Weapon)
        return 2.4f;                                         // fist attack

    switch (Weapon->GetProto()->InventoryType)
    {
        case INVTYPE_2HWEAPON:
            return 3.3f;
        case INVTYPE_RANGED:
        case INVTYPE_RANGEDRIGHT:
        case INVTYPE_THROWN:
            return 2.8f;
        case INVTYPE_WEAPON:
        case INVTYPE_WEAPONMAINHAND:
        case INVTYPE_WEAPONOFFHAND:
        default:
            return Weapon->GetProto()->SubClass==ITEM_SUBCLASS_WEAPON_DAGGER ? 1.7f : 2.4f;
    }
}

Aura* Unit::GetDummyAura( uint32 spell_id ) const
{
    Unit::AuraList const& mDummy = GetAurasByType(SPELL_AURA_DUMMY);
    for(Unit::AuraList::const_iterator itr = mDummy.begin(); itr != mDummy.end(); ++itr)
        if ((*itr)->GetId() == spell_id)
            return *itr;

    return NULL;
}

void Unit::SetContestedPvP(Player *attackedPlayer)
{
    Player* player = GetCharmerOrOwnerPlayerOrPlayerItself();

    if(!player || attackedPlayer && (attackedPlayer == player || player->duel && player->duel->opponent == attackedPlayer))
        return;

    player->SetContestedPvPTimer(30000);
    if(!player->hasUnitState(UNIT_STAT_ATTACK_PLAYER))
    {
        player->addUnitState(UNIT_STAT_ATTACK_PLAYER);
        player->SetFlag(PLAYER_FLAGS, PLAYER_FLAGS_CONTESTED_PVP);
        // call MoveInLineOfSight for nearby contested guards
        SetVisibility(GetVisibility());
    }
    if(!hasUnitState(UNIT_STAT_ATTACK_PLAYER))
    {
        addUnitState(UNIT_STAT_ATTACK_PLAYER);
        // call MoveInLineOfSight for nearby contested guards
        SetVisibility(GetVisibility());
    }
}

void Unit::AddPetAura(PetAura const* petSpell)
{
    m_petAuras.insert(petSpell);
    if(Pet* pet = GetPet())
    {
        GroupPetList m_groupPets = GetPets();
        if (!m_groupPets.empty())
        {
            for (GroupPetList::const_iterator itr = m_groupPets.begin(); itr != m_groupPets.end(); ++itr)
                if (Pet* _pet = GetMap()->GetPet(*itr))
                    _pet->CastPetAura(petSpell);
        }
    }

}

void Unit::RemovePetAura(PetAura const* petSpell)
{
    m_petAuras.erase(petSpell);
    if(Pet* pet = GetPet())
    {
        GroupPetList m_groupPets = GetPets();
        if (!m_groupPets.empty())
        {
            for (GroupPetList::const_iterator itr = m_groupPets.begin(); itr != m_groupPets.end(); ++itr)
                if (Pet* _pet = GetMap()->GetPet(*itr))
                    _pet->RemoveAurasDueToSpell(petSpell->GetAura(_pet->GetEntry()));
        }
    }
}

void Unit::RemoveAurasAtMechanicImmunity(uint32 mechMask, uint32 exceptSpellId, bool non_positive /*= false*/)
{
    Unit::SpellAuraHolderMap& auras = GetSpellAuraHolderMap();
    for(Unit::SpellAuraHolderMap::iterator iter = auras.begin(); iter != auras.end();)
    {
        SpellEntry const *spell = iter->second->GetSpellProto();
        if (spell->Id == exceptSpellId)
            ++iter;
        else if (non_positive && iter->second->IsPositive())
            ++iter;
        else if (spell->Attributes & SPELL_ATTR_UNAFFECTED_BY_INVULNERABILITY)
            ++iter;
        else if (iter->second->HasMechanicMask(mechMask))
        {
            RemoveAurasDueToSpell(spell->Id);

            if(auras.empty())
                break;
            else
                iter = auras.begin();
         }
        else
            ++iter;
    }
}

void Unit::RemoveAurasBySpellMechanic(uint32 mechMask)
{
    Unit::SpellAuraHolderMap& auras = GetSpellAuraHolderMap();
    for(Unit::SpellAuraHolderMap::iterator iter = auras.begin(); iter != auras.end();)
    {
        SpellEntry const *spell = iter->second->GetSpellProto();

        if (!iter->second->IsPositive())
            ++iter;

        else if (spell->Mechanic & mechMask)
        {
            RemoveAurasDueToSpell(spell->Id);
            if(auras.empty())
                break;
            else
                iter = auras.begin();
        }
        else
            ++iter;
    }
}

void Unit::SetPhaseMask(uint32 newPhaseMask, bool update)
{
    if(newPhaseMask==GetPhaseMask())
        return;

    if(IsInWorld())
        RemoveNotOwnSingleTargetAuras(newPhaseMask);        // we can lost access to caster or target

    WorldObject::SetPhaseMask(newPhaseMask,update);

    if(IsInWorld())
        if(Pet* pet = GetPet())
            pet->SetPhaseMask(newPhaseMask,true);
}

void Unit::NearTeleportTo( float x, float y, float z, float orientation, bool casting /*= false*/ )
{
    if(GetTypeId() == TYPEID_PLAYER)
        ((Player*)this)->TeleportTo(GetMapId(), x, y, z, orientation, TELE_TO_NOT_LEAVE_TRANSPORT | TELE_TO_NOT_LEAVE_COMBAT | TELE_TO_NOT_UNSUMMON_PET | (casting ? TELE_TO_SPELL : 0));
    else
    {
        ExitVehicle();
        Creature* c = (Creature*)this;
        // Creature relocation acts like instant movement generator, so current generator expects interrupt/reset calls to react properly
        if (!c->GetMotionMaster()->empty())
            if (MovementGenerator *movgen = c->GetMotionMaster()->top())
                movgen->Interrupt(*c);

        SetPosition(x, y, z, orientation, true);

        WorldPacket data;
        BuildHeartBeatMsg(data);
        SendMessageToSet(&data, false);
        // finished relocation, movegen can different from top before creature relocation,
        // but apply Reset expected to be safe in any case
        if (!c->GetMotionMaster()->empty())
            if (MovementGenerator *movgen = c->GetMotionMaster()->top())
                movgen->Reset(*c);
    }
}

void Unit::MonsterMove(float x, float y, float z, uint32 transitTime)
{
    SplineFlags flags = GetTypeId() == TYPEID_PLAYER ? SPLINEFLAG_WALKMODE : ((Creature*)this)->GetSplineFlags();
    SendMonsterMove(x, y, z, SPLINETYPE_NORMAL, flags, transitTime);

    if (GetTypeId() != TYPEID_PLAYER)
    {
        Creature* c = (Creature*)this;
        // Creature relocation acts like instant movement generator, so current generator expects interrupt/reset calls to react properly
        if (!c->GetMotionMaster()->empty())
            if (MovementGenerator *movgen = c->GetMotionMaster()->top())
                movgen->Interrupt(*c);

        GetMap()->CreatureRelocation((Creature*)this, x, y, z, 0.0f);

        // finished relocation, movegen can different from top before creature relocation,
        // but apply Reset expected to be safe in any case
        if (!c->GetMotionMaster()->empty())
            if (MovementGenerator *movgen = c->GetMotionMaster()->top())
                movgen->Reset(*c);
    }
}

void Unit::MonsterMoveWithSpeed(float x, float y, float z, uint32 transitTime)
{
    SendMonsterMoveWithSpeed(x, y, z, transitTime );

    if (GetTypeId() != TYPEID_PLAYER)
    {
        Creature* c = (Creature*)this;
        // Creature relocation acts like instant movement generator, so current generator expects interrupt/reset calls to react properly
        if (!c->GetMotionMaster()->empty())
            if (MovementGenerator *movgen = c->GetMotionMaster()->top())
                movgen->Interrupt(*c);

        GetMap()->CreatureRelocation((Creature*)this, x, y, z, 0.0f);

        // finished relocation, movegen can different from top before creature relocation,
        // but apply Reset expected to be safe in any case
        if (!c->GetMotionMaster()->empty())
            if (MovementGenerator *movgen = c->GetMotionMaster()->top())
                movgen->Reset(*c);
    }
}

void Unit::MonsterJump(float x, float y, float z, float o, uint32 transitTime, uint32 verticalSpeed)
{
    SendMonsterMove(x, y, z, SPLINETYPE_NORMAL, SplineFlags(SPLINEFLAG_TRAJECTORY | SPLINEFLAG_WALKMODE), transitTime, NULL, double(verticalSpeed));

    if (GetTypeId() != TYPEID_PLAYER)
    {
        Creature* c = (Creature*)this;
        // Creature relocation acts like instant movement generator, so current generator expects interrupt/reset calls to react properly
        if (!c->GetMotionMaster()->empty())
            if (MovementGenerator *movgen = c->GetMotionMaster()->top())
                movgen->Interrupt(*c);

        GetMap()->CreatureRelocation((Creature*)this, x, y, z, o);

        // finished relocation, movegen can different from top before creature relocation,
        // but apply Reset expected to be safe in any case
        if (!c->GetMotionMaster()->empty())
            if (MovementGenerator *movgen = c->GetMotionMaster()->top())
                movgen->Reset(*c);
    }
}

struct SetPvPHelper
{
    explicit SetPvPHelper(bool _state) : state(_state) {}
    void operator()(Unit* unit) const { unit->SetPvP(state); }
    bool state;
};

bool Unit::CreateVehicleKit(uint32 vehicleId)
{
    VehicleEntry const *vehicleInfo = sVehicleStore.LookupEntry(vehicleId);

    if (!vehicleInfo)
        return false;

    m_pVehicleKit = new VehicleKit(this, vehicleInfo);
    m_updateFlag |= UPDATEFLAG_VEHICLE;
    return true;
}

void Unit::RemoveVehicleKit()
{
    if (!m_pVehicleKit)
        return;

    m_pVehicleKit->RemoveAllPassengers();

    delete m_pVehicleKit;
    m_pVehicleKit = NULL;

    m_updateFlag &= ~UPDATEFLAG_VEHICLE;
    RemoveFlag(UNIT_NPC_FLAGS, UNIT_NPC_FLAG_SPELLCLICK);
    RemoveFlag(UNIT_NPC_FLAGS, UNIT_NPC_FLAG_PLAYER_VEHICLE);
}

void Unit::ChangeSeat(int8 seatId, bool next)
{
    if (!m_pVehicle)
        return;

    if (seatId < 0)
    {
        seatId = m_pVehicle->GetNextEmptySeat(m_movementInfo.GetTransportSeat(), next);
        if (seatId < 0)
            return;
    }
    else if (seatId == m_movementInfo.GetTransportSeat() || !m_pVehicle->HasEmptySeat(seatId))
        return;

    m_pVehicle->RemovePassenger(this);
    m_pVehicle->AddPassenger(this, seatId);
}

void Unit::EnterVehicle(VehicleKit *vehicle, int8 seatId)
{
    if (!isAlive() || GetVehicleKit() == vehicle)
        return;

    if (m_pVehicle)
    {
        if (m_pVehicle == vehicle)
        {
            if (seatId >= 0)
                ChangeSeat(seatId);

            return;
        }
        else
            ExitVehicle();
    }

    InterruptNonMeleeSpells(false);
    RemoveSpellsCausingAura(SPELL_AURA_MOUNTED);

    if (!vehicle->AddPassenger(this, seatId))
        return;

    m_pVehicle = vehicle;

    if (Pet *pet = GetPet())
        pet->Remove(PET_SAVE_AS_CURRENT);

    if (GetTypeId() == TYPEID_PLAYER)
    {
        Player* player = (Player*)this;

        if (BattleGround *bg = player->GetBattleGround())
            bg->EventPlayerDroppedFlag(player);

        WorldPacket data(SMSG_ON_CANCEL_EXPECTED_RIDE_VEHICLE_AURA);
        player->GetSession()->SendPacket(&data);

        data.Initialize(SMSG_BREAK_TARGET, 8);
        data << vehicle->GetBase()->GetPackGUID();
        player->GetSession()->SendPacket(&data);
    }

    if (Transport* pTransport = GetTransport())
    {
        if (GetTypeId() == TYPEID_PLAYER)
            pTransport->RemovePassenger((Player*)this);

        SetTransport(NULL);
    }
}

void Unit::ExitVehicle()
{
    if(!m_pVehicle)
        return;

    m_pVehicle->RemovePassenger(this);
    m_pVehicle = NULL;

    if (GetTypeId() == TYPEID_PLAYER)
        ((Player*)this)->ResummonPetTemporaryUnSummonedIfAny();

    float x = GetPositionX();
    float y = GetPositionY();
    float z = GetPositionZ() + 2.0f;
    GetClosePoint(x, y, z, 2.0f);
    SendMonsterMove(x, y, z, SPLINETYPE_NORMAL, SPLINEFLAG_WALKMODE, 0);
}

void Unit::SetPvP( bool state )
{
    if(state)
        SetByteFlag(UNIT_FIELD_BYTES_2, 1, UNIT_BYTE2_FLAG_PVP);
    else
        RemoveByteFlag(UNIT_FIELD_BYTES_2, 1, UNIT_BYTE2_FLAG_PVP);

    CallForAllControlledUnits(SetPvPHelper(state),true,true,true);
}

struct SetFFAPvPHelper
{
    explicit SetFFAPvPHelper(bool _state) : state(_state) {}
    void operator()(Unit* unit) const { unit->SetFFAPvP(state); }
    bool state;
};

void Unit::SetFFAPvP( bool state )
{
    if(state)
        SetByteFlag(UNIT_FIELD_BYTES_2, 1, UNIT_BYTE2_FLAG_FFA_PVP);
    else
        RemoveByteFlag(UNIT_FIELD_BYTES_2, 1, UNIT_BYTE2_FLAG_FFA_PVP);

    CallForAllControlledUnits(SetFFAPvPHelper(state),true,true,true);
}

void Unit::KnockBackFrom(Unit* target, float horizontalSpeed, float verticalSpeed)
{
    float angle = this == target ? GetOrientation() + M_PI_F : target->GetAngle(this);
    float vsin = sin(angle);
    float vcos = cos(angle);

    // Effect propertly implemented only for players
    if(GetTypeId()==TYPEID_PLAYER)
    {
        WorldPacket data(SMSG_MOVE_KNOCK_BACK, 8+4+4+4+4+4);
        data << GetPackGUID();
        data << uint32(0);                                  // Sequence
        data << float(vcos);                                // x direction
        data << float(vsin);                                // y direction
        data << float(horizontalSpeed);                     // Horizontal speed
        data << float(-verticalSpeed);                      // Z Movement speed (vertical)
        ((Player*)this)->GetSession()->SendPacket(&data);
    }
    else
    {
        float dh = verticalSpeed*verticalSpeed / (2*19.23f); // maximum parabola height
        float time = (verticalSpeed) ? sqrtf(dh/(0.124976 * verticalSpeed)) : 0.0f;  //full move time in seconds
 
        float dis = time * horizontalSpeed;

        float ox, oy, oz;
        GetPosition(ox, oy, oz);

        float fx = ox + dis * vcos;
        float fy = oy + dis * vsin;
        float fz = oz;

        float fx2, fy2, fz2;                                // getObjectHitPos overwrite last args in any result case
        if(VMAP::VMapFactory::createOrGetVMapManager()->getObjectHitPos(GetMapId(), ox,oy,oz+0.5f, fx,fy,oz+0.5f,fx2,fy2,fz2, -0.5f))
        {
            fx = fx2;
            fy = fy2;
            fz = fz2;
        }

        UpdateAllowedPositionZ(fx, fy, fz);

        GetMap()->CreatureRelocation((Creature*)this, fx, fy, fz, GetOrientation());//it's a hack, need motion master support
        SendMonsterMoveJump(fx, fy, fz, verticalSpeed, SPLINEFLAG_WALKMODE, uint32(time * 1000.0f));
    }
}

void Unit::KnockBackPlayerWithAngle(float angle, float horizontalSpeed, float verticalSpeed)
{
    float vsin = sin(angle);
    float vcos = cos(angle);

    // Effect propertly implemented only for players
    if(GetTypeId()==TYPEID_PLAYER)
    {
        WorldPacket data(SMSG_MOVE_KNOCK_BACK, 8+4+4+4+4+4);
        data << GetPackGUID();
        data << uint32(0);                                  // Sequence
        data << float(vcos);                                // x direction
        data << float(vsin);                                // y direction
        data << float(horizontalSpeed);                     // Horizontal speed
        data << float(-verticalSpeed);                      // Z Movement speed (vertical)
        ((Player*)this)->GetSession()->SendPacket(&data);
    }
    else
        sLog.outError("KnockBackPlayer: Target of KnockBackPlayer must be player!");
}

float Unit::GetCombatRatingReduction(CombatRating cr) const
{
    if (GetTypeId() == TYPEID_PLAYER)
        return ((Player const*)this)->GetRatingBonusValue(cr);
    else if (((Creature const*)this)->IsPet())
    {
        // Player's pet get 100% resilience from owner
        if (Unit* owner = GetOwner())
            if(owner->GetTypeId() == TYPEID_PLAYER)
                return ((Player*)owner)->GetRatingBonusValue(cr);
    }

    return 0.0f;
}

uint32 Unit::GetCombatRatingDamageReduction(CombatRating cr, float rate, float cap, uint32 damage) const
{
    float percent = GetCombatRatingReduction(cr) * rate;
    if (percent > cap)
        percent = cap;
    return uint32 (percent * damage / 100.0f);
}

void Unit::SendThreatUpdate()
{
    ThreatList const& tlist = getThreatManager().getThreatList();
    if (uint32 count = tlist.size())
    {
        DEBUG_FILTER_LOG(LOG_FILTER_COMBAT, "WORLD: Send SMSG_THREAT_UPDATE Message");
        WorldPacket data(SMSG_THREAT_UPDATE, 8 + count * 8);
        data << GetPackGUID();
        data << uint32(count);
        for (ThreatList::const_iterator itr = tlist.begin(); itr != tlist.end(); ++itr)
        {
            data.appendPackGUID((*itr)->getUnitGuid());
            data << uint32((*itr)->getThreat());
        }
        SendMessageToSet(&data, false);
    }
}

void Unit::SendHighestThreatUpdate(HostileReference* pHostilReference)
{
    ThreatList const& tlist = getThreatManager().getThreatList();
    if (uint32 count = tlist.size())
    {
        DEBUG_FILTER_LOG(LOG_FILTER_COMBAT, "WORLD: Send SMSG_HIGHEST_THREAT_UPDATE Message");
        WorldPacket data(SMSG_HIGHEST_THREAT_UPDATE, 8 + 8 + count * 8);
        data << GetPackGUID();
        data.appendPackGUID(pHostilReference->getUnitGuid());
        data << uint32(count);
        for (ThreatList::const_iterator itr = tlist.begin(); itr != tlist.end(); ++itr)
        {
            data.appendPackGUID((*itr)->getUnitGuid());
            data << uint32((*itr)->getThreat());
        }
        SendMessageToSet(&data, false);
    }
}

void Unit::SendThreatClear()
{
    DEBUG_FILTER_LOG(LOG_FILTER_COMBAT, "WORLD: Send SMSG_THREAT_CLEAR Message");
    WorldPacket data(SMSG_THREAT_CLEAR, 8);
    data << GetPackGUID();
    SendMessageToSet(&data, false);
}

void Unit::SendThreatRemove(HostileReference* pHostileReference)
{
    DEBUG_FILTER_LOG(LOG_FILTER_COMBAT, "WORLD: Send SMSG_THREAT_REMOVE Message");
    WorldPacket data(SMSG_THREAT_REMOVE, 8 + 8);
    data << GetPackGUID();
    data.appendPackGUID(pHostileReference->getUnitGuid());
    SendMessageToSet(&data, false);
}

struct StopAttackFactionHelper
{
    explicit StopAttackFactionHelper(uint32 _faction_id) : faction_id(_faction_id) {}
    void operator()(Unit* unit) const { unit->StopAttackFaction(faction_id); }
    uint32 faction_id;
};

void Unit::StopAttackFaction(uint32 faction_id)
{
    if (Unit* victim = getVictim())
    {
        if (victim->getFactionTemplateEntry()->faction==faction_id)
        {
            AttackStop();
            if (IsNonMeleeSpellCasted(false))
                InterruptNonMeleeSpells(false);

            // melee and ranged forced attack cancel
            if (GetTypeId() == TYPEID_PLAYER)
                ((Player*)this)->SendAttackSwingCancelAttack();
        }
    }

    AttackerSet const& attackers = getAttackers();
    for(AttackerSet::const_iterator itr = attackers.begin(); itr != attackers.end();)
    {
        if ((*itr)->getFactionTemplateEntry()->faction==faction_id)
        {
            (*itr)->AttackStop();
            itr = attackers.begin();
        }
        else
            ++itr;
    }

    getHostileRefManager().deleteReferencesForFaction(faction_id);

    CallForAllControlledUnits(StopAttackFactionHelper(faction_id),false,true,true);
}

bool Unit::isIgnoreUnitState(SpellEntry const *spell)
{
    if(!HasAuraType(SPELL_AURA_IGNORE_UNIT_STATE))
        return false;

    if(spell->SpellFamilyName == SPELLFAMILY_MAGE)
    {
        // Ice Lance
        if(spell->SpellIconID == 186)
            return true;
        // Shatter
        if(spell->Id == 11170 || spell->Id == 12982 || spell->Id == 12983)
            return true;
    }
    Unit::AuraList const& stateAuras = GetAurasByType(SPELL_AURA_IGNORE_UNIT_STATE);
    for(Unit::AuraList::const_iterator j = stateAuras.begin();j != stateAuras.end(); ++j)
    {
        if((*j)->isAffectedOnSpell(spell))
        {
            return true;
            break;
        }
    }
    return false;
}

void Unit::CleanupDeletedAuras()
{
    for (SpellAuraHolderList::const_iterator iter = m_deletedHolders.begin(); iter != m_deletedHolders.end(); ++iter)
        delete *iter;
    m_deletedHolders.clear();

    // really delete auras "deleted" while processing its ApplyModify code
    for(AuraList::const_iterator itr = m_deletedAuras.begin(); itr != m_deletedAuras.end(); ++itr)
        delete *itr;
    m_deletedAuras.clear();
}

bool Unit::CheckAndIncreaseCastCounter()
{
    uint32 maxCasts = sWorld.getConfig(CONFIG_UINT32_MAX_SPELL_CASTS_IN_CHAIN);

    if (maxCasts && m_castCounter >= maxCasts)
        return false;

    ++m_castCounter;
    return true;
}

SpellAuraHolder* Unit::GetSpellAuraHolder (uint32 spellid, uint64 casterGUID)
{
    SpellAuraHolderBounds bounds = GetSpellAuraHolderBounds(spellid);
    for (SpellAuraHolderMap::const_iterator iter = bounds.first; iter != bounds.second; ++iter)
        if (!casterGUID || iter->second->GetCasterGUID() == casterGUID)
            return iter->second;

    return NULL;
}

void Unit::_AddAura(uint32 spellID, uint32 duration)
{
    SpellEntry const *spellInfo = sSpellStore.LookupEntry( spellID );

    if(spellInfo)
    {
        if (IsSpellAppliesAura(spellInfo, (1 << EFFECT_INDEX_0) | (1 << EFFECT_INDEX_1) | (1 << EFFECT_INDEX_2)) || IsSpellHaveEffect(spellInfo, SPELL_EFFECT_PERSISTENT_AREA_AURA))
        {
            SpellAuraHolder* holder = CreateSpellAuraHolder(spellInfo, this, this);

            for(uint8 i = 0; i < MAX_EFFECT_INDEX; ++i)
            {
                if (spellInfo->Effect[i] >= TOTAL_SPELL_EFFECTS)
                    continue;
                if( IsAreaAuraEffect(spellInfo->Effect[i])           ||
                    spellInfo->Effect[i] == SPELL_EFFECT_APPLY_AURA  ||
                    spellInfo->Effect[i] == SPELL_EFFECT_PERSISTENT_AREA_AURA )
                {
                    Aura *aura = CreateAura(spellInfo, SpellEffectIndex(i), NULL, holder, this);
                    aura->SetAuraDuration(duration);
                    holder->AddAura(aura, SpellEffectIndex(i));
                    DEBUG_FILTER_LOG(LOG_FILTER_SPELL_CAST, "Manually adding aura of spell %u, index %u, duration %u ms", spellID, i, duration);
                }
            }
            AddSpellAuraHolder(holder);
        }
    }
}<|MERGE_RESOLUTION|>--- conflicted
+++ resolved
@@ -3363,17 +3363,11 @@
     if (pVictim->GetTypeId()==TYPEID_UNIT && ((Creature*)pVictim)->IsInEvadeMode())
         return SPELL_MISS_EVADE;
 
-<<<<<<< HEAD
     if (!(spell->Attributes & SPELL_ATTR_UNAFFECTED_BY_INVULNERABILITY))
     {
         // Check for immune
-        if (pVictim->IsImmunedToSpell(spell))
+        if (pVictim->IsImmuneToSpell(spell))
             return SPELL_MISS_IMMUNE;
-=======
-    // Check for immune
-    if (pVictim->IsImmuneToSpell(spell))
-        return SPELL_MISS_IMMUNE;
->>>>>>> 24920ccf
 
         // All positive spells can`t miss
         // TODO: client not show miss log for this spells - so need find info for this in dbc and use it!
@@ -6753,14 +6747,6 @@
     // Done fixed damage bonus auras
     int32 DoneAdvertisedBenefit = SpellBaseDamageBonusDone(GetSpellSchoolMask(spellProto));
 
-<<<<<<< HEAD
-=======
-    // Pets just add their bonus damage to their spell damage
-    // note that their spell damage is just gain of their own auras
-    if (GetTypeId() == TYPEID_UNIT && ((Creature*)this)->IsPet())
-        DoneAdvertisedBenefit += ((Pet*)this)->GetBonusDamage();
-
->>>>>>> 24920ccf
     // apply ap bonus and benefit affected by spell power implicit coeffs and spell level penalties
     DoneTotal = SpellBonusWithCoeffs(spellProto, DoneTotal, DoneAdvertisedBenefit, 0, damagetype, true);
 
@@ -7513,13 +7499,6 @@
                 DoneFlat += (*i)->GetModifier()->m_amount;
             }
         }
-<<<<<<< HEAD
-=======
-
-        // Pets just add their bonus damage to their melee damage
-        if (GetTypeId() == TYPEID_UNIT && ((Creature*)this)->IsPet())
-            DoneFlat += ((Pet*)this)->GetBonusDamage();
->>>>>>> 24920ccf
     }
 
     // ..done flat (by creature type mask)
@@ -8851,13 +8830,6 @@
     if (creature->IsTotem())
         return false;
 
-<<<<<<< HEAD
-=======
-    // vehicles can not have threat list
-    if (creature->IsVehicle())
-        return false;
-
->>>>>>> 24920ccf
     // pets can not have a threat list, unless they are controlled by a creature
     if (creature->IsPet() && IS_PLAYER_GUID(((Pet const*)creature)->GetOwnerGUID()))
         return false;
@@ -10054,7 +10026,7 @@
 
 void Unit::DoPetAction( Player* owner, uint8 flag, uint32 spellid, ObjectGuid petGuid, ObjectGuid targetGuid)
 {
-    if ((((Creature*)this)->isPet() && !((Pet*)this)->IsInWorld()) || !GetCharmInfo())
+    if ((((Creature*)this)->IsPet() && !((Pet*)this)->IsInWorld()) || !GetCharmInfo())
         return;
 
     switch(flag)
@@ -10109,7 +10081,7 @@
                                 ((Creature*)this)->AI()->AttackStart(TargetUnit);
 
                             // 10% chance to play special pet attack talk, else growl
-                            if(((Creature*)this)->isPet() && ((Pet*)this)->getPetType() == SUMMON_PET && this != TargetUnit && roll_chance_i(10))
+                            if(((Creature*)this)->IsPet() && ((Pet*)this)->getPetType() == SUMMON_PET && this != TargetUnit && roll_chance_i(10))
                                 SendPetTalk((uint32)PET_TALK_ATTACK);
                             else
                             {
@@ -10122,14 +10094,14 @@
                     break;
                 }
                 case COMMAND_ABANDON:                       // abandon (hunter pet) or dismiss (summoned pet)
-                    if(((Creature*)this)->isPet())
+                    if(((Creature*)this)->IsPet())
                     {
                         Pet* p = (Pet*)this;
                         if(p->getPetType() == HUNTER_PET)
                             p->Remove(PET_SAVE_AS_DELETED);
                         else
                             //dismissing a summoned pet is like killing them (this prevents returning a soulshard...)
-                            p->setDeathState(CORPSE);
+                            p->SetDeathState(CORPSE);
                     }
                     else                                    // charmed
                         owner->Uncharm();
@@ -10213,7 +10185,7 @@
 
                 //10% chance to play special pet attack talk, else growl
                 //actually this only seems to happen on special spells, fire shield for imp, torment for voidwalker, but it's stupid to check every spell
-                if(((Creature*)this)->isPet() && (((Pet*)this)->getPetType() == SUMMON_PET) && (this != unit_target) && (urand(0, 100) < 10))
+                if(((Creature*)this)->IsPet() && (((Pet*)this)->getPetType() == SUMMON_PET) && (this != unit_target) && (urand(0, 100) < 10))
                     SendPetTalk((uint32)PET_TALK_SPECIAL_SPELL);
                 else
                     SendPetAIReaction();
@@ -10268,7 +10240,7 @@
     if (result == SPELL_CAST_OK)
     {
         pet->AddCreatureSpellCooldown(spellInfo->Id);
-        if (pet->isPet())
+        if (pet->IsPet())
         {
             //10% chance to play special pet attack talk, else growl
             //actually this only seems to happen on special spells, fire shield for imp, torment for voidwalker, but it's stupid to check every spell
