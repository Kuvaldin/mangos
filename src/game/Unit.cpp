/*
 * Copyright (C) 2005-2010 MaNGOS <http://getmangos.com/>
 *
 * This program is free software; you can redistribute it and/or modify
 * it under the terms of the GNU General Public License as published by
 * the Free Software Foundation; either version 2 of the License, or
 * (at your option) any later version.
 *
 * This program is distributed in the hope that it will be useful,
 * but WITHOUT ANY WARRANTY; without even the implied warranty of
 * MERCHANTABILITY or FITNESS FOR A PARTICULAR PURPOSE.  See the
 * GNU General Public License for more details.
 *
 * You should have received a copy of the GNU General Public License
 * along with this program; if not, write to the Free Software
 * Foundation, Inc., 59 Temple Place, Suite 330, Boston, MA  02111-1307  USA
 */

#include "Unit.h"
#include "Log.h"
#include "Opcodes.h"
#include "WorldPacket.h"
#include "WorldSession.h"
#include "World.h"
#include "ObjectMgr.h"
#include "ObjectGuid.h"
#include "SpellMgr.h"
#include "QuestDef.h"
#include "Player.h"
#include "Creature.h"
#include "Spell.h"
#include "Group.h"
#include "SpellAuras.h"
#include "MapManager.h"
#include "ObjectAccessor.h"
#include "CreatureAI.h"
#include "TemporarySummon.h"
#include "Formulas.h"
#include "Pet.h"
#include "Util.h"
#include "Totem.h"
#include "BattleGround.h"
#include "InstanceData.h"
#include "InstanceSaveMgr.h"
#include "GridNotifiersImpl.h"
#include "CellImpl.h"
#include "Path.h"
#include "Traveller.h"
#include "Vehicle.h"
#include "VMapFactory.h"
#include "MovementGenerator.h"
#include "Transports.h"

#include <math.h>
#include <stdarg.h>

float baseMoveSpeed[MAX_MOVE_TYPE] =
{
    2.5f,                                                   // MOVE_WALK
    7.0f,                                                   // MOVE_RUN
    2.5f,                                                   // MOVE_RUN_BACK
    4.722222f,                                              // MOVE_SWIM
    4.5f,                                                   // MOVE_SWIM_BACK
    3.141594f,                                              // MOVE_TURN_RATE
    7.0f,                                                   // MOVE_FLIGHT
    4.5f,                                                   // MOVE_FLIGHT_BACK
    3.14f                                                   // MOVE_PITCH_RATE
};

////////////////////////////////////////////////////////////
// Methods of class MovementInfo

void MovementInfo::Read(ByteBuffer &data)
{
    data >> moveFlags;
    data >> moveFlags2;
    data >> time;
    data >> pos.x;
    data >> pos.y;
    data >> pos.z;
    data >> pos.o;

    if(HasMovementFlag(MOVEFLAG_ONTRANSPORT))
    {
        data >> t_guid.ReadAsPacked();
        data >> t_pos.x;
        data >> t_pos.y;
        data >> t_pos.z;
        data >> t_pos.o;
        data >> t_time;
        data >> t_seat;

        if(moveFlags2 & MOVEFLAG2_INTERP_MOVEMENT)
            data >> t_time2;
    }

    if((HasMovementFlag(MovementFlags(MOVEFLAG_SWIMMING | MOVEFLAG_FLYING))) || (moveFlags2 & MOVEFLAG2_ALLOW_PITCHING))
    {
        data >> s_pitch;
    }

    data >> fallTime;

    if(HasMovementFlag(MOVEFLAG_FALLING))
    {
        data >> j_velocity;
        data >> j_sinAngle;
        data >> j_cosAngle;
        data >> j_xyspeed;
    }

    if(HasMovementFlag(MOVEFLAG_SPLINE_ELEVATION))
    {
        data >> u_unk1;
    }
}

void MovementInfo::Write(ByteBuffer &data) const
{
    data << moveFlags;
    data << moveFlags2;
    data << time;
    data << pos.x;
    data << pos.y;
    data << pos.z;
    data << pos.o;

    if(HasMovementFlag(MOVEFLAG_ONTRANSPORT))
    {
        data << t_guid.WriteAsPacked();
        data << t_pos.x;
        data << t_pos.y;
        data << t_pos.z;
        data << t_pos.o;
        data << t_time;
        data << t_seat;

        if(moveFlags2 & MOVEFLAG2_INTERP_MOVEMENT)
            data << t_time2;
    }

    if((HasMovementFlag(MovementFlags(MOVEFLAG_SWIMMING | MOVEFLAG_FLYING))) || (moveFlags2 & MOVEFLAG2_ALLOW_PITCHING))
    {
        data << s_pitch;
    }

    data << fallTime;

    if(HasMovementFlag(MOVEFLAG_FALLING))
    {
        data << j_velocity;
        data << j_sinAngle;
        data << j_cosAngle;
        data << j_xyspeed;
    }

    if(HasMovementFlag(MOVEFLAG_SPLINE_ELEVATION))
    {
        data << u_unk1;
    }
}

////////////////////////////////////////////////////////////
// Methods of class GlobalCooldownMgr

bool GlobalCooldownMgr::HasGlobalCooldown(SpellEntry const* spellInfo) const
{
    GlobalCooldownList::const_iterator itr = m_GlobalCooldowns.find(spellInfo->StartRecoveryCategory);
    return itr != m_GlobalCooldowns.end() && itr->second.duration && getMSTimeDiff(itr->second.cast_time, getMSTime()) < itr->second.duration;
}

void GlobalCooldownMgr::AddGlobalCooldown(SpellEntry const* spellInfo, uint32 gcd)
{
    m_GlobalCooldowns[spellInfo->StartRecoveryCategory] = GlobalCooldown(gcd, getMSTime());
}

void GlobalCooldownMgr::CancelGlobalCooldown(SpellEntry const* spellInfo)
{
    m_GlobalCooldowns[spellInfo->StartRecoveryCategory].duration = 0;
}

////////////////////////////////////////////////////////////
// Methods of class Unit

Unit::Unit()
: WorldObject(), i_motionMaster(this), m_ThreatManager(this), m_HostileRefManager(this)
{
    m_objectType |= TYPEMASK_UNIT;
    m_objectTypeId = TYPEID_UNIT;

    m_updateFlag = (UPDATEFLAG_HIGHGUID | UPDATEFLAG_LIVING | UPDATEFLAG_HAS_POSITION);

    m_attackTimer[BASE_ATTACK]   = 0;
    m_attackTimer[OFF_ATTACK]    = 0;
    m_attackTimer[RANGED_ATTACK] = 0;
    m_modAttackSpeedPct[BASE_ATTACK] = 1.0f;
    m_modAttackSpeedPct[OFF_ATTACK] = 1.0f;
    m_modAttackSpeedPct[RANGED_ATTACK] = 1.0f;

    m_extraAttacks = 0;

    m_state = 0;
    m_form = FORM_NONE;
    m_deathState = ALIVE;

    for (uint32 i = 0; i < CURRENT_MAX_SPELL; ++i)
        m_currentSpells[i] = NULL;

    m_castCounter = 0;

    m_addDmgOnce = 0;

    for(int i = 0; i < MAX_TOTEM_SLOT; ++i)
        m_TotemSlot[i] = 0;

    m_ObjectSlot[0] = m_ObjectSlot[1] = m_ObjectSlot[2] = m_ObjectSlot[3] = 0;
    //m_Aura = NULL;
    //m_AurasCheck = 2000;
    //m_removeAuraTimer = 4;
    m_spellAuraHoldersUpdateIterator = m_spellAuraHolders.end();
    m_AuraFlags = 0;

    m_Visibility = VISIBILITY_ON;

    m_detectInvisibilityMask = 0;
    m_invisibilityMask = 0;
    m_transform = 0;
    m_ShapeShiftFormSpellId = 0;
    m_canModifyStats = false;

    for (int i = 0; i < MAX_SPELL_IMMUNITY; ++i)
        m_spellImmune[i].clear();
    for (int i = 0; i < UNIT_MOD_END; ++i)
    {
        m_auraModifiersGroup[i][BASE_VALUE] = 0.0f;
        m_auraModifiersGroup[i][BASE_PCT] = 1.0f;
        m_auraModifiersGroup[i][TOTAL_VALUE] = 0.0f;
        m_auraModifiersGroup[i][TOTAL_PCT] = 1.0f;
    }
                                                            // implement 50% base damage from offhand
    m_auraModifiersGroup[UNIT_MOD_DAMAGE_OFFHAND][TOTAL_PCT] = 0.5f;

    for (int i = 0; i < MAX_ATTACK; ++i)
    {
        m_weaponDamage[i][MINDAMAGE] = BASE_MINDAMAGE;
        m_weaponDamage[i][MAXDAMAGE] = BASE_MAXDAMAGE;
    }
    for (int i = 0; i < MAX_STATS; ++i)
        m_createStats[i] = 0.0f;

    m_attacking = NULL;
    m_modMeleeHitChance = 0.0f;
    m_modRangedHitChance = 0.0f;
    m_modSpellHitChance = 0.0f;
    m_baseSpellCritChance = 5;

    m_CombatTimer = 0;
    m_lastManaUseTimer = 0;

    //m_victimThreat = 0.0f;
    for (int i = 0; i < MAX_SPELL_SCHOOL; ++i)
        m_threatModifier[i] = 1.0f;
    m_isSorted = true;
    for (int i = 0; i < MAX_MOVE_TYPE; ++i)
        m_speed_rate[i] = 1.0f;

    m_charmInfo = NULL;

    m_ThreatRedirectionPercent = 0;
    m_misdirectionTargetGUID = 0;

    // remove aurastates allowing special moves
    for(int i=0; i < MAX_REACTIVE; ++i)
        m_reactiveTimer[i] = 0;

    m_transport = NULL;

    m_pVehicle = NULL;
    m_pVehicleKit = NULL;

    // Frozen Mod
    m_spoofSamePlayerFaction = false;
    // Frozen Mod

}

Unit::~Unit()
{
    // set current spells as deletable
    for (uint32 i = 0; i < CURRENT_MAX_SPELL; ++i)
    {
        if (m_currentSpells[i])
        {
            m_currentSpells[i]->SetReferencedFromCurrent(false);
            m_currentSpells[i] = NULL;
        }
    }

    if (m_charmInfo)
        delete m_charmInfo;

    // those should be already removed at "RemoveFromWorld()" call
    MANGOS_ASSERT(m_gameObj.size() == 0);
    MANGOS_ASSERT(m_dynObjGUIDs.size() == 0);
    MANGOS_ASSERT(m_deletedAuras.size() == 0);
    MANGOS_ASSERT(m_deletedHolders.size() == 0);
}

void Unit::Update( uint32 p_time )
{
    if(!IsInWorld())
        return;

    /*if(p_time > m_AurasCheck)
    {
    m_AurasCheck = 2000;
    _UpdateAura();
    }else
    m_AurasCheck -= p_time;*/

    // WARNING! Order of execution here is important, do not change.
    // Spells must be processed with event system BEFORE they go to _UpdateSpells.
    // Or else we may have some SPELL_STATE_FINISHED spells stalled in pointers, that is bad.
    m_Events.Update( p_time );
    _UpdateSpells( p_time );

    CleanupDeletedAuras();

    if (m_lastManaUseTimer)
    {
        if (p_time >= m_lastManaUseTimer)
            m_lastManaUseTimer = 0;
        else
            m_lastManaUseTimer -= p_time;
    }

    if (CanHaveThreatList())
        getThreatManager().UpdateForClient(p_time);

    // update combat timer only for players and pets
    if (isInCombat() && (GetTypeId() == TYPEID_PLAYER || ((Creature*)this)->isPet() || ((Creature*)this)->isCharmed()))
    {
        // Check UNIT_STAT_MELEE_ATTACKING or UNIT_STAT_CHASE (without UNIT_STAT_FOLLOW in this case) so pets can reach far away
        // targets without stopping half way there and running off.
        // These flags are reset after target dies or another command is given.
        if (m_HostileRefManager.isEmpty())
        {
            // m_CombatTimer set at aura start and it will be freeze until aura removing
            if (m_CombatTimer <= p_time)
                CombatStop();
            else
                m_CombatTimer -= p_time;
        }
    }

    if (uint32 base_att = getAttackTimer(BASE_ATTACK))
    {
        setAttackTimer(BASE_ATTACK, (p_time >= base_att ? 0 : base_att - p_time) );
    }

    // update abilities available only for fraction of time
    UpdateReactives( p_time );

    ModifyAuraState(AURA_STATE_HEALTHLESS_20_PERCENT, GetHealth() < GetMaxHealth()*0.20f);
    ModifyAuraState(AURA_STATE_HEALTHLESS_35_PERCENT, GetHealth() < GetMaxHealth()*0.35f);
    ModifyAuraState(AURA_STATE_HEALTH_ABOVE_75_PERCENT, GetHealth() > GetMaxHealth()*0.75f);

    i_motionMaster.UpdateMotion(p_time);
}

bool Unit::haveOffhandWeapon() const
{
    if(GetTypeId() == TYPEID_PLAYER)
        return ((Player*)this)->GetWeaponForAttack(OFF_ATTACK,true,true);
    else
        return false;
}

void Unit::SendMonsterMove(float NewPosX, float NewPosY, float NewPosZ, SplineType type, SplineFlags flags, uint32 Time, Player* player, ...)
{

    va_list vargs;
    va_start(vargs,player);

    float moveTime = (float)Time;

    WorldPacket data( SMSG_MONSTER_MOVE, (41 + GetPackGUID().size()) );
    data << GetPackGUID();
    data << uint8(0);                                       // new in 3.1 bool, used to toggle MOVEFLAG2_UNK4 = 0x0040 on client side
    data << GetPositionX() << GetPositionY() << GetPositionZ();
    data << uint32(getMSTime());

    data << uint8(type);                                    // unknown
    switch(type)
    {
        case SPLINETYPE_NORMAL:                             // normal packet
            break;
        case SPLINETYPE_STOP:                               // stop packet (raw pos?)
            va_end(vargs);
            SendMessageToSet( &data, true );
            return;
        case SPLINETYPE_FACINGSPOT:                         // facing spot, not used currently
        {
            data << float(va_arg(vargs,double));
            data << float(va_arg(vargs,double));
            data << float(va_arg(vargs,double));
            break;
        }
        case SPLINETYPE_FACINGTARGET:
            data << uint64(va_arg(vargs,uint64));
            break;
        case SPLINETYPE_FACINGANGLE:                        // not used currently
            data << float(va_arg(vargs,double));            // facing angle
            break;
    }

    data << uint32(flags);                                  // splineflags
    data << uint32(moveTime);                               // Time in between points

    if(flags & SPLINEFLAG_TRAJECTORY)
    {
        data << float(0);
        data << uint32(0);
    }

    data << uint32(1);                                      // 1 single waypoint
    data << NewPosX << NewPosY << NewPosZ;                  // the single waypoint Point B

    va_end(vargs);

    if(player)
        player->GetSession()->SendPacket(&data);
    else
        SendMessageToSet( &data, true );
}

void Unit::SendMonsterMoveJump(float NewPosX, float NewPosY, float NewPosZ, float vert_speed, uint32 flags, uint32 Time, Player* player)
{
    float moveTime = Time;
    flags |= SPLINEFLAG_TRAJECTORY;

    WorldPacket data( SMSG_MONSTER_MOVE, (49 + GetPackGUID().size()) );
    data << GetPackGUID();
    data << uint8(0);                                       // new in 3.1
    data << GetPositionX() << GetPositionY() << GetPositionZ();
    data << uint32(getMSTime());

    data << uint8(0);                                    // unknown

    data << uint32(flags);

    if(flags & SPLINEFLAG_WALKMODE)
        moveTime *= 1.05f;

    data << uint32(moveTime);                               // Time in between points

    if(flags & SPLINEFLAG_TRAJECTORY)
    {
        data << float(vert_speed);
        data << uint32(0);
    }

    data << uint32(1);                                      // 1 single waypoint
    data << NewPosX << NewPosY << NewPosZ;                  // the single waypoint Point B

    if(player)
        player->GetSession()->SendPacket(&data);
    else
        SendMessageToSet( &data, true );
}

void Unit::SendMonsterMoveWithSpeed(float x, float y, float z, uint32 transitTime, Player* player)
{
    if (!transitTime)
    {
        if(GetTypeId()==TYPEID_PLAYER)
        {
            Traveller<Player> traveller(*(Player*)this);
            transitTime = traveller.GetTotalTravelTimeTo(x, y, z);
        }
        else
        {
            Traveller<Creature> traveller(*(Creature*)this);
            transitTime = traveller.GetTotalTravelTimeTo(x, y, z);
        }
    }
    //float orientation = (float)atan2((double)dy, (double)dx);
    SplineFlags flags = GetTypeId() == TYPEID_PLAYER ? SPLINEFLAG_WALKMODE : ((Creature*)this)->GetSplineFlags();
    SendMonsterMove(x, y, z, SPLINETYPE_NORMAL, flags, transitTime, player);
}


bool Unit::SetPosition(float x, float y, float z, float orientation, bool teleport)
{
    // prevent crash when a bad coord is sent by the client
    if (!MaNGOS::IsValidMapCoord(x, y, z, orientation))
    {
        DEBUG_LOG("Unit::SetPosition(%f, %f, %f, %f, %d) .. bad coordinates for unit %d!", x, y, z, orientation, teleport, GetGUIDLow());
        return false;
    }

    bool turn = GetOrientation() != orientation;
    bool relocate = (teleport || GetPositionX() != x || GetPositionY() != y || GetPositionZ() != z);

    if (turn)
        RemoveAurasWithInterruptFlags(AURA_INTERRUPT_FLAG_TURNING);

    if (relocate)
    {
        RemoveAurasWithInterruptFlags(AURA_INTERRUPT_FLAG_MOVE);

        if (GetTypeId() == TYPEID_PLAYER)
            GetMap()->PlayerRelocation((Player*)this, x, y, z, orientation);
        else
            GetMap()->CreatureRelocation((Creature*)this, x, y, z, orientation);
    }
    else if (turn)
        SetOrientation(orientation);

    if ((relocate || turn) && GetVehicleKit())
        GetVehicleKit()->RelocatePassengers(x, y, z, orientation);

    return relocate || turn;
}

void Unit::SendMonsterMoveTransport(WorldObject *transport, SplineType type, SplineFlags flags, uint32 moveTime, ...)
{
    va_list vargs;
    va_start(vargs, moveTime);

    WorldPacket data(SMSG_MONSTER_MOVE_TRANSPORT, 60);
    data << GetPackGUID();
    data << transport->GetPackGUID();
    data << uint8(m_movementInfo.GetTransportSeat());
    data << uint8(0);                                       // new in 3.1
    data << float(transport->GetPositionX());
    data << float(transport->GetPositionY());
    data << float(transport->GetPositionZ());
    data << uint32(getMSTime());

    data << uint8(type);                                    // spline type

    switch(type)
    {
        case SPLINETYPE_NORMAL:                             // normal packet
            break;
        case SPLINETYPE_STOP:                               // stop packet (raw pos?)
            va_end(vargs);
            SendMessageToSet(&data, true);
            return;
        case SPLINETYPE_FACINGSPOT:                         // facing spot
            data << float(va_arg(vargs,double));
            data << float(va_arg(vargs,double));
            data << float(va_arg(vargs,double));
            break;
        case SPLINETYPE_FACINGTARGET:
            data << uint64(va_arg(vargs,uint64));
            break;
        case SPLINETYPE_FACINGANGLE:
            data << float(va_arg(vargs,double));            // facing angle
            break;
    }

    va_end(vargs);

    data << uint32(flags);

    data << uint32(moveTime);                               // Time in between points
    data << uint32(1);                                      // 1 single waypoint

    data << float(m_movementInfo.GetTransportPos()->x);
    data << float(m_movementInfo.GetTransportPos()->y);
    data << float(m_movementInfo.GetTransportPos()->z);

    SendMessageToSet(&data, true);
}

void Unit::BuildHeartBeatMsg(WorldPacket *data) const
{
    MovementFlags move_flags = GetTypeId()==TYPEID_PLAYER
        ? ((Player const*)this)->m_movementInfo.GetMovementFlags()
        : MOVEFLAG_NONE;

    data->Initialize(MSG_MOVE_HEARTBEAT, 32);
    *data << GetPackGUID();
    *data << uint32(move_flags);                            // movement flags
    *data << uint16(0);                                     // 2.3.0
    *data << uint32(getMSTime());                           // time
    *data << float(GetPositionX());
    *data << float(GetPositionY());
    *data << float(GetPositionZ());
    *data << float(GetOrientation());
    *data << uint32(0);
}

void Unit::resetAttackTimer(WeaponAttackType type)
{
    m_attackTimer[type] = uint32(GetAttackTime(type) * m_modAttackSpeedPct[type]);
}

bool Unit::canReachWithAttack(Unit *pVictim) const
{
    MANGOS_ASSERT(pVictim);
    float reach = GetFloatValue(UNIT_FIELD_COMBATREACH);
    if( reach <= 0.0f )
        reach = 1.0f;
    return IsWithinDistInMap(pVictim, reach);
}

void Unit::RemoveSpellsCausingAura(AuraType auraType)
{
    if (auraType >= TOTAL_AURAS) return;
    AuraList::const_iterator iter, next;
    for (iter = m_modAuras[auraType].begin(); iter != m_modAuras[auraType].end(); iter = next)
    {
        next = iter;
        ++next;

        if (*iter)
        {
            RemoveAurasDueToSpell((*iter)->GetId());
            if (!m_modAuras[auraType].empty())
                next = m_modAuras[auraType].begin();
            else
                return;
        }
    }
}

bool Unit::HasAuraType(AuraType auraType) const
{
    return (!m_modAuras[auraType].empty());
}

/* Called by DealDamage for auras that have a chance to be dispelled on damage taken. */
void Unit::RemoveSpellbyDamageTaken(AuraType auraType, uint32 damage)
{
    if(!HasAuraType(auraType))
        return;

    // The chance to dispel an aura depends on the damage taken with respect to the casters level.
    uint32 max_dmg = getLevel() > 8 ? 25 * getLevel() - 150 : 50;

    AuraList const& typeAuras = GetAurasByType(auraType);
    for (AuraList::const_iterator iter = typeAuras.begin(); iter != typeAuras.end(); ++iter)
    {
        Unit *caster = (*iter)->GetCaster();

        if (!caster)
            continue;

        AuraList const& mOverrideClassScript = caster->GetAurasByType(SPELL_AURA_OVERRIDE_CLASS_SCRIPTS);
        for(AuraList::const_iterator i = mOverrideClassScript.begin(); i != mOverrideClassScript.end(); ++i)
        {
            if ((*i)->GetModifier()->m_miscvalue == 7801 && (*i)->isAffectedOnSpell((*iter)->GetSpellProto()))
                max_dmg += (*i)->GetModifier()->m_amount * max_dmg / 100;
        }
    }

    float chance = float(damage) / max_dmg * 100.0f;
    if (roll_chance_f(chance))
        RemoveSpellsCausingAura(auraType);
}

void Unit::DealDamageMods(Unit *pVictim, uint32 &damage, uint32* absorb)
{
    if (!pVictim->isAlive() || pVictim->IsTaxiFlying() || pVictim->GetTypeId() == TYPEID_UNIT && ((Creature*)pVictim)->IsInEvadeMode())
    {
        if(absorb)
            *absorb += damage;
        damage = 0;
        return;
    }

    //You don't lose health from damage taken from another player while in a sanctuary
    //You still see it in the combat log though
    if (pVictim != this && IsCharmerOrOwnerPlayerOrPlayerItself() && pVictim->IsCharmerOrOwnerPlayerOrPlayerItself())
    {
        const AreaTableEntry *area = GetAreaEntryByAreaID(pVictim->GetAreaId());
        if (area && area->flags & AREA_FLAG_SANCTUARY)      //sanctuary
        {
            if(absorb)
                *absorb += damage;
            damage = 0;
        }
    }

    uint32 originalDamage = damage;

    //Script Event damage Deal
    if( GetTypeId()== TYPEID_UNIT && ((Creature *)this)->AI())
        ((Creature *)this)->AI()->DamageDeal(pVictim, damage);
    //Script Event damage taken
    if( pVictim->GetTypeId()== TYPEID_UNIT && ((Creature *)pVictim)->AI() )
        ((Creature *)pVictim)->AI()->DamageTaken(this, damage);

    if(absorb && originalDamage > damage)
        *absorb += (originalDamage - damage);
}

uint32 Unit::DealDamage(Unit *pVictim, uint32 damage, CleanDamage const* cleanDamage, DamageEffectType damagetype, SpellSchoolMask damageSchoolMask, SpellEntry const *spellProto, bool durabilityLoss)
{
    // remove affects from victim (including from 0 damage and DoTs)
    if(pVictim != this)
        pVictim->RemoveSpellsCausingAura(SPELL_AURA_MOD_STEALTH);

    // Divine Storm heal hack
    if ( spellProto && spellProto->Id == 53385 )
    {
        int32 divineDmg = damage * (25 + (HasAura(63220) ? 15 : 0)) / 100; //25%, if has Glyph of Divine Storm -> 40%
        CastCustomSpell(this, 54171, &divineDmg, NULL, NULL, true);
    }

    // remove affects from attacker at any non-DoT damage (including 0 damage)
    if( damagetype != DOT)
    {
        RemoveSpellsCausingAura(SPELL_AURA_MOD_STEALTH);
        RemoveSpellsCausingAura(SPELL_AURA_FEIGN_DEATH);

        if(pVictim != this)
            RemoveSpellsCausingAura(SPELL_AURA_MOD_INVISIBILITY);

        if(pVictim->GetTypeId() == TYPEID_PLAYER && !pVictim->IsStandState() && !pVictim->hasUnitState(UNIT_STAT_STUNNED))
            pVictim->SetStandState(UNIT_STAND_STATE_STAND);
    }

    // Blessed Life talent of Paladin
    if( pVictim->GetTypeId() == TYPEID_PLAYER )
    {
        Unit::AuraList const& BlessedLife = pVictim->GetAurasByType(SPELL_AURA_PROC_TRIGGER_SPELL);
        for(Unit::AuraList::const_iterator i = BlessedLife.begin(); i != BlessedLife.end(); ++i)
            if((*i)->GetSpellProto()->SpellFamilyName == SPELLFAMILY_PALADIN && (*i)->GetSpellProto()->SpellIconID == 2137)
                if( urand(0,100) < (*i)->GetSpellProto()->procChance )
                    damage *= 0.5;
    }

    if(!damage)
    {
        // Rage from physical damage received .
        if(cleanDamage && cleanDamage->damage && (damageSchoolMask & SPELL_SCHOOL_MASK_NORMAL) && pVictim->GetTypeId() == TYPEID_PLAYER && (pVictim->getPowerType() == POWER_RAGE))
            ((Player*)pVictim)->RewardRage(cleanDamage->damage, 0, false);

        return 0;
    }
    if (!spellProto || !IsSpellHaveAura(spellProto,SPELL_AURA_MOD_FEAR))
        pVictim->RemoveSpellbyDamageTaken(SPELL_AURA_MOD_FEAR, damage);
    // root type spells do not dispel the root effect
    if (!spellProto || !(spellProto->Mechanic == MECHANIC_ROOT || IsSpellHaveAura(spellProto,SPELL_AURA_MOD_ROOT)))
        pVictim->RemoveSpellbyDamageTaken(SPELL_AURA_MOD_ROOT, damage);

    // no xp,health if type 8 /critters/
    if(pVictim->GetTypeId() != TYPEID_PLAYER && pVictim->GetCreatureType() == CREATURE_TYPE_CRITTER)
    {
        pVictim->setDeathState(JUST_DIED);
        pVictim->SetHealth(0);

        // allow loot only if has loot_id in creature_template
        ((Creature*)pVictim)->PrepareBodyLootState();

        // some critters required for quests (need normal entry instead possible heroic in any cases)
        if(GetTypeId() == TYPEID_PLAYER)
            if(CreatureInfo const* normalInfo = ObjectMgr::GetCreatureTemplate(pVictim->GetEntry()))
                ((Player*)this)->KilledMonster(normalInfo,pVictim->GetObjectGuid());

        return damage;
    }

    DEBUG_FILTER_LOG(LOG_FILTER_DAMAGE,"DealDamageStart");

    uint32 health = pVictim->GetHealth();
    DEBUG_FILTER_LOG(LOG_FILTER_DAMAGE,"deal dmg:%d to health:%d ",damage,health);

    // duel ends when player has 1 or less hp
    bool duel_hasEnded = false;
    if(pVictim->GetTypeId() == TYPEID_PLAYER && ((Player*)pVictim)->duel && damage >= (health-1))
    {
        // prevent kill only if killed in duel and killed by opponent or opponent controlled creature
        if(((Player*)pVictim)->duel->opponent==this || ((Player*)pVictim)->duel->opponent->GetGUID() == GetOwnerGUID())
            damage = health-1;

        duel_hasEnded = true;
    }
    //Get in CombatState
    if(pVictim != this && damagetype != DOT)
    {
        SetInCombatWith(pVictim);
        pVictim->SetInCombatWith(this);

        if(Player* attackedPlayer = pVictim->GetCharmerOrOwnerPlayerOrPlayerItself())
            SetContestedPvP(attackedPlayer);
    }

    // Rage from Damage made (only from direct weapon damage)
    if( cleanDamage && damagetype==DIRECT_DAMAGE && this != pVictim && GetTypeId() == TYPEID_PLAYER && (getPowerType() == POWER_RAGE))
    {
        uint32 weaponSpeedHitFactor;

        switch(cleanDamage->attackType)
        {
            case BASE_ATTACK:
            {
                if(cleanDamage->hitOutCome == MELEE_HIT_CRIT)
                    weaponSpeedHitFactor = uint32(GetAttackTime(cleanDamage->attackType)/1000.0f * 7);
                else
                    weaponSpeedHitFactor = uint32(GetAttackTime(cleanDamage->attackType)/1000.0f * 3.5f);

                ((Player*)this)->RewardRage(damage, weaponSpeedHitFactor, true);

                break;
            }
            case OFF_ATTACK:
            {
                if(cleanDamage->hitOutCome == MELEE_HIT_CRIT)
                    weaponSpeedHitFactor = uint32(GetAttackTime(cleanDamage->attackType)/1000.0f * 3.5f);
                else
                    weaponSpeedHitFactor = uint32(GetAttackTime(cleanDamage->attackType)/1000.0f * 1.75f);

                ((Player*)this)->RewardRage(damage, weaponSpeedHitFactor, true);

                break;
            }
            case RANGED_ATTACK:
                break;
        }
    }

    if (GetTypeId() == TYPEID_PLAYER && this != pVictim)
    {
        Player *killer = ((Player*)this);

        // in bg, count dmg if victim is also a player
        if (pVictim->GetTypeId()==TYPEID_PLAYER)
        {
            if (BattleGround *bg = killer->GetBattleGround())
            {
                // FIXME: kept by compatibility. don't know in BG if the restriction apply.
                bg->UpdatePlayerScore(killer, SCORE_DAMAGE_DONE, damage);
            }
        }

        killer->UpdateAchievementCriteria(ACHIEVEMENT_CRITERIA_TYPE_DAMAGE_DONE, damage, 0, pVictim);
        killer->UpdateAchievementCriteria(ACHIEVEMENT_CRITERIA_TYPE_HIGHEST_HIT_DEALT, damage);
    }

    if (pVictim->GetTypeId() == TYPEID_PLAYER)
        ((Player*)pVictim)->UpdateAchievementCriteria(ACHIEVEMENT_CRITERIA_TYPE_HIGHEST_HIT_RECEIVED, damage);

    if (pVictim->GetTypeId() == TYPEID_UNIT && !((Creature*)pVictim)->isPet() && !((Creature*)pVictim)->HasLootRecipient())
        ((Creature*)pVictim)->SetLootRecipient(this);

    if (health <= damage)
    {
        DEBUG_FILTER_LOG(LOG_FILTER_DAMAGE,"DealDamage: victim just died");

        // find player: owner of controlled `this` or `this` itself maybe
        // for loot will be sued only if group_tap==NULL
        Player *player_tap = GetCharmerOrOwnerPlayerOrPlayerItself();
        Group *group_tap = NULL;

        // find owner of pVictim, used for creature cases, AI calls
        Unit* pOwner = pVictim->GetCharmerOrOwner();

        // in creature kill case group/player tap stored for creature
        if (pVictim->GetTypeId() == TYPEID_UNIT)
        {
            group_tap = ((Creature*)pVictim)->GetGroupLootRecipient();

            if (Player* recipient = ((Creature*)pVictim)->GetOriginalLootRecipient())
                player_tap = recipient;
        }
        // in player kill case group tap selected by player_tap (killer-player itself, or charmer, or owner, etc)
        else
        {
            if (player_tap)
                group_tap = player_tap->GetGroup();
        }

        if (pVictim->GetTypeId() == TYPEID_PLAYER)
        {
            ((Player*)pVictim)->UpdateAchievementCriteria(ACHIEVEMENT_CRITERIA_TYPE_TOTAL_DAMAGE_RECEIVED, health);
            if (player_tap)
                player_tap->UpdateAchievementCriteria(ACHIEVEMENT_CRITERIA_TYPE_SPECIAL_PVP_KILL,1,0,pVictim);
        }

        // call kill spell proc event (before real die and combat stop to triggering auras removed at death/combat stop)
        if(player_tap && player_tap != pVictim)
        {
            player_tap->ProcDamageAndSpell(pVictim, PROC_FLAG_KILL, PROC_FLAG_KILLED, PROC_EX_NONE, 0);

            WorldPacket data(SMSG_PARTYKILLLOG, (8+8));     //send event PARTY_KILL
            data << player_tap->GetObjectGuid();            //player with killing blow
            data << pVictim->GetObjectGuid();              //victim

            if (group_tap)
                group_tap->BroadcastPacket(&data, false, group_tap->GetMemberGroup(player_tap->GetObjectGuid()),player_tap->GetObjectGuid());

            player_tap->SendDirectMessage(&data);
        }

        // Reward player, his pets, and group/raid members
        if (player_tap != pVictim)
        {
            if (group_tap)
                group_tap->RewardGroupAtKill(pVictim, player_tap);
            else if (player_tap)
                player_tap->RewardSinglePlayerAtKill(pVictim);
        }

        DEBUG_FILTER_LOG(LOG_FILTER_DAMAGE,"DealDamageAttackStop");

        // stop combat
        pVictim->CombatStop();
        pVictim->getHostileRefManager().deleteReferences();

        bool damageFromSpiritOfRedemtionTalent = spellProto && spellProto->Id == 27795;

        // if talent known but not triggered (check priest class for speedup check)
        Aura* spiritOfRedemtionTalentReady = NULL;
        if( !damageFromSpiritOfRedemtionTalent &&           // not called from SPELL_AURA_SPIRIT_OF_REDEMPTION
            pVictim->GetTypeId()==TYPEID_PLAYER && pVictim->getClass()==CLASS_PRIEST )
        {
            AuraList const& vDummyAuras = pVictim->GetAurasByType(SPELL_AURA_DUMMY);
            for(AuraList::const_iterator itr = vDummyAuras.begin(); itr != vDummyAuras.end(); ++itr)
            {
                if((*itr)->GetSpellProto()->SpellIconID==1654)
                {
                    spiritOfRedemtionTalentReady = *itr;
                    break;
                }
            }
        }

        if (!spiritOfRedemtionTalentReady)
        {
            DEBUG_FILTER_LOG(LOG_FILTER_DAMAGE,"SET JUST_DIED");
            pVictim->setDeathState(JUST_DIED);
        }

        DEBUG_FILTER_LOG(LOG_FILTER_DAMAGE,"DealDamageHealth1");

        if(spiritOfRedemtionTalentReady)
        {
            // save value before aura remove
            uint32 ressSpellId = pVictim->GetUInt32Value(PLAYER_SELF_RES_SPELL);
            if(!ressSpellId)
                ressSpellId = ((Player*)pVictim)->GetResurrectionSpellId();

            //Remove all expected to remove at death auras (most important negative case like DoT or periodic triggers)
            pVictim->RemoveAllAurasOnDeath();

            // restore for use at real death
            pVictim->SetUInt32Value(PLAYER_SELF_RES_SPELL,ressSpellId);

            // FORM_SPIRITOFREDEMPTION and related auras
            pVictim->CastSpell(pVictim,27827,true,NULL,spiritOfRedemtionTalentReady);
        }
        else
            pVictim->SetHealth(0);

        // remember victim PvP death for corpse type and corpse reclaim delay
        // at original death (not at SpiritOfRedemtionTalent timeout)
        if( pVictim->GetTypeId()==TYPEID_PLAYER && !damageFromSpiritOfRedemtionTalent )
            ((Player*)pVictim)->SetPvPDeath(player_tap != NULL);

        // Call KilledUnit for creatures
        if (GetTypeId() == TYPEID_UNIT && ((Creature*)this)->AI())
            ((Creature*)this)->AI()->KilledUnit(pVictim);

        // achievement stuff
        if (pVictim->GetTypeId() == TYPEID_PLAYER)
        {
            if (GetTypeId() == TYPEID_UNIT)
                ((Player*)pVictim)->GetAchievementMgr().UpdateAchievementCriteria(ACHIEVEMENT_CRITERIA_TYPE_KILLED_BY_CREATURE, GetEntry());
            else if(GetTypeId() == TYPEID_PLAYER && pVictim != this)
                ((Player*)pVictim)->GetAchievementMgr().UpdateAchievementCriteria(ACHIEVEMENT_CRITERIA_TYPE_KILLED_BY_PLAYER, 1, ((Player*)this)->GetTeam());
        }

        // 10% durability loss on death
        // clean InHateListOf
        if (pVictim->GetTypeId() == TYPEID_PLAYER)
        {
            // only if not player and not controlled by player pet. And not at BG
            if (durabilityLoss && !player_tap && !((Player*)pVictim)->InBattleGround())
            {
                DEBUG_LOG("We are dead, loosing 10 percents durability");
                ((Player*)pVictim)->DurabilityLossAll(0.10f,false);
                // durability lost message
                WorldPacket data(SMSG_DURABILITY_DAMAGE_DEATH, 0);
                ((Player*)pVictim)->GetSession()->SendPacket(&data);
            }
        }
        else                                                // creature died
        {
            DEBUG_FILTER_LOG(LOG_FILTER_DAMAGE,"DealDamageNotPlayer");
            Creature *cVictim = (Creature*)pVictim;

            if(!cVictim->isPet())
            {
                cVictim->DeleteThreatList();
                // only lootable if it has loot or can drop gold
                cVictim->PrepareBodyLootState();
                // may have no loot, so update death timer if allowed
                cVictim->AllLootRemovedFromCorpse();
            }

            // Call creature just died function
            if (cVictim->AI())
                cVictim->AI()->JustDied(this);

            if (cVictim->isTemporarySummon())
            {
                TemporarySummon* pSummon = (TemporarySummon*)cVictim;
                if (pSummon->GetSummonerGuid().IsCreatureOrVehicle())
                    if(Creature* pSummoner = cVictim->GetMap()->GetCreature(pSummon->GetSummonerGuid()))
                        if (pSummoner->AI())
                            pSummoner->AI()->SummonedCreatureJustDied(cVictim);
            }
            else if (pOwner && pOwner->GetTypeId() == TYPEID_UNIT)
            {
                if (((Creature*)pOwner)->AI())
                    ((Creature*)pOwner)->AI()->SummonedCreatureJustDied(cVictim);
            }

            if (InstanceData* mapInstance = cVictim->GetInstanceData())
                mapInstance->OnCreatureDeath(cVictim);

            // Dungeon specific stuff, only applies to players killing creatures
            if(cVictim->GetInstanceId())
            {
                Map *m = cVictim->GetMap();
                Player *creditedPlayer = GetCharmerOrOwnerPlayerOrPlayerItself();
                // TODO: do instance binding anyway if the charmer/owner is offline

                if(m->IsDungeon() && creditedPlayer)
                {
                    if (m->IsRaidOrHeroicDungeon())
                    {
                        if(cVictim->GetCreatureInfo()->flags_extra & CREATURE_FLAG_EXTRA_INSTANCE_BIND)
                            ((InstanceMap *)m)->PermBindAllPlayers(creditedPlayer);
                    }
                    else
                    {
                        // the reset time is set but not added to the scheduler
                        // until the players leave the instance
                        time_t resettime = cVictim->GetRespawnTimeEx() + 2 * HOUR;
                        if (InstanceSave *save = m->GetInstanceSave())
                            if (save->GetResetTime() < resettime)
                                save->SetResetTime(resettime);
                    }
                }
            }
        }

        // last damage from non duel opponent or opponent controlled creature
        if(duel_hasEnded)
        {
            MANGOS_ASSERT(pVictim->GetTypeId()==TYPEID_PLAYER);
            Player *he = (Player*)pVictim;

            MANGOS_ASSERT(he->duel);

            he->duel->opponent->CombatStopWithPets(true);
            he->CombatStopWithPets(true);

            he->DuelComplete(DUEL_INTERUPTED);
        }

        // battleground things (do this at the end, so the death state flag will be properly set to handle in the bg->handlekill)
        if(pVictim->GetTypeId() == TYPEID_PLAYER && ((Player*)pVictim)->InBattleGround())
        {
            Player *killed = ((Player*)pVictim);
            if(BattleGround *bg = killed->GetBattleGround())
                if(player_tap)
                    bg->HandleKillPlayer(killed, player_tap);
        }
        else if(pVictim->GetTypeId() == TYPEID_UNIT)
        {
            if (player_tap)
                if (BattleGround *bg = player_tap->GetBattleGround())
                    bg->HandleKillUnit((Creature*)pVictim, player_tap);
        }
    }
    else                                                    // if (health <= damage)
    {
        DEBUG_FILTER_LOG(LOG_FILTER_DAMAGE,"DealDamageAlive");

        if (pVictim->GetTypeId() == TYPEID_PLAYER)
            ((Player*)pVictim)->UpdateAchievementCriteria(ACHIEVEMENT_CRITERIA_TYPE_TOTAL_DAMAGE_RECEIVED, damage);

        pVictim->ModifyHealth(- (int32)damage);

        if(damagetype != DOT)
        {
            if(!getVictim())
            {
                // if not have main target then attack state with target (including AI call)
                //start melee attacks only after melee hit
                Attack(pVictim,(damagetype == DIRECT_DAMAGE));
            }

            // if damage pVictim call AI reaction
            if(pVictim->GetTypeId()==TYPEID_UNIT && ((Creature*)pVictim)->AI())
                ((Creature*)pVictim)->AI()->AttackedBy(this);
        }

        // polymorphed, hex and other negative transformed cases
        uint32 morphSpell = pVictim->getTransForm();
        if (morphSpell && !IsPositiveSpell(morphSpell))
        {
            if (SpellEntry const* morphEntry = sSpellStore.LookupEntry(morphSpell))
            {
                if (IsSpellHaveAura(morphEntry, SPELL_AURA_MOD_CONFUSE))
                    pVictim->RemoveAurasDueToSpell(morphSpell);
                else if (IsSpellHaveAura(morphEntry, SPELL_AURA_MOD_PACIFY_SILENCE))
                    pVictim->RemoveSpellbyDamageTaken(SPELL_AURA_MOD_PACIFY_SILENCE, damage);
            }
        }

        if(damagetype == DIRECT_DAMAGE || damagetype == SPELL_DIRECT_DAMAGE)
        {
            if (!spellProto || !(spellProto->AuraInterruptFlags&AURA_INTERRUPT_FLAG_DIRECT_DAMAGE))
                pVictim->RemoveAurasWithInterruptFlags(AURA_INTERRUPT_FLAG_DIRECT_DAMAGE);
        }
        if (pVictim->GetTypeId() != TYPEID_PLAYER)
        {
            if(spellProto && IsDamageToThreatSpell(spellProto))
                pVictim->AddThreat(this, float(damage*2), (cleanDamage && cleanDamage->hitOutCome == MELEE_HIT_CRIT), damageSchoolMask, spellProto);
            else
                pVictim->AddThreat(this, float(damage), (cleanDamage && cleanDamage->hitOutCome == MELEE_HIT_CRIT), damageSchoolMask, spellProto);
        }
        else                                                // victim is a player
        {
            // Rage from damage received
            if(this != pVictim && pVictim->getPowerType() == POWER_RAGE)
            {
                uint32 rage_damage = damage + (cleanDamage ? cleanDamage->damage : 0);
                ((Player*)pVictim)->RewardRage(rage_damage, 0, false);
            }

            // random durability for items (HIT TAKEN)
            if (roll_chance_f(sWorld.getConfig(CONFIG_FLOAT_RATE_DURABILITY_LOSS_DAMAGE)))
            {
                EquipmentSlots slot = EquipmentSlots(urand(0,EQUIPMENT_SLOT_END-1));
                ((Player*)pVictim)->DurabilityPointLossForEquipSlot(slot);
            }
        }

        if(GetTypeId()==TYPEID_PLAYER)
        {
            // random durability for items (HIT DONE)
            if (roll_chance_f(sWorld.getConfig(CONFIG_FLOAT_RATE_DURABILITY_LOSS_DAMAGE)))
            {
                EquipmentSlots slot = EquipmentSlots(urand(0,EQUIPMENT_SLOT_END-1));
                ((Player*)this)->DurabilityPointLossForEquipSlot(slot);
            }
        }

        // TODO: Store auras by interrupt flag to speed this up.
        SpellAuraHolderMap& vAuras = pVictim->GetSpellAuraHolderMap();
        for (SpellAuraHolderMap::const_iterator i = vAuras.begin(), next; i != vAuras.end(); i = next)
        {
            const SpellEntry *se = i->second->GetSpellProto();
            next = i; ++next;
            if (spellProto && spellProto->Id == se->Id) // Not drop auras added by self
                continue;
            if( se->AuraInterruptFlags & AURA_INTERRUPT_FLAG_DAMAGE )
            {
                bool remove = true;
                if (se->procFlags & (1<<3))
                {
                    if (!roll_chance_i(se->procChance))
                        remove = false;
                }
                if (remove)
                {
                    pVictim->RemoveAurasDueToSpell(i->second->GetId());
                    next = vAuras.begin();
                }
            }
        }

        if (damagetype != NODAMAGE && damage && pVictim->GetTypeId() == TYPEID_PLAYER)
        {
            if( damagetype != DOT )
            {
                for (uint32 i = CURRENT_FIRST_NON_MELEE_SPELL; i < CURRENT_MAX_SPELL; ++i)
                {
                    // skip channeled spell (processed differently below)
                    if (i == CURRENT_CHANNELED_SPELL)
                        continue;

                    if(Spell* spell = pVictim->GetCurrentSpell(CurrentSpellTypes(i)))
                    {
                        if(spell->getState() == SPELL_STATE_PREPARING)
                        {
                            if(spell->m_spellInfo->InterruptFlags & SPELL_INTERRUPT_FLAG_ABORT_ON_DMG)
                                pVictim->InterruptSpell(CurrentSpellTypes(i));
                            else
                                spell->Delayed();
                        }
                    }
                }
            }

            if(Spell* spell = pVictim->m_currentSpells[CURRENT_CHANNELED_SPELL])
            {
                if (spell->getState() == SPELL_STATE_CASTING)
                {
                    uint32 channelInterruptFlags = spell->m_spellInfo->ChannelInterruptFlags;
                    if( channelInterruptFlags & CHANNEL_FLAG_DELAY )
                    {
                        if(pVictim!=this)                   //don't shorten the duration of channeling if you damage yourself
                            spell->DelayedChannel();
                    }
                    else if( (channelInterruptFlags & (CHANNEL_FLAG_DAMAGE | CHANNEL_FLAG_DAMAGE2)) )
                    {
                        DETAIL_LOG("Spell %u canceled at damage!",spell->m_spellInfo->Id);
                        pVictim->InterruptSpell(CURRENT_CHANNELED_SPELL);
                    }
                }
                else if (spell->getState() == SPELL_STATE_DELAYED)
                    // break channeled spell in delayed state on damage
                {
                    DETAIL_LOG("Spell %u canceled at damage!",spell->m_spellInfo->Id);
                    pVictim->InterruptSpell(CURRENT_CHANNELED_SPELL);
                }
            }
        }

        // last damage from duel opponent
        if(duel_hasEnded)
        {
            MANGOS_ASSERT(pVictim->GetTypeId()==TYPEID_PLAYER);
            Player *he = (Player*)pVictim;

            MANGOS_ASSERT(he->duel);

            he->SetHealth(1);

            he->duel->opponent->CombatStopWithPets(true);
            he->CombatStopWithPets(true);

            he->CastSpell(he, 7267, true);                  // beg
            he->DuelComplete(DUEL_WON);
        }
    }

    DEBUG_FILTER_LOG(LOG_FILTER_DAMAGE,"DealDamageEnd returned %d damage", damage);

    return damage;
}

void Unit::CastStop(uint32 except_spellid)
{
    for (uint32 i = CURRENT_FIRST_NON_MELEE_SPELL; i < CURRENT_MAX_SPELL; ++i)
        if (m_currentSpells[i] && m_currentSpells[i]->m_spellInfo->Id!=except_spellid)
            InterruptSpell(CurrentSpellTypes(i),false);
}

void Unit::CastSpell(Unit* Victim, uint32 spellId, bool triggered, Item *castItem, Aura* triggeredByAura, ObjectGuid originalCaster)
{
    SpellEntry const *spellInfo = sSpellStore.LookupEntry(spellId);

    if(!spellInfo)
    {
        if (triggeredByAura)
            sLog.outError("CastSpell: unknown spell id %i by caster: %s triggered by aura %u (eff %u)", spellId, GetObjectGuid().GetString().c_str(), triggeredByAura->GetId(), triggeredByAura->GetEffIndex());
        else
            sLog.outError("CastSpell: unknown spell id %i by caster: %s", spellId, GetObjectGuid().GetString().c_str());
        return;
    }

    CastSpell(Victim, spellInfo, triggered, castItem, triggeredByAura, originalCaster);
}

void Unit::CastSpell(Unit* Victim, SpellEntry const *spellInfo, bool triggered, Item *castItem, Aura* triggeredByAura, ObjectGuid originalCaster)
{
    if(!spellInfo)
    {
        if (triggeredByAura)
            sLog.outError("CastSpell: unknown spell by caster: %s triggered by aura %u (eff %u)", GetObjectGuid().GetString().c_str(), triggeredByAura->GetId(), triggeredByAura->GetEffIndex());
        else
            sLog.outError("CastSpell: unknown spell by caster: %s", GetObjectGuid().GetString().c_str());
        return;
    }

    if (castItem)
        DEBUG_FILTER_LOG(LOG_FILTER_SPELL_CAST, "WORLD: cast Item spellId - %i", spellInfo->Id);

    if(originalCaster.IsEmpty() && triggeredByAura)
        originalCaster = triggeredByAura->GetCasterGUID();

    Spell *spell = new Spell(this, spellInfo, triggered, originalCaster);

    SpellCastTargets targets;
    targets.setUnitTarget( Victim );
    spell->m_CastItem = castItem;
    spell->prepare(&targets, triggeredByAura);
}

void Unit::CastCustomSpell(Unit* Victim,uint32 spellId, int32 const* bp0, int32 const* bp1, int32 const* bp2, bool triggered, Item *castItem, Aura* triggeredByAura, ObjectGuid originalCaster)
{
    SpellEntry const *spellInfo = sSpellStore.LookupEntry(spellId);

    if(!spellInfo)
    {
        if (triggeredByAura)
            sLog.outError("CastCustomSpell: unknown spell id %i by caster: %s triggered by aura %u (eff %u)", spellId, GetObjectGuid().GetString().c_str(), triggeredByAura->GetId(), triggeredByAura->GetEffIndex());
        else
            sLog.outError("CastCustomSpell: unknown spell id %i by caster: %s", spellId, GetObjectGuid().GetString().c_str());
        return;
    }

    CastCustomSpell(Victim, spellInfo, bp0, bp1, bp2, triggered, castItem, triggeredByAura, originalCaster);
}

void Unit::CastCustomSpell(Unit* Victim, SpellEntry const *spellInfo, int32 const* bp0, int32 const* bp1, int32 const* bp2, bool triggered, Item *castItem, Aura* triggeredByAura, ObjectGuid originalCaster)
{
    if(!spellInfo)
    {
        if (triggeredByAura)
            sLog.outError("CastCustomSpell: unknown spell by caster: %s triggered by aura %u (eff %u)", GetObjectGuid().GetString().c_str(), triggeredByAura->GetId(), triggeredByAura->GetEffIndex());
        else
            sLog.outError("CastCustomSpell: unknown spell by caster: %s", GetObjectGuid().GetString().c_str());
        return;
    }

    if (castItem)
        DEBUG_FILTER_LOG(LOG_FILTER_SPELL_CAST, "WORLD: cast Item spellId - %i", spellInfo->Id);

    if (originalCaster.IsEmpty() && triggeredByAura)
    {
        if (triggeredByAura->GetCasterGUID())
            originalCaster = triggeredByAura->GetCaster()->GetObjectGuid();
        else
        {
            sLog.outError("CastCustomSpell: spell %i triggered by aura %u (eff %u), but OriginalCaster is NULL.",spellInfo->Id, triggeredByAura->GetId(), triggeredByAura->GetEffIndex());
            return;
        }
    }

    Spell *spell = new Spell(this, spellInfo, triggered, originalCaster);

    if(bp0)
        spell->m_currentBasePoints[EFFECT_INDEX_0] = *bp0;

    if(bp1)
        spell->m_currentBasePoints[EFFECT_INDEX_1] = *bp1;

    if(bp2)
        spell->m_currentBasePoints[EFFECT_INDEX_2] = *bp2;

    SpellCastTargets targets;
    targets.setUnitTarget( Victim );
    spell->m_CastItem = castItem;
    spell->prepare(&targets, triggeredByAura);
}

// used for scripting
void Unit::CastSpell(float x, float y, float z, uint32 spellId, bool triggered, Item *castItem, Aura* triggeredByAura, ObjectGuid originalCaster)
{
    SpellEntry const *spellInfo = sSpellStore.LookupEntry(spellId);

    if(!spellInfo)
    {
        if (triggeredByAura)
            sLog.outError("CastSpell(x,y,z): unknown spell id %i by caster: %s triggered by aura %u (eff %u)", spellId, GetObjectGuid().GetString().c_str(), triggeredByAura->GetId(), triggeredByAura->GetEffIndex());
        else
            sLog.outError("CastSpell(x,y,z): unknown spell id %i by caster: %s", spellId, GetObjectGuid().GetString().c_str());
        return;
    }

    CastSpell(x, y, z, spellInfo, triggered, castItem, triggeredByAura, originalCaster);
}

// used for scripting
void Unit::CastSpell(float x, float y, float z, SpellEntry const *spellInfo, bool triggered, Item *castItem, Aura* triggeredByAura, ObjectGuid originalCaster)
{
    if(!spellInfo)
    {
        if (triggeredByAura)
            sLog.outError("CastSpell(x,y,z): unknown spell by caster: %s triggered by aura %u (eff %u)", GetObjectGuid().GetString().c_str(), triggeredByAura->GetId(), triggeredByAura->GetEffIndex());
        else
            sLog.outError("CastSpell(x,y,z): unknown spell by caster: %s", GetObjectGuid().GetString().c_str());
        return;
    }

    if (castItem)
        DEBUG_FILTER_LOG(LOG_FILTER_SPELL_CAST, "WORLD: cast Item spellId - %i", spellInfo->Id);

    if(originalCaster.IsEmpty() && triggeredByAura)
        originalCaster = triggeredByAura->GetCasterGUID();

    Spell *spell = new Spell(this, spellInfo, triggered, originalCaster);

    SpellCastTargets targets;
    targets.setDestination(x, y, z);
    spell->m_CastItem = castItem;
    spell->prepare(&targets, triggeredByAura);
}

// Obsolete func need remove, here only for comotability vs another patches
uint32 Unit::SpellNonMeleeDamageLog(Unit *pVictim, uint32 spellID, uint32 damage)
{
    SpellEntry const *spellInfo = sSpellStore.LookupEntry(spellID);
    SpellNonMeleeDamage damageInfo(this, pVictim, spellInfo->Id, SpellSchoolMask(spellInfo->SchoolMask));
    CalculateSpellDamage(&damageInfo, damage, spellInfo);
    damageInfo.target->CalculateAbsorbResistBlock(this, &damageInfo, spellInfo);
    DealDamageMods(damageInfo.target,damageInfo.damage,&damageInfo.absorb);
    SendSpellNonMeleeDamageLog(&damageInfo);
    DealSpellDamage(&damageInfo, true);
    return damageInfo.damage;
}

void Unit::CalculateSpellDamage(SpellNonMeleeDamage *damageInfo, int32 damage, SpellEntry const *spellInfo, WeaponAttackType attackType)
{
    SpellSchoolMask damageSchoolMask = damageInfo->schoolMask;
    Unit *pVictim = damageInfo->target;

    if (damage < 0)
        return;

    if(!this || !pVictim)
        return;
    if(!this->isAlive() || !pVictim->isAlive())
        return;

    // Check spell crit chance
    bool crit = IsSpellCrit(pVictim, spellInfo, damageSchoolMask, attackType);

    // damage bonus (per damage class)
    switch (spellInfo->DmgClass)
    {
        // Melee and Ranged Spells
        case SPELL_DAMAGE_CLASS_RANGED:
        case SPELL_DAMAGE_CLASS_MELEE:
        {
            //Calculate damage bonus
            damage = MeleeDamageBonusDone(pVictim, damage, attackType, spellInfo, SPELL_DIRECT_DAMAGE);
            damage = pVictim->MeleeDamageBonusTaken(this, damage, attackType, spellInfo, SPELL_DIRECT_DAMAGE);

            // if crit add critical bonus
            if (crit)
            {
                damageInfo->HitInfo|= SPELL_HIT_TYPE_CRIT;
                damage = SpellCriticalDamageBonus(spellInfo, damage, pVictim);
                // Resilience - reduce crit damage
                uint32 redunction_affected_damage = CalcNotIgnoreDamageRedunction(damage,damageSchoolMask);
                if (attackType != RANGED_ATTACK)
                    damage -= pVictim->GetMeleeCritDamageReduction(redunction_affected_damage);
                else
                    damage -= pVictim->GetRangedCritDamageReduction(redunction_affected_damage);
            }
        }
        break;
        // Magical Attacks
        case SPELL_DAMAGE_CLASS_NONE:
        case SPELL_DAMAGE_CLASS_MAGIC:
        {
            // Calculate damage bonus
            damage = SpellDamageBonusDone(pVictim, spellInfo, damage, SPELL_DIRECT_DAMAGE);
            damage = pVictim->SpellDamageBonusTaken(this, spellInfo, damage, SPELL_DIRECT_DAMAGE);

            // If crit add critical bonus
            if (crit)
            {
                damageInfo->HitInfo|= SPELL_HIT_TYPE_CRIT;
                damage = SpellCriticalDamageBonus(spellInfo, damage, pVictim);
                // Resilience - reduce crit damage
                uint32 redunction_affected_damage = CalcNotIgnoreDamageRedunction(damage,damageSchoolMask);
                damage -= pVictim->GetSpellCritDamageReduction(redunction_affected_damage);
            }
        }
        break;
    }

    // only from players
    if (GetTypeId() == TYPEID_PLAYER)
    {
        uint32 redunction_affected_damage = CalcNotIgnoreDamageRedunction(damage,damageSchoolMask);
        damage -= pVictim->GetSpellDamageReduction(redunction_affected_damage);
    }

    // damage mitigation
    if (damage > 0)
    {
        // physical damage => armor
        if (damageSchoolMask & SPELL_SCHOOL_MASK_NORMAL)
        {
            uint32 armor_affected_damage = CalcNotIgnoreDamageRedunction(damage,damageSchoolMask);
            damage = damage - armor_affected_damage + CalcArmorReducedDamage(pVictim, armor_affected_damage);
        }
    }
    else
        damage = 0;
    damageInfo->damage = damage;
}

void Unit::DealSpellDamage(SpellNonMeleeDamage *damageInfo, bool durabilityLoss)
{
    if (!damageInfo)
        return;

    Unit *pVictim = damageInfo->target;

    if(!this || !pVictim)
        return;

    if (!pVictim->isAlive() || pVictim->IsTaxiFlying() || pVictim->GetTypeId() == TYPEID_UNIT && ((Creature*)pVictim)->IsInEvadeMode())
        return;

    SpellEntry const *spellProto = sSpellStore.LookupEntry(damageInfo->SpellID);
    if (spellProto == NULL)
    {
        sLog.outError("Unit::DealSpellDamage have wrong damageInfo->SpellID: %u", damageInfo->SpellID);
        return;
    }

    //You don't lose health from damage taken from another player while in a sanctuary
    //You still see it in the combat log though
    if (pVictim != this && IsCharmerOrOwnerPlayerOrPlayerItself() && pVictim->IsCharmerOrOwnerPlayerOrPlayerItself())
    {
        const AreaTableEntry *area = GetAreaEntryByAreaID(pVictim->GetAreaId());
        if (area && area->flags & AREA_FLAG_SANCTUARY)      // sanctuary
            return;
    }

    // Call default DealDamage (send critical in hit info for threat calculation)
    CleanDamage cleanDamage(0, BASE_ATTACK, damageInfo->HitInfo & SPELL_HIT_TYPE_CRIT ? MELEE_HIT_CRIT : MELEE_HIT_NORMAL);
    DealDamage(pVictim, damageInfo->damage, &cleanDamage, SPELL_DIRECT_DAMAGE, damageInfo->schoolMask, spellProto, durabilityLoss);
}

//TODO for melee need create structure as in
void Unit::CalculateMeleeDamage(Unit *pVictim, uint32 damage, CalcDamageInfo *damageInfo, WeaponAttackType attackType)
{
    damageInfo->attacker         = this;
    damageInfo->target           = pVictim;
    damageInfo->damageSchoolMask = GetMeleeDamageSchoolMask();
    damageInfo->attackType       = attackType;
    damageInfo->damage           = 0;
    damageInfo->cleanDamage      = 0;
    damageInfo->absorb           = 0;
    damageInfo->resist           = 0;
    damageInfo->blocked_amount   = 0;

    damageInfo->TargetState      = 0;
    damageInfo->HitInfo          = 0;
    damageInfo->procAttacker     = PROC_FLAG_NONE;
    damageInfo->procVictim       = PROC_FLAG_NONE;
    damageInfo->procEx           = PROC_EX_NONE;
    damageInfo->hitOutCome       = MELEE_HIT_EVADE;

    if(!this || !pVictim)
        return;
    if(!this->isAlive() || !pVictim->isAlive())
        return;

    // Select HitInfo/procAttacker/procVictim flag based on attack type
    switch (attackType)
    {
        case BASE_ATTACK:
            damageInfo->procAttacker = PROC_FLAG_SUCCESSFUL_MELEE_HIT;
            damageInfo->procVictim   = PROC_FLAG_TAKEN_MELEE_HIT;
            damageInfo->HitInfo      = HITINFO_NORMALSWING2;
            break;
        case OFF_ATTACK:
            damageInfo->procAttacker = PROC_FLAG_SUCCESSFUL_MELEE_HIT | PROC_FLAG_SUCCESSFUL_OFFHAND_HIT;
            damageInfo->procVictim   = PROC_FLAG_TAKEN_MELEE_HIT;//|PROC_FLAG_TAKEN_OFFHAND_HIT // not used
            damageInfo->HitInfo = HITINFO_LEFTSWING;
            break;
        case RANGED_ATTACK:
            damageInfo->procAttacker = PROC_FLAG_SUCCESSFUL_RANGED_HIT;
            damageInfo->procVictim   = PROC_FLAG_TAKEN_RANGED_HIT;
            damageInfo->HitInfo = 0x08;// test
            break;
        default:
            break;
    }

    // Physical Immune check
    if (damageInfo->target->IsImmunedToDamage(damageInfo->damageSchoolMask))
    {
        damageInfo->HitInfo       |= HITINFO_NORMALSWING;
        damageInfo->TargetState    = VICTIMSTATE_IS_IMMUNE;

        damageInfo->procEx |=PROC_EX_IMMUNE;
        damageInfo->damage         = 0;
        damageInfo->cleanDamage    = 0;
        return;
    }
    damage += CalculateDamage (damageInfo->attackType, false);
    // Add melee damage bonus
    damage = MeleeDamageBonusDone(damageInfo->target, damage, damageInfo->attackType);
    damage = damageInfo->target->MeleeDamageBonusTaken(this, damage, damageInfo->attackType);
    // Calculate armor reduction

    uint32 armor_affected_damage = CalcNotIgnoreDamageRedunction(damage,damageInfo->damageSchoolMask);
    damageInfo->damage = damage - armor_affected_damage + CalcArmorReducedDamage(damageInfo->target, armor_affected_damage);
    damageInfo->cleanDamage += damage - damageInfo->damage;

    damageInfo->hitOutCome = RollMeleeOutcomeAgainst(damageInfo->target, damageInfo->attackType);

    // Disable parry or dodge for ranged attack
    if (damageInfo->attackType == RANGED_ATTACK)
    {
        if (damageInfo->hitOutCome == MELEE_HIT_PARRY) damageInfo->hitOutCome = MELEE_HIT_NORMAL;
        if (damageInfo->hitOutCome == MELEE_HIT_DODGE) damageInfo->hitOutCome = MELEE_HIT_MISS;
    }

    switch(damageInfo->hitOutCome)
    {
        case MELEE_HIT_EVADE:
        {
            damageInfo->HitInfo    |= HITINFO_MISS|HITINFO_SWINGNOHITSOUND;
            damageInfo->TargetState = VICTIMSTATE_EVADES;

            damageInfo->procEx|=PROC_EX_EVADE;
            damageInfo->damage = 0;
            damageInfo->cleanDamage = 0;
            return;
        }
        case MELEE_HIT_MISS:
        {
            damageInfo->HitInfo    |= HITINFO_MISS;
            damageInfo->TargetState = VICTIMSTATE_NORMAL;

            damageInfo->procEx|=PROC_EX_MISS;
            damageInfo->damage = 0;
            damageInfo->cleanDamage = 0;
            break;
        }
        case MELEE_HIT_NORMAL:
            damageInfo->TargetState = VICTIMSTATE_NORMAL;
            damageInfo->procEx|=PROC_EX_NORMAL_HIT;
            break;
        case MELEE_HIT_CRIT:
        {
            damageInfo->HitInfo     |= HITINFO_CRITICALHIT;
            damageInfo->TargetState  = VICTIMSTATE_NORMAL;

            damageInfo->procEx|=PROC_EX_CRITICAL_HIT;
            // Crit bonus calc
            damageInfo->damage += damageInfo->damage;
            int32 mod=0;
            // Apply SPELL_AURA_MOD_ATTACKER_RANGED_CRIT_DAMAGE or SPELL_AURA_MOD_ATTACKER_MELEE_CRIT_DAMAGE
            if(damageInfo->attackType == RANGED_ATTACK)
                mod += damageInfo->target->GetTotalAuraModifier(SPELL_AURA_MOD_ATTACKER_RANGED_CRIT_DAMAGE);
            else
                mod += damageInfo->target->GetTotalAuraModifier(SPELL_AURA_MOD_ATTACKER_MELEE_CRIT_DAMAGE);

            mod += GetTotalAuraModifierByMiscMask(SPELL_AURA_MOD_CRIT_DAMAGE_BONUS, SPELL_SCHOOL_MASK_NORMAL);

            uint32 crTypeMask = damageInfo->target->GetCreatureTypeMask();

            // Increase crit damage from SPELL_AURA_MOD_CRIT_PERCENT_VERSUS
            mod += GetTotalAuraModifierByMiscMask(SPELL_AURA_MOD_CRIT_PERCENT_VERSUS, crTypeMask);
            if (mod!=0)
                damageInfo->damage = int32((damageInfo->damage) * float((100.0f + mod)/100.0f));

            // Resilience - reduce crit damage
            uint32 redunction_affected_damage = CalcNotIgnoreDamageRedunction(damageInfo->damage,damageInfo->damageSchoolMask);
            uint32 resilienceReduction;
            if (attackType != RANGED_ATTACK)
                resilienceReduction = pVictim->GetMeleeCritDamageReduction(redunction_affected_damage);
            else
                resilienceReduction = pVictim->GetRangedCritDamageReduction(redunction_affected_damage);

            damageInfo->damage      -= resilienceReduction;
            damageInfo->cleanDamage += resilienceReduction;
            break;
        }
        case MELEE_HIT_PARRY:
            damageInfo->TargetState  = VICTIMSTATE_PARRY;
            damageInfo->procEx |= PROC_EX_PARRY;
            damageInfo->cleanDamage += damageInfo->damage;
            damageInfo->damage = 0;
            break;

        case MELEE_HIT_DODGE:
            damageInfo->TargetState  = VICTIMSTATE_DODGE;
            damageInfo->procEx|=PROC_EX_DODGE;
            damageInfo->cleanDamage += damageInfo->damage;
            damageInfo->damage = 0;
            break;
        case MELEE_HIT_BLOCK:
        {
            damageInfo->TargetState = VICTIMSTATE_NORMAL;
            damageInfo->HitInfo |= HITINFO_BLOCK;
            damageInfo->procEx |= PROC_EX_BLOCK;
            damageInfo->blocked_amount = damageInfo->target->GetShieldBlockValue();

            // Target has a chance to double the blocked amount if it has SPELL_AURA_MOD_BLOCK_CRIT_CHANCE
            if (roll_chance_i(pVictim->GetTotalAuraModifier(SPELL_AURA_MOD_BLOCK_CRIT_CHANCE)))
                damageInfo->blocked_amount *= 2;

            if (damageInfo->blocked_amount >= damageInfo->damage)
            {
                damageInfo->TargetState = VICTIMSTATE_BLOCKS;
                damageInfo->blocked_amount = damageInfo->damage;
                damageInfo->procEx |= PROC_EX_FULL_BLOCK;
            }
            else
                damageInfo->procEx |= PROC_EX_NORMAL_HIT;   // Partial blocks can still cause attacker procs

            damageInfo->damage      -= damageInfo->blocked_amount;
            damageInfo->cleanDamage += damageInfo->blocked_amount;
            break;
        }
        case MELEE_HIT_GLANCING:
        {
            damageInfo->HitInfo |= HITINFO_GLANCING;
            damageInfo->TargetState = VICTIMSTATE_NORMAL;
            damageInfo->procEx |= PROC_EX_NORMAL_HIT;
            float reducePercent = 1.0f;                     //damage factor
            // calculate base values and mods
            float baseLowEnd = 1.3f;
            float baseHighEnd = 1.2f;
            switch(getClass())                              // lowering base values for casters
            {
                case CLASS_SHAMAN:
                case CLASS_PRIEST:
                case CLASS_MAGE:
                case CLASS_WARLOCK:
                case CLASS_DRUID:
                    baseLowEnd  -= 0.7f;
                    baseHighEnd -= 0.3f;
                    break;
            }

            float maxLowEnd = 0.6f;
            switch(getClass())                              // upper for melee classes
            {
                case CLASS_WARRIOR:
                case CLASS_ROGUE:
                    maxLowEnd = 0.91f;                      //If the attacker is a melee class then instead the lower value of 0.91
            }

            // calculate values
            int32 diff = damageInfo->target->GetDefenseSkillValue() - GetWeaponSkillValue(damageInfo->attackType);
            float lowEnd  = baseLowEnd - ( 0.05f * diff );
            float highEnd = baseHighEnd - ( 0.03f * diff );

            // apply max/min bounds
            if ( lowEnd < 0.01f )                           //the low end must not go bellow 0.01f
                lowEnd = 0.01f;
            else if ( lowEnd > maxLowEnd )                  //the smaller value of this and 0.6 is kept as the low end
                lowEnd = maxLowEnd;

            if ( highEnd < 0.2f )                           //high end limits
                highEnd = 0.2f;
            if ( highEnd > 0.99f )
                highEnd = 0.99f;

            if(lowEnd > highEnd)                            // prevent negative range size
                lowEnd = highEnd;

            reducePercent = lowEnd + rand_norm_f() * ( highEnd - lowEnd );

            damageInfo->cleanDamage += damageInfo->damage-uint32(reducePercent *  damageInfo->damage);
            damageInfo->damage   = uint32(reducePercent *  damageInfo->damage);
            break;
        }
        case MELEE_HIT_CRUSHING:
        {
            damageInfo->HitInfo     |= HITINFO_CRUSHING;
            damageInfo->TargetState  = VICTIMSTATE_NORMAL;
            damageInfo->procEx|=PROC_EX_NORMAL_HIT;
            // 150% normal damage
            damageInfo->damage += (damageInfo->damage / 2);
            break;
        }
        default:

            break;
    }

    // only from players
    if (GetTypeId() == TYPEID_PLAYER)
    {
        uint32 redunction_affected_damage = CalcNotIgnoreDamageRedunction(damageInfo->damage,damageInfo->damageSchoolMask);
        uint32 resilienceReduction;
        if (attackType != RANGED_ATTACK)
            resilienceReduction = pVictim->GetMeleeDamageReduction(redunction_affected_damage);
        else
            resilienceReduction = pVictim->GetRangedDamageReduction(redunction_affected_damage);
        damageInfo->damage      -= resilienceReduction;
        damageInfo->cleanDamage += resilienceReduction;
    }

    // Calculate absorb resist
    if(int32(damageInfo->damage) > 0)
    {
        damageInfo->procVictim |= PROC_FLAG_TAKEN_ANY_DAMAGE;

        // Calculate absorb & resists
        uint32 absorb_affected_damage = CalcNotIgnoreAbsorbDamage(damageInfo->damage,damageInfo->damageSchoolMask);
        damageInfo->target->CalculateDamageAbsorbAndResist(this, damageInfo->damageSchoolMask, DIRECT_DAMAGE, absorb_affected_damage, &damageInfo->absorb, &damageInfo->resist, true);
        damageInfo->damage-=damageInfo->absorb + damageInfo->resist;
        if (damageInfo->absorb)
        {
            damageInfo->HitInfo|=HITINFO_ABSORB;
            damageInfo->procEx|=PROC_EX_ABSORB;
        }
        if (damageInfo->resist)
            damageInfo->HitInfo|=HITINFO_RESIST;

    }
    else // Umpossible get negative result but....
        damageInfo->damage = 0;
}

void Unit::DealMeleeDamage(CalcDamageInfo *damageInfo, bool durabilityLoss)
{
    if (damageInfo==0) return;
    Unit *pVictim = damageInfo->target;

    if(!this || !pVictim)
        return;

    if (!pVictim->isAlive() || pVictim->IsTaxiFlying() || pVictim->GetTypeId() == TYPEID_UNIT && ((Creature*)pVictim)->IsInEvadeMode())
        return;

    //You don't lose health from damage taken from another player while in a sanctuary
    //You still see it in the combat log though
    if (pVictim != this && IsCharmerOrOwnerPlayerOrPlayerItself() && pVictim->IsCharmerOrOwnerPlayerOrPlayerItself())
    {
        const AreaTableEntry *area = GetAreaEntryByAreaID(pVictim->GetAreaId());
        if (area && area->flags & AREA_FLAG_SANCTUARY)      // sanctuary
            return;
    }

    // Hmmmm dont like this emotes client must by self do all animations
    if (damageInfo->HitInfo&HITINFO_CRITICALHIT)
        pVictim->HandleEmoteCommand(EMOTE_ONESHOT_WOUNDCRITICAL);
    if (damageInfo->blocked_amount && damageInfo->TargetState!=VICTIMSTATE_BLOCKS)
        pVictim->HandleEmoteCommand(EMOTE_ONESHOT_PARRYSHIELD);

    if(damageInfo->TargetState == VICTIMSTATE_PARRY)
    {
        // Get attack timers
        float offtime  = float(pVictim->getAttackTimer(OFF_ATTACK));
        float basetime = float(pVictim->getAttackTimer(BASE_ATTACK));
        // Reduce attack time
        if (pVictim->haveOffhandWeapon() && offtime < basetime)
        {
            float percent20 = pVictim->GetAttackTime(OFF_ATTACK) * 0.20f;
            float percent60 = 3.0f * percent20;
            if(offtime > percent20 && offtime <= percent60)
            {
                pVictim->setAttackTimer(OFF_ATTACK, uint32(percent20));
            }
            else if(offtime > percent60)
            {
                offtime -= 2.0f * percent20;
                pVictim->setAttackTimer(OFF_ATTACK, uint32(offtime));
            }
        }
        else
        {
            float percent20 = pVictim->GetAttackTime(BASE_ATTACK) * 0.20f;
            float percent60 = 3.0f * percent20;
            if(basetime > percent20 && basetime <= percent60)
            {
                pVictim->setAttackTimer(BASE_ATTACK, uint32(percent20));
            }
            else if(basetime > percent60)
            {
                basetime -= 2.0f * percent20;
                pVictim->setAttackTimer(BASE_ATTACK, uint32(basetime));
            }
        }
    }

    // Call default DealDamage
    CleanDamage cleanDamage(damageInfo->cleanDamage,damageInfo->attackType,damageInfo->hitOutCome);
    DealDamage(pVictim, damageInfo->damage, &cleanDamage, DIRECT_DAMAGE, damageInfo->damageSchoolMask, NULL, durabilityLoss);

    // If this is a creature and it attacks from behind it has a probability to daze it's victim
    if( (damageInfo->hitOutCome==MELEE_HIT_CRIT || damageInfo->hitOutCome==MELEE_HIT_CRUSHING || damageInfo->hitOutCome==MELEE_HIT_NORMAL || damageInfo->hitOutCome==MELEE_HIT_GLANCING) &&
        GetTypeId() != TYPEID_PLAYER && !((Creature*)this)->GetCharmerOrOwnerGUID() && !pVictim->HasInArc(M_PI_F, this) )
    {
        // -probability is between 0% and 40%
        // 20% base chance
        float Probability = 20.0f;

        //there is a newbie protection, at level 10 just 7% base chance; assuming linear function
        if( pVictim->getLevel() < 30 )
            Probability = 0.65f*pVictim->getLevel()+0.5f;

        uint32 VictimDefense=pVictim->GetDefenseSkillValue();
        uint32 AttackerMeleeSkill=GetUnitMeleeSkill();

        Probability *= AttackerMeleeSkill/(float)VictimDefense;

        if(Probability > 40.0f)
            Probability = 40.0f;

        if(roll_chance_f(Probability))
            CastSpell(pVictim, 1604, true);
    }

    // If not miss
    if (!(damageInfo->HitInfo & HITINFO_MISS))
    {
        // on weapon hit casts
        if(GetTypeId() == TYPEID_PLAYER && pVictim->isAlive())
            ((Player*)this)->CastItemCombatSpell(pVictim, damageInfo->attackType);

        // victim's damage shield
        std::set<Aura*> alreadyDone;
        AuraList const& vDamageShields = pVictim->GetAurasByType(SPELL_AURA_DAMAGE_SHIELD);
        for(AuraList::const_iterator i = vDamageShields.begin(); i != vDamageShields.end();)
        {
            if (alreadyDone.find(*i) == alreadyDone.end())
            {
                alreadyDone.insert(*i);
                uint32 damage=(*i)->GetModifier()->m_amount;
                SpellEntry const *i_spellProto = (*i)->GetSpellProto();

                // Thorns
                if (i_spellProto->SpellFamilyName == SPELLFAMILY_DRUID && i_spellProto->SpellFamilyFlags & UI64LIT(0x00000100))
                {
                    Unit::AuraList const& dummyList = pVictim->GetAurasByType(SPELL_AURA_DUMMY);
                    for(Unit::AuraList::const_iterator iter = dummyList.begin(); iter != dummyList.end(); ++iter)
                    {
                        // Brambles
                        if((*iter)->GetSpellProto()->SpellFamilyName == SPELLFAMILY_DRUID &&
                            (*iter)->GetSpellProto()->SpellIconID == 53)
                        {
                            damage += uint32(damage * (*iter)->GetModifier()->m_amount / 100);
                            break;
                        }
                    }
                }

                //Calculate absorb resist ??? no data in opcode for this possibly unable to absorb or resist?
                //uint32 absorb;
                //uint32 resist;
                //CalcAbsorbResist(pVictim, SpellSchools(spellProto->School), SPELL_DIRECT_DAMAGE, damage, &absorb, &resist);
                //damage-=absorb + resist;

                pVictim->DealDamageMods(this,damage,NULL);

                uint32 targetHealth = GetHealth();
                uint32 overkill = damage > targetHealth ? damage - targetHealth : 0;

                WorldPacket data(SMSG_SPELLDAMAGESHIELD,(8+8+4+4+4+4));
                data << pVictim->GetObjectGuid();
                data << GetObjectGuid();
                data << uint32(i_spellProto->Id);
                data << uint32(damage);                  // Damage
                data << uint32(overkill);                // Overkill
                data << uint32(i_spellProto->SchoolMask);
                pVictim->SendMessageToSet(&data, true );

                pVictim->DealDamage(this, damage, 0, SPELL_DIRECT_DAMAGE, GetSpellSchoolMask(i_spellProto), i_spellProto, true);

                i = vDamageShields.begin();
            }
            else
                ++i;
        }
    }
}


void Unit::HandleEmoteCommand(uint32 emote_id)
{
    WorldPacket data( SMSG_EMOTE, 4 + 8 );
    data << uint32(emote_id);
    data << GetObjectGuid();
    SendMessageToSet(&data, true);
}

void Unit::HandleEmoteState(uint32 emote_id)
{
    SetUInt32Value(UNIT_NPC_EMOTESTATE, emote_id);
}

void Unit::HandleEmote(uint32 emote_id)
{
    if (!emote_id)
        HandleEmoteState(0);
    else if (EmotesEntry const* emoteEntry = sEmotesStore.LookupEntry(emote_id))
    {
        if (emoteEntry->EmoteType)                          // 1,2 states, 0 command
            HandleEmoteState(emote_id);
        else
            HandleEmoteCommand(emote_id);
    }
}

uint32 Unit::CalcNotIgnoreAbsorbDamage( uint32 damage, SpellSchoolMask damageSchoolMask, SpellEntry const* spellInfo /*= NULL*/)
{
    float absorb_affected_rate = 1.0f;
    Unit::AuraList const& ignoreAbsorbSchool = GetAurasByType(SPELL_AURA_MOD_IGNORE_ABSORB_SCHOOL);
    for(Unit::AuraList::const_iterator i = ignoreAbsorbSchool.begin(); i != ignoreAbsorbSchool.end(); ++i)
        if ((*i)->GetMiscValue() & damageSchoolMask)
            absorb_affected_rate *= (100.0f - (*i)->GetModifier()->m_amount)/100.0f;

    if(spellInfo)
    {
        Unit::AuraList const& ignoreAbsorbForSpell = GetAurasByType(SPELL_AURA_MOD_IGNORE_ABSORB_FOR_SPELL);
        for(Unit::AuraList::const_iterator citr = ignoreAbsorbForSpell.begin(); citr != ignoreAbsorbForSpell.end(); ++citr)
            if ((*citr)->isAffectedOnSpell(spellInfo))
                absorb_affected_rate *= (100.0f - (*citr)->GetModifier()->m_amount)/100.0f;
    }

    return absorb_affected_rate <= 0.0f ? 0 : (absorb_affected_rate < 1.0f  ? uint32(damage * absorb_affected_rate) : damage);
}

uint32 Unit::CalcNotIgnoreDamageRedunction( uint32 damage, SpellSchoolMask damageSchoolMask)
{
    float absorb_affected_rate = 1.0f;
    Unit::AuraList const& ignoreAbsorb = GetAurasByType(SPELL_AURA_MOD_IGNORE_DAMAGE_REDUCTION_SCHOOL);
    for(Unit::AuraList::const_iterator i = ignoreAbsorb.begin(); i != ignoreAbsorb.end(); ++i)
        if ((*i)->GetMiscValue() & damageSchoolMask)
            absorb_affected_rate *= (100.0f - (*i)->GetModifier()->m_amount)/100.0f;

    return absorb_affected_rate <= 0.0f ? 0 : (absorb_affected_rate < 1.0f  ? uint32(damage * absorb_affected_rate) : damage);
}

uint32 Unit::CalcArmorReducedDamage(Unit* pVictim, const uint32 damage)
{
    uint32 newdamage = 0;
    float armor = (float)pVictim->GetArmor();

    // Ignore enemy armor by SPELL_AURA_MOD_TARGET_RESISTANCE aura
    armor += GetTotalAuraModifierByMiscMask(SPELL_AURA_MOD_TARGET_RESISTANCE, SPELL_SCHOOL_MASK_NORMAL);

    // Apply Player CR_ARMOR_PENETRATION rating and percent talents
    if (GetTypeId()==TYPEID_PLAYER)
        armor *= 1.0f - ((Player*)this)->GetArmorPenetrationPct() / 100.0f;

    if (armor < 0.0f)
        armor = 0.0f;

    float levelModifier = (float)getLevel();
    if (levelModifier > 59)
        levelModifier = levelModifier + (4.5f * (levelModifier-59));

    float tmpvalue = 0.1f * armor / (8.5f * levelModifier + 40);
    tmpvalue = tmpvalue/(1.0f + tmpvalue);

    if (tmpvalue < 0.0f)
        tmpvalue = 0.0f;
    if (tmpvalue > 0.75f)
        tmpvalue = 0.75f;

    newdamage = uint32(damage - (damage * tmpvalue));

    return (newdamage > 1) ? newdamage : 1;
}

void Unit::CalculateDamageAbsorbAndResist(Unit *pCaster, SpellSchoolMask schoolMask, DamageEffectType damagetype, const uint32 damage, uint32 *absorb, uint32 *resist, bool canReflect)
{
    if(!pCaster || !isAlive() || !damage)
        return;

    // Magic damage, check for resists
    if ((schoolMask & SPELL_SCHOOL_MASK_NORMAL)==0)
    {
        // Get base victim resistance for school
        float tmpvalue2 = (float)GetResistance(GetFirstSchoolInMask(schoolMask));
        // Ignore resistance by self SPELL_AURA_MOD_TARGET_RESISTANCE aura
        tmpvalue2 += (float)pCaster->GetTotalAuraModifierByMiscMask(SPELL_AURA_MOD_TARGET_RESISTANCE, schoolMask);

        tmpvalue2 *= (float)(0.15f / getLevel());
        if (tmpvalue2 < 0.0f)
            tmpvalue2 = 0.0f;
        if (tmpvalue2 > 0.75f)
            tmpvalue2 = 0.75f;
        uint32 ran = urand(0, 100);
        float faq[4] = {24.0f,6.0f,4.0f,6.0f};
        uint8 m = 0;
        float Binom = 0.0f;
        for (uint8 i = 0; i < 4; ++i)
        {
            Binom += 2400 *( powf(tmpvalue2, float(i)) * powf( (1-tmpvalue2), float(4-i)))/faq[i];
            if (ran > Binom )
                ++m;
            else
                break;
        }
        if (damagetype == DOT && m == 4)
            *resist += uint32(damage - 1);
        else
            *resist += uint32(damage * m / 4);
        if(*resist > damage)
            *resist = damage;
    }
    else
        *resist = 0;

    int32 RemainingDamage = damage - *resist;

    // Get unit state (need for some absorb check)
    uint32 unitflag = GetUInt32Value(UNIT_FIELD_FLAGS);
    // Reflect damage spells (not cast any damage spell in aura lookup)
    uint32 reflectSpell = 0;
    int32  reflectDamage = 0;
    Aura*  reflectTriggeredBy = NULL;                       // expected as not expired at reflect as in current cases
    // Death Prevention Aura
    SpellEntry const*  preventDeathSpell = NULL;
    int32  preventDeathAmount = 0;

    // full absorb cases (by chance)
    AuraList const& vAbsorb = GetAurasByType(SPELL_AURA_SCHOOL_ABSORB);
    for(AuraList::const_iterator i = vAbsorb.begin(); i != vAbsorb.end() && RemainingDamage > 0; ++i)
    {
        // only work with proper school mask damage
        Modifier* i_mod = (*i)->GetModifier();
        if (!(i_mod->m_miscvalue & schoolMask))
            continue;

        SpellEntry const* i_spellProto = (*i)->GetSpellProto();
        // Fire Ward or Frost Ward
        if(i_spellProto->SpellFamilyName == SPELLFAMILY_MAGE && i_spellProto->SpellFamilyFlags & UI64LIT(0x0000000000000108))
        {
            int chance = 0;
            Unit::AuraList const& auras = GetAurasByType(SPELL_AURA_ADD_PCT_MODIFIER);
            for (Unit::AuraList::const_iterator itr = auras.begin(); itr != auras.end(); ++itr)
            {
                SpellEntry const* itr_spellProto = (*itr)->GetSpellProto();
                // Frost Warding (chance full absorb)
                if (itr_spellProto->SpellFamilyName == SPELLFAMILY_MAGE && itr_spellProto->SpellIconID == 501)
                {
                    // chance stored in next dummy effect
                    chance = itr_spellProto->CalculateSimpleValue(EFFECT_INDEX_1);
                    break;
                }
            }
            if(roll_chance_i(chance))
            {
                int32 amount = RemainingDamage;
                RemainingDamage = 0;

                // Frost Warding (mana regen)
                CastCustomSpell(this, 57776, &amount, NULL, NULL, true, NULL, *i);
                break;
            }
        }
    }

    // Need remove expired auras after
    bool existExpired = false;

    // Incanter's Absorption, for converting to spell power
    int32 incanterAbsorption = 0;

    // absorb without mana cost
    AuraList const& vSchoolAbsorb = GetAurasByType(SPELL_AURA_SCHOOL_ABSORB);
    for(AuraList::const_iterator i = vSchoolAbsorb.begin(); i != vSchoolAbsorb.end() && RemainingDamage > 0; ++i)
    {
        Modifier* mod = (*i)->GetModifier();
        if (!(mod->m_miscvalue & schoolMask))
            continue;

        SpellEntry const* spellProto = (*i)->GetSpellProto();

        // Max Amount can be absorbed by this aura
        int32  currentAbsorb = mod->m_amount;

        // Found empty aura (impossible but..)
        if (currentAbsorb <=0)
        {
            existExpired = true;
            continue;
        }
        // Handle custom absorb auras
        // TODO: try find better way
        switch(spellProto->SpellFamilyName)
        {
            case SPELLFAMILY_GENERIC:
            {
                // Astral Shift
                if (spellProto->SpellIconID == 3066)
                {
                    //reduces all damage taken while stun, fear or silence
                    if (unitflag & (UNIT_FLAG_STUNNED|UNIT_FLAG_FLEEING|UNIT_FLAG_SILENCED))
                        RemainingDamage -= RemainingDamage * currentAbsorb / 100;
                    continue;
                }
                // Nerves of Steel
                if (spellProto->SpellIconID == 2115)
                {
                    // while affected by Stun and Fear
                    if (unitflag&(UNIT_FLAG_STUNNED|UNIT_FLAG_FLEEING))
                        RemainingDamage -= RemainingDamage * currentAbsorb / 100;
                    continue;
                }
                // Spell Deflection
                if (spellProto->SpellIconID == 3006)
                {
                    // You have a chance equal to your Parry chance
                    if (damagetype == SPELL_DIRECT_DAMAGE &&             // Only for direct spell damage
                        roll_chance_f(GetUnitParryChance()))             // Roll chance
                        RemainingDamage -= RemainingDamage * currentAbsorb / 100;
                    continue;
                }
                // Reflective Shield (Lady Malande boss)
                if (spellProto->Id == 41475 && canReflect)
                {
                    if(RemainingDamage < currentAbsorb)
                        reflectDamage = RemainingDamage / 2;
                    else
                        reflectDamage = currentAbsorb / 2;
                    reflectSpell = 33619;
                    reflectTriggeredBy = *i;
                    break;
                }
                if (spellProto->Id == 39228 || // Argussian Compass
                    spellProto->Id == 60218)   // Essence of Gossamer
                {
                    // Max absorb stored in 1 dummy effect
                    int32 max_absorb = spellProto->CalculateSimpleValue(EFFECT_INDEX_1);
                    if (max_absorb < currentAbsorb)
                        currentAbsorb = max_absorb;
                    break;
                }
                break;
            }
            case SPELLFAMILY_DRUID:
            {
                // Primal Tenacity
                if (spellProto->SpellIconID == 2253)
                {
                    //reduces all damage taken while Stunned and in Cat Form
                    if (m_form == FORM_CAT && (unitflag & UNIT_FLAG_STUNNED))
                        RemainingDamage -= RemainingDamage * currentAbsorb / 100;
                    continue;
                }
                break;
            }
            case SPELLFAMILY_ROGUE:
            {
                // Cheat Death (make less prio with Guardian Spirit case)
                if (spellProto->SpellIconID == 2109)
                {
                    if (!preventDeathSpell &&
                        GetTypeId()==TYPEID_PLAYER &&           // Only players
                        !((Player*)this)->HasSpellCooldown(31231) &&
                                                                // Only if no cooldown
                        roll_chance_i((*i)->GetModifier()->m_amount))
                                                                // Only if roll
                    {
                        preventDeathSpell = (*i)->GetSpellProto();
                    }
                    // always skip this spell in charge dropping, absorb amount calculation since it has chance as m_amount and doesn't need to absorb any damage
                    continue;
                }
                break;
            }
            case SPELLFAMILY_PALADIN:
            {
                // Ardent Defender
                if (spellProto->SpellIconID == 2135 && GetTypeId() == TYPEID_PLAYER)
                {
                    int32 remainingHealth = GetHealth() - RemainingDamage;
                    int32 allowedHealth = GetMaxHealth() * 0.35f;
                    // If damage kills us
                    if (remainingHealth <= 0 && !((Player*)this)->HasSpellCooldown(66235))
                    {
                        // Cast healing spell, completely avoid damage
                        RemainingDamage = 0;
                        
                        uint32 defenseSkillValue = GetDefenseSkillValue();
                        // Max heal when defense skill denies critical hits from raid bosses
                        // Formula: max defense at level + 140 (raiting from gear)
                        uint32 reqDefForMaxHeal  = getLevel() * 5 + 140;
                        float pctFromDefense = (defenseSkillValue >= reqDefForMaxHeal)
                            ? 1.0f
                            : float(defenseSkillValue) / float(reqDefForMaxHeal);

                        int32 healAmount = GetMaxHealth() * ((*i)->GetSpellProto()->EffectBasePoints[EFFECT_INDEX_1] + 1) / 100.0f * pctFromDefense;
                        CastSpell(this, 66233, true);
                        CastCustomSpell(this, 66235, &healAmount, NULL, NULL, true);
                        ((Player*)this)->AddSpellCooldown(66235,0,time(NULL) + 120);
                    }
                    else if (remainingHealth < allowedHealth)
                    {
                        // Reduce damage that brings us under 35% (or full damage if we are already under 35%) by x%
                        int32 damageToReduce = ((int32)GetHealth() < allowedHealth)
                            ? RemainingDamage
                            : allowedHealth - remainingHealth;
                        RemainingDamage -= damageToReduce * currentAbsorb / 100;
                    }
                    continue;

                }
                break;
            }
            case SPELLFAMILY_PRIEST:
            {
                // Guardian Spirit
                if (spellProto->SpellIconID == 2873)
                {
                    preventDeathSpell = (*i)->GetSpellProto();
                    preventDeathAmount = (*i)->GetModifier()->m_amount;
                    continue;
                }
                // Reflective Shield
                if (spellProto->SpellFamilyFlags == 0x1 && canReflect)
                {
                    if (pCaster == this)
                        break;
                    Unit* caster = (*i)->GetCaster();
                    if (!caster)
                        break;
                    AuraList const& vOverRideCS = caster->GetAurasByType(SPELL_AURA_DUMMY);
                    for(AuraList::const_iterator k = vOverRideCS.begin(); k != vOverRideCS.end(); ++k)
                    {
                        switch((*k)->GetModifier()->m_miscvalue)
                        {
                            case 5065:                      // Rank 1
                            case 5064:                      // Rank 2
                            {
                                if(RemainingDamage >= currentAbsorb)
                                    reflectDamage = (*k)->GetModifier()->m_amount * currentAbsorb/100;
                                else
                                    reflectDamage = (*k)->GetModifier()->m_amount * RemainingDamage/100;
                                reflectSpell = 33619;
                                reflectTriggeredBy = *i;
                            } break;
                            default: break;
                        }
                    }
                    break;
                }
                break;
            }
            case SPELLFAMILY_SHAMAN:
            {
                // Astral Shift
                if (spellProto->SpellIconID == 3066)
                {
                    //reduces all damage taken while stun, fear or silence
                    if (unitflag & (UNIT_FLAG_STUNNED|UNIT_FLAG_FLEEING|UNIT_FLAG_SILENCED))
                        RemainingDamage -= RemainingDamage * currentAbsorb / 100;
                    continue;
                }
                break;
            }
            case SPELLFAMILY_DEATHKNIGHT:
            {
                // Shadow of Death
                if (spellProto->SpellIconID == 1958)
                {
                    // TODO: absorb only while transform
                    continue;
                }
                // Anti-Magic Shell (on self)
                if (spellProto->Id == 48707)
                {
                    // damage absorbed by Anti-Magic Shell energizes the DK with additional runic power.
                    // This, if I'm not mistaken, shows that we get back ~2% of the absorbed damage as runic power.
                    int32 absorbed = RemainingDamage * currentAbsorb / 100;
                    int32 regen = absorbed * 2 / 10;
                    CastCustomSpell(this, 49088, &regen, NULL, NULL, true, NULL, *i);
                    RemainingDamage -= absorbed;
                    continue;
                }
                // Anti-Magic Shell (on single party/raid member)
                if (spellProto->Id == 50462)
                {
                    RemainingDamage -= RemainingDamage * currentAbsorb / 100;
                    continue;
                }
                // Unbreakable armor
                if (spellProto->Id == 51271)
                {
                    int32 absorbed = GetArmor() * currentAbsorb / 100;
                    // If we have a glyph
                    if (Aura* aur = GetDummyAura(58635))
                        absorbed += absorbed * aur->GetModifier()->m_amount / 100;
                    RemainingDamage = (RemainingDamage < absorbed) ? 0 : RemainingDamage - absorbed;
                    continue;
                }
                // Anti-Magic Zone
                if (spellProto->Id == 50461)
                {
                    Unit* caster = (*i)->GetCaster();
                    if (!caster)
                        continue;
                    int32 absorbed = RemainingDamage * currentAbsorb / 100;
                    int32 canabsorb = caster->GetHealth();
                    if (canabsorb < absorbed)
                        absorbed = canabsorb;

                    RemainingDamage -= absorbed;

                    uint32 ab_damage = absorbed;
                    pCaster->DealDamageMods(caster,ab_damage,NULL);
                    pCaster->DealDamage(caster, ab_damage, NULL, damagetype, schoolMask, 0, false);
                    continue;
                }
                // Will of Necropolis
                if (spellProto->SpellIconID == 857)
                {
                    // Apply absorb only on damage below 35% hp
                    int32 absorbableDamage = RemainingDamage + 0.35f * GetMaxHealth() - GetHealth();
                    if (absorbableDamage > RemainingDamage)
                        absorbableDamage = RemainingDamage;
                    if (absorbableDamage > 0)
                        RemainingDamage -= absorbableDamage * currentAbsorb / 100;
                    continue;
                }      
                break;
            }
            default:
                break;
        }

        // currentAbsorb - damage can be absorbed by shield
        // If need absorb less damage
        if (RemainingDamage < currentAbsorb)
            currentAbsorb = RemainingDamage;

        RemainingDamage -= currentAbsorb;

        // Fire Ward or Frost Ward or Ice Barrier (or Mana Shield)
        // for Incanter's Absorption converting to spell power
        if (spellProto->SpellFamilyName == SPELLFAMILY_MAGE && spellProto->SpellFamilyFlags2 & 0x000008)
            incanterAbsorption += currentAbsorb;

        // Reduce shield amount
        mod->m_amount-=currentAbsorb;
        if((*i)->GetHolder()->DropAuraCharge())
            mod->m_amount = 0;
        // Need remove it later
        if (mod->m_amount<=0)
            existExpired = true;
    }

    // Remove all expired absorb auras
    if (existExpired)
    {
        for(AuraList::const_iterator i = vSchoolAbsorb.begin(); i != vSchoolAbsorb.end();)
        {
            if ((*i)->GetModifier()->m_amount<=0)
            {
                RemoveAurasDueToSpell((*i)->GetId(), NULL, AURA_REMOVE_BY_SHIELD_BREAK);
                i = vSchoolAbsorb.begin();
            }
            else
                ++i;
        }
    }

    // Cast back reflect damage spell
    if (canReflect && reflectSpell)
        CastCustomSpell(pCaster,  reflectSpell, &reflectDamage, NULL, NULL, true, NULL, reflectTriggeredBy);

    // absorb by mana cost
    AuraList const& vManaShield = GetAurasByType(SPELL_AURA_MANA_SHIELD);
    for(AuraList::const_iterator i = vManaShield.begin(), next; i != vManaShield.end() && RemainingDamage > 0; i = next)
    {
        next = i; ++next;

        // check damage school mask
        if(((*i)->GetModifier()->m_miscvalue & schoolMask)==0)
            continue;

        int32 currentAbsorb;
        if (RemainingDamage >= (*i)->GetModifier()->m_amount)
            currentAbsorb = (*i)->GetModifier()->m_amount;
        else
            currentAbsorb = RemainingDamage;

        if (float manaMultiplier = (*i)->GetSpellProto()->EffectMultipleValue[(*i)->GetEffIndex()])
        {
            if(Player *modOwner = GetSpellModOwner())
                modOwner->ApplySpellMod((*i)->GetId(), SPELLMOD_MULTIPLE_VALUE, manaMultiplier);

            int32 maxAbsorb = int32(GetPower(POWER_MANA) / manaMultiplier);
            if (currentAbsorb > maxAbsorb)
                currentAbsorb = maxAbsorb;

            int32 manaReduction = int32(currentAbsorb * manaMultiplier);
            ApplyPowerMod(POWER_MANA, manaReduction, false);
        }

        // Mana Shield (or Fire Ward or Frost Ward or Ice Barrier)
        // for Incanter's Absorption converting to spell power
        if ((*i)->GetSpellProto()->SpellFamilyName == SPELLFAMILY_MAGE && (*i)->GetSpellProto()->SpellFamilyFlags2 & 0x000008)
            incanterAbsorption += currentAbsorb;

        (*i)->GetModifier()->m_amount -= currentAbsorb;
        if((*i)->GetModifier()->m_amount <= 0)
        {
            RemoveAurasDueToSpell((*i)->GetId());
            next = vManaShield.begin();
        }

        RemainingDamage -= currentAbsorb;
    }

    // effects dependent from full absorb amount
    // Incanter's Absorption, if have affective absorbing
    if (incanterAbsorption)
    {
        Unit::AuraList const& auras = GetAurasByType(SPELL_AURA_DUMMY);
        for (Unit::AuraList::const_iterator itr = auras.begin(); itr != auras.end(); ++itr)
        {
            SpellEntry const* itr_spellProto = (*itr)->GetSpellProto();

            // Incanter's Absorption
            if (itr_spellProto->SpellFamilyName == SPELLFAMILY_GENERIC &&
                itr_spellProto->SpellIconID == 2941)
            {

                int32 amount = int32(incanterAbsorption * (*itr)->GetModifier()->m_amount / 100);

                // apply normalized part of already accumulated amount in aura
                if (Aura* spdAura = GetAura(44413, EFFECT_INDEX_0))
                    amount += spdAura->GetModifier()->m_amount * spdAura->GetAuraDuration() / spdAura->GetAuraMaxDuration();

                // Incanter's Absorption (triggered absorb based spell power, will replace existing if any)
                CastCustomSpell(this, 44413, &amount, NULL, NULL, true);
                break;
            }
        }
    }

    // only split damage if not damaging yourself
    if(pCaster != this)
    {
        AuraList const& vSplitDamageFlat = GetAurasByType(SPELL_AURA_SPLIT_DAMAGE_FLAT);
        for(AuraList::const_iterator i = vSplitDamageFlat.begin(), next; i != vSplitDamageFlat.end() && RemainingDamage >= 0; i = next)
        {
            next = i; ++next;

            // check damage school mask
            if(((*i)->GetModifier()->m_miscvalue & schoolMask)==0)
                continue;

            // Damage can be splitted only if aura has an alive caster
            Unit *caster = (*i)->GetCaster();
            if(!caster || caster == this || !caster->IsInWorld() || !caster->isAlive())
                continue;

            int32 currentAbsorb;
            if (RemainingDamage >= (*i)->GetModifier()->m_amount)
                currentAbsorb = (*i)->GetModifier()->m_amount;
            else
                currentAbsorb = RemainingDamage;

            RemainingDamage -= currentAbsorb;


            uint32 splitted = currentAbsorb;
            uint32 splitted_absorb = 0;
            pCaster->DealDamageMods(caster,splitted,&splitted_absorb);

            pCaster->SendSpellNonMeleeDamageLog(caster, (*i)->GetSpellProto()->Id, splitted, schoolMask, splitted_absorb, 0, false, 0, false);

            CleanDamage cleanDamage = CleanDamage(splitted, BASE_ATTACK, MELEE_HIT_NORMAL);
            pCaster->DealDamage(caster, splitted, &cleanDamage, DIRECT_DAMAGE, schoolMask, (*i)->GetSpellProto(), false);
        }

        AuraList const& vSplitDamagePct = GetAurasByType(SPELL_AURA_SPLIT_DAMAGE_PCT);
        for(AuraList::const_iterator i = vSplitDamagePct.begin(), next; i != vSplitDamagePct.end() && RemainingDamage >= 0; i = next)
        {
            next = i; ++next;

            // check damage school mask
            if(((*i)->GetModifier()->m_miscvalue & schoolMask)==0)
                continue;

            // Damage can be splitted only if aura has an alive caster
            Unit *caster = (*i)->GetCaster();
            if(!caster || caster == this || !caster->IsInWorld() || !caster->isAlive())
                continue;

            uint32 splitted = uint32(RemainingDamage * (*i)->GetModifier()->m_amount / 100.0f);

            RemainingDamage -=  int32(splitted);

            uint32 split_absorb = 0;
            pCaster->DealDamageMods(caster,splitted,&split_absorb);

            pCaster->SendSpellNonMeleeDamageLog(caster, (*i)->GetSpellProto()->Id, splitted, schoolMask, split_absorb, 0, false, 0, false);

            CleanDamage cleanDamage = CleanDamage(splitted, BASE_ATTACK, MELEE_HIT_NORMAL);
            pCaster->DealDamage(caster, splitted, &cleanDamage, DIRECT_DAMAGE, schoolMask, (*i)->GetSpellProto(), false);
        }
    }

    // Apply death prevention spells effects
    if (preventDeathSpell && RemainingDamage >= (int32)GetHealth())
    {
        switch(preventDeathSpell->SpellFamilyName)
        {
            // Cheat Death
            case SPELLFAMILY_ROGUE:
            {
                // Cheat Death
                if (preventDeathSpell->SpellIconID == 2109)
                {
                    CastSpell(this,31231,true);
                    ((Player*)this)->AddSpellCooldown(31231,0,time(NULL)+60);
                    // with health > 10% lost health until health==10%, in other case no losses
                    uint32 health10 = GetMaxHealth()/10;
                    RemainingDamage = GetHealth() > health10 ? GetHealth() - health10 : 0;
                }
                break;
            }
            // Guardian Spirit
            case SPELLFAMILY_PRIEST:
            {
                // Guardian Spirit
                if (preventDeathSpell->SpellIconID == 2873)
                {
                    int32 healAmount = GetMaxHealth() * preventDeathAmount / 100;
                    CastCustomSpell(this, 48153, &healAmount, NULL, NULL, true);
                    RemoveAurasDueToSpell(preventDeathSpell->Id);
                    RemainingDamage = 0;
                }
                break;
            }
        }
    }

    *absorb = damage - RemainingDamage - *resist;
}

void Unit::CalculateAbsorbResistBlock(Unit *pCaster, SpellNonMeleeDamage *damageInfo, SpellEntry const* spellProto, WeaponAttackType attType)
{
    bool blocked = false;
    // Get blocked status
    switch (spellProto->DmgClass)
    {
        // Melee and Ranged Spells
        case SPELL_DAMAGE_CLASS_RANGED:
        case SPELL_DAMAGE_CLASS_MELEE:
            blocked = IsSpellBlocked(pCaster, spellProto, attType);
            break;
        default:
            break;
    }

    if (blocked)
    {
        damageInfo->blocked = GetShieldBlockValue();
        if (damageInfo->damage < (int32)damageInfo->blocked)
            damageInfo->blocked = damageInfo->damage;
        damageInfo->damage-=damageInfo->blocked;
    }

    uint32 absorb_affected_damage = pCaster->CalcNotIgnoreAbsorbDamage(damageInfo->damage,GetSpellSchoolMask(spellProto),spellProto);
    CalculateDamageAbsorbAndResist(pCaster, GetSpellSchoolMask(spellProto), SPELL_DIRECT_DAMAGE, absorb_affected_damage, &damageInfo->absorb, &damageInfo->resist, !(spellProto->AttributesEx2 & SPELL_ATTR_EX2_CANT_REFLECTED));
    damageInfo->damage-= damageInfo->absorb + damageInfo->resist;
}

void Unit::CalculateHealAbsorb(const uint32 heal, uint32 *absorb)
{
    if (!isAlive() || !heal)
        return;

    int32 RemainingHeal = heal;

    // Need remove expired auras after
    bool existExpired = false;

    // absorb
    AuraList const& vHealAbsorb = GetAurasByType(SPELL_AURA_HEAL_ABSORB);
    for(AuraList::const_iterator i = vHealAbsorb.begin(); i != vHealAbsorb.end() && RemainingHeal > 0; ++i)
    {
        Modifier* mod = (*i)->GetModifier();

        // Max Amount can be absorbed by this aura
        int32  currentAbsorb = mod->m_amount;

        // Found empty aura (impossible but..)
        if (currentAbsorb <=0)
        {
            existExpired = true;
            continue;
        }

        // currentAbsorb - heal can be absorbed
        // If need absorb less heal
        if (RemainingHeal < currentAbsorb)
            currentAbsorb = RemainingHeal;

        RemainingHeal -= currentAbsorb;

        // Reduce aura amount
        mod->m_amount -= currentAbsorb;
        if ((*i)->GetHolder()->DropAuraCharge())
            mod->m_amount = 0;
        // Need remove it later
        if (mod->m_amount<=0)
            existExpired = true;
    }

    // Remove all expired absorb auras
    if (existExpired)
    {
        for(AuraList::const_iterator i = vHealAbsorb.begin(); i != vHealAbsorb.end();)
        {
            if ((*i)->GetModifier()->m_amount<=0)
            {
                RemoveAurasDueToSpell((*i)->GetId(), NULL, AURA_REMOVE_BY_SHIELD_BREAK);
                i = vHealAbsorb.begin();
            }
            else
                ++i;
        }
    }

    *absorb = heal - RemainingHeal;
}

void Unit::AttackerStateUpdate (Unit *pVictim, WeaponAttackType attType, bool extra )
{
    if(hasUnitState(UNIT_STAT_CAN_NOT_REACT) || HasFlag(UNIT_FIELD_FLAGS, UNIT_FLAG_PACIFIED) )
        return;

    if (!pVictim->isAlive())
        return;

    if(IsNonMeleeSpellCasted(false))
        return;

    uint32 hitInfo;
    if (attType == BASE_ATTACK)
        hitInfo = HITINFO_NORMALSWING2;
    else if (attType == OFF_ATTACK)
        hitInfo = HITINFO_LEFTSWING;
    else
        return;                                             // ignore ranged case

    uint32 extraAttacks = m_extraAttacks;

    // melee attack spell casted at main hand attack only
    if (attType == BASE_ATTACK && m_currentSpells[CURRENT_MELEE_SPELL])
    {
        m_currentSpells[CURRENT_MELEE_SPELL]->cast();

        // not recent extra attack only at any non extra attack (melee spell case)
        if(!extra && extraAttacks)
        {
            while(m_extraAttacks)
            {
                AttackerStateUpdate(pVictim, BASE_ATTACK, true);
                if(m_extraAttacks > 0)
                    --m_extraAttacks;
            }
        }
        return;
    }

    // attack can be redirected to another target
    pVictim = SelectMagnetTarget(pVictim);

    CalcDamageInfo damageInfo;
    CalculateMeleeDamage(pVictim, 0, &damageInfo, attType);
    // Send log damage message to client
    DealDamageMods(pVictim,damageInfo.damage,&damageInfo.absorb);
    SendAttackStateUpdate(&damageInfo);
    ProcDamageAndSpell(damageInfo.target, damageInfo.procAttacker, damageInfo.procVictim, damageInfo.procEx, damageInfo.damage, damageInfo.attackType);
    DealMeleeDamage(&damageInfo,true);

    if (GetTypeId() == TYPEID_PLAYER)
        DEBUG_FILTER_LOG(LOG_FILTER_COMBAT,"AttackerStateUpdate: (Player) %u attacked %u (TypeId: %u) for %u dmg, absorbed %u, blocked %u, resisted %u.",
            GetGUIDLow(), pVictim->GetGUIDLow(), pVictim->GetTypeId(), damageInfo.damage, damageInfo.absorb, damageInfo.blocked_amount, damageInfo.resist);
    else
        DEBUG_FILTER_LOG(LOG_FILTER_COMBAT,"AttackerStateUpdate: (NPC)    %u attacked %u (TypeId: %u) for %u dmg, absorbed %u, blocked %u, resisted %u.",
            GetGUIDLow(), pVictim->GetGUIDLow(), pVictim->GetTypeId(), damageInfo.damage, damageInfo.absorb, damageInfo.blocked_amount, damageInfo.resist);

    // if damage pVictim call AI reaction
    if(pVictim->GetTypeId()==TYPEID_UNIT && ((Creature*)pVictim)->AI())
        ((Creature*)pVictim)->AI()->AttackedBy(this);

    // extra attack only at any non extra attack (normal case)
    if(!extra && extraAttacks)
    {
        while(m_extraAttacks)
        {
            AttackerStateUpdate(pVictim, BASE_ATTACK, true);
            if(m_extraAttacks > 0)
                --m_extraAttacks;
        }
    }
}

MeleeHitOutcome Unit::RollMeleeOutcomeAgainst(const Unit *pVictim, WeaponAttackType attType) const
{
    // This is only wrapper

    // Miss chance based on melee
    float miss_chance = MeleeMissChanceCalc(pVictim, attType);

    // Critical hit chance
    float crit_chance = GetUnitCriticalChance(attType, pVictim);

    // stunned target cannot dodge and this is check in GetUnitDodgeChance() (returned 0 in this case)
    float dodge_chance = pVictim->GetUnitDodgeChance();
    float block_chance = pVictim->GetUnitBlockChance();
    float parry_chance = pVictim->GetUnitParryChance();

    // Useful if want to specify crit & miss chances for melee, else it could be removed
    DEBUG_FILTER_LOG(LOG_FILTER_COMBAT,"MELEE OUTCOME: miss %f crit %f dodge %f parry %f block %f", miss_chance,crit_chance,dodge_chance,parry_chance,block_chance);

    return RollMeleeOutcomeAgainst(pVictim, attType, int32(crit_chance*100), int32(miss_chance*100), int32(dodge_chance*100),int32(parry_chance*100),int32(block_chance*100));
}

MeleeHitOutcome Unit::RollMeleeOutcomeAgainst (const Unit *pVictim, WeaponAttackType attType, int32 crit_chance, int32 miss_chance, int32 dodge_chance, int32 parry_chance, int32 block_chance) const
{
    if(pVictim->GetTypeId()==TYPEID_UNIT && ((Creature*)pVictim)->IsInEvadeMode())
        return MELEE_HIT_EVADE;

    int32 attackerMaxSkillValueForLevel = GetMaxSkillValueForLevel(pVictim);
    int32 victimMaxSkillValueForLevel = pVictim->GetMaxSkillValueForLevel(this);

    int32 attackerWeaponSkill = GetWeaponSkillValue(attType,pVictim);
    int32 victimDefenseSkill = pVictim->GetDefenseSkillValue(this);

    // bonus from skills is 0.04%
    int32    skillBonus  = 4 * ( attackerWeaponSkill - victimMaxSkillValueForLevel );
    int32    sum = 0, tmp = 0;
    int32    roll = urand (0, 10000);

    DEBUG_FILTER_LOG(LOG_FILTER_COMBAT, "RollMeleeOutcomeAgainst: skill bonus of %d for attacker", skillBonus);
    DEBUG_FILTER_LOG(LOG_FILTER_COMBAT, "RollMeleeOutcomeAgainst: rolled %d, miss %d, dodge %d, parry %d, block %d, crit %d",
        roll, miss_chance, dodge_chance, parry_chance, block_chance, crit_chance);

    tmp = miss_chance;

    if (tmp > 0 && roll < (sum += tmp ))
    {
        DEBUG_FILTER_LOG(LOG_FILTER_COMBAT, "RollMeleeOutcomeAgainst: MISS");
        return MELEE_HIT_MISS;
    }

    // always crit against a sitting target (except 0 crit chance)
    if( pVictim->GetTypeId() == TYPEID_PLAYER && crit_chance > 0 && !pVictim->IsStandState() )
    {
        DEBUG_FILTER_LOG(LOG_FILTER_COMBAT, "RollMeleeOutcomeAgainst: CRIT (sitting victim)");
        return MELEE_HIT_CRIT;
    }

    // Dodge chance

    // only players can't dodge if attacker is behind
    if (pVictim->GetTypeId() == TYPEID_PLAYER && !pVictim->HasInArc(M_PI_F,this))
    {
        DEBUG_FILTER_LOG(LOG_FILTER_COMBAT, "RollMeleeOutcomeAgainst: attack came from behind and victim was a player.");
    }
    else
    {
        // Reduce dodge chance by attacker expertise rating
        if (GetTypeId() == TYPEID_PLAYER)
            dodge_chance -= int32(((Player*)this)->GetExpertiseDodgeOrParryReduction(attType)*100);
        else
            dodge_chance -= GetTotalAuraModifier(SPELL_AURA_MOD_EXPERTISE)*25;

        // Modify dodge chance by attacker SPELL_AURA_MOD_COMBAT_RESULT_CHANCE
        dodge_chance+= GetTotalAuraModifierByMiscValue(SPELL_AURA_MOD_COMBAT_RESULT_CHANCE, VICTIMSTATE_DODGE)*100;

        tmp = dodge_chance;
        if (   (tmp > 0)                                        // check if unit _can_ dodge
            && ((tmp -= skillBonus) > 0)
            && roll < (sum += tmp))
        {
            DEBUG_FILTER_LOG(LOG_FILTER_COMBAT, "RollMeleeOutcomeAgainst: DODGE <%d, %d)", sum-tmp, sum);
            return MELEE_HIT_DODGE;
        }
    }

    // parry & block chances

    // check if attack comes from behind, nobody can parry or block if attacker is behind
    if (!pVictim->HasInArc(M_PI_F,this))
    {
        DEBUG_FILTER_LOG(LOG_FILTER_COMBAT, "RollMeleeOutcomeAgainst: attack came from behind.");
    }
    else
    {
        // Reduce parry chance by attacker expertise rating
        if (GetTypeId() == TYPEID_PLAYER)
            parry_chance-= int32(((Player*)this)->GetExpertiseDodgeOrParryReduction(attType)*100);
        else
            parry_chance -= GetTotalAuraModifier(SPELL_AURA_MOD_EXPERTISE)*25;

        if(pVictim->GetTypeId()==TYPEID_PLAYER || !(((Creature*)pVictim)->GetCreatureInfo()->flags_extra & CREATURE_FLAG_EXTRA_NO_PARRY) )
        {
            int32 tmp2 = int32(parry_chance);
            if (   (tmp2 > 0)                                   // check if unit _can_ parry
                && ((tmp2 -= skillBonus) > 0)
                && (roll < (sum += tmp2)))
            {
                DEBUG_FILTER_LOG(LOG_FILTER_COMBAT, "RollMeleeOutcomeAgainst: PARRY <%d, %d)", sum-tmp2, sum);
                return MELEE_HIT_PARRY;
            }
        }

        if(pVictim->GetTypeId()==TYPEID_PLAYER || !(((Creature*)pVictim)->GetCreatureInfo()->flags_extra & CREATURE_FLAG_EXTRA_NO_BLOCK) )
        {
            tmp = block_chance;
            if (   (tmp > 0)                                    // check if unit _can_ block
                && ((tmp -= skillBonus) > 0)
                && (roll < (sum += tmp)))
            {
                DEBUG_FILTER_LOG(LOG_FILTER_COMBAT, "RollMeleeOutcomeAgainst: BLOCK <%d, %d)", sum-tmp, sum);
                return MELEE_HIT_BLOCK;
            }
        }
    }

    // Critical chance
    tmp = crit_chance;

    if (tmp > 0 && roll < (sum += tmp))
    {
        DEBUG_FILTER_LOG(LOG_FILTER_COMBAT, "RollMeleeOutcomeAgainst: CRIT <%d, %d)", sum-tmp, sum);
        return MELEE_HIT_CRIT;
    }

    // Max 40% chance to score a glancing blow against mobs that are higher level (can do only players and pets and not with ranged weapon)
    if( attType != RANGED_ATTACK &&
        (GetTypeId() == TYPEID_PLAYER || ((Creature*)this)->isPet()) &&
        pVictim->GetTypeId() != TYPEID_PLAYER && !((Creature*)pVictim)->isPet() &&
        getLevel() < pVictim->getLevelForTarget(this) )
    {
        // cap possible value (with bonuses > max skill)
        int32 skill = attackerWeaponSkill;
        int32 maxskill = attackerMaxSkillValueForLevel;
        skill = (skill > maxskill) ? maxskill : skill;

        tmp = (10 + (victimDefenseSkill - skill)) * 100;
        tmp = tmp > 4000 ? 4000 : tmp;
        if (roll < (sum += tmp))
        {
            DEBUG_FILTER_LOG(LOG_FILTER_COMBAT, "RollMeleeOutcomeAgainst: GLANCING <%d, %d)", sum-4000, sum);
            return MELEE_HIT_GLANCING;
        }
    }

    // mobs can score crushing blows if they're 4 or more levels above victim
    if (getLevelForTarget(pVictim) >= pVictim->getLevelForTarget(this) + 4 &&
        // can be from by creature (if can) or from controlled player that considered as creature
        (GetTypeId()!=TYPEID_PLAYER && !((Creature*)this)->isPet() &&
        !(((Creature*)this)->GetCreatureInfo()->flags_extra & CREATURE_FLAG_EXTRA_NO_CRUSH) ||
        GetTypeId()==TYPEID_PLAYER && GetCharmerOrOwnerGUID()))
    {
        // when their weapon skill is 15 or more above victim's defense skill
        tmp = victimDefenseSkill;
        int32 tmpmax = victimMaxSkillValueForLevel;
        // having defense above your maximum (from items, talents etc.) has no effect
        tmp = tmp > tmpmax ? tmpmax : tmp;
        // tmp = mob's level * 5 - player's current defense skill
        tmp = attackerMaxSkillValueForLevel - tmp;
        if(tmp >= 15)
        {
            // add 2% chance per lacking skill point, min. is 15%
            tmp = tmp * 200 - 1500;
            if (roll < (sum += tmp))
            {
                DEBUG_FILTER_LOG(LOG_FILTER_COMBAT, "RollMeleeOutcomeAgainst: CRUSHING <%d, %d)", sum-tmp, sum);
                return MELEE_HIT_CRUSHING;
            }
        }
    }

    DEBUG_FILTER_LOG(LOG_FILTER_COMBAT, "RollMeleeOutcomeAgainst: NORMAL");
    return MELEE_HIT_NORMAL;
}

uint32 Unit::CalculateDamage (WeaponAttackType attType, bool normalized)
{
    float min_damage, max_damage;

    if (normalized && GetTypeId()==TYPEID_PLAYER)
        ((Player*)this)->CalculateMinMaxDamage(attType,normalized,min_damage, max_damage);
    else
    {
        switch (attType)
        {
            case RANGED_ATTACK:
                min_damage = GetFloatValue(UNIT_FIELD_MINRANGEDDAMAGE);
                max_damage = GetFloatValue(UNIT_FIELD_MAXRANGEDDAMAGE);
                break;
            case BASE_ATTACK:
                min_damage = GetFloatValue(UNIT_FIELD_MINDAMAGE);
                max_damage = GetFloatValue(UNIT_FIELD_MAXDAMAGE);
                break;
            case OFF_ATTACK:
                min_damage = GetFloatValue(UNIT_FIELD_MINOFFHANDDAMAGE);
                max_damage = GetFloatValue(UNIT_FIELD_MAXOFFHANDDAMAGE);
                break;
                // Just for good manner
            default:
                min_damage = 0.0f;
                max_damage = 0.0f;
                break;
        }
    }

    if (min_damage > max_damage)
    {
        std::swap(min_damage,max_damage);
    }

    if(max_damage == 0.0f)
        max_damage = 5.0f;

    return urand((uint32)min_damage, (uint32)max_damage);
}

float Unit::CalculateLevelPenalty(SpellEntry const* spellProto) const
{
    if(!spellProto->spellLevel || !spellProto->maxLevel)
        return 1.0f;

    if (getLevel() < spellProto->maxLevel)
        return 1.0f;

    if (22 + spellProto->maxLevel > getLevel())
        return (22 + spellProto->maxLevel - getLevel()) / 20.0f;
    else
        return 0.0f;
}

void Unit::SendMeleeAttackStart(Unit* pVictim)
{
    WorldPacket data( SMSG_ATTACKSTART, 8 + 8 );
    data << GetObjectGuid();
    data << pVictim->GetObjectGuid();

    SendMessageToSet(&data, true);
    DEBUG_LOG( "WORLD: Sent SMSG_ATTACKSTART" );
}

void Unit::SendMeleeAttackStop(Unit* victim)
{
    if(!victim)
        return;

    WorldPacket data( SMSG_ATTACKSTOP, (4+16) );            // we guess size
    data << GetPackGUID();
    data << victim->GetPackGUID();                          // can be 0x00...
    data << uint32(0);                                      // can be 0x1
    SendMessageToSet(&data, true);
    DETAIL_FILTER_LOG(LOG_FILTER_COMBAT, "%s %u stopped attacking %s %u", (GetTypeId()==TYPEID_PLAYER ? "player" : "creature"), GetGUIDLow(), (victim->GetTypeId()==TYPEID_PLAYER ? "player" : "creature"),victim->GetGUIDLow());

    /*if(victim->GetTypeId() == TYPEID_UNIT)
    ((Creature*)victim)->AI().EnterEvadeMode(this);*/
}

bool Unit::IsSpellBlocked(Unit *pCaster, SpellEntry const * /*spellProto*/, WeaponAttackType attackType)
{
    if (HasInArc(M_PI_F,pCaster))
    {
        /* Currently not exist spells with ignore block
        // Ignore combat result aura (parry/dodge check on prepare)
        AuraList const& ignore = GetAurasByType(SPELL_AURA_IGNORE_COMBAT_RESULT);
        for(AuraList::const_iterator i = ignore.begin(); i != ignore.end(); ++i)
        {
            if (!(*i)->isAffectedOnSpell(spellProto))
                continue;
            if ((*i)->GetModifier()->m_miscvalue == )
                return false;
        }
        */

        // Check creatures flags_extra for disable block
        if(GetTypeId()==TYPEID_UNIT &&
           ((Creature*)this)->GetCreatureInfo()->flags_extra & CREATURE_FLAG_EXTRA_NO_BLOCK )
                return false;

        float blockChance = GetUnitBlockChance();
        blockChance += (int32(pCaster->GetWeaponSkillValue(attackType)) - int32(GetMaxSkillValueForLevel()))*0.04f;
        if (roll_chance_f(blockChance))
            return true;
    }
    return false;
}

// Melee based spells can be miss, parry or dodge on this step
// Crit or block - determined on damage calculation phase! (and can be both in some time)
float Unit::MeleeSpellMissChance(Unit *pVictim, WeaponAttackType attType, int32 skillDiff, SpellEntry const *spell)
{
    // Calculate hit chance (more correct for chance mod)
    int32 HitChance;

    // PvP - PvE melee chances
    int32 lchance = pVictim->GetTypeId() == TYPEID_PLAYER ? 5 : 7;
    int32 leveldif = pVictim->getLevelForTarget(this) - getLevelForTarget(pVictim);
    if(leveldif < 3)
        HitChance = 95 - leveldif;
    else
        HitChance = 93 - (leveldif - 2) * lchance;

    // Hit chance depends from victim auras
    if(attType == RANGED_ATTACK)
        HitChance += pVictim->GetTotalAuraModifier(SPELL_AURA_MOD_ATTACKER_RANGED_HIT_CHANCE);
    else
        HitChance += pVictim->GetTotalAuraModifier(SPELL_AURA_MOD_ATTACKER_MELEE_HIT_CHANCE);

    // Spellmod from SPELLMOD_RESIST_MISS_CHANCE
    if(Player *modOwner = GetSpellModOwner())
        modOwner->ApplySpellMod(spell->Id, SPELLMOD_RESIST_MISS_CHANCE, HitChance);

    // Miss = 100 - hit
    float miss_chance= 100.0f - HitChance;

    // Bonuses from attacker aura and ratings
    if (attType == RANGED_ATTACK)
        miss_chance -= m_modRangedHitChance;
    else
        miss_chance -= m_modMeleeHitChance;

    // bonus from skills is 0.04%
    miss_chance -= skillDiff * 0.04f;

    // Limit miss chance from 0 to 60%
    if (miss_chance < 0.0f)
        return 0.0f;
    if (miss_chance > 60.0f)
        return 60.0f;
    return miss_chance;
}

// Melee based spells hit result calculations
SpellMissInfo Unit::MeleeSpellHitResult(Unit *pVictim, SpellEntry const *spell)
{
    WeaponAttackType attType = BASE_ATTACK;

    if (spell->DmgClass == SPELL_DAMAGE_CLASS_RANGED)
        attType = RANGED_ATTACK;

    // bonus from skills is 0.04% per skill Diff
    int32 attackerWeaponSkill = int32(GetWeaponSkillValue(attType,pVictim));
    int32 skillDiff = attackerWeaponSkill - int32(pVictim->GetMaxSkillValueForLevel(this));
    int32 fullSkillDiff = attackerWeaponSkill - int32(pVictim->GetDefenseSkillValue(this));

    uint32 roll = urand (0, 10000);

    uint32 missChance = uint32(MeleeSpellMissChance(pVictim, attType, fullSkillDiff, spell)*100.0f);
    // Roll miss
    uint32 tmp = missChance;
    if (roll < tmp)
        return SPELL_MISS_MISS;

    // Chance resist mechanic (select max value from every mechanic spell effect)
    int32 resist_mech = 0;
    // Get effects mechanic and chance
    for(int eff = 0; eff < MAX_EFFECT_INDEX; ++eff)
    {
        int32 effect_mech = GetEffectMechanic(spell, SpellEffectIndex(eff));
        if (effect_mech)
        {
            int32 temp = pVictim->GetTotalAuraModifierByMiscValue(SPELL_AURA_MOD_MECHANIC_RESISTANCE, effect_mech);
            if (resist_mech < temp*100)
                resist_mech = temp*100;
        }
    }
    // Roll chance
    tmp += resist_mech;
    if (roll < tmp)
        return SPELL_MISS_RESIST;

    bool canDodge = true;
    bool canParry = true;

    // Same spells cannot be parry/dodge
    if (spell->Attributes & SPELL_ATTR_IMPOSSIBLE_DODGE_PARRY_BLOCK)
        return SPELL_MISS_NONE;

    // Ranged attack cannot be parry/dodge only deflect
    if (attType == RANGED_ATTACK)
    {
        // only if in front
        if (pVictim->HasInArc(M_PI_F,this))
        {
            int32 deflect_chance = pVictim->GetTotalAuraModifier(SPELL_AURA_DEFLECT_SPELLS)*100;
            tmp+=deflect_chance;
            if (roll < tmp)
                return SPELL_MISS_DEFLECT;
        }
        return SPELL_MISS_NONE;
    }

    // Check for attack from behind
    if (!pVictim->HasInArc(M_PI_F,this))
    {
        // Can`t dodge from behind in PvP (but its possible in PvE)
        if (GetTypeId() == TYPEID_PLAYER && pVictim->GetTypeId() == TYPEID_PLAYER)
            canDodge = false;
        // Can`t parry
        canParry = false;
    }
    // Check creatures flags_extra for disable parry
    if(pVictim->GetTypeId()==TYPEID_UNIT)
    {
        uint32 flagEx = ((Creature*)pVictim)->GetCreatureInfo()->flags_extra;
        if( flagEx & CREATURE_FLAG_EXTRA_NO_PARRY )
            canParry = false;
    }
    // Ignore combat result aura
    AuraList const& ignore = GetAurasByType(SPELL_AURA_IGNORE_COMBAT_RESULT);
    for(AuraList::const_iterator i = ignore.begin(); i != ignore.end(); ++i)
    {
        if (!(*i)->isAffectedOnSpell(spell))
            continue;
        switch((*i)->GetModifier()->m_miscvalue)
        {
            case MELEE_HIT_DODGE: canDodge = false; break;
            case MELEE_HIT_BLOCK: break; // Block check in hit step
            case MELEE_HIT_PARRY: canParry = false; break;
            default:
                DEBUG_LOG("Spell %u SPELL_AURA_IGNORE_COMBAT_RESULT have unhandled state %d", (*i)->GetId(), (*i)->GetModifier()->m_miscvalue);
                break;
        }
    }

    if (canDodge)
    {
        // Roll dodge
        int32 dodgeChance = int32(pVictim->GetUnitDodgeChance()*100.0f) - skillDiff * 4;
        // Reduce enemy dodge chance by SPELL_AURA_MOD_COMBAT_RESULT_CHANCE
        dodgeChance+= GetTotalAuraModifierByMiscValue(SPELL_AURA_MOD_COMBAT_RESULT_CHANCE, VICTIMSTATE_DODGE)*100;
        // Reduce dodge chance by attacker expertise rating
        if (GetTypeId() == TYPEID_PLAYER)
            dodgeChance-=int32(((Player*)this)->GetExpertiseDodgeOrParryReduction(attType) * 100.0f);
        else
            dodgeChance -= GetTotalAuraModifier(SPELL_AURA_MOD_EXPERTISE)*25;
        if (dodgeChance < 0)
            dodgeChance = 0;

        tmp += dodgeChance;
        if (roll < tmp)
            return SPELL_MISS_DODGE;
    }

    if (canParry)
    {
        // Roll parry
        int32 parryChance = int32(pVictim->GetUnitParryChance()*100.0f)  - skillDiff * 4;
        // Reduce parry chance by attacker expertise rating
        if (GetTypeId() == TYPEID_PLAYER)
            parryChance-=int32(((Player*)this)->GetExpertiseDodgeOrParryReduction(attType) * 100.0f);
        else
            parryChance -= GetTotalAuraModifier(SPELL_AURA_MOD_EXPERTISE)*25;
        if (parryChance < 0)
            parryChance = 0;

        tmp += parryChance;
        if (roll < tmp)
            return SPELL_MISS_PARRY;
    }

    return SPELL_MISS_NONE;
}

// TODO need use unit spell resistances in calculations
SpellMissInfo Unit::MagicSpellHitResult(Unit *pVictim, SpellEntry const *spell)
{
    // Can`t miss on dead target (on skinning for example)
    if (!pVictim->isAlive())
        return SPELL_MISS_NONE;

    SpellSchoolMask schoolMask = GetSpellSchoolMask(spell);
    // PvP - PvE spell misschances per leveldif > 2
    int32 lchance = pVictim->GetTypeId() == TYPEID_PLAYER ? 7 : 11;
    int32 leveldif = int32(pVictim->getLevelForTarget(this)) - int32(getLevelForTarget(pVictim));

    // Base hit chance from attacker and victim levels
    int32 modHitChance;
    if(leveldif < 3)
        modHitChance = 96 - leveldif;
    else
        modHitChance = 94 - (leveldif - 2) * lchance;

    // Spellmod from SPELLMOD_RESIST_MISS_CHANCE
    if(Player *modOwner = GetSpellModOwner())
        modOwner->ApplySpellMod(spell->Id, SPELLMOD_RESIST_MISS_CHANCE, modHitChance);
    // Increase from attacker SPELL_AURA_MOD_INCREASES_SPELL_PCT_TO_HIT auras
    modHitChance+=GetTotalAuraModifierByMiscMask(SPELL_AURA_MOD_INCREASES_SPELL_PCT_TO_HIT, schoolMask);
    // Chance hit from victim SPELL_AURA_MOD_ATTACKER_SPELL_HIT_CHANCE auras
    modHitChance+= pVictim->GetTotalAuraModifierByMiscMask(SPELL_AURA_MOD_ATTACKER_SPELL_HIT_CHANCE, schoolMask);
    // Reduce spell hit chance for Area of effect spells from victim SPELL_AURA_MOD_AOE_AVOIDANCE aura
    if (IsAreaOfEffectSpell(spell))
        modHitChance-=pVictim->GetTotalAuraModifier(SPELL_AURA_MOD_AOE_AVOIDANCE);
    // Reduce spell hit chance for dispel mechanic spells from victim SPELL_AURA_MOD_DISPEL_RESIST
    if (IsDispelSpell(spell))
        modHitChance-=pVictim->GetTotalAuraModifier(SPELL_AURA_MOD_DISPEL_RESIST);
    // Chance resist mechanic (select max value from every mechanic spell effect)
    int32 resist_mech = 0;
    // Get effects mechanic and chance
    for(int eff = 0; eff < MAX_EFFECT_INDEX; ++eff)
    {
        int32 effect_mech = GetEffectMechanic(spell, SpellEffectIndex(eff));
        if (effect_mech)
        {
            int32 temp = pVictim->GetTotalAuraModifierByMiscValue(SPELL_AURA_MOD_MECHANIC_RESISTANCE, effect_mech);
            if (resist_mech < temp)
                resist_mech = temp;
        }
    }
    // Apply mod
    modHitChance-=resist_mech;

    // Chance resist debuff
    modHitChance-=pVictim->GetTotalAuraModifierByMiscValue(SPELL_AURA_MOD_DEBUFF_RESISTANCE, int32(spell->Dispel));

    int32 HitChance = modHitChance * 100;
    // Increase hit chance from attacker SPELL_AURA_MOD_SPELL_HIT_CHANCE and attacker ratings
    HitChance += int32(m_modSpellHitChance*100.0f);

    // Decrease hit chance from victim rating bonus
    if (pVictim->GetTypeId()==TYPEID_PLAYER)
        HitChance -= int32(((Player*)pVictim)->GetRatingBonusValue(CR_HIT_TAKEN_SPELL)*100.0f);

    if (HitChance <  100) HitChance =  100;
    if (HitChance > 10000) HitChance = 10000;

    int32 tmp = 10000 - HitChance;

    int32 rand = irand(0,10000);

    if (rand < tmp)
        return SPELL_MISS_MISS;

    // cast by caster in front of victim
    if (pVictim->HasInArc(M_PI_F,this))
    {
        int32 deflect_chance = pVictim->GetTotalAuraModifier(SPELL_AURA_DEFLECT_SPELLS)*100;
        tmp+=deflect_chance;
        if (rand < tmp)
            return SPELL_MISS_DEFLECT;
    }

    return SPELL_MISS_NONE;
}

// Calculate spell hit result can be:
// Every spell can: Evade/Immune/Reflect/Sucesful hit
// For melee based spells:
//   Miss
//   Dodge
//   Parry
// For spells
//   Resist
SpellMissInfo Unit::SpellHitResult(Unit *pVictim, SpellEntry const *spell, bool CanReflect)
{
    // Return evade for units in evade mode
    if (pVictim->GetTypeId()==TYPEID_UNIT && ((Creature*)pVictim)->IsInEvadeMode())
        return SPELL_MISS_EVADE;

    if (!(spell->Attributes & SPELL_ATTR_UNAFFECTED_BY_INVULNERABILITY))
    {
        // Check for immune
        if (pVictim->IsImmunedToSpell(spell))
            return SPELL_MISS_IMMUNE;

        // All positive spells can`t miss
        // TODO: client not show miss log for this spells - so need find info for this in dbc and use it!
        if (IsPositiveSpell(spell->Id) && IsFriendlyTo(pVictim))
            return SPELL_MISS_NONE;

        // Check for immune
        if (pVictim->IsImmunedToDamage(GetSpellSchoolMask(spell)))
            return SPELL_MISS_IMMUNE;
    }
    else if (IsPositiveSpell(spell->Id) && IsFriendlyTo(pVictim))
        return SPELL_MISS_NONE;

    // Try victim reflect spell
    if (CanReflect)
    {
        int32 reflectchance = pVictim->GetTotalAuraModifier(SPELL_AURA_REFLECT_SPELLS);
        Unit::AuraList const& mReflectSpellsSchool = pVictim->GetAurasByType(SPELL_AURA_REFLECT_SPELLS_SCHOOL);
        for(Unit::AuraList::const_iterator i = mReflectSpellsSchool.begin(); i != mReflectSpellsSchool.end(); ++i)
            if((*i)->GetModifier()->m_miscvalue & GetSpellSchoolMask(spell))
                reflectchance += (*i)->GetModifier()->m_amount;
        if (reflectchance > 0 && roll_chance_i(reflectchance))
        {
            // Start triggers for remove charges if need (trigger only for victim, and mark as active spell)
            ProcDamageAndSpell(pVictim, PROC_FLAG_NONE, PROC_FLAG_TAKEN_NEGATIVE_SPELL_HIT, PROC_EX_REFLECT, 1, BASE_ATTACK, spell);
            return SPELL_MISS_REFLECT;
        }
    }

    switch (spell->DmgClass)
    {
        case SPELL_DAMAGE_CLASS_NONE:
            return SPELL_MISS_NONE;
        case SPELL_DAMAGE_CLASS_MAGIC:
            return MagicSpellHitResult(pVictim, spell);
        case SPELL_DAMAGE_CLASS_MELEE:
        case SPELL_DAMAGE_CLASS_RANGED:
            return MeleeSpellHitResult(pVictim, spell);
    }
    return SPELL_MISS_NONE;
}

float Unit::MeleeMissChanceCalc(const Unit *pVictim, WeaponAttackType attType) const
{
    if(!pVictim)
        return 0.0f;

    // Base misschance 5%
    float misschance = 5.0f;

    // DualWield - Melee spells and physical dmg spells - 5% , white damage 24%
    if (haveOffhandWeapon() && attType != RANGED_ATTACK)
    {
        bool isNormal = false;
        for (uint32 i = CURRENT_FIRST_NON_MELEE_SPELL; i < CURRENT_MAX_SPELL; ++i)
        {
            if( m_currentSpells[i] && (GetSpellSchoolMask(m_currentSpells[i]->m_spellInfo) & SPELL_SCHOOL_MASK_NORMAL) )
            {
                isNormal = true;
                break;
            }
        }
        if (isNormal || m_currentSpells[CURRENT_MELEE_SPELL])
            misschance = 5.0f;
        else
            misschance = 24.0f;
    }

    // PvP : PvE melee misschances per leveldif > 2
    int32 chance = pVictim->GetTypeId() == TYPEID_PLAYER ? 5 : 7;

    int32 leveldif = int32(pVictim->getLevelForTarget(this)) - int32(getLevelForTarget(pVictim));
    if(leveldif < 0)
        leveldif = 0;

    // Hit chance from attacker based on ratings and auras
    float m_modHitChance;
    if (attType == RANGED_ATTACK)
        m_modHitChance = m_modRangedHitChance;
    else
        m_modHitChance = m_modMeleeHitChance;

    if(leveldif < 3)
        misschance += (leveldif - m_modHitChance);
    else
        misschance += ((leveldif - 2) * chance - m_modHitChance);

    // Hit chance for victim based on ratings
    if (pVictim->GetTypeId()==TYPEID_PLAYER)
    {
        if (attType == RANGED_ATTACK)
            misschance += ((Player*)pVictim)->GetRatingBonusValue(CR_HIT_TAKEN_RANGED);
        else
            misschance += ((Player*)pVictim)->GetRatingBonusValue(CR_HIT_TAKEN_MELEE);
    }

    // Modify miss chance by victim auras
    if(attType == RANGED_ATTACK)
        misschance -= pVictim->GetTotalAuraModifier(SPELL_AURA_MOD_ATTACKER_RANGED_HIT_CHANCE);
    else
        misschance -= pVictim->GetTotalAuraModifier(SPELL_AURA_MOD_ATTACKER_MELEE_HIT_CHANCE);

    // Modify miss chance from skill difference ( bonus from skills is 0.04% )
    int32 skillBonus = int32(GetWeaponSkillValue(attType,pVictim)) - int32(pVictim->GetDefenseSkillValue(this));
    misschance -= skillBonus * 0.04f;

    // Limit miss chance from 0 to 60%
    if ( misschance < 0.0f)
        return 0.0f;
    if ( misschance > 60.0f)
        return 60.0f;

    return misschance;
}

uint32 Unit::GetDefenseSkillValue(Unit const* target) const
{
    if(GetTypeId() == TYPEID_PLAYER)
    {
        // in PvP use full skill instead current skill value
        uint32 value = (target && target->GetTypeId() == TYPEID_PLAYER)
            ? ((Player*)this)->GetMaxSkillValue(SKILL_DEFENSE)
            : ((Player*)this)->GetSkillValue(SKILL_DEFENSE);
        value += uint32(((Player*)this)->GetRatingBonusValue(CR_DEFENSE_SKILL));
        return value;
    }
    else
        return GetUnitMeleeSkill(target);
}

float Unit::GetUnitDodgeChance() const
{
    if(hasUnitState(UNIT_STAT_STUNNED))
        return 0.0f;
    if( GetTypeId() == TYPEID_PLAYER )
        return GetFloatValue(PLAYER_DODGE_PERCENTAGE);
    else
    {
        if(((Creature const*)this)->isTotem())
            return 0.0f;
        else
        {
            float dodge = 5.0f;
            dodge += GetTotalAuraModifier(SPELL_AURA_MOD_DODGE_PERCENT);
            return dodge > 0.0f ? dodge : 0.0f;
        }
    }
}

float Unit::GetUnitParryChance() const
{
    if ( IsNonMeleeSpellCasted(false) || hasUnitState(UNIT_STAT_STUNNED))
        return 0.0f;

    float chance = 0.0f;

    if(GetTypeId() == TYPEID_PLAYER)
    {
        Player const* player = (Player const*)this;
        if(player->CanParry() )
        {
            Item *tmpitem = player->GetWeaponForAttack(BASE_ATTACK,true,true);
            if(!tmpitem)
                tmpitem = player->GetWeaponForAttack(OFF_ATTACK,true,true);

            if(tmpitem)
                chance = GetFloatValue(PLAYER_PARRY_PERCENTAGE);
        }
    }
    else if(GetTypeId() == TYPEID_UNIT)
    {
        if(GetCreatureType() == CREATURE_TYPE_HUMANOID)
        {
            chance = 5.0f;
            chance += GetTotalAuraModifier(SPELL_AURA_MOD_PARRY_PERCENT);
        }
    }

    return chance > 0.0f ? chance : 0.0f;
}

float Unit::GetUnitBlockChance() const
{
    if ( IsNonMeleeSpellCasted(false) || hasUnitState(UNIT_STAT_STUNNED))
        return 0.0f;

    if(GetTypeId() == TYPEID_PLAYER)
    {
        Player const* player = (Player const*)this;
        if(player->CanBlock() )
        {
            Item *tmpitem = player->GetItemByPos(INVENTORY_SLOT_BAG_0, EQUIPMENT_SLOT_OFFHAND);
            if(tmpitem && !tmpitem->IsBroken() && tmpitem->GetProto()->Block)
                return GetFloatValue(PLAYER_BLOCK_PERCENTAGE);
        }
        // is player but has no block ability or no not broken shield equipped
        return 0.0f;
    }
    else
    {
        if(((Creature const*)this)->isTotem())
            return 0.0f;
        else
        {
            float block = 5.0f;
            block += GetTotalAuraModifier(SPELL_AURA_MOD_BLOCK_PERCENT);
            return block > 0.0f ? block : 0.0f;
        }
    }
}

float Unit::GetUnitCriticalChance(WeaponAttackType attackType, const Unit *pVictim) const
{
    float crit;

    if(GetTypeId() == TYPEID_PLAYER)
    {
        switch(attackType)
        {
            case BASE_ATTACK:
                crit = GetFloatValue( PLAYER_CRIT_PERCENTAGE );
                break;
            case OFF_ATTACK:
                crit = GetFloatValue( PLAYER_OFFHAND_CRIT_PERCENTAGE );
                break;
            case RANGED_ATTACK:
                crit = GetFloatValue( PLAYER_RANGED_CRIT_PERCENTAGE );
                break;
                // Just for good manner
            default:
                crit = 0.0f;
                break;
        }
    }
    else
    {
        crit = 5.0f;
        crit += GetTotalAuraModifier(SPELL_AURA_MOD_CRIT_PERCENT);
    }

    // flat aura mods
    if(attackType == RANGED_ATTACK)
        crit += pVictim->GetTotalAuraModifier(SPELL_AURA_MOD_ATTACKER_RANGED_CRIT_CHANCE);
    else
        crit += pVictim->GetTotalAuraModifier(SPELL_AURA_MOD_ATTACKER_MELEE_CRIT_CHANCE);

    crit += pVictim->GetTotalAuraModifier(SPELL_AURA_MOD_ATTACKER_SPELL_AND_WEAPON_CRIT_CHANCE);

    // reduce crit chance from Rating for players
    if (attackType != RANGED_ATTACK)
        crit -= pVictim->GetMeleeCritChanceReduction();
    else
        crit -= pVictim->GetRangedCritChanceReduction();

    // Apply crit chance from defence skill
    crit += (int32(GetMaxSkillValueForLevel(pVictim)) - int32(pVictim->GetDefenseSkillValue(this))) * 0.04f;

    if (crit < 0.0f)
        crit = 0.0f;
    return crit;
}

uint32 Unit::GetWeaponSkillValue (WeaponAttackType attType, Unit const* target) const
{
    uint32 value = 0;
    if(GetTypeId() == TYPEID_PLAYER)
    {
        Item* item = ((Player*)this)->GetWeaponForAttack(attType,true,true);

        // feral or unarmed skill only for base attack
        if(attType != BASE_ATTACK && !item )
            return 0;

        if(IsInFeralForm())
            return GetMaxSkillValueForLevel();              // always maximized SKILL_FERAL_COMBAT in fact

        // weapon skill or (unarmed for base attack)
        uint32  skill = item ? item->GetSkill() : SKILL_UNARMED;

        // in PvP use full skill instead current skill value
        value = (target && target->GetTypeId() == TYPEID_PLAYER)
            ? ((Player*)this)->GetMaxSkillValue(skill)
            : ((Player*)this)->GetSkillValue(skill);
        // Modify value from ratings
        value += uint32(((Player*)this)->GetRatingBonusValue(CR_WEAPON_SKILL));
        switch (attType)
        {
            case BASE_ATTACK:   value+=uint32(((Player*)this)->GetRatingBonusValue(CR_WEAPON_SKILL_MAINHAND));break;
            case OFF_ATTACK:    value+=uint32(((Player*)this)->GetRatingBonusValue(CR_WEAPON_SKILL_OFFHAND));break;
            case RANGED_ATTACK: value+=uint32(((Player*)this)->GetRatingBonusValue(CR_WEAPON_SKILL_RANGED));break;
        }
    }
    else
        value = GetUnitMeleeSkill(target);
   return value;
}

void Unit::_UpdateSpells( uint32 time )
{
    if(m_currentSpells[CURRENT_AUTOREPEAT_SPELL])
        _UpdateAutoRepeatSpell();

    // remove finished spells from current pointers
    for (uint32 i = 0; i < CURRENT_MAX_SPELL; ++i)
    {
        if (m_currentSpells[i] && m_currentSpells[i]->getState() == SPELL_STATE_FINISHED)
        {
            m_currentSpells[i]->SetReferencedFromCurrent(false);
            m_currentSpells[i] = NULL;                      // remove pointer
        }
    }

    // update auras
    // m_AurasUpdateIterator can be updated in inderect called code at aura remove to skip next planned to update but removed auras
    for (m_spellAuraHoldersUpdateIterator = m_spellAuraHolders.begin(); m_spellAuraHoldersUpdateIterator != m_spellAuraHolders.end();)
    {
        SpellAuraHolder* i_holder = m_spellAuraHoldersUpdateIterator->second;
        ++m_spellAuraHoldersUpdateIterator;                            // need shift to next for allow update if need into aura update
        i_holder->UpdateHolder(time);
    }

    // remove expired auras
    for (SpellAuraHolderMap::iterator iter = m_spellAuraHolders.begin(); iter != m_spellAuraHolders.end();)
    {
        SpellAuraHolder *holder = iter->second;
        if (holder)
        {
            if (!(holder->IsPermanent() || holder->IsPassive()) )
            {
                bool removedAura = false;
                for (int32 i = 0; i < MAX_EFFECT_INDEX; ++i)
                {
                    if (Aura *aura = holder->GetAuraByEffectIndex(SpellEffectIndex(i)))
                    {
                        if (!aura->GetAuraDuration())
                        {
                            RemoveSingleAuraFromSpellAuraHolder(holder, aura->GetEffIndex(), AURA_REMOVE_BY_EXPIRE);
                            removedAura = true;
                            break;
                        }
                    }
                }

                if (!removedAura)
                    ++iter;
                else
                    iter = m_spellAuraHolders.begin();
            }
            else
                ++iter;
        }
        else
            ++iter;
    }

    if(!m_gameObj.empty())
    {
        GameObjectList::iterator ite1, dnext1;
        for (ite1 = m_gameObj.begin(); ite1 != m_gameObj.end(); ite1 = dnext1)
        {
            dnext1 = ite1;
            //(*i)->Update( difftime );
            if( !(*ite1)->isSpawned() )
            {
                (*ite1)->SetOwnerGUID(0);
                (*ite1)->SetRespawnTime(0);
                (*ite1)->Delete();
                dnext1 = m_gameObj.erase(ite1);
            }
            else
                ++dnext1;
        }
    }
}

void Unit::_UpdateAutoRepeatSpell()
{
    bool isAutoShot = m_currentSpells[CURRENT_AUTOREPEAT_SPELL]->m_spellInfo->Id == SPELL_ID_AUTOSHOT;

    //check movement
    if (GetTypeId() == TYPEID_PLAYER && ((Player*)this)->isMoving())
    {
        // cancel wand shoot
        if(!isAutoShot)
            InterruptSpell(CURRENT_AUTOREPEAT_SPELL);
        // auto shot just waits
        return;
    }

    // check spell casts
    if (IsNonMeleeSpellCasted(false, false, true))
    {
        // cancel wand shoot
        if(!isAutoShot)
        {
            InterruptSpell(CURRENT_AUTOREPEAT_SPELL);
            return;
        }
        // auto shot is delayed by everythihng, except ranged(!) CURRENT_GENERIC_SPELL's -> recheck that
        else if (!(m_currentSpells[CURRENT_GENERIC_SPELL] && m_currentSpells[CURRENT_GENERIC_SPELL]->IsRangedSpell()))
            return;
    }

    //castroutine
    if (isAttackReady(RANGED_ATTACK))
    {
        // Check if able to cast
        if(m_currentSpells[CURRENT_AUTOREPEAT_SPELL]->CheckCast(true) != SPELL_CAST_OK)
        {
            InterruptSpell(CURRENT_AUTOREPEAT_SPELL);
            return;
        }

        // we want to shoot
        Spell* spell = new Spell(this, m_currentSpells[CURRENT_AUTOREPEAT_SPELL]->m_spellInfo, true);
        spell->prepare(&(m_currentSpells[CURRENT_AUTOREPEAT_SPELL]->m_targets));

        // all went good, reset attack
        resetAttackTimer(RANGED_ATTACK);
    }
}

void Unit::SetCurrentCastedSpell( Spell * pSpell )
{
    MANGOS_ASSERT(pSpell);                                  // NULL may be never passed here, use InterruptSpell or InterruptNonMeleeSpells

    CurrentSpellTypes CSpellType = pSpell->GetCurrentContainer();

    if (pSpell == m_currentSpells[CSpellType]) return;      // avoid breaking self

    // break same type spell if it is not delayed
    InterruptSpell(CSpellType,false);

    // special breakage effects:
    switch (CSpellType)
    {
        case CURRENT_GENERIC_SPELL:
        {
            // generic spells always break channeled not delayed spells
            InterruptSpell(CURRENT_CHANNELED_SPELL,false);

            // autorepeat breaking
            if ( m_currentSpells[CURRENT_AUTOREPEAT_SPELL] )
            {
                // break autorepeat if not Auto Shot
                if (m_currentSpells[CURRENT_AUTOREPEAT_SPELL]->m_spellInfo->Id != SPELL_ID_AUTOSHOT)
                    InterruptSpell(CURRENT_AUTOREPEAT_SPELL);
            }
        } break;

        case CURRENT_CHANNELED_SPELL:
        {
            // channel spells always break generic non-delayed and any channeled spells
            InterruptSpell(CURRENT_GENERIC_SPELL,false);
            InterruptSpell(CURRENT_CHANNELED_SPELL);

            // it also does break autorepeat if not Auto Shot
            if ( m_currentSpells[CURRENT_AUTOREPEAT_SPELL] &&
                m_currentSpells[CURRENT_AUTOREPEAT_SPELL]->m_spellInfo->Id != SPELL_ID_AUTOSHOT )
                InterruptSpell(CURRENT_AUTOREPEAT_SPELL);
        } break;

        case CURRENT_AUTOREPEAT_SPELL:
        {
            // only Auto Shoot does not break anything
            if (pSpell->m_spellInfo->Id != SPELL_ID_AUTOSHOT)
            {
                // generic autorepeats break generic non-delayed and channeled non-delayed spells
                InterruptSpell(CURRENT_GENERIC_SPELL,false);
                InterruptSpell(CURRENT_CHANNELED_SPELL,false);
                // special action: first cast delay
                if ( getAttackTimer(RANGED_ATTACK) < 500 )
                    setAttackTimer(RANGED_ATTACK,500);
            }
        } break;

        default:
        {
            // other spell types don't break anything now
        } break;
    }

    // current spell (if it is still here) may be safely deleted now
    if (m_currentSpells[CSpellType])
        m_currentSpells[CSpellType]->SetReferencedFromCurrent(false);

    // set new current spell
    m_currentSpells[CSpellType] = pSpell;
    pSpell->SetReferencedFromCurrent(true);

    pSpell->m_selfContainer = &(m_currentSpells[pSpell->GetCurrentContainer()]);
}

void Unit::InterruptSpell(CurrentSpellTypes spellType, bool withDelayed, bool sendAutoRepeatCancelToClient)
{
    MANGOS_ASSERT(spellType < CURRENT_MAX_SPELL);

    if (m_currentSpells[spellType] && (withDelayed || m_currentSpells[spellType]->getState() != SPELL_STATE_DELAYED) )
    {
        // send autorepeat cancel message for autorepeat spells
        if (spellType == CURRENT_AUTOREPEAT_SPELL && sendAutoRepeatCancelToClient)
        {
            if(GetTypeId() == TYPEID_PLAYER)
                ((Player*)this)->SendAutoRepeatCancel(this);
        }

        if (m_currentSpells[spellType]->getState() != SPELL_STATE_FINISHED)
            m_currentSpells[spellType]->cancel();

        // cancel can interrupt spell already (caster cancel ->target aura remove -> caster iterrupt)
        if (m_currentSpells[spellType])
        {
            m_currentSpells[spellType]->SetReferencedFromCurrent(false);
            m_currentSpells[spellType] = NULL;
        }
    }
}

void Unit::FinishSpell(CurrentSpellTypes spellType, bool ok /*= true*/)
{
    Spell* spell = m_currentSpells[spellType];
    if (!spell)
        return;

    if (spellType == CURRENT_CHANNELED_SPELL)
        spell->SendChannelUpdate(0);

    spell->finish(ok);
}


bool Unit::IsNonMeleeSpellCasted(bool withDelayed, bool skipChanneled, bool skipAutorepeat) const
{
    // We don't do loop here to explicitly show that melee spell is excluded.
    // Maybe later some special spells will be excluded too.

    // generic spells are casted when they are not finished and not delayed
    if ( m_currentSpells[CURRENT_GENERIC_SPELL] &&
        (m_currentSpells[CURRENT_GENERIC_SPELL]->getState() != SPELL_STATE_FINISHED) &&
        (withDelayed || m_currentSpells[CURRENT_GENERIC_SPELL]->getState() != SPELL_STATE_DELAYED) )
        return(true);

    // channeled spells may be delayed, but they are still considered casted
    else if ( !skipChanneled && m_currentSpells[CURRENT_CHANNELED_SPELL] &&
        (m_currentSpells[CURRENT_CHANNELED_SPELL]->getState() != SPELL_STATE_FINISHED) )
        return(true);

    // autorepeat spells may be finished or delayed, but they are still considered casted
    else if ( !skipAutorepeat && m_currentSpells[CURRENT_AUTOREPEAT_SPELL] )
        return(true);

    return(false);
}

void Unit::InterruptNonMeleeSpells(bool withDelayed, uint32 spell_id)
{
    // generic spells are interrupted if they are not finished or delayed
    if (m_currentSpells[CURRENT_GENERIC_SPELL] && (!spell_id || m_currentSpells[CURRENT_GENERIC_SPELL]->m_spellInfo->Id==spell_id))
        InterruptSpell(CURRENT_GENERIC_SPELL,withDelayed);

    // autorepeat spells are interrupted if they are not finished or delayed
    if (m_currentSpells[CURRENT_AUTOREPEAT_SPELL] && (!spell_id || m_currentSpells[CURRENT_AUTOREPEAT_SPELL]->m_spellInfo->Id==spell_id))
        InterruptSpell(CURRENT_AUTOREPEAT_SPELL,withDelayed);

    // channeled spells are interrupted if they are not finished, even if they are delayed
    if (m_currentSpells[CURRENT_CHANNELED_SPELL] && (!spell_id || m_currentSpells[CURRENT_CHANNELED_SPELL]->m_spellInfo->Id==spell_id))
        InterruptSpell(CURRENT_CHANNELED_SPELL,true);
}

Spell* Unit::FindCurrentSpellBySpellId(uint32 spell_id) const
{
    for (uint32 i = 0; i < CURRENT_MAX_SPELL; ++i)
        if(m_currentSpells[i] && m_currentSpells[i]->m_spellInfo->Id==spell_id)
            return m_currentSpells[i];
    return NULL;
}

void Unit::SetInFront(Unit const* target)
{
    SetOrientation(GetAngle(target));
}

void Unit::SetFacingTo(float ori)
{
    // update orientation at server
    SetOrientation(ori);

    // and client
    WorldPacket data;
    BuildHeartBeatMsg(&data);
    SendMessageToSet(&data, false);
}

// Consider move this to Creature:: since only creature appear to be able to use this
void Unit::SetFacingToObject(WorldObject* pObject)
{
    if (GetTypeId() != TYPEID_UNIT)
        return;

    // never face when already moving
    if (!IsStopped())
        return;

    // TODO: figure out under what conditions creature will move towards object instead of facing it where it currently is.

    SetOrientation(GetAngle(pObject));
    SendMonsterMove(GetPositionX(), GetPositionY(), GetPositionZ(), SPLINETYPE_FACINGTARGET, ((Creature*)this)->GetSplineFlags(), 0, NULL, pObject->GetGUID());
}

bool Unit::isInAccessablePlaceFor(Creature const* c) const
{
    if(IsInWater())
        return c->canSwim();
    else
        return c->canWalk() || c->canFly();
}

bool Unit::IsInWater() const
{
    return GetBaseMap()->IsInWater(GetPositionX(),GetPositionY(), GetPositionZ());
}

bool Unit::IsUnderWater() const
{
    return GetBaseMap()->IsUnderWater(GetPositionX(),GetPositionY(),GetPositionZ());
}

void Unit::DeMorph()
{
    SetDisplayId(GetNativeDisplayId());
}

int32 Unit::GetTotalAuraModifier(AuraType auratype) const
{
    int32 modifier = 0;

    AuraList const& mTotalAuraList = GetAurasByType(auratype);
    for(AuraList::const_iterator i = mTotalAuraList.begin();i != mTotalAuraList.end(); ++i)
        modifier += (*i)->GetModifier()->m_amount;

    return modifier;
}

float Unit::GetTotalAuraMultiplier(AuraType auratype) const
{
    float multiplier = 1.0f;

    AuraList const& mTotalAuraList = GetAurasByType(auratype);
    for(AuraList::const_iterator i = mTotalAuraList.begin();i != mTotalAuraList.end(); ++i)
        multiplier *= (100.0f + (*i)->GetModifier()->m_amount)/100.0f;

    return multiplier;
}

int32 Unit::GetMaxPositiveAuraModifier(AuraType auratype) const
{
    int32 modifier = 0;

    AuraList const& mTotalAuraList = GetAurasByType(auratype);
    for(AuraList::const_iterator i = mTotalAuraList.begin();i != mTotalAuraList.end(); ++i)
        if ((*i)->GetModifier()->m_amount > modifier)
            modifier = (*i)->GetModifier()->m_amount;

    return modifier;
}

int32 Unit::GetMaxNegativeAuraModifier(AuraType auratype) const
{
    int32 modifier = 0;

    AuraList const& mTotalAuraList = GetAurasByType(auratype);
    for(AuraList::const_iterator i = mTotalAuraList.begin();i != mTotalAuraList.end(); ++i)
        if ((*i)->GetModifier()->m_amount < modifier)
            modifier = (*i)->GetModifier()->m_amount;

    return modifier;
}

int32 Unit::GetTotalAuraModifierByMiscMask(AuraType auratype, uint32 misc_mask) const
{
    if(!misc_mask)
        return 0;

    int32 modifier = 0;

    AuraList const& mTotalAuraList = GetAurasByType(auratype);
    for(AuraList::const_iterator i = mTotalAuraList.begin();i != mTotalAuraList.end(); ++i)
    {
        Modifier* mod = (*i)->GetModifier();
        if (mod->m_miscvalue & misc_mask)
            modifier += mod->m_amount;
    }
    return modifier;
}

float Unit::GetTotalAuraMultiplierByMiscMask(AuraType auratype, uint32 misc_mask) const
{
    if(!misc_mask)
        return 1.0f;

    float multiplier = 1.0f;

    AuraList const& mTotalAuraList = GetAurasByType(auratype);
    for(AuraList::const_iterator i = mTotalAuraList.begin();i != mTotalAuraList.end(); ++i)
    {
        Modifier* mod = (*i)->GetModifier();
        if (mod->m_miscvalue & misc_mask)
            multiplier *= (100.0f + mod->m_amount)/100.0f;
    }
    return multiplier;
}

int32 Unit::GetMaxPositiveAuraModifierByMiscMask(AuraType auratype, uint32 misc_mask) const
{
    if(!misc_mask)
        return 0;

    int32 modifier = 0;

    AuraList const& mTotalAuraList = GetAurasByType(auratype);
    for(AuraList::const_iterator i = mTotalAuraList.begin();i != mTotalAuraList.end(); ++i)
    {
        Modifier* mod = (*i)->GetModifier();
        if (mod->m_miscvalue & misc_mask && mod->m_amount > modifier)
            modifier = mod->m_amount;
    }

    return modifier;
}

int32 Unit::GetMaxNegativeAuraModifierByMiscMask(AuraType auratype, uint32 misc_mask) const
{
    if(!misc_mask)
        return 0;

    int32 modifier = 0;

    AuraList const& mTotalAuraList = GetAurasByType(auratype);
    for(AuraList::const_iterator i = mTotalAuraList.begin();i != mTotalAuraList.end(); ++i)
    {
        Modifier* mod = (*i)->GetModifier();
        if (mod->m_miscvalue & misc_mask && mod->m_amount < modifier)
            modifier = mod->m_amount;
    }

    return modifier;
}

int32 Unit::GetTotalAuraModifierByMiscValue(AuraType auratype, int32 misc_value) const
{
    int32 modifier = 0;

    AuraList const& mTotalAuraList = GetAurasByType(auratype);
    for(AuraList::const_iterator i = mTotalAuraList.begin();i != mTotalAuraList.end(); ++i)
    {
        Modifier* mod = (*i)->GetModifier();
        if (mod->m_miscvalue == misc_value)
            modifier += mod->m_amount;
    }
    return modifier;
}

float Unit::GetTotalAuraMultiplierByMiscValue(AuraType auratype, int32 misc_value) const
{
    float multiplier = 1.0f;

    AuraList const& mTotalAuraList = GetAurasByType(auratype);
    for(AuraList::const_iterator i = mTotalAuraList.begin();i != mTotalAuraList.end(); ++i)
    {
        Modifier* mod = (*i)->GetModifier();
        if (mod->m_miscvalue == misc_value)
            multiplier *= (100.0f + mod->m_amount)/100.0f;
    }
    return multiplier;
}

int32 Unit::GetMaxPositiveAuraModifierByMiscValue(AuraType auratype, int32 misc_value) const
{
    int32 modifier = 0;

    AuraList const& mTotalAuraList = GetAurasByType(auratype);
    for(AuraList::const_iterator i = mTotalAuraList.begin();i != mTotalAuraList.end(); ++i)
    {
        Modifier* mod = (*i)->GetModifier();
        if (mod->m_miscvalue == misc_value && mod->m_amount > modifier)
            modifier = mod->m_amount;
    }

    return modifier;
}

int32 Unit::GetMaxNegativeAuraModifierByMiscValue(AuraType auratype, int32 misc_value) const
{
    int32 modifier = 0;

    AuraList const& mTotalAuraList = GetAurasByType(auratype);
    for(AuraList::const_iterator i = mTotalAuraList.begin();i != mTotalAuraList.end(); ++i)
    {
        Modifier* mod = (*i)->GetModifier();
        if (mod->m_miscvalue == misc_value && mod->m_amount < modifier)
            modifier = mod->m_amount;
    }

    return modifier;
}

float Unit::GetTotalAuraMultiplierByMiscValueForMask(AuraType auratype, uint32 mask) const
{
    if(!mask)
        return 1.0f;

    float multiplier = 1.0f;

    AuraList const& mTotalAuraList = GetAurasByType(auratype);
    for(AuraList::const_iterator i = mTotalAuraList.begin();i != mTotalAuraList.end(); ++i)
    {
        Modifier* mod = (*i)->GetModifier();
        if (mask & (1 << (mod->m_miscvalue -1)))
            multiplier *= (100.0f + mod->m_amount)/100.0f;
    }
    return multiplier;
}

bool Unit::AddSpellAuraHolder(SpellAuraHolder *holder)
{
    SpellEntry const* aurSpellInfo = holder->GetSpellProto();

    // ghost spell check, allow apply any auras at player loading in ghost mode (will be cleanup after load)
    if( !isAlive() && !IsDeathPersistentSpell(aurSpellInfo) &&
        !IsDeathOnlySpell(aurSpellInfo) &&
        (GetTypeId()!=TYPEID_PLAYER || !((Player*)this)->GetSession()->PlayerLoading()) )
    {
        delete holder;
        return false;
    }

    if(holder->GetTarget() != this)
    {
        sLog.outError("Holder (spell %u) add to spell aura holder list of %s (lowguid: %u) but spell aura holder target is %s (lowguid: %u)",
            holder->GetId(),(GetTypeId()==TYPEID_PLAYER?"player":"creature"),GetGUIDLow(),
            (holder->GetTarget()->GetTypeId()==TYPEID_PLAYER?"player":"creature"),holder->GetTarget()->GetGUIDLow());
        delete holder;
        return false;
    }

    // passive and persistent auras can stack with themselves any number of times
    if (!holder->IsPassive() && !holder->IsPersistent() || holder->IsAreaAura())
    {
        SpellAuraHolderBounds spair = GetSpellAuraHolderBounds(aurSpellInfo->Id);

        // take out same spell
        for (SpellAuraHolderMap::iterator iter = spair.first; iter != spair.second; ++iter)
        {
            SpellAuraHolder *foundHolder = iter->second;
            if(foundHolder->GetCasterGUID() == holder->GetCasterGUID())
            {
                // Aura can stack on self -> Stack it;
                if(aurSpellInfo->StackAmount)
                {
                    // can be created with >1 stack by some spell mods
                    foundHolder->ModStackAmount(holder->GetStackAmount());
                    delete holder;
                    return false;
                }

                // Check for coexisting Weapon-proced Auras
                if (holder->IsWeaponBuffCoexistableWith(foundHolder))
                    continue;

                // Carry over removed Aura's remaining damage if Aura still has ticks remaining
                if (foundHolder->GetSpellProto()->AttributesEx4 & SPELL_ATTR_EX4_STACK_DOT_MODIFIER)
                {
                    for (int32 i = 0; i < MAX_EFFECT_INDEX; ++i)
                    {
                        if (Aura *aur = holder->GetAuraByEffectIndex(SpellEffectIndex(i)))
                        {
                            // m_auraname can be modified to SPELL_AURA_NONE for area auras, use original
                            AuraType aurNameReal = AuraType(aurSpellInfo->EffectApplyAuraName[i]);

                            if (aurNameReal == SPELL_AURA_PERIODIC_DAMAGE && aur->GetAuraDuration() > 0)
                            {
                                if (Aura *existing = foundHolder->GetAuraByEffectIndex(SpellEffectIndex(i)))
                                {
                                    int32 remainingTicks = existing->GetAuraMaxTicks() - existing->GetAuraTicks();
                                    int32 remainingDamage = existing->GetModifier()->m_amount * remainingTicks;

                                    aur->GetModifier()->m_amount += int32(remainingDamage / aur->GetAuraMaxTicks());
                                }
                                else
                                    DEBUG_LOG("Holder (spell %u) on target (lowguid: %u) doesn't have aura on effect index %u. skipping.", aurSpellInfo->Id, holder->GetTarget()->GetGUIDLow(), i);
                            }
                        }
                    }
                }

                // can be only single
                RemoveSpellAuraHolder(foundHolder, AURA_REMOVE_BY_STACK);
                break;
            }

            bool stop = false;

            for (int32 i = 0; i < MAX_EFFECT_INDEX && !stop; ++i)
            {
                // no need to check non stacking auras that weren't/won't be applied on this target
                if (!foundHolder->m_auras[i] || !holder->m_auras[i])
                    continue;

                // m_auraname can be modified to SPELL_AURA_NONE for area auras, use original
                AuraType aurNameReal = AuraType(aurSpellInfo->EffectApplyAuraName[i]);

                switch(aurNameReal)
                {
                    // DoT/HoT/etc
                    case SPELL_AURA_DUMMY:                  // allow stack
                    case SPELL_AURA_PERIODIC_DAMAGE:
                    case SPELL_AURA_PERIODIC_DAMAGE_PERCENT:
                    case SPELL_AURA_PERIODIC_LEECH:
                    case SPELL_AURA_PERIODIC_HEAL:
                    case SPELL_AURA_OBS_MOD_HEALTH:
                    case SPELL_AURA_PERIODIC_MANA_LEECH:
                    case SPELL_AURA_OBS_MOD_MANA:
                    case SPELL_AURA_POWER_BURN_MANA:
                        break;
                    case SPELL_AURA_PERIODIC_ENERGIZE:      // all or self or clear non-stackable
                    default:                                // not allow
                        // can be only single (this check done at _each_ aura add
                        RemoveSpellAuraHolder(foundHolder,AURA_REMOVE_BY_STACK);
                        stop = true;
                        break;
                }
            }

            if(stop)
                break;

        }
    }

    // passive auras not stacable with other ranks
    if (!IsPassiveSpellStackableWithRanks(aurSpellInfo))
    {
        if (!RemoveNoStackAurasDueToAuraHolder(holder))
        {
            delete holder;
            return false;                                   // couldn't remove conflicting aura with higher rank
        }
    }

    // update single target auras list (before aura add to aura list, to prevent unexpected remove recently added aura)
    if (holder->IsSingleTarget())
    {
        if (Unit* caster = holder->GetCaster())             // caster not in world
        {
            SingleCastSpellTargetMap& scTargets = caster->GetSingleCastSpellTargets();
            for(SingleCastSpellTargetMap::iterator itr = scTargets.begin(); itr != scTargets.end();)
            {
                SpellEntry const* itr_spellEntry = itr->first;
                ObjectGuid itr_targetGuid = itr->second;

                if (itr_targetGuid != GetObjectGuid() &&
                    IsSingleTargetSpells(itr_spellEntry, aurSpellInfo))
                {
                    scTargets.erase(itr);                   // remove for caster in any case

                    // remove from target if target found
                    if (Unit* itr_target = GetMap()->GetUnit(itr_targetGuid))
                        itr_target->RemoveAurasDueToSpell(itr_spellEntry->Id);

                    itr = scTargets.begin();                // list can be chnaged at remove aura
                    continue;
                }

                ++itr;
            }

            // register spell holder single target
            scTargets[aurSpellInfo] = GetObjectGuid();
        }
    }

    // add aura, register in lists and arrays
    holder->_AddSpellAuraHolder();
    m_spellAuraHolders.insert(SpellAuraHolderMap::value_type(holder->GetId(), holder));

    for (int32 i = 0; i < MAX_EFFECT_INDEX; ++i)
        if (Aura *aur = holder->GetAuraByEffectIndex(SpellEffectIndex(i)))
            AddAuraToModList(aur);

    holder->ApplyAuraModifiers(true, true);
    DEBUG_LOG("Holder of spell %u now is in use", holder->GetId());

    // if aura deleted before boosts apply ignore
    // this can be possible it it removed indirectly by triggered spell effect at ApplyModifier
    if (holder->IsDeleted())
        return false;

    holder->HandleSpellSpecificBoosts(true);

    return true;
}

void Unit::AddAuraToModList(Aura *aura)
{
    if (aura->GetModifier()->m_auraname < TOTAL_AURAS)
        m_modAuras[aura->GetModifier()->m_auraname].push_back(aura);
}

void Unit::RemoveRankAurasDueToSpell(uint32 spellId)
{
    SpellEntry const *spellInfo = sSpellStore.LookupEntry(spellId);
    if(!spellInfo)
        return;
    SpellAuraHolderMap::const_iterator i,next;
    for (i = m_spellAuraHolders.begin(); i != m_spellAuraHolders.end(); i = next)
    {
        next = i;
        ++next;
        uint32 i_spellId = (*i).second->GetId();
        if((*i).second && i_spellId && i_spellId != spellId)
        {
            if(sSpellMgr.IsRankSpellDueToSpell(spellInfo,i_spellId))
            {
                RemoveAurasDueToSpell(i_spellId);

                if( m_spellAuraHolders.empty() )
                    break;
                else
                    next =  m_spellAuraHolders.begin();
            }
        }
    }
}

bool Unit::RemoveNoStackAurasDueToAuraHolder(SpellAuraHolder *holder)
{
    if (!holder)
        return false;

    SpellEntry const* spellProto = holder->GetSpellProto();
    if (!spellProto)
        return false;

    uint32 spellId = holder->GetId();

    // passive spell special case (only non stackable with ranks)
    if(IsPassiveSpell(spellProto))
    {
        if(IsPassiveSpellStackableWithRanks(spellProto))
            return true;
    }

    SpellSpecific spellId_spec = GetSpellSpecific(spellId);

    SpellAuraHolderMap::iterator i,next;
    for (i = m_spellAuraHolders.begin(); i != m_spellAuraHolders.end(); i = next)
    {
        next = i;
        ++next;
        if (!(*i).second) continue;

        SpellEntry const* i_spellProto = (*i).second->GetSpellProto();

        if (!i_spellProto)
            continue;

        uint32 i_spellId = i_spellProto->Id;

        // early checks that spellId is passive non stackable spell
        if(IsPassiveSpell(i_spellProto))
        {
            // passive non-stackable spells not stackable only for same caster
            if(holder->GetCasterGUID()!=i->second->GetCasterGUID())
                continue;

            // passive non-stackable spells not stackable only with another rank of same spell
            if (!sSpellMgr.IsRankSpellDueToSpell(spellProto, i_spellId))
                continue;
        }

        if(i_spellId == spellId) continue;

        bool is_triggered_by_spell = false;
        // prevent triggering aura of removing aura that triggered it
        for(int j = 0; j < MAX_EFFECT_INDEX; ++j)
            if (i_spellProto->EffectTriggerSpell[j] == spellId)
                is_triggered_by_spell = true;

        // prevent triggered aura of removing aura that triggering it (triggered effect early some aura of parent spell
        for(int j = 0; j < MAX_EFFECT_INDEX; ++j)
            if (spellProto->EffectTriggerSpell[j] == i_spellId)
                is_triggered_by_spell = true;

        if (is_triggered_by_spell)
            continue;

        SpellSpecific i_spellId_spec = GetSpellSpecific(i_spellId);

        // single allowed spell specific from same caster or from any caster at target
        bool is_spellSpecPerTargetPerCaster = IsSingleFromSpellSpecificPerTargetPerCaster(spellId_spec,i_spellId_spec);
        bool is_spellSpecPerTarget = IsSingleFromSpellSpecificPerTarget(spellId_spec,i_spellId_spec);
        if( is_spellSpecPerTarget || is_spellSpecPerTargetPerCaster && holder->GetCasterGUID() == (*i).second->GetCasterGUID() )
        {
            // cannot remove higher rank
            if (sSpellMgr.IsRankSpellDueToSpell(spellProto, i_spellId))
                if(CompareAuraRanks(spellId, i_spellId) < 0)
                    return false;

            // Its a parent aura (create this aura in ApplyModifier)
            if ((*i).second->IsInUse())
            {
                sLog.outError("SpellAuraHolder (Spell %u) is in process but attempt removed at SpellAuraHolder (Spell %u) adding, need add stack rule for Unit::RemoveNoStackAurasDueToAuraHolder", i->second->GetId(), holder->GetId());
                continue;
            }
            RemoveAurasDueToSpell(i_spellId);

            if( m_spellAuraHolders.empty() )
                break;
            else
                next =  m_spellAuraHolders.begin();

            continue;
        }

        // spell with spell specific that allow single ranks for spell from diff caster
        // same caster case processed or early or later
        bool is_spellPerTarget = IsSingleFromSpellSpecificSpellRanksPerTarget(spellId_spec,i_spellId_spec);
        if ( is_spellPerTarget && holder->GetCasterGUID() != (*i).second->GetCasterGUID() && sSpellMgr.IsRankSpellDueToSpell(spellProto, i_spellId))
        {
            // cannot remove higher rank
            if(CompareAuraRanks(spellId, i_spellId) < 0)
                return false;

            // Its a parent aura (create this aura in ApplyModifier)
            if ((*i).second->IsInUse())
            {
                sLog.outError("SpellAuraHolder (Spell %u) is in process but attempt removed at SpellAuraHolder (Spell %u) adding, need add stack rule for Unit::RemoveNoStackAurasDueToAuraHolder", i->second->GetId(), holder->GetId());
                continue;
            }
            RemoveAurasDueToSpell(i_spellId);

            if( m_spellAuraHolders.empty() )
                break;
            else
                next =  m_spellAuraHolders.begin();

            continue;
        }

        // non single (per caster) per target spell specific (possible single spell per target at caster)
        if( !is_spellSpecPerTargetPerCaster && !is_spellSpecPerTarget && sSpellMgr.IsNoStackSpellDueToSpell(spellId, i_spellId) )
        {
            // Its a parent aura (create this aura in ApplyModifier)
            if ((*i).second->IsInUse())
            {
                sLog.outError("SpellAuraHolder (Spell %u) is in process but attempt removed at SpellAuraHolder (Spell %u) adding, need add stack rule for Unit::RemoveNoStackAurasDueToAuraHolder", i->second->GetId(), holder->GetId());
                continue;
            }
            RemoveAurasDueToSpell(i_spellId);

            if( m_spellAuraHolders.empty() )
                break;
            else
                next =  m_spellAuraHolders.begin();

            continue;
        }

        // Potions stack aura by aura (elixirs/flask already checked)
        if( spellProto->SpellFamilyName == SPELLFAMILY_POTION && i_spellProto->SpellFamilyName == SPELLFAMILY_POTION )
        {
            if (IsNoStackAuraDueToAura(spellId, i_spellId))
            {
                if(CompareAuraRanks(spellId, i_spellId) < 0)
                    return false;                       // cannot remove higher rank

                // Its a parent aura (create this aura in ApplyModifier)
                if ((*i).second->IsInUse())
                {
                    sLog.outError("SpellAuraHolder (Spell %u) is in process but attempt removed at SpellAuraHolder (Spell %u) adding, need add stack rule for Unit::RemoveNoStackAurasDueToAuraHolder", i->second->GetId(), holder->GetId());
                    continue;
                }
                RemoveAurasDueToSpell(i_spellId);

                if( m_spellAuraHolders.empty() )
                    break;
                else
                    next =  m_spellAuraHolders.begin();
            }
        }
    }
    return true;
}

void Unit::RemoveAura(uint32 spellId, SpellEffectIndex effindex, Aura* except)
{
    SpellAuraHolderBounds spair = GetSpellAuraHolderBounds(spellId);
    for(SpellAuraHolderMap::iterator iter = spair.first; iter != spair.second; )
    {
        Aura *aur = iter->second->m_auras[effindex];
        if (aur && aur != except)
        {
            RemoveSingleAuraFromSpellAuraHolder(iter->second, effindex);
            // may remove holder
            spair = GetSpellAuraHolderBounds(spellId);
            iter = spair.first;
        }
        else
            ++iter;
    }
}
void Unit::RemoveAurasByCasterSpell(uint32 spellId, uint64 casterGUID)
{
    SpellAuraHolderBounds spair = GetSpellAuraHolderBounds(spellId);
    for(SpellAuraHolderMap::iterator iter = spair.first; iter != spair.second; )
    {
        if (iter->second->GetCasterGUID() == casterGUID)
        {
            RemoveSpellAuraHolder(iter->second);
            spair = GetSpellAuraHolderBounds(spellId);
            iter = spair.first;
        }
        else
            ++iter;
    }
}

void Unit::RemoveSingleAuraFromSpellAuraHolder(uint32 spellId, SpellEffectIndex effindex, uint64 casterGUID, AuraRemoveMode mode)
{
    SpellAuraHolderBounds spair = GetSpellAuraHolderBounds(spellId);
    for(SpellAuraHolderMap::iterator iter = spair.first; iter != spair.second; )
    {
        Aura *aur = iter->second->m_auras[effindex];
        if (aur && aur->GetCasterGUID() == casterGUID)
        {
            RemoveSingleAuraFromSpellAuraHolder(iter->second, effindex, mode);
            spair = GetSpellAuraHolderBounds(spellId);
            iter = spair.first;
        }
        else
            ++iter;
    }
}

void Unit::RemoveAuraHolderDueToSpellByDispel(uint32 spellId, int32 stackAmount, uint64 casterGUID, Unit *dispeler)
{
    SpellEntry const* spellEntry = sSpellStore.LookupEntry(spellId);

    // Custom dispel cases
    // Unstable Affliction
    if(spellEntry->SpellFamilyName == SPELLFAMILY_WARLOCK && (spellEntry->SpellFamilyFlags & UI64LIT(0x010000000000)))
    {
        if (Aura* dotAura = GetAura(SPELL_AURA_PERIODIC_DAMAGE,SPELLFAMILY_WARLOCK,UI64LIT(0x010000000000),0x00000000,casterGUID))
        {
            // use clean value for initial damage
            int32 damage = dotAura->GetSpellProto()->CalculateSimpleValue(EFFECT_INDEX_0);
            damage *= 9;

            // Remove spell auras from stack
            RemoveAuraHolderFromStack(spellId, stackAmount, casterGUID, AURA_REMOVE_BY_DISPEL);

            // backfire damage and silence
            dispeler->CastCustomSpell(dispeler, 31117, &damage, NULL, NULL, true, NULL, NULL,casterGUID);
            return;
        }
    }
    // Lifebloom
    else if (spellEntry->SpellFamilyName == SPELLFAMILY_DRUID && (spellEntry->SpellFamilyFlags & UI64LIT(0x0000001000000000)))
    {
        if (Aura* dotAura = GetAura(SPELL_AURA_DUMMY, SPELLFAMILY_DRUID, UI64LIT(0x0000001000000000), 0x00000000, casterGUID))
        {
            int32 amount = ( dotAura->GetModifier()->m_amount / dotAura->GetStackAmount() ) * stackAmount;
            CastCustomSpell(this, 33778, &amount, NULL, NULL, true, NULL, dotAura, casterGUID);

            if (Unit* caster = dotAura->GetCaster())
            {
                int32 returnmana = (spellEntry->ManaCostPercentage * caster->GetCreateMana() / 100) * stackAmount / 2;
                caster->CastCustomSpell(caster, 64372, &returnmana, NULL, NULL, true, NULL, dotAura, casterGUID);
            }
        }
    }
    // Flame Shock
    else if (spellEntry->SpellFamilyName == SPELLFAMILY_SHAMAN && (spellEntry->SpellFamilyFlags & UI64LIT(0x10000000)))
    {
        Unit* caster = NULL;
        uint32 triggeredSpell = 0;

        if (Aura* dotAura = GetAura(SPELL_AURA_PERIODIC_DAMAGE, SPELLFAMILY_SHAMAN, UI64LIT(0x10000000), 0x00000000, casterGUID))
            caster = dotAura->GetCaster();

        if (caster && !caster->isDead())
        {
            Unit::AuraList const& auras = caster->GetAurasByType(SPELL_AURA_DUMMY);
            for (Unit::AuraList::const_iterator i = auras.begin(); i != auras.end(); ++i)
            {
                switch((*i)->GetId())
                {
                    case 51480: triggeredSpell=64694; break;// Lava Flows, Rank 1
                    case 51481: triggeredSpell=65263; break;// Lava Flows, Rank 2
                    case 51482: triggeredSpell=65264; break;// Lava Flows, Rank 3
                    default: continue;
                }
                break;
            }
        }

        // Remove spell auras from stack
        RemoveAuraHolderFromStack(spellId, stackAmount, casterGUID, AURA_REMOVE_BY_DISPEL);

        // Haste
        if (triggeredSpell)
            caster->CastSpell(caster, triggeredSpell, true);
        return;
    }
    // Vampiric touch (first dummy aura)
    else if (spellEntry->SpellFamilyName == SPELLFAMILY_PRIEST && spellEntry->SpellFamilyFlags & UI64LIT(0x0000040000000000))
    {
        if (Aura *dot = GetAura(SPELL_AURA_PERIODIC_DAMAGE, SPELLFAMILY_PRIEST, UI64LIT(0x0000040000000000), 0x00000000, casterGUID))
        {
            if (dot->GetCaster())
            {
                // use clean value for initial damage
                int32 bp0 = dot->GetSpellProto()->CalculateSimpleValue(EFFECT_INDEX_1);
                bp0 *= 8;

                // Remove spell auras from stack
                RemoveAuraHolderFromStack(spellId, stackAmount, casterGUID, AURA_REMOVE_BY_DISPEL);

                CastCustomSpell(this, 64085, &bp0, NULL, NULL, true, NULL, NULL, casterGUID);
                return;
            }
        }
    }

    RemoveAuraHolderFromStack(spellId, stackAmount, casterGUID, AURA_REMOVE_BY_DISPEL);
}

void Unit::RemoveAurasDueToSpellBySteal(uint32 spellId, uint64 casterGUID, Unit *stealer)
{
    SpellAuraHolder *holder = GetSpellAuraHolder(spellId, casterGUID);
    SpellEntry const* spellProto = sSpellStore.LookupEntry(spellId);
    SpellAuraHolder *new_holder = CreateSpellAuraHolder(spellProto, stealer, this);

    for (int32 i = 0; i < MAX_EFFECT_INDEX; ++i)
    {
        Aura *aur = holder->GetAuraByEffectIndex(SpellEffectIndex(i));

        if (!aur)
            continue;

        int32 basePoints = aur->GetBasePoints();
        // construct the new aura for the attacker - will never return NULL, it's just a wrapper for
        // some different constructors
        Aura * new_aur = CreateAura(aur->GetSpellProto(), aur->GetEffIndex(), &basePoints, new_holder, stealer, this);

        // set its duration and maximum duration
        // max duration 2 minutes (in msecs)
        int32 dur = aur->GetAuraDuration();
        int32 max_dur = 2*MINUTE*IN_MILLISECONDS;
        int32 new_max_dur = max_dur > dur ? dur : max_dur;
        new_aur->SetAuraMaxDuration( new_max_dur );
        new_aur->SetAuraDuration( new_max_dur );

        // set periodic to do at least one tick (for case when original aura has been at last tick preparing)
        int32 periodic = aur->GetModifier()->periodictime;
        new_aur->GetModifier()->periodictime = periodic < new_max_dur ? periodic : new_max_dur;

        // add the new aura to stealer
        new_holder->AddAura(new_aur, new_aur->GetEffIndex());
    }

    if (holder->ModStackAmount(-1))
        // Remove aura as dispel
        RemoveSpellAuraHolder(holder, AURA_REMOVE_BY_DISPEL);

    // strange but intended behaviour: Stolen single target auras won't be treated as single targeted
    new_holder->SetIsSingleTarget(false);

    stealer->AddSpellAuraHolder(new_holder);
}

void Unit::RemoveAurasDueToSpellByCancel(uint32 spellId)
{
    SpellAuraHolderBounds spair = GetSpellAuraHolderBounds(spellId);
    for(SpellAuraHolderMap::iterator iter = spair.first; iter != spair.second;)
    {
        RemoveSpellAuraHolder(iter->second, AURA_REMOVE_BY_CANCEL);
        spair = GetSpellAuraHolderBounds(spellId);
        iter = spair.first;
    }
}

void Unit::RemoveAurasWithDispelType( DispelType type, uint64 casterGUID )
{
    // Create dispel mask by dispel type
    uint32 dispelMask = GetDispellMask(type);
    // Dispel all existing auras vs current dispel type
    SpellAuraHolderMap& auras = GetSpellAuraHolderMap();
    for(SpellAuraHolderMap::iterator itr = auras.begin(); itr != auras.end(); )
    {
        SpellEntry const* spell = itr->second->GetSpellProto();
        if( ((1<<spell->Dispel) & dispelMask) && (!casterGUID || casterGUID == itr->second->GetCasterGUID()))
        {
            // Dispel aura
            RemoveAurasDueToSpell(spell->Id);
            itr = auras.begin();
        }
        else
            ++itr;
    }
}

void Unit::RemoveAuraHolderFromStack(uint32 spellId, int32 stackAmount, uint64 casterGUID, AuraRemoveMode mode)
{
    SpellAuraHolderBounds spair = GetSpellAuraHolderBounds(spellId);
    for(SpellAuraHolderMap::iterator iter = spair.first; iter != spair.second; ++iter)
    {
        if (!casterGUID || iter->second->GetCasterGUID() == casterGUID)
        {
            if (iter->second->ModStackAmount(-stackAmount))
            {
                RemoveSpellAuraHolder(iter->second, mode);
                break;
            }
        }
    }
}

void Unit::RemoveAurasDueToSpell(uint32 spellId, SpellAuraHolder* except, AuraRemoveMode mode)
{
    SpellAuraHolderBounds bounds = GetSpellAuraHolderBounds(spellId);
    for (SpellAuraHolderMap::iterator iter = bounds.first; iter != bounds.second; )
    {
        if (iter->second != except)
        {
            RemoveSpellAuraHolder(iter->second, mode);
            bounds = GetSpellAuraHolderBounds(spellId);
            iter = bounds.first;
        }
        else
            ++iter;
    }
}

void Unit::RemoveAurasDueToItemSpell(Item* castItem,uint32 spellId)
{
    SpellAuraHolderBounds bounds = GetSpellAuraHolderBounds(spellId);
    for (SpellAuraHolderMap::iterator iter = bounds.first; iter != bounds.second; )
    {
        if (iter->second->GetCastItemGUID() == castItem->GetGUID())
        {
            RemoveSpellAuraHolder(iter->second);
            bounds = GetSpellAuraHolderBounds(spellId);
            iter = bounds.first;
        }
        else
            ++iter;
    }
}

void Unit::RemoveAurasWithInterruptFlags(uint32 flags)
{
    for (SpellAuraHolderMap::iterator iter = m_spellAuraHolders.begin(); iter != m_spellAuraHolders.end(); )
    {
        if (iter->second->GetSpellProto()->AuraInterruptFlags & flags)
        {
            RemoveSpellAuraHolder(iter->second);
            iter = m_spellAuraHolders.begin();
        }
        else
            ++iter;
    }
}

void Unit::RemoveAurasWithAttribute(uint32 flags)
{
    for (SpellAuraHolderMap::iterator iter = m_spellAuraHolders.begin(); iter != m_spellAuraHolders.end(); )
    {
        if (iter->second->GetSpellProto()->Attributes & flags)
        {
            RemoveSpellAuraHolder(iter->second);
            iter = m_spellAuraHolders.begin();
        }
        else
            ++iter;
    }
}

void Unit::RemoveNotOwnSingleTargetAuras(uint32 newPhase)
{
    // single target auras from other casters
    for (SpellAuraHolderMap::iterator iter = m_spellAuraHolders.begin(); iter != m_spellAuraHolders.end(); )
    {
        if (iter->second->GetCasterGUID() != GetGUID() && iter->second->IsSingleTarget())
        {
            if(!newPhase)
            {
                RemoveSpellAuraHolder(iter->second);
                iter = m_spellAuraHolders.begin();
                continue;
            }
            else
            {
                Unit* caster = iter->second->GetCaster();
                if(!caster || !caster->InSamePhase(newPhase))
                {
                    RemoveSpellAuraHolder(iter->second);
                    iter = m_spellAuraHolders.begin();
                    continue;
                }
            }
        }

        ++iter;
    }

    // single target auras at other targets
    SingleCastSpellTargetMap& scTargets = GetSingleCastSpellTargets();
    for (SingleCastSpellTargetMap::iterator itr = scTargets.begin(); itr != scTargets.end(); )
    {
        SpellEntry const* itr_spellEntry = itr->first;
        ObjectGuid itr_targetGuid = itr->second;

        if (itr_targetGuid != GetObjectGuid())
        {
            if(!newPhase)
            {
                scTargets.erase(itr);                       // remove for caster in any case

                // remove from target if target found
                if (Unit* itr_target = GetMap()->GetUnit(itr_targetGuid))
                    itr_target->RemoveAurasByCasterSpell(itr_spellEntry->Id, GetGUID());

                itr = scTargets.begin();                    // list can be changed at remove aura
                continue;
            }
            else
            {
                Unit* itr_target = GetMap()->GetUnit(itr_targetGuid);
                if(!itr_target || !itr_target->InSamePhase(newPhase))
                {
                    scTargets.erase(itr);                   // remove for caster in any case

                    // remove from target if target found
                    if (itr_target)
                        itr_target->RemoveAurasByCasterSpell(itr_spellEntry->Id, GetGUID());

                    itr = scTargets.begin();                // list can be changed at remove aura
                    continue;
                }
            }
        }

        ++itr;
    }

}

void Unit::RemoveSpellAuraHolder(SpellAuraHolder *holder, AuraRemoveMode mode)
{
    // Statue unsummoned at holder remove
    SpellEntry const* AurSpellInfo = holder->GetSpellProto();
    Totem* statue = NULL;
    Unit* caster = holder->GetCaster();
    if(IsChanneledSpell(AurSpellInfo) && caster)
        if(caster->GetTypeId()==TYPEID_UNIT && ((Creature*)caster)->isTotem() && ((Totem*)caster)->GetTotemType()==TOTEM_STATUE)
            statue = ((Totem*)caster);

    if (m_spellAuraHoldersUpdateIterator != m_spellAuraHolders.end() && m_spellAuraHoldersUpdateIterator->second == holder)
        ++m_spellAuraHoldersUpdateIterator;

    SpellAuraHolderBounds bounds = GetSpellAuraHolderBounds(holder->GetId());
    for (SpellAuraHolderMap::iterator itr = bounds.first; itr != bounds.second; ++itr)
    {
        if (itr->second == holder)
        {
            m_spellAuraHolders.erase(itr);
            break;
        }
    }

    holder->SetRemoveMode(mode);
    holder->UnregisterSingleCastHolder();

    for (int32 i = 0; i < MAX_EFFECT_INDEX; ++i)
    {
        if (Aura *aura = holder->m_auras[i])
            RemoveAura(aura, mode);
    }

    holder->_RemoveSpellAuraHolder();

    if (mode != AURA_REMOVE_BY_DELETE)
        holder->HandleSpellSpecificBoosts(false);

    if(statue)
        statue->UnSummon();

    // If holder in use (removed from code that plan access to it data after return)
    // store it in holder list with delayed deletion
    if (holder->IsInUse())
    {
        holder->SetDeleted();
        m_deletedHolders.push_back(holder);
    }
    else
        delete holder;

    if (mode != AURA_REMOVE_BY_EXPIRE && IsChanneledSpell(AurSpellInfo) && !IsAreaOfEffectSpell(AurSpellInfo) && caster && caster->GetGUID() != GetGUID())
        caster->InterruptSpell(CURRENT_CHANNELED_SPELL);
}

void Unit::RemoveSingleAuraFromSpellAuraHolder(SpellAuraHolder *holder, SpellEffectIndex index, AuraRemoveMode mode)
{
    Aura *aura = holder->GetAuraByEffectIndex(index);
    if (!aura)
        return;

    if (aura->IsLastAuraOnHolder())
        RemoveSpellAuraHolder(holder, mode);
    else
        RemoveAura(aura, mode);
}

void Unit::RemoveAura(Aura *Aur, AuraRemoveMode mode)
{
    // remove from list before mods removing (prevent cyclic calls, mods added before including to aura list - use reverse order)
    if (Aur->GetModifier()->m_auraname < TOTAL_AURAS)
    {
        m_modAuras[Aur->GetModifier()->m_auraname].remove(Aur);
    }

    // Set remove mode
    Aur->SetRemoveMode(mode);

    // some ShapeshiftBoosts at remove trigger removing other auras including parent Shapeshift aura
    // remove aura from list before to prevent deleting it before
    ///m_Auras.erase(i);

    DEBUG_FILTER_LOG(LOG_FILTER_SPELL_CAST, "Aura %u now is remove mode %d",Aur->GetModifier()->m_auraname, mode);

    // aura _MUST_ be remove from holder before unapply.
    // un-apply code expected that aura not find by diff searches
    // in another case it can be double removed for example, if target die/etc in un-apply process.
    Aur->GetHolder()->RemoveAura(Aur->GetEffIndex());

    // some auras also need to apply modifier (on caster) on remove
    if (mode == AURA_REMOVE_BY_DELETE)
    {
        switch (Aur->GetModifier()->m_auraname)
        {
            // need properly undo any auras with player-caster mover set (or will crash at next caster move packet)
            case SPELL_AURA_MOD_POSSESS:
            case SPELL_AURA_MOD_POSSESS_PET:
            case SPELL_AURA_CONTROL_VEHICLE:
                Aur->ApplyModifier(false,true);
                break;
            default: break;
        }
    }
    else
        Aur->ApplyModifier(false,true);

    // If aura in use (removed from code that plan access to it data after return)
    // store it in aura list with delayed deletion
    if (Aur->IsInUse())
        m_deletedAuras.push_back(Aur);
    else
        delete Aur;
}

void Unit::RemoveAllAuras(AuraRemoveMode mode /*= AURA_REMOVE_BY_DEFAULT*/)
{
    while (!m_spellAuraHolders.empty())
    {
        SpellAuraHolderMap::iterator iter = m_spellAuraHolders.begin();
        RemoveSpellAuraHolder(iter->second,mode);
    }
}

void Unit::RemoveArenaAuras(bool onleave)
{
    // in join, remove positive buffs, on end, remove negative
    // used to remove positive visible auras in arenas
    for(SpellAuraHolderMap::iterator iter = m_spellAuraHolders.begin(); iter != m_spellAuraHolders.end();)
    {
        if (!(iter->second->GetSpellProto()->AttributesEx4 & SPELL_ATTR_EX4_UNK21) &&
                                                            // don't remove stances, shadowform, pally/hunter auras
            !iter->second->IsPassive() &&                   // don't remove passive auras
            (!(iter->second->GetSpellProto()->Attributes & SPELL_ATTR_UNAFFECTED_BY_INVULNERABILITY) ||
            !(iter->second->GetSpellProto()->Attributes & SPELL_ATTR_UNK8)) &&
                                                            // not unaffected by invulnerability auras or not having that unknown flag (that seemed the most probable)
            (iter->second->IsPositive() != onleave))        // remove positive buffs on enter, negative buffs on leave
        {
            RemoveSpellAuraHolder(iter->second);
            iter = m_spellAuraHolders.begin();
        }
        else
            ++iter;
    }
}

void Unit::RemoveAllAurasOnDeath()
{
    // used just after dieing to remove all visible auras
    // and disable the mods for the passive ones
    for(SpellAuraHolderMap::iterator iter = m_spellAuraHolders.begin(); iter != m_spellAuraHolders.end();)
    {
        if (!iter->second->IsPassive() && !iter->second->IsDeathPersistent())
        {
            RemoveSpellAuraHolder(iter->second, AURA_REMOVE_BY_DEATH);
            iter = m_spellAuraHolders.begin();
        }
        else
            ++iter;
    }
}

void Unit::DelaySpellAuraHolder(uint32 spellId, int32 delaytime, uint64 casterGUID)
{
    SpellAuraHolderBounds bounds = GetSpellAuraHolderBounds(spellId);
    for (SpellAuraHolderMap::iterator iter = bounds.first; iter != bounds.second; ++iter)
    {
        if (casterGUID != iter->second->GetCasterGUID())
            continue;

        for (int32 i = 0; i < MAX_EFFECT_INDEX; ++i)
        {
            if (Aura *aur = iter->second->GetAuraByEffectIndex(SpellEffectIndex(i)))
            {
                if (aur->GetAuraDuration() < delaytime)
                    aur->SetAuraDuration(0);
                else
                    aur->SetAuraDuration(aur->GetAuraDuration() - delaytime);

                DEBUG_FILTER_LOG(LOG_FILTER_SPELL_CAST, "Spell %u, EffectIndex %u partially interrupted on unit %u, new duration: %u ms",spellId, i, GetGUIDLow(), aur->GetAuraDuration());
            }
        }
        iter->second->SendAuraUpdate(false);
    }
}

void Unit::_RemoveAllAuraMods()
{
    for (SpellAuraHolderMap::const_iterator i = m_spellAuraHolders.begin(); i != m_spellAuraHolders.end(); ++i)
    {
        (*i).second->ApplyAuraModifiers(false);
    }
}

void Unit::_ApplyAllAuraMods()
{
    for (SpellAuraHolderMap::const_iterator i = m_spellAuraHolders.begin(); i != m_spellAuraHolders.end(); ++i)
    {
        (*i).second->ApplyAuraModifiers(true);
    }
}

Aura* Unit::GetAura(uint32 spellId, SpellEffectIndex effindex)
{
    SpellAuraHolderBounds bounds = GetSpellAuraHolderBounds(spellId);
    if (bounds.first != bounds.second)
        return bounds.first->second->GetAuraByEffectIndex(effindex);
    return NULL;
}

Aura* Unit::GetAura(AuraType type, uint32 family, uint64 familyFlag, uint32 familyFlag2, uint64 casterGUID)
{
    AuraList const& auras = GetAurasByType(type);
    for(AuraList::const_iterator i = auras.begin();i != auras.end(); ++i)
    {
        SpellEntry const *spell = (*i)->GetSpellProto();
		
        if (!spell)
            continue;
		
        if (spell->SpellFamilyName == family && (spell->SpellFamilyFlags & familyFlag || spell->SpellFamilyFlags2 & familyFlag2))
        {
            if (casterGUID && (*i)->GetCasterGUID()!=casterGUID)
                continue;
            return (*i);
        }
    }
    return NULL;
}

bool Unit::HasAura(uint32 spellId, SpellEffectIndex effIndex) const
{
    SpellAuraHolderConstBounds spair = GetSpellAuraHolderBounds(spellId);
    for(SpellAuraHolderMap::const_iterator i_holder = spair.first; i_holder != spair.second; ++i_holder)
        if (i_holder->second->GetAuraByEffectIndex(effIndex))
            return true;

    return false;
}

void Unit::AddDynObject(DynamicObject* dynObj)
{
    m_dynObjGUIDs.push_back(dynObj->GetGUID());
}

void Unit::RemoveDynObject(uint32 spellid)
{
    if(m_dynObjGUIDs.empty())
        return;
    for (DynObjectGUIDs::iterator i = m_dynObjGUIDs.begin(); i != m_dynObjGUIDs.end();)
    {
        DynamicObject* dynObj = GetMap()->GetDynamicObject(*i);
        if(!dynObj)
        {
            i = m_dynObjGUIDs.erase(i);
        }
        else if(spellid == 0 || dynObj->GetSpellId() == spellid)
        {
            dynObj->Delete();
            i = m_dynObjGUIDs.erase(i);
        }
        else
            ++i;
    }
}

void Unit::RemoveAllDynObjects()
{
    while(!m_dynObjGUIDs.empty())
    {
        DynamicObject* dynObj = GetMap()->GetDynamicObject(*m_dynObjGUIDs.begin());
        if(dynObj)
            dynObj->Delete();
        m_dynObjGUIDs.erase(m_dynObjGUIDs.begin());
    }
}

DynamicObject * Unit::GetDynObject(uint32 spellId, SpellEffectIndex effIndex)
{
    for (DynObjectGUIDs::iterator i = m_dynObjGUIDs.begin(); i != m_dynObjGUIDs.end();)
    {
        DynamicObject* dynObj = GetMap()->GetDynamicObject(*i);
        if(!dynObj)
        {
            i = m_dynObjGUIDs.erase(i);
            continue;
        }

        if (dynObj->GetSpellId() == spellId && dynObj->GetEffIndex() == effIndex)
            return dynObj;
        ++i;
    }
    return NULL;
}

DynamicObject * Unit::GetDynObject(uint32 spellId)
{
    for (DynObjectGUIDs::iterator i = m_dynObjGUIDs.begin(); i != m_dynObjGUIDs.end();)
    {
        DynamicObject* dynObj = GetMap()->GetDynamicObject(*i);
        if(!dynObj)
        {
            i = m_dynObjGUIDs.erase(i);
            continue;
        }

        if (dynObj->GetSpellId() == spellId)
            return dynObj;
        ++i;
    }
    return NULL;
}

GameObject* Unit::GetGameObject(uint32 spellId) const
{
    for (GameObjectList::const_iterator i = m_gameObj.begin(); i != m_gameObj.end(); ++i)
        if ((*i)->GetSpellId() == spellId)
            return *i;

    return NULL;
}

void Unit::AddGameObject(GameObject* gameObj)
{
    MANGOS_ASSERT(gameObj && gameObj->GetOwnerGUID()==0);
    m_gameObj.push_back(gameObj);
    gameObj->SetOwnerGUID(GetGUID());

    if ( GetTypeId()==TYPEID_PLAYER && gameObj->GetSpellId() )
    {
        SpellEntry const* createBySpell = sSpellStore.LookupEntry(gameObj->GetSpellId());
        // Need disable spell use for owner
        if (createBySpell && createBySpell->Attributes & SPELL_ATTR_DISABLED_WHILE_ACTIVE)
            // note: item based cooldowns and cooldown spell mods with charges ignored (unknown existing cases)
            ((Player*)this)->AddSpellAndCategoryCooldowns(createBySpell,0,NULL,true);
    }
}

void Unit::RemoveGameObject(GameObject* gameObj, bool del)
{
    MANGOS_ASSERT(gameObj && gameObj->GetOwnerGUID()==GetGUID());

    gameObj->SetOwnerGUID(0);

    // GO created by some spell
    if (uint32 spellid = gameObj->GetSpellId())
    {
        RemoveAurasDueToSpell(spellid);

        if (GetTypeId()==TYPEID_PLAYER)
        {
            SpellEntry const* createBySpell = sSpellStore.LookupEntry(spellid );
            // Need activate spell use for owner
            if (createBySpell && createBySpell->Attributes & SPELL_ATTR_DISABLED_WHILE_ACTIVE)
                // note: item based cooldowns and cooldown spell mods with charges ignored (unknown existing cases)
                ((Player*)this)->SendCooldownEvent(createBySpell);
        }
    }

    m_gameObj.remove(gameObj);

    if(del)
    {
        gameObj->SetRespawnTime(0);
        gameObj->Delete();
    }
}

void Unit::RemoveGameObject(uint32 spellid, bool del)
{
    if(m_gameObj.empty())
        return;
    GameObjectList::iterator i, next;
    for (i = m_gameObj.begin(); i != m_gameObj.end(); i = next)
    {
        next = i;
        if(spellid == 0 || (*i)->GetSpellId() == spellid)
        {
            (*i)->SetOwnerGUID(0);
            if(del)
            {
                (*i)->SetRespawnTime(0);
                (*i)->Delete();
            }

            next = m_gameObj.erase(i);
        }
        else
            ++next;
    }
}

void Unit::RemoveAllGameObjects()
{
    // remove references to unit
    for(GameObjectList::iterator i = m_gameObj.begin(); i != m_gameObj.end();)
    {
        (*i)->SetOwnerGUID(0);
        (*i)->SetRespawnTime(0);
        (*i)->Delete();
        i = m_gameObj.erase(i);
    }
}

void Unit::SendSpellNonMeleeDamageLog(SpellNonMeleeDamage *log)
{
    uint32 targetHealth = log->target->GetHealth();
    uint32 overkill = log->damage > targetHealth ? log->damage - targetHealth : 0;

    WorldPacket data(SMSG_SPELLNONMELEEDAMAGELOG, (16+4+4+4+1+4+4+1+1+4+4+1)); // we guess size
    data << log->target->GetPackGUID();
    data << log->attacker->GetPackGUID();
    data << uint32(log->SpellID);
    data << uint32(log->damage);                            // damage amount
    data << uint32(overkill);                               // overkill
    data << uint8 (log->schoolMask);                        // damage school
    data << uint32(log->absorb);                            // AbsorbedDamage
    data << uint32(log->resist);                            // resist
    data << uint8 (log->physicalLog);                       // if 1, then client show spell name (example: %s's ranged shot hit %s for %u school or %s suffers %u school damage from %s's spell_name
    data << uint8 (log->unused);                            // unused
    data << uint32(log->blocked);                           // blocked
    data << uint32(log->HitInfo);
    data << uint8 (0);                                      // flag to use extend data
    SendMessageToSet( &data, true );
}

void Unit::SendSpellNonMeleeDamageLog(Unit *target, uint32 SpellID, uint32 Damage, SpellSchoolMask damageSchoolMask, uint32 AbsorbedDamage, uint32 Resist, bool PhysicalDamage, uint32 Blocked, bool CriticalHit)
{
    SpellNonMeleeDamage log(this, target, SpellID, damageSchoolMask);
    log.damage = Damage - AbsorbedDamage - Resist - Blocked;
    log.absorb = AbsorbedDamage;
    log.resist = Resist;
    log.physicalLog = PhysicalDamage;
    log.blocked = Blocked;
    log.HitInfo = SPELL_HIT_TYPE_UNK1 | SPELL_HIT_TYPE_UNK3 | SPELL_HIT_TYPE_UNK6;
    if(CriticalHit)
        log.HitInfo |= SPELL_HIT_TYPE_CRIT;
    SendSpellNonMeleeDamageLog(&log);
}

void Unit::SendPeriodicAuraLog(SpellPeriodicAuraLogInfo *pInfo)
{
    Aura *aura = pInfo->aura;
    Modifier *mod = aura->GetModifier();

    WorldPacket data(SMSG_PERIODICAURALOG, 30);
    data << aura->GetTarget()->GetPackGUID();
    data.appendPackGUID(aura->GetCasterGUID());
    data << uint32(aura->GetId());                          // spellId
    data << uint32(1);                                      // count
    data << uint32(mod->m_auraname);                        // auraId
    switch(mod->m_auraname)
    {
        case SPELL_AURA_PERIODIC_DAMAGE:
        case SPELL_AURA_PERIODIC_DAMAGE_PERCENT:
            data << uint32(pInfo->damage);                  // damage
            data << uint32(pInfo->overDamage);              // overkill?
            data << uint32(GetSpellSchoolMask(aura->GetSpellProto()));
            data << uint32(pInfo->absorb);                  // absorb
            data << uint32(pInfo->resist);                  // resist
            data << uint8(pInfo->critical ? 1 : 0);         // new 3.1.2 critical flag
            break;
        case SPELL_AURA_PERIODIC_HEAL:
        case SPELL_AURA_OBS_MOD_HEALTH:
            data << uint32(pInfo->damage);                  // damage
            data << uint32(pInfo->overDamage);              // overheal?
            data << uint32(pInfo->absorb);                  // absorb
            data << uint8(pInfo->critical ? 1 : 0);         // new 3.1.2 critical flag
            break;
        case SPELL_AURA_OBS_MOD_MANA:
        case SPELL_AURA_PERIODIC_ENERGIZE:
            data << uint32(mod->m_miscvalue);               // power type
            data << uint32(pInfo->damage);                  // damage
            break;
        case SPELL_AURA_PERIODIC_MANA_LEECH:
            data << uint32(mod->m_miscvalue);               // power type
            data << uint32(pInfo->damage);                  // amount
            data << float(pInfo->multiplier);               // gain multiplier
            break;
        default:
            sLog.outError("Unit::SendPeriodicAuraLog: unknown aura %u", uint32(mod->m_auraname));
            return;
    }

    aura->GetTarget()->SendMessageToSet(&data, true);
}

void Unit::ProcDamageAndSpell(Unit *pVictim, uint32 procAttacker, uint32 procVictim, uint32 procExtra, uint32 amount, WeaponAttackType attType, SpellEntry const *procSpell)
{
     // Not much to do if no flags are set.
    if (procAttacker)
        ProcDamageAndSpellFor(false,pVictim,procAttacker, procExtra,attType, procSpell, amount);
    // Now go on with a victim's events'n'auras
    // Not much to do if no flags are set or there is no victim
    if(pVictim && pVictim->isAlive() && procVictim)
        pVictim->ProcDamageAndSpellFor(true,this,procVictim, procExtra, attType, procSpell, amount);
}

void Unit::SendSpellMiss(Unit *target, uint32 spellID, SpellMissInfo missInfo)
{
    WorldPacket data(SMSG_SPELLLOGMISS, (4+8+1+4+8+1));
    data << uint32(spellID);
    data << GetObjectGuid();
    data << uint8(0);                                       // can be 0 or 1
    data << uint32(1);                                      // target count
    // for(i = 0; i < target count; ++i)
    data << target->GetObjectGuid();                        // target GUID
    data << uint8(missInfo);
    // end loop
    SendMessageToSet(&data, true);
}

void Unit::SendAttackStateUpdate(CalcDamageInfo *damageInfo)
{
    DEBUG_FILTER_LOG(LOG_FILTER_COMBAT, "WORLD: Sending SMSG_ATTACKERSTATEUPDATE");

    uint32 targetHealth = damageInfo->target->GetHealth();
    uint32 overkill = damageInfo->damage > targetHealth ? damageInfo->damage - targetHealth : 0;

    uint32 count = 1;
    WorldPacket data(SMSG_ATTACKERSTATEUPDATE, 16 + 45);    // we guess size
    data << uint32(damageInfo->HitInfo);
    data << damageInfo->attacker->GetPackGUID();
    data << damageInfo->target->GetPackGUID();
    data << uint32(damageInfo->damage);                     // Full damage
    data << uint32(overkill);                               // overkill value
    data << uint8(count);                                   // Sub damage count

    for(uint32 i = 0; i < count; ++i)
    {
        data << uint32(damageInfo->damageSchoolMask);       // School of sub damage
        data << float(damageInfo->damage);                  // sub damage
        data << uint32(damageInfo->damage);                 // Sub Damage
    }

    if(damageInfo->HitInfo & (HITINFO_ABSORB | HITINFO_ABSORB2))
    {
        for(uint32 i = 0; i < count; ++i)
            data << uint32(damageInfo->absorb);             // Absorb
    }

    if(damageInfo->HitInfo & (HITINFO_RESIST | HITINFO_RESIST2))
    {
        for(uint32 i = 0; i < count; ++i)
            data << uint32(damageInfo->resist);             // Resist
    }

    data << uint8(damageInfo->TargetState);
    data << uint32(0);
    data << uint32(0);

    if(damageInfo->HitInfo & HITINFO_BLOCK)
        data << uint32(damageInfo->blocked_amount);

    if(damageInfo->HitInfo & HITINFO_UNK3)
        data << uint32(0);

    if(damageInfo->HitInfo & HITINFO_UNK1)
    {
        data << uint32(0);
        data << float(0);
        data << float(0);
        data << float(0);
        data << float(0);
        data << float(0);
        data << float(0);
        data << float(0);
        data << float(0);
        for(uint8 i = 0; i < 5; ++i)
        {
            data << float(0);
            data << float(0);
        }
        data << uint32(0);
    }

    SendMessageToSet( &data, true );
}

void Unit::SendAttackStateUpdate(uint32 HitInfo, Unit *target, uint8 /*SwingType*/, SpellSchoolMask damageSchoolMask, uint32 Damage, uint32 AbsorbDamage, uint32 Resist, VictimState TargetState, uint32 BlockedAmount)
{
    CalcDamageInfo dmgInfo;
    dmgInfo.HitInfo = HitInfo;
    dmgInfo.attacker = this;
    dmgInfo.target = target;
    dmgInfo.damage = Damage - AbsorbDamage - Resist - BlockedAmount;
    dmgInfo.damageSchoolMask = damageSchoolMask;
    dmgInfo.absorb = AbsorbDamage;
    dmgInfo.resist = Resist;
    dmgInfo.TargetState = TargetState;
    dmgInfo.blocked_amount = BlockedAmount;
    SendAttackStateUpdate(&dmgInfo);
}

void Unit::setPowerType(Powers new_powertype)
{
    SetByteValue(UNIT_FIELD_BYTES_0, 3, new_powertype);

    if(GetTypeId() == TYPEID_PLAYER)
    {
        if(((Player*)this)->GetGroup())
            ((Player*)this)->SetGroupUpdateFlag(GROUP_UPDATE_FLAG_POWER_TYPE);
    }
    else if(((Creature*)this)->isPet())
    {
        Pet *pet = ((Pet*)this);
        if(pet->isControlled())
        {
            Unit *owner = GetOwner();
            if(owner && (owner->GetTypeId() == TYPEID_PLAYER) && ((Player*)owner)->GetGroup())
                ((Player*)owner)->SetGroupUpdateFlag(GROUP_UPDATE_FLAG_PET_POWER_TYPE);
        }
    }

    switch(new_powertype)
    {
        default:
        case POWER_MANA:
            break;
        case POWER_RAGE:
            SetMaxPower(POWER_RAGE,GetCreatePowers(POWER_RAGE));
            SetPower(   POWER_RAGE,0);
            break;
        case POWER_FOCUS:
            SetMaxPower(POWER_FOCUS,GetCreatePowers(POWER_FOCUS));
            SetPower(   POWER_FOCUS,GetCreatePowers(POWER_FOCUS));
            break;
        case POWER_ENERGY:
            SetMaxPower(POWER_ENERGY,GetCreatePowers(POWER_ENERGY));
            break;
        case POWER_HAPPINESS:
            SetMaxPower(POWER_HAPPINESS,GetCreatePowers(POWER_HAPPINESS));
            SetPower(POWER_HAPPINESS,GetCreatePowers(POWER_HAPPINESS));
            break;
    }
}

FactionTemplateEntry const* Unit::getFactionTemplateEntry() const
{
    FactionTemplateEntry const* entry = sFactionTemplateStore.LookupEntry(getFaction());
    if(!entry)
    {
        static uint64 guid = 0;                             // prevent repeating spam same faction problem

        if(GetGUID() != guid)
        {
            if(GetTypeId() == TYPEID_PLAYER)
                sLog.outError("Player %s have invalid faction (faction template id) #%u", ((Player*)this)->GetName(), getFaction());
            else
                sLog.outError("Creature (template id: %u) have invalid faction (faction template id) #%u", ((Creature*)this)->GetCreatureInfo()->Entry, getFaction());
            guid = GetGUID();
        }
    }
    return entry;
}

bool Unit::IsHostileTo(Unit const* unit) const
{
    // always non-hostile to self
    if(unit==this)
        return false;

    // always non-hostile to GM in GM mode
    if(unit->GetTypeId()==TYPEID_PLAYER && ((Player const*)unit)->isGameMaster())
        return false;

    // always hostile to enemy
    if(getVictim()==unit || unit->getVictim()==this)
        return true;

    // test pet/charm masters instead pers/charmeds
    Unit const* testerOwner = GetCharmerOrOwner();
    Unit const* targetOwner = unit->GetCharmerOrOwner();

    // always hostile to owner's enemy
    if(testerOwner && (testerOwner->getVictim()==unit || unit->getVictim()==testerOwner))
        return true;

    // always hostile to enemy owner
    if(targetOwner && (getVictim()==targetOwner || targetOwner->getVictim()==this))
        return true;

    // always hostile to owner of owner's enemy
    if(testerOwner && targetOwner && (testerOwner->getVictim()==targetOwner || targetOwner->getVictim()==testerOwner))
        return true;

    Unit const* tester = testerOwner ? testerOwner : this;
    Unit const* target = targetOwner ? targetOwner : unit;

    // always non-hostile to target with common owner, or to owner/pet
    if(tester==target)
        return false;

    // special cases (Duel, etc)
    if(tester->GetTypeId()==TYPEID_PLAYER && target->GetTypeId()==TYPEID_PLAYER)
    {
        Player const* pTester = (Player const*)tester;
        Player const* pTarget = (Player const*)target;

        // Duel
        if(pTester->duel && pTester->duel->opponent == pTarget && pTester->duel->startTime != 0)
            return true;

        // Group
        if(pTester->GetGroup() && pTester->GetGroup()==pTarget->GetGroup())
            return false;

        // Sanctuary
        if(pTarget->HasByteFlag(UNIT_FIELD_BYTES_2, 1, UNIT_BYTE2_FLAG_SANCTUARY) && pTester->HasByteFlag(UNIT_FIELD_BYTES_2, 1, UNIT_BYTE2_FLAG_SANCTUARY))
            return false;

        // PvP FFA state
        if(pTester->IsFFAPvP() && pTarget->IsFFAPvP())
            return true;

        //= PvP states
        // Green/Blue (can't attack)
        if(pTester->GetTeam()==pTarget->GetTeam())
            return false;

        // Red (can attack) if true, Blue/Yellow (can't attack) in another case
        return pTester->IsPvP() && pTarget->IsPvP();
    }

    // faction base cases
    FactionTemplateEntry const*tester_faction = tester->getFactionTemplateEntry();
    FactionTemplateEntry const*target_faction = target->getFactionTemplateEntry();
    if(!tester_faction || !target_faction)
        return false;

    if(target->isAttackingPlayer() && tester->IsContestedGuard())
        return true;

    // PvC forced reaction and reputation case
    if(tester->GetTypeId()==TYPEID_PLAYER)
    {
        // forced reaction
        if(target_faction->faction)
        {
            if(ReputationRank const* force =((Player*)tester)->GetReputationMgr().GetForcedRankIfAny(target_faction))
                return *force <= REP_HOSTILE;

            // if faction have reputation then hostile state for tester at 100% dependent from at_war state
            if(FactionEntry const* raw_target_faction = sFactionStore.LookupEntry(target_faction->faction))
                if(FactionState const* factionState = ((Player*)tester)->GetReputationMgr().GetState(raw_target_faction))
                    return (factionState->Flags & FACTION_FLAG_AT_WAR);
        }
    }
    // CvP forced reaction and reputation case
    else if(target->GetTypeId()==TYPEID_PLAYER)
    {
        // forced reaction
        if(tester_faction->faction)
        {
            if(ReputationRank const* force = ((Player*)target)->GetReputationMgr().GetForcedRankIfAny(tester_faction))
                return *force <= REP_HOSTILE;

            // apply reputation state
            FactionEntry const* raw_tester_faction = sFactionStore.LookupEntry(tester_faction->faction);
            if(raw_tester_faction && raw_tester_faction->reputationListID >=0 )
                return ((Player const*)target)->GetReputationMgr().GetRank(raw_tester_faction) <= REP_HOSTILE;
        }
    }

    // common faction based case (CvC,PvC,CvP)
    return tester_faction->IsHostileTo(*target_faction);
}

bool Unit::IsFriendlyTo(Unit const* unit) const
{
    // always friendly to self
    if(unit==this)
        return true;

    // always friendly to GM in GM mode
    if(unit->GetTypeId()==TYPEID_PLAYER && ((Player const*)unit)->isGameMaster())
        return true;

    // always non-friendly to enemy
    if(getVictim()==unit || unit->getVictim()==this)
        return false;

    // test pet/charm masters instead pers/charmeds
    Unit const* testerOwner = GetCharmerOrOwner();
    Unit const* targetOwner = unit->GetCharmerOrOwner();

    // always non-friendly to owner's enemy
    if(testerOwner && (testerOwner->getVictim()==unit || unit->getVictim()==testerOwner))
        return false;

    // always non-friendly to enemy owner
    if(targetOwner && (getVictim()==targetOwner || targetOwner->getVictim()==this))
        return false;

    // always non-friendly to owner of owner's enemy
    if(testerOwner && targetOwner && (testerOwner->getVictim()==targetOwner || targetOwner->getVictim()==testerOwner))
        return false;

    Unit const* tester = testerOwner ? testerOwner : this;
    Unit const* target = targetOwner ? targetOwner : unit;

    // always friendly to target with common owner, or to owner/pet
    if(tester==target)
        return true;

    // special cases (Duel)
    if(tester->GetTypeId()==TYPEID_PLAYER && target->GetTypeId()==TYPEID_PLAYER)
    {
        Player const* pTester = (Player const*)tester;
        Player const* pTarget = (Player const*)target;

        // Duel
        if(pTester->duel && pTester->duel->opponent == target && pTester->duel->startTime != 0)
            return false;

        // Group
        if(pTester->GetGroup() && pTester->GetGroup()==pTarget->GetGroup())
            return true;

        // Sanctuary
        if(pTarget->HasByteFlag(UNIT_FIELD_BYTES_2, 1, UNIT_BYTE2_FLAG_SANCTUARY) && pTester->HasByteFlag(UNIT_FIELD_BYTES_2, 1, UNIT_BYTE2_FLAG_SANCTUARY))
            return true;

        // PvP FFA state
        if(pTester->IsFFAPvP() && pTarget->IsFFAPvP())
            return false;

        //= PvP states
        // Green/Blue (non-attackable)
        if(pTester->GetTeam()==pTarget->GetTeam())
            return true;

        // Blue (friendly/non-attackable) if not PVP, or Yellow/Red in another case (attackable)
        return !pTarget->IsPvP();
    }

    // faction base cases
    FactionTemplateEntry const*tester_faction = tester->getFactionTemplateEntry();
    FactionTemplateEntry const*target_faction = target->getFactionTemplateEntry();
    if(!tester_faction || !target_faction)
        return false;

    if(target->isAttackingPlayer() && tester->IsContestedGuard())
        return false;

    // PvC forced reaction and reputation case
    if(tester->GetTypeId()==TYPEID_PLAYER)
    {
        // forced reaction
        if(target_faction->faction)
        {
            if(ReputationRank const* force =((Player*)tester)->GetReputationMgr().GetForcedRankIfAny(target_faction))
                return *force >= REP_FRIENDLY;

            // if faction have reputation then friendly state for tester at 100% dependent from at_war state
            if(FactionEntry const* raw_target_faction = sFactionStore.LookupEntry(target_faction->faction))
                if(FactionState const* factionState = ((Player*)tester)->GetReputationMgr().GetState(raw_target_faction))
                    return !(factionState->Flags & FACTION_FLAG_AT_WAR);
        }
    }
    // CvP forced reaction and reputation case
    else if(target->GetTypeId()==TYPEID_PLAYER)
    {
        // forced reaction
        if(tester_faction->faction)
        {
            if(ReputationRank const* force =((Player*)target)->GetReputationMgr().GetForcedRankIfAny(tester_faction))
                return *force >= REP_FRIENDLY;

            // apply reputation state
            if(FactionEntry const* raw_tester_faction = sFactionStore.LookupEntry(tester_faction->faction))
                if(raw_tester_faction->reputationListID >=0 )
                    return ((Player const*)target)->GetReputationMgr().GetRank(raw_tester_faction) >= REP_FRIENDLY;
        }
    }

    // common faction based case (CvC,PvC,CvP)
    return tester_faction->IsFriendlyTo(*target_faction);
}

bool Unit::IsHostileToPlayers() const
{
    FactionTemplateEntry const* my_faction = getFactionTemplateEntry();
    if(!my_faction || !my_faction->faction)
        return false;

    FactionEntry const* raw_faction = sFactionStore.LookupEntry(my_faction->faction);
    if(raw_faction && raw_faction->reputationListID >=0 )
        return false;

    return my_faction->IsHostileToPlayers();
}

bool Unit::IsNeutralToAll() const
{
    FactionTemplateEntry const* my_faction = getFactionTemplateEntry();
    if(!my_faction || !my_faction->faction)
        return true;

    FactionEntry const* raw_faction = sFactionStore.LookupEntry(my_faction->faction);
    if(raw_faction && raw_faction->reputationListID >=0 )
        return false;

    return my_faction->IsNeutralToAll();
}

bool Unit::Attack(Unit *victim, bool meleeAttack)
{
    if(!victim || victim == this)
        return false;

    // dead units can neither attack nor be attacked
    if(!isAlive() || !victim->IsInWorld() || !victim->isAlive())
        return false;

    // player cannot attack while mounted or in vehicle
    if(GetTypeId()==TYPEID_PLAYER && (IsMounted() || GetVehicle()))
        return false;

    // nobody can attack GM in GM-mode
    if(victim->GetTypeId()==TYPEID_PLAYER)
    {
        if(((Player*)victim)->isGameMaster())
            return false;
    }
    else
    {
        if(((Creature*)victim)->IsInEvadeMode())
            return false;
    }

    // remove SPELL_AURA_MOD_UNATTACKABLE at attack (in case non-interruptible spells stun aura applied also that not let attack)
    if(HasAuraType(SPELL_AURA_MOD_UNATTACKABLE))
        RemoveSpellsCausingAura(SPELL_AURA_MOD_UNATTACKABLE);

    // in fighting already
    if (m_attacking)
    {
        if (m_attacking == victim)
        {
            // switch to melee attack from ranged/magic
            if( meleeAttack && !hasUnitState(UNIT_STAT_MELEE_ATTACKING) )
            {
                addUnitState(UNIT_STAT_MELEE_ATTACKING);
                SendMeleeAttackStart(victim);
                return true;
            }
            return false;
        }

        // remove old target data
        AttackStop(true);
    }
    // new battle
    else
    {
        // set position before any AI calls/assistance
        if(GetTypeId()==TYPEID_UNIT)
            ((Creature*)this)->SetCombatStartPosition(GetPositionX(), GetPositionY(), GetPositionZ());
    }

    // Set our target
    SetTargetGUID(victim->GetGUID());

    if(meleeAttack)
        addUnitState(UNIT_STAT_MELEE_ATTACKING);

    m_attacking = victim;
    m_attacking->_addAttacker(this);

    if (GetTypeId() == TYPEID_UNIT)
    {
        ((Creature*)this)->SendAIReaction(AI_REACTION_HOSTILE);
        ((Creature*)this)->CallAssistance();
    }

    // delay offhand weapon attack to next attack time
    if(haveOffhandWeapon())
        resetAttackTimer(OFF_ATTACK);

    if(meleeAttack)
        SendMeleeAttackStart(victim);

    return true;
}

bool Unit::AttackStop(bool targetSwitch /*=false*/)
{
    if (!m_attacking)
        return false;

    Unit* victim = m_attacking;

    m_attacking->_removeAttacker(this);
    m_attacking = NULL;

    // Clear our target
    SetTargetGUID(0);

    clearUnitState(UNIT_STAT_MELEE_ATTACKING);

    InterruptSpell(CURRENT_MELEE_SPELL);

    // reset only at real combat stop
    if(!targetSwitch && GetTypeId()==TYPEID_UNIT )
    {
        ((Creature*)this)->SetNoCallAssistance(false);

        if (((Creature*)this)->HasSearchedAssistance())
        {
            ((Creature*)this)->SetNoSearchAssistance(false);
            UpdateSpeed(MOVE_RUN, false);
        }
    }

    SendMeleeAttackStop(victim);

    return true;
}

void Unit::CombatStop(bool includingCast)
{
    if (includingCast && IsNonMeleeSpellCasted(false))
        InterruptNonMeleeSpells(false);

    AttackStop();
    RemoveAllAttackers();
    if( GetTypeId()==TYPEID_PLAYER )
        ((Player*)this)->SendAttackSwingCancelAttack();     // melee and ranged forced attack cancel
    ClearInCombat();
}

struct CombatStopWithPetsHelper
{
    explicit CombatStopWithPetsHelper(bool _includingCast) : includingCast(_includingCast) {}
    void operator()(Unit* unit) const { unit->CombatStop(includingCast); }
    bool includingCast;
};

void Unit::CombatStopWithPets(bool includingCast)
{
    CombatStop(includingCast);
    CallForAllControlledUnits(CombatStopWithPetsHelper(includingCast),false,true,true);
}

struct IsAttackingPlayerHelper
{
    explicit IsAttackingPlayerHelper() {}
    bool operator()(Unit const* unit) const { return unit->isAttackingPlayer(); }
};

bool Unit::isAttackingPlayer() const
{
    if(hasUnitState(UNIT_STAT_ATTACK_PLAYER))
        return true;

    return CheckAllControlledUnits(IsAttackingPlayerHelper(),true,true,true);
}

void Unit::RemoveAllAttackers()
{
    while (!m_attackers.empty())
    {
        AttackerSet::iterator iter = m_attackers.begin();
        if(!(*iter)->AttackStop())
        {
            sLog.outError("WORLD: Unit has an attacker that isn't attacking it!");
            m_attackers.erase(iter);
        }
    }
}

bool Unit::HasAuraStateForCaster(AuraState flag, uint64 caster) const
{
    if(!HasAuraState(flag))
        return false;

    // single per-caster aura state
    if(flag == AURA_STATE_CONFLAGRATE)
    {
        Unit::AuraList const& dotList = GetAurasByType(SPELL_AURA_PERIODIC_DAMAGE);
        for(Unit::AuraList::const_iterator i = dotList.begin(); i != dotList.end(); ++i)
        {
            if ((*i)->GetSpellProto()->SpellFamilyName == SPELLFAMILY_WARLOCK &&
                (*i)->GetCasterGUID() == caster &&
                //  Immolate
                (((*i)->GetSpellProto()->SpellFamilyFlags & UI64LIT(0x0000000000000004)) ||
                // Shadowflame
                ((*i)->GetSpellProto()->SpellFamilyFlags2 & 0x00000002)))
            {
                return true;
            }
        }

        return false;
    }

    return true;
}

void Unit::ModifyAuraState(AuraState flag, bool apply)
{
    if (apply)
    {
        if (!HasFlag(UNIT_FIELD_AURASTATE, 1<<(flag-1)))
        {
            SetFlag(UNIT_FIELD_AURASTATE, 1<<(flag-1));
            if(GetTypeId() == TYPEID_PLAYER)
            {
                const PlayerSpellMap& sp_list = ((Player*)this)->GetSpellMap();
                for (PlayerSpellMap::const_iterator itr = sp_list.begin(); itr != sp_list.end(); ++itr)
                {
                    if(itr->second.state == PLAYERSPELL_REMOVED) continue;
                    SpellEntry const *spellInfo = sSpellStore.LookupEntry(itr->first);
                    if (!spellInfo || !IsPassiveSpell(spellInfo)) continue;
                    if (spellInfo->CasterAuraState == flag)
                        CastSpell(this, itr->first, true, NULL);
                }
            }
        }
    }
    else
    {
        if (HasFlag(UNIT_FIELD_AURASTATE,1<<(flag-1)))
        {
            RemoveFlag(UNIT_FIELD_AURASTATE, 1<<(flag-1));

            if (flag != AURA_STATE_ENRAGE)                  // enrage aura state triggering continues auras
            {
                Unit::SpellAuraHolderMap& tAuras = GetSpellAuraHolderMap();
                for (Unit::SpellAuraHolderMap::iterator itr = tAuras.begin(); itr != tAuras.end();)
                {
                    SpellEntry const* spellProto = (*itr).second->GetSpellProto();
                    if (spellProto->CasterAuraState == flag)
                    {
                        RemoveSpellAuraHolder(itr->second);
                        itr = tAuras.begin();
                    }
                    else
                        ++itr;
                }
            }
        }
    }
}

Unit *Unit::GetOwner() const
{
    if(uint64 ownerid = GetOwnerGUID())
        return ObjectAccessor::GetUnit(*this, ownerid);
    return NULL;
}

Unit *Unit::GetCharmer() const
{
    if(uint64 charmerid = GetCharmerGUID())
        return ObjectAccessor::GetUnit(*this, charmerid);
    return NULL;
}

Unit *Unit::GetCreator() const
{
    if(uint64 creatorid = GetCreatorGUID())
        return ObjectAccessor::GetUnit(*this, creatorid);
    return NULL;
}

bool Unit::IsCharmerOrOwnerPlayerOrPlayerItself() const
{
    if (GetTypeId()==TYPEID_PLAYER)
        return true;

    return IS_PLAYER_GUID(GetCharmerOrOwnerGUID());
}

Player* Unit::GetCharmerOrOwnerPlayerOrPlayerItself()
{
    uint64 guid = GetCharmerOrOwnerGUID();
    if(IS_PLAYER_GUID(guid))
        return ObjectAccessor::FindPlayer(guid);

    return GetTypeId()==TYPEID_PLAYER ? (Player*)this : NULL;
}

Pet* Unit::GetPet() const
{
    if(uint64 pet_guid = GetPetGUID())
    {
        if (IsInWorld())
        {
            if (Pet* pet = GetMap()->GetPet(pet_guid))
                return pet;
        }

        sLog.outError("Unit::GetPet: Pet %u not exist.",GUID_LOPART(pet_guid));
        const_cast<Unit*>(this)->SetPet(0);
    }

    return NULL;
}

Pet* Unit::_GetPet(ObjectGuid guid) const
{
    return GetMap()->GetPet(guid);
}

Unit* Unit::GetCharm() const
{
    if (uint64 charm_guid = GetCharmGUID())
    {
        if(Unit* pet = ObjectAccessor::GetUnit(*this, charm_guid))
            return pet;

        sLog.outError("Unit::GetCharm: Charmed creature %u not exist.",GUID_LOPART(charm_guid));
        const_cast<Unit*>(this)->SetCharm(NULL);
    }

    return NULL;
}

void Unit::Uncharm()
{
    if (Unit* charm = GetCharm())
    {
        charm->RemoveSpellsCausingAura(SPELL_AURA_MOD_CHARM);
        charm->RemoveSpellsCausingAura(SPELL_AURA_MOD_POSSESS);
    }
}

float Unit::GetCombatDistance( const Unit* target ) const
{
    float radius = target->GetFloatValue(UNIT_FIELD_COMBATREACH) + GetFloatValue(UNIT_FIELD_COMBATREACH);
    float dx = GetPositionX() - target->GetPositionX();
    float dy = GetPositionY() - target->GetPositionY();
    float dz = GetPositionZ() - target->GetPositionZ();
    float dist = sqrt((dx*dx) + (dy*dy) + (dz*dz)) - radius;
    return ( dist > 0 ? dist : 0);
}

void Unit::SetPet(Pet* pet)
{
    if (pet)
    {
        if (!pet->GetPetCounter())
            SetPetGUID(pet->GetGUID()) ;  //Using last pet guid for player

        AddPetToList(pet);

        if(GetTypeId() == TYPEID_PLAYER)
            ((Player*)this)->SendPetGUIDs();
    }
    else
        SetPetGUID(0);
}

void Unit::SetCharm(Unit* pet)
{
    SetCharmGUID(pet ? pet->GetGUID() : 0);
}

void Unit::AddPetToList(Pet* pet)
{
    if (pet)
        m_groupPets.insert(pet->GetGUID());
}

void Unit::RemovePetFromList(Pet* pet)
{
    m_groupPets.erase(pet->GetGUID());
}

void Unit::AddGuardian( Pet* pet )
{
    m_guardianPets.insert(pet->GetGUID());
}

void Unit::RemoveGuardian( Pet* pet )
{
    m_guardianPets.erase(pet->GetGUID());

    if(GetTypeId() == TYPEID_PLAYER)
    {
        SpellEntry const *spellInfo = sSpellStore.LookupEntry(pet->GetUInt32Value(UNIT_CREATED_BY_SPELL));
        if (spellInfo && spellInfo->Attributes & SPELL_ATTR_DISABLED_WHILE_ACTIVE)
            ((Player*)this)->AddSpellAndCategoryCooldowns(spellInfo, 0, NULL,true);
    }
}

void Unit::RemoveGuardians()
{
    while(!m_guardianPets.empty())
    {
        uint64 guid = *m_guardianPets.begin();
        if(Pet* pet = GetMap()->GetPet(guid))
            pet->Remove(PET_SAVE_AS_DELETED);

        m_guardianPets.erase(guid);
    }
}

Pet* Unit::FindGuardianWithEntry(uint32 entry)
{
    // pet guid middle part is entry (and creature also)
    // and in guardian list must be guardians with same entry _always_
    for(GuardianPetList::const_iterator itr = m_guardianPets.begin(); itr != m_guardianPets.end(); ++itr)
        if(Pet* pet = GetMap()->GetPet(*itr))
            if (pet->GetEntry() == entry)
                return pet;

    return NULL;
}

Unit* Unit::_GetTotem(TotemSlot slot) const
{
    return GetTotem(slot);
}

Totem* Unit::GetTotem(TotemSlot slot ) const
{
    if(slot >= MAX_TOTEM_SLOT || !IsInWorld())
        return NULL;

    Creature *totem = GetMap()->GetCreature(m_TotemSlot[slot]);
    return totem && totem->isTotem() ? (Totem*)totem : NULL;
}

bool Unit::IsAllTotemSlotsUsed() const
{
    for (int i = 0; i < MAX_TOTEM_SLOT; ++i)
        if (!m_TotemSlot[i])
            return false;
    return true;
}

void Unit::_AddTotem(TotemSlot slot, Totem* totem)
{
    m_TotemSlot[slot] = totem->GetGUID();
}

void Unit::_RemoveTotem(Totem* totem)
{
    for(int i = 0; i < MAX_TOTEM_SLOT; ++i)
    {
        if (m_TotemSlot[i] == totem->GetGUID())
        {
            m_TotemSlot[i] = 0;
            break;
        }
    }
}



void Unit::UnsummonAllTotems()
{
    for (int i = 0; i < MAX_TOTEM_SLOT; ++i)
        if (Totem* totem = GetTotem(TotemSlot(i)))
            totem->UnSummon();
}

int32 Unit::DealHeal(Unit *pVictim, uint32 addhealth, SpellEntry const *spellProto, bool critical, uint32 absorb)
{
    int32 gain = pVictim->ModifyHealth(int32(addhealth));

    Unit* unit = this;

    if( GetTypeId()==TYPEID_UNIT && ((Creature*)this)->isTotem() && ((Totem*)this)->GetTotemType()!=TOTEM_STATUE)
        unit = GetOwner();

    if (unit->GetTypeId()==TYPEID_PLAYER)
    {
        // overheal = addhealth - gain
        unit->SendHealSpellLog(pVictim, spellProto->Id, addhealth, addhealth - gain, critical, absorb);

        if (BattleGround *bg = ((Player*)unit)->GetBattleGround())
            bg->UpdatePlayerScore((Player*)unit, SCORE_HEALING_DONE, gain);

        // use the actual gain, as the overheal shall not be counted, skip gain 0 (it ignored anyway in to criteria)
        if (gain)
            ((Player*)unit)->GetAchievementMgr().UpdateAchievementCriteria(ACHIEVEMENT_CRITERIA_TYPE_HEALING_DONE, gain, 0, pVictim);

        ((Player*)unit)->GetAchievementMgr().UpdateAchievementCriteria(ACHIEVEMENT_CRITERIA_TYPE_HIGHEST_HEAL_CASTED, addhealth);
    }

    if (pVictim->GetTypeId()==TYPEID_PLAYER)
    {
        ((Player*)pVictim)->GetAchievementMgr().UpdateAchievementCriteria(ACHIEVEMENT_CRITERIA_TYPE_TOTAL_HEALING_RECEIVED, gain);
        ((Player*)pVictim)->GetAchievementMgr().UpdateAchievementCriteria(ACHIEVEMENT_CRITERIA_TYPE_HIGHEST_HEALING_RECEIVED, addhealth);
    }

    return gain;
}

Unit* Unit::SelectMagnetTarget(Unit *victim, SpellEntry const *spellInfo)
{
    if(!victim)
        return NULL;

    // Magic case
    if(spellInfo && (spellInfo->DmgClass == SPELL_DAMAGE_CLASS_NONE || spellInfo->DmgClass == SPELL_DAMAGE_CLASS_MAGIC) &&
    (spellInfo->SchoolMask & SPELL_SCHOOL_MASK_MAGIC || spellInfo->Mechanic == MECHANIC_GRIP))
    {
        Unit::AuraList const& magnetAuras = victim->GetAurasByType(SPELL_AURA_SPELL_MAGNET);
        for(Unit::AuraList::const_iterator itr = magnetAuras.begin(); itr != magnetAuras.end(); ++itr)
            if(Unit* magnet = (*itr)->GetCaster())
                if(magnet->IsWithinLOSInMap(this) && magnet->isAlive())
                    return magnet;
    }
    // Melee && ranged case
    else
    {
        AuraList const& hitTriggerAuras = victim->GetAurasByType(SPELL_AURA_ADD_CASTER_HIT_TRIGGER);
        for(AuraList::const_iterator i = hitTriggerAuras.begin(); i != hitTriggerAuras.end(); ++i)
            if(Unit* magnet = (*i)->GetCaster())
                if(magnet->isAlive() && magnet->IsWithinLOSInMap(this))
                    if(roll_chance_i((*i)->GetModifier()->m_amount))
                        return magnet;
    }

    return victim;
}

void Unit::SendHealSpellLog(Unit *pVictim, uint32 SpellID, uint32 Damage, uint32 OverHeal, bool critical, uint32 absorb)
{
    // we guess size
    WorldPacket data(SMSG_SPELLHEALLOG, (8+8+4+4+1));
    data << pVictim->GetPackGUID();
    data << GetPackGUID();
    data << uint32(SpellID);
    data << uint32(Damage);
    data << uint32(OverHeal);
    data << uint32(absorb);
    data << uint8(critical ? 1 : 0);
    data << uint8(0);                                       // unused in client?
    SendMessageToSet(&data, true);
}

void Unit::SendEnergizeSpellLog(Unit *pVictim, uint32 SpellID, uint32 Damage, Powers powertype)
{
    WorldPacket data(SMSG_SPELLENERGIZELOG, (8+8+4+4+4+1));
    data << pVictim->GetPackGUID();
    data << GetPackGUID();
    data << uint32(SpellID);
    data << uint32(powertype);
    data << uint32(Damage);
    SendMessageToSet(&data, true);
}

void Unit::EnergizeBySpell(Unit *pVictim, uint32 SpellID, uint32 Damage, Powers powertype)
{
    SendEnergizeSpellLog(pVictim, SpellID, Damage, powertype);
    // needs to be called after sending spell log
    pVictim->ModifyPower(powertype, Damage);
}

int32 Unit::SpellBonusWithCoeffs(SpellEntry const *spellProto, int32 total, int32 benefit, int32 ap_benefit,  DamageEffectType damagetype, bool donePart, float defCoeffMod)
{
    // Distribute Damage over multiple effects, reduce by AoE
    float coeff;

    // Not apply this to creature casted spells
    if (GetTypeId()==TYPEID_UNIT && !((Creature*)this)->isPet())
        coeff = 1.0f;
    // Check for table values
    else if (SpellBonusEntry const* bonus = sSpellMgr.GetSpellBonusData(spellProto->Id))
    {
        coeff = damagetype == DOT ? bonus->dot_damage : bonus->direct_damage;

        // apply ap bonus at done part calculation only (it flat total mod so common with taken)
        if (donePart && bonus->ap_bonus)
        {
            float ap_bonus = bonus->ap_bonus;

            // Impurity
            if (GetTypeId() == TYPEID_PLAYER && spellProto->SpellFamilyName == SPELLFAMILY_DEATHKNIGHT)
            {
                if (SpellEntry const* spell = ((Player*)this)->GetKnownTalentRankById(2005))
                    ap_bonus += ((spell->CalculateSimpleValue(EFFECT_INDEX_0) * ap_bonus) / 100.0f);
            }

            total += int32(ap_bonus * (GetTotalAttackPowerValue(BASE_ATTACK) + ap_benefit));
        }
    }
    // Default calculation
    else if (benefit)
        coeff = CalculateDefaultCoefficient(spellProto, damagetype) * defCoeffMod;

    if (benefit)
    {
        float LvlPenalty = CalculateLevelPenalty(spellProto);

        // Spellmod SpellDamage
        if(Player* modOwner = GetSpellModOwner())
        {
            coeff *= 100.0f;
            modOwner->ApplySpellMod(spellProto->Id,SPELLMOD_SPELL_BONUS_DAMAGE, coeff);
            coeff /= 100.0f;
        }

        total += int32(benefit * coeff * LvlPenalty);
    }

    return total;
};

/**
 * Calculates caster part of spell damage bonuses,
 * also includes different bonuses dependent from target auras
 */
uint32 Unit::SpellDamageBonusDone(Unit *pVictim, SpellEntry const *spellProto, uint32 pdamage, DamageEffectType damagetype, uint32 stack)
{
    if(!spellProto || !pVictim || damagetype==DIRECT_DAMAGE || spellProto->AttributesEx6 & SPELL_ATTR_EX6_NO_DMG_MODS)
        return pdamage;

    // For totems get damage bonus from owner (statue isn't totem in fact)
    if( GetTypeId()==TYPEID_UNIT && ((Creature*)this)->isTotem() && ((Totem*)this)->GetTotemType()!=TOTEM_STATUE)
    {
        if(Unit* owner = GetOwner())
            return owner->SpellDamageBonusDone(pVictim, spellProto, pdamage, damagetype);
    }

    float DoneTotalMod = 1.0f;
    int32 DoneTotal = 0;

    // Creature damage
    if( GetTypeId() == TYPEID_UNIT && !((Creature*)this)->isPet() )
        DoneTotalMod *= ((Creature*)this)->GetSpellDamageMod(((Creature*)this)->GetCreatureInfo()->rank);

    AuraList const& mModDamagePercentDone = GetAurasByType(SPELL_AURA_MOD_DAMAGE_PERCENT_DONE);
    for(AuraList::const_iterator i = mModDamagePercentDone.begin(); i != mModDamagePercentDone.end(); ++i)
    {
        if( ((*i)->GetModifier()->m_miscvalue & GetSpellSchoolMask(spellProto)) &&
            (*i)->GetSpellProto()->EquippedItemClass == -1 &&
                                                            // -1 == any item class (not wand then)
            (*i)->GetSpellProto()->EquippedItemInventoryTypeMask == 0 )
                                                            // 0 == any inventory type (not wand then)
        {
            DoneTotalMod *= ((*i)->GetModifier()->m_amount+100.0f)/100.0f;
        }
    }

    uint32 creatureTypeMask = pVictim->GetCreatureTypeMask();
    // Add flat bonus from spell damage versus
    DoneTotal += GetTotalAuraModifierByMiscMask(SPELL_AURA_MOD_FLAT_SPELL_DAMAGE_VERSUS, creatureTypeMask);
    AuraList const& mDamageDoneVersus = GetAurasByType(SPELL_AURA_MOD_DAMAGE_DONE_VERSUS);
    for(AuraList::const_iterator i = mDamageDoneVersus.begin();i != mDamageDoneVersus.end(); ++i)
        if(creatureTypeMask & uint32((*i)->GetModifier()->m_miscvalue))
            DoneTotalMod *= ((*i)->GetModifier()->m_amount+100.0f)/100.0f;

    AuraList const& mDamageDoneCreature = GetAurasByType(SPELL_AURA_MOD_DAMAGE_DONE_CREATURE);
    for(AuraList::const_iterator i = mDamageDoneCreature.begin();i != mDamageDoneCreature.end(); ++i)
    {
        if(creatureTypeMask & uint32((*i)->GetModifier()->m_miscvalue))
            DoneTotalMod += ((*i)->GetModifier()->m_amount+100.0f)/100.0f;
    }

    // done scripted mod (take it from owner)
    Unit *owner = GetOwner();
    if (!owner) owner = this;
    AuraList const& mOverrideClassScript= owner->GetAurasByType(SPELL_AURA_OVERRIDE_CLASS_SCRIPTS);
    for(AuraList::const_iterator i = mOverrideClassScript.begin(); i != mOverrideClassScript.end(); ++i)
    {
        if (!(*i)->isAffectedOnSpell(spellProto))
            continue;
        switch((*i)->GetModifier()->m_miscvalue)
        {
            case 4920: // Molten Fury
            case 4919:
            case 6917: // Death's Embrace
            case 6926:
            case 6928:
            {
                if(pVictim->HasAuraState(AURA_STATE_HEALTHLESS_35_PERCENT))
                    DoneTotalMod *= (100.0f+(*i)->GetModifier()->m_amount)/100.0f;
                break;
            }
            // Soul Siphon
            case 4992:
            case 4993:
            {
                // effect 1 m_amount
                int32 maxPercent = (*i)->GetModifier()->m_amount;
                // effect 0 m_amount
                int32 stepPercent = CalculateSpellDamage(this, (*i)->GetSpellProto(), EFFECT_INDEX_0);
                // count affliction effects and calc additional damage in percentage
                int32 modPercent = 0;
                SpellAuraHolderMap const& victimAuras = pVictim->GetSpellAuraHolderMap();
                for (SpellAuraHolderMap::const_iterator itr = victimAuras.begin(); itr != victimAuras.end(); ++itr)
                {
                    SpellEntry const* m_spell = itr->second->GetSpellProto();
                    if (m_spell->SpellFamilyName != SPELLFAMILY_WARLOCK || !(m_spell->SpellFamilyFlags & UI64LIT(0x0004071B8044C402)))
                        continue;
                    modPercent += stepPercent * itr->second->GetStackAmount();
                    if (modPercent >= maxPercent)
                    {
                        modPercent = maxPercent;
                        break;
                    }
                }
                DoneTotalMod *= (modPercent+100.0f)/100.0f;
                break;
            }
            case 6916: // Death's Embrace
            case 6925:
            case 6927:
                if (HasAuraState(AURA_STATE_HEALTHLESS_20_PERCENT))
                    DoneTotalMod *= (100.0f+(*i)->GetModifier()->m_amount)/100.0f;
                break;
            case 5481: // Starfire Bonus
            {
                if (pVictim->GetAura(SPELL_AURA_PERIODIC_DAMAGE, SPELLFAMILY_DRUID, UI64LIT(0x0000000000200002)))
                    DoneTotalMod *= ((*i)->GetModifier()->m_amount+100.0f)/100.0f;
                break;
            }
            case 4418: // Increased Shock Damage
            case 4554: // Increased Lightning Damage
            case 4555: // Improved Moonfire
            case 5142: // Increased Lightning Damage
            case 5147: // Improved Consecration / Libram of Resurgence
            case 5148: // Idol of the Shooting Star
            case 6008: // Increased Lightning Damage
            case 8627: // Totem of Hex
            {
                DoneTotal+=(*i)->GetModifier()->m_amount;
                break;
            }
            // Tundra Stalker
            // Merciless Combat
            case 7277:
            {
                // Merciless Combat
                if ((*i)->GetSpellProto()->SpellIconID == 2656)
                {
                    if(pVictim->HasAuraState(AURA_STATE_HEALTHLESS_35_PERCENT))
                        DoneTotalMod *= (100.0f+(*i)->GetModifier()->m_amount)/100.0f;
                }
                else // Tundra Stalker
                {
                    // Frost Fever (target debuff)
                    if (pVictim->GetAura(SPELL_AURA_MOD_HASTE, SPELLFAMILY_DEATHKNIGHT, UI64LIT(0x0000000000000000), 0x00000002))
                        DoneTotalMod *= ((*i)->GetModifier()->m_amount+100.0f)/100.0f;
                    break;
                }
                break;
            }
            case 7293: // Rage of Rivendare
            {
                if (pVictim->GetAura(SPELL_AURA_PERIODIC_DAMAGE, SPELLFAMILY_DEATHKNIGHT, UI64LIT(0x0200000000000000)))
                    DoneTotalMod *= ((*i)->GetSpellProto()->CalculateSimpleValue(EFFECT_INDEX_1)*2+100.0f)/100.0f;
                break;
            }
            // Twisted Faith
            case 7377:
            {
                if (pVictim->GetAura(SPELL_AURA_PERIODIC_DAMAGE, SPELLFAMILY_PRIEST, UI64LIT(0x0000000000008000), 0, GetGUID()))
                    DoneTotalMod *= ((*i)->GetModifier()->m_amount+100.0f)/100.0f;
                break;
            }
            // Marked for Death
            case 7598:
            case 7599:
            case 7600:
            case 7601:
            case 7602:
            {
                if (pVictim->GetAura(SPELL_AURA_MOD_STALKED, SPELLFAMILY_HUNTER, UI64LIT(0x0000000000000400)))
                    DoneTotalMod *= ((*i)->GetModifier()->m_amount+100.0f)/100.0f;
                break;
            }
        }
    }

     // Custom scripted damage
    switch(spellProto->SpellFamilyName)
    {
        case SPELLFAMILY_MAGE:
        {
            // Ice Lance
            if (spellProto->SpellIconID == 186)
            {
                if (pVictim->isFrozen() || isIgnoreUnitState(spellProto))
                {
                    float multiplier = 3.0f;

                    // if target have higher level
                    if (pVictim->getLevel() > getLevel())
                        // Glyph of Ice Lance
                        if (Aura* glyph = GetDummyAura(56377))
                            multiplier = glyph->GetModifier()->m_amount;

                    DoneTotalMod *= multiplier;
                }
            }
            // Torment the weak affected (Arcane Barrage, Arcane Blast, Frostfire Bolt, Arcane Missiles, Fireball)
            if ((spellProto->SpellFamilyFlags & UI64LIT(0x0000900020200021)) &&
                (pVictim->HasAuraType(SPELL_AURA_MOD_DECREASE_SPEED) || pVictim->HasAuraType(SPELL_AURA_HASTE_ALL)))
            {
                //Search for Torment the weak dummy aura
                Unit::AuraList const& ttw = GetAurasByType(SPELL_AURA_DUMMY);
                for(Unit::AuraList::const_iterator i = ttw.begin(); i != ttw.end(); ++i)
                {
                    if ((*i)->GetSpellProto()->SpellIconID == 3263)
                    {
                        DoneTotalMod *= ((*i)->GetModifier()->m_amount+100.0f) / 100.0f;
                        break;
                    }
                }
            }
            break;
        }
        case SPELLFAMILY_WARLOCK:
        {
            // Drain Soul
            if (spellProto->SpellFamilyFlags & UI64LIT(0x0000000000004000))
            {
                if (pVictim->GetHealth() * 100 / pVictim->GetMaxHealth() <= 25)
                    DoneTotalMod *= 4;
            }
            break;
        }
        case SPELLFAMILY_PRIEST:
        {
            // Glyph of Smite
            if (spellProto->SpellFamilyFlags & UI64LIT(0x00000080))
            {
                // Holy Fire
                if (pVictim->GetAura(SPELL_AURA_PERIODIC_DAMAGE, SPELLFAMILY_PRIEST, UI64LIT(0x00100000)))
                    if (Aura *aur = GetAura(55692, EFFECT_INDEX_0))
                        DoneTotalMod *= (aur->GetModifier()->m_amount+100.0f) / 100.0f;
            }
            break;
        }
        case SPELLFAMILY_DRUID:
        {
            // Improved Insect Swarm (Wrath part)
            if (spellProto->SpellFamilyFlags & UI64LIT(0x0000000000000001))
            {
                // if Insect Swarm on target
                if (pVictim->GetAura(SPELL_AURA_PERIODIC_DAMAGE, SPELLFAMILY_DRUID, UI64LIT(0x000000000200000), 0, GetGUID()))
                {
                    Unit::AuraList const& improvedSwarm = GetAurasByType(SPELL_AURA_DUMMY);
                    for(Unit::AuraList::const_iterator iter = improvedSwarm.begin(); iter != improvedSwarm.end(); ++iter)
                    {
                        if ((*iter)->GetSpellProto()->SpellIconID == 1771)
                        {
                            DoneTotalMod *= ((*iter)->GetModifier()->m_amount+100.0f) / 100.0f;
                            break;
                        }
                    }
                }
            }
            break;
        }
        case SPELLFAMILY_DEATHKNIGHT:
        {
            // Icy Touch and Howling Blast
            if (spellProto->SpellFamilyFlags & UI64LIT(0x0000000200000002))
            {
                // search disease
                bool found = false;
                Unit::SpellAuraHolderMap const& auras = pVictim->GetSpellAuraHolderMap();
                for(Unit::SpellAuraHolderMap::const_iterator itr = auras.begin(); itr!=auras.end(); ++itr)
                {
                    if(itr->second->GetSpellProto()->Dispel == DISPEL_DISEASE)
                    {
                        found = true;
                        break;
                    }
                }
                if(!found)
                    break;

                // search for Glacier Rot dummy aura
                Unit::AuraList const& dummyAuras = GetAurasByType(SPELL_AURA_DUMMY);
                for(Unit::AuraList::const_iterator i = dummyAuras.begin(); i != dummyAuras.end(); ++i)
                {
                    if ((*i)->GetSpellProto()->EffectMiscValue[(*i)->GetEffIndex()] == 7244)
                    {
                        DoneTotalMod *= ((*i)->GetModifier()->m_amount+100.0f) / 100.0f;
                        break;
                    }
                }
            }
            // Death Coil (bonus from Item - Death Knight T8 DPS Relic)
            else if (spellProto->SpellFamilyFlags & UI64LIT(0x00002000))
            {
                 if (Aura* sigil = GetDummyAura(64962))
                    DoneTotal += sigil->GetModifier()->m_amount;
            }
            break;
        }
        default:
            break;
    }

    // Done fixed damage bonus auras
    int32 DoneAdvertisedBenefit = SpellBaseDamageBonusDone(GetSpellSchoolMask(spellProto));

    // apply ap bonus and benefit affected by spell power implicit coeffs and spell level penalties
    DoneTotal = SpellBonusWithCoeffs(spellProto, DoneTotal, DoneAdvertisedBenefit, 0, damagetype, true);

    float tmpDamage = (int32(pdamage) + DoneTotal * int32(stack)) * DoneTotalMod;
    // apply spellmod to Done damage (flat and pct)
    if(Player* modOwner = GetSpellModOwner())
        modOwner->ApplySpellMod(spellProto->Id, damagetype == DOT ? SPELLMOD_DOT : SPELLMOD_DAMAGE, tmpDamage);

    return tmpDamage > 0 ? uint32(tmpDamage) : 0;
}

/**
 * Calculates target part of spell damage bonuses,
 * will be called on each tick for periodic damage over time auras
 */
uint32 Unit::SpellDamageBonusTaken(Unit *pCaster, SpellEntry const *spellProto, uint32 pdamage, DamageEffectType damagetype, uint32 stack)
{
    if(!spellProto || !pCaster || damagetype==DIRECT_DAMAGE )
        return pdamage;

    uint32 schoolMask = spellProto->SchoolMask;

    // Taken total percent damage auras
    float TakenTotalMod = 1.0f;
    int32 TakenTotal = 0;

    // ..taken
    TakenTotalMod *= GetTotalAuraMultiplierByMiscMask(SPELL_AURA_MOD_DAMAGE_PERCENT_TAKEN, schoolMask);

    // .. taken pct: dummy auras
    if (GetTypeId() == TYPEID_PLAYER)
    {
        //Cheat Death
        if (Aura *dummy = GetDummyAura(45182))
        {
            float mod = -((Player*)this)->GetRatingBonusValue(CR_CRIT_TAKEN_SPELL)*2*4;
            if (mod < float(dummy->GetModifier()->m_amount))
                mod = float(dummy->GetModifier()->m_amount);
            TakenTotalMod *= (mod+100.0f)/100.0f;
        }
    }

    // From caster spells
    AuraList const& mOwnerTaken = GetAurasByType(SPELL_AURA_MOD_DAMAGE_FROM_CASTER);
    for(AuraList::const_iterator i = mOwnerTaken.begin(); i != mOwnerTaken.end(); ++i)
    {
        if ((*i)->GetCasterGUID() == pCaster->GetGUID() && (*i)->isAffectedOnSpell(spellProto))
            TakenTotalMod *= ((*i)->GetModifier()->m_amount + 100.0f) / 100.0f;
    }

    // Mod damage from spell mechanic
    TakenTotalMod *= GetTotalAuraMultiplierByMiscValueForMask(SPELL_AURA_MOD_MECHANIC_DAMAGE_TAKEN_PERCENT,GetAllSpellMechanicMask(spellProto));

    // Mod damage taken from AoE spells
    if(IsAreaOfEffectSpell(spellProto))
    {
        TakenTotalMod *= GetTotalAuraMultiplierByMiscMask(SPELL_AURA_MOD_AOE_DAMAGE_AVOIDANCE, schoolMask);
        if (GetTypeId() == TYPEID_UNIT && ((Creature*)this)->isPet())
            TakenTotalMod *= GetTotalAuraMultiplierByMiscMask(SPELL_AURA_MOD_PET_AOE_DAMAGE_AVOIDANCE, schoolMask);
    }

    // Taken fixed damage bonus auras
    int32 TakenAdvertisedBenefit = SpellBaseDamageBonusTaken(GetSpellSchoolMask(spellProto));

    // apply benefit affected by spell power implicit coeffs and spell level penalties
    TakenTotal = SpellBonusWithCoeffs(spellProto, TakenTotal, TakenAdvertisedBenefit, 0, damagetype, false);

    float tmpDamage = (int32(pdamage) + TakenTotal * int32(stack)) * TakenTotalMod;

    return tmpDamage > 0 ? uint32(tmpDamage) : 0;
}

int32 Unit::SpellBaseDamageBonusDone(SpellSchoolMask schoolMask)
{
    int32 DoneAdvertisedBenefit = 0;

    // ..done
    AuraList const& mDamageDone = GetAurasByType(SPELL_AURA_MOD_DAMAGE_DONE);
    for(AuraList::const_iterator i = mDamageDone.begin();i != mDamageDone.end(); ++i)
    {
        if (((*i)->GetModifier()->m_miscvalue & schoolMask) != 0 &&
            (*i)->GetSpellProto()->EquippedItemClass == -1 &&                   // -1 == any item class (not wand then)
            (*i)->GetSpellProto()->EquippedItemInventoryTypeMask == 0)          //  0 == any inventory type (not wand then)
                DoneAdvertisedBenefit += (*i)->GetModifier()->m_amount;
    }

    if (GetTypeId() == TYPEID_PLAYER)
    {
        // Base value
        DoneAdvertisedBenefit +=((Player*)this)->GetBaseSpellPowerBonus();

        // Damage bonus from stats
        AuraList const& mDamageDoneOfStatPercent = GetAurasByType(SPELL_AURA_MOD_SPELL_DAMAGE_OF_STAT_PERCENT);
        for(AuraList::const_iterator i = mDamageDoneOfStatPercent.begin();i != mDamageDoneOfStatPercent.end(); ++i)
        {
            if((*i)->GetModifier()->m_miscvalue & schoolMask)
            {
                // stat used stored in miscValueB for this aura
                Stats usedStat = Stats((*i)->GetMiscBValue());
                DoneAdvertisedBenefit += int32(GetStat(usedStat) * (*i)->GetModifier()->m_amount / 100.0f);
            }
        }
        // ... and attack power
        AuraList const& mDamageDonebyAP = GetAurasByType(SPELL_AURA_MOD_SPELL_DAMAGE_OF_ATTACK_POWER);
        for(AuraList::const_iterator i =mDamageDonebyAP.begin();i != mDamageDonebyAP.end(); ++i)
        {
            if ((*i)->GetModifier()->m_miscvalue & schoolMask)
                DoneAdvertisedBenefit += int32(GetTotalAttackPowerValue(BASE_ATTACK) * (*i)->GetModifier()->m_amount / 100.0f);
        }

    }
    return DoneAdvertisedBenefit;
}

int32 Unit::SpellBaseDamageBonusTaken(SpellSchoolMask schoolMask)
{
    int32 TakenAdvertisedBenefit = 0;

    // ..taken
    AuraList const& mDamageTaken = GetAurasByType(SPELL_AURA_MOD_DAMAGE_TAKEN);
    for(AuraList::const_iterator i = mDamageTaken.begin();i != mDamageTaken.end(); ++i)
    {
        if(((*i)->GetModifier()->m_miscvalue & schoolMask) != 0)
            TakenAdvertisedBenefit += (*i)->GetModifier()->m_amount;
    }

    return TakenAdvertisedBenefit;
}

bool Unit::IsSpellCrit(Unit *pVictim, SpellEntry const *spellProto, SpellSchoolMask schoolMask, WeaponAttackType attackType)
{
    // mobs can't crit with spells at all
    if (GetObjectGuid().IsCreature())
        return false;

    // not critting spell
    if((spellProto->AttributesEx2 & SPELL_ATTR_EX2_CANT_CRIT))
        return false;

    float crit_chance = 0.0f;
    switch(spellProto->DmgClass)
    {
        case SPELL_DAMAGE_CLASS_NONE:
            return false;
        case SPELL_DAMAGE_CLASS_MAGIC:
        {
            if (schoolMask & SPELL_SCHOOL_MASK_NORMAL)
                crit_chance = 0.0f;
            // For other schools
            else if (GetTypeId() == TYPEID_PLAYER)
                crit_chance = GetFloatValue( PLAYER_SPELL_CRIT_PERCENTAGE1 + GetFirstSchoolInMask(schoolMask));
            else
            {
                crit_chance = float(m_baseSpellCritChance);
                crit_chance += GetTotalAuraModifierByMiscMask(SPELL_AURA_MOD_SPELL_CRIT_CHANCE_SCHOOL, schoolMask);
            }
            // taken
            if (pVictim)
            {
                if (!IsPositiveSpell(spellProto->Id))
                {
                    // Modify critical chance by victim SPELL_AURA_MOD_ATTACKER_SPELL_CRIT_CHANCE
                    crit_chance += pVictim->GetTotalAuraModifierByMiscMask(SPELL_AURA_MOD_ATTACKER_SPELL_CRIT_CHANCE, schoolMask);
                    // Modify critical chance by victim SPELL_AURA_MOD_ATTACKER_SPELL_AND_WEAPON_CRIT_CHANCE
                    crit_chance += pVictim->GetTotalAuraModifier(SPELL_AURA_MOD_ATTACKER_SPELL_AND_WEAPON_CRIT_CHANCE);
                    // Modify by player victim resilience
                    crit_chance -= pVictim->GetSpellCritChanceReduction();
                }

                // scripted (increase crit chance ... against ... target by x%)
                // scripted (Increases the critical effect chance of your .... by x% on targets ...)
                AuraList const& mOverrideClassScript = GetAurasByType(SPELL_AURA_OVERRIDE_CLASS_SCRIPTS);
                for(AuraList::const_iterator i = mOverrideClassScript.begin(); i != mOverrideClassScript.end(); ++i)
                {
                    if (!((*i)->isAffectedOnSpell(spellProto)))
                        continue;
                    switch((*i)->GetModifier()->m_miscvalue)
                    {
                        case  849: if (pVictim->isFrozen() || isIgnoreUnitState(spellProto)) crit_chance+= 17.0f; break; //Shatter Rank 1
                        case  910: if (pVictim->isFrozen() || isIgnoreUnitState(spellProto)) crit_chance+= 34.0f; break; //Shatter Rank 2
                        case  911: if (pVictim->isFrozen() || isIgnoreUnitState(spellProto)) crit_chance+= 50.0f; break; //Shatter Rank 3
                        case 7917:                          // Glyph of Shadowburn
                            if (pVictim->HasAuraState(AURA_STATE_HEALTHLESS_35_PERCENT))
                                crit_chance+=(*i)->GetModifier()->m_amount;
                            break;
                        case 7997:                          // Renewed Hope
                        case 7998:
                            if (pVictim->HasAura(6788))
                                crit_chance+=(*i)->GetModifier()->m_amount;
                            break;
                        default:
                            break;
                    }
                }
                // Custom crit by class
                switch(spellProto->SpellFamilyName)
                {
                    case SPELLFAMILY_PRIEST:
                        // Flash Heal
                        if (spellProto->SpellFamilyFlags & UI64LIT(0x0000000000000800))
                        {
                            if (pVictim->GetHealth() > pVictim->GetMaxHealth()/2)
                                break;
                            AuraList const& mDummyAuras = GetAurasByType(SPELL_AURA_DUMMY);
                            for(AuraList::const_iterator i = mDummyAuras.begin(); i!= mDummyAuras.end(); ++i)
                            {
                                // Improved Flash Heal
                                if ((*i)->GetSpellProto()->SpellFamilyName == SPELLFAMILY_PRIEST &&
                                    (*i)->GetSpellProto()->SpellIconID == 2542)
                                {
                                    crit_chance+=(*i)->GetModifier()->m_amount;
                                    break;
                                }
                            }
                        }
                        break;
                    case SPELLFAMILY_DRUID:
                        // Improved Insect Swarm (Starfire part)
                        if (spellProto->SpellFamilyFlags & UI64LIT(0x0000000000000004))
                        {
                            // search for Moonfire on target
                            if (pVictim->GetAura(SPELL_AURA_PERIODIC_DAMAGE, SPELLFAMILY_DRUID, UI64LIT(0x000000000000002), 0, GetGUID()))
                            {
                                Unit::AuraList const& improvedSwarm = GetAurasByType(SPELL_AURA_DUMMY);
                                for(Unit::AuraList::const_iterator iter = improvedSwarm.begin(); iter != improvedSwarm.end(); ++iter)
                                {
                                    if ((*iter)->GetSpellProto()->SpellIconID == 1771)
                                    {
                                        crit_chance += (*iter)->GetModifier()->m_amount;
                                        break;
                                    }
                                }
                            }
                        }
                        break;
                    case SPELLFAMILY_PALADIN:
                        // Sacred Shield
                        if (spellProto->SpellFamilyFlags & UI64LIT(0x0000000040000000))
                        {
                            Aura *aura = pVictim->GetDummyAura(58597);
                            if (aura && aura->GetCasterGUID() == GetGUID())
                                crit_chance+=aura->GetModifier()->m_amount;
                        }
                        // Exorcism
                        else if (spellProto->Category == 19)
                        {
                            if (pVictim->GetCreatureTypeMask() & CREATURE_TYPEMASK_DEMON_OR_UNDEAD)
                                return true;
                        }
                        break;
                    case SPELLFAMILY_SHAMAN:
                        // Lava Burst
                        if (spellProto->SpellFamilyFlags & UI64LIT(0x0000100000000000))
                        {
                            // Flame Shock
                            if (pVictim->GetAura(SPELL_AURA_PERIODIC_DAMAGE, SPELLFAMILY_SHAMAN, UI64LIT(0x0000000010000000), 0, GetGUID()))
                                return true;
                        }
                        break;
                }
            }
            break;
        }
        case SPELL_DAMAGE_CLASS_MELEE:
            // Rend and Tear crit chance with Ferocious Bite on bleeding target
            if (spellProto->SpellFamilyName == SPELLFAMILY_DRUID)
            {
                if(spellProto->SpellFamilyFlags & UI64LIT(0x0000000000800000))
                {
                    if(pVictim->HasAuraState(AURA_STATE_MECHANIC_BLEED))
                    {
                        Unit::AuraList const& aura = GetAurasByType(SPELL_AURA_DUMMY);
                        for(Unit::AuraList::const_iterator itr = aura.begin(); itr != aura.end(); ++itr)
                        {
                            if ((*itr)->GetSpellProto()->SpellIconID == 2859 && (*itr)->GetEffIndex() == 1)
                            {
                                crit_chance += (*itr)->GetModifier()->m_amount;
                                break;
                            }
                        }
                    }
                }
            }
            // do not use break here
        case SPELL_DAMAGE_CLASS_RANGED:
        {
            if (pVictim)
                crit_chance = GetUnitCriticalChance(attackType, pVictim);

            crit_chance+= GetTotalAuraModifierByMiscMask(SPELL_AURA_MOD_SPELL_CRIT_CHANCE_SCHOOL, schoolMask);
            break;
        }
        default:
            return false;
    }
    // percent done
    // only players use intelligence for critical chance computations
    if(Player* modOwner = GetSpellModOwner())
        modOwner->ApplySpellMod(spellProto->Id, SPELLMOD_CRITICAL_CHANCE, crit_chance);

    crit_chance = crit_chance > 0.0f ? crit_chance : 0.0f;
    if (roll_chance_f(crit_chance))
        return true;
    return false;
}

uint32 Unit::SpellCriticalDamageBonus(SpellEntry const *spellProto, uint32 damage, Unit *pVictim)
{
    // Calculate critical bonus
    int32 crit_bonus;
    switch(spellProto->DmgClass)
    {
        case SPELL_DAMAGE_CLASS_MELEE:                      // for melee based spells is 100%
        case SPELL_DAMAGE_CLASS_RANGED:
            crit_bonus = damage;
            break;
        default:
            crit_bonus = damage / 2;                        // for spells is 50%
            break;
    }

    // adds additional damage to crit_bonus (from talents)
    if(Player* modOwner = GetSpellModOwner())
        modOwner->ApplySpellMod(spellProto->Id, SPELLMOD_CRIT_DAMAGE_BONUS, crit_bonus);

    if(!pVictim)
        return damage += crit_bonus;

    int32 critPctDamageMod = 0;
    if(spellProto->DmgClass >= SPELL_DAMAGE_CLASS_MELEE)
    {
        if(GetWeaponAttackType(spellProto) == RANGED_ATTACK)
            critPctDamageMod += pVictim->GetTotalAuraModifier(SPELL_AURA_MOD_ATTACKER_RANGED_CRIT_DAMAGE);
        else
            critPctDamageMod += pVictim->GetTotalAuraModifier(SPELL_AURA_MOD_ATTACKER_MELEE_CRIT_DAMAGE);
    }
    else
        critPctDamageMod += pVictim->GetTotalAuraModifierByMiscMask(SPELL_AURA_MOD_ATTACKER_SPELL_CRIT_DAMAGE,GetSpellSchoolMask(spellProto));

    critPctDamageMod += GetTotalAuraModifierByMiscMask(SPELL_AURA_MOD_CRIT_DAMAGE_BONUS, GetSpellSchoolMask(spellProto));

    uint32 creatureTypeMask = pVictim->GetCreatureTypeMask();
    critPctDamageMod += GetTotalAuraMultiplierByMiscMask(SPELL_AURA_MOD_CRIT_PERCENT_VERSUS, creatureTypeMask);

    if(critPctDamageMod!=0)
        crit_bonus = int32(crit_bonus * float((100.0f + critPctDamageMod)/100.0f));

    if(crit_bonus > 0)
        damage += crit_bonus;

    return damage;
}

uint32 Unit::SpellCriticalHealingBonus(SpellEntry const *spellProto, uint32 damage, Unit *pVictim)
{
    // Calculate critical bonus
    int32 crit_bonus;
    switch(spellProto->DmgClass)
    {
        case SPELL_DAMAGE_CLASS_MELEE:                      // for melee based spells is 100%
        case SPELL_DAMAGE_CLASS_RANGED:
            // TODO: write here full calculation for melee/ranged spells
            crit_bonus = damage;
            break;
        default:
            crit_bonus = damage / 2;                        // for spells is 50%
            break;
    }

    if(pVictim)
    {
        uint32 creatureTypeMask = pVictim->GetCreatureTypeMask();
        crit_bonus = int32(crit_bonus * GetTotalAuraMultiplierByMiscMask(SPELL_AURA_MOD_CRIT_PERCENT_VERSUS, creatureTypeMask));
    }

    if(crit_bonus > 0)
        damage += crit_bonus;

    damage = int32(damage * GetTotalAuraMultiplier(SPELL_AURA_MOD_CRITICAL_HEALING_AMOUNT));

    return damage;
}

/**
 * Calculates caster part of healing spell bonuses,
 * also includes different bonuses dependent from target auras
 */
uint32 Unit::SpellHealingBonusDone(Unit *pVictim, SpellEntry const *spellProto, int32 healamount, DamageEffectType damagetype, uint32 stack)
{
     // For totems get healing bonus from owner (statue isn't totem in fact)
    if( GetTypeId()==TYPEID_UNIT && ((Creature*)this)->isTotem() && ((Totem*)this)->GetTotemType()!=TOTEM_STATUE)
        if(Unit* owner = GetOwner())
            return owner->SpellHealingBonusDone(pVictim, spellProto, healamount, damagetype, stack);

    // No heal amount for this class spells
    if (spellProto->DmgClass == SPELL_DAMAGE_CLASS_NONE)
        return healamount < 0 ? 0 : healamount;

    // Healing Done
    // Done total percent damage auras
    float  DoneTotalMod = 1.0f;
    int32  DoneTotal = 0;

    // Healing done percent
    AuraList const& mHealingDonePct = GetAurasByType(SPELL_AURA_MOD_HEALING_DONE_PERCENT);
    for(AuraList::const_iterator i = mHealingDonePct.begin();i != mHealingDonePct.end(); ++i)
        DoneTotalMod *= (100.0f + (*i)->GetModifier()->m_amount) / 100.0f;

    // done scripted mod (take it from owner)
    Unit *owner = GetOwner();
    if (!owner) owner = this;
    AuraList const& mOverrideClassScript= owner->GetAurasByType(SPELL_AURA_OVERRIDE_CLASS_SCRIPTS);
    for(AuraList::const_iterator i = mOverrideClassScript.begin(); i != mOverrideClassScript.end(); ++i)
    {
        if (!(*i)->isAffectedOnSpell(spellProto))
            continue;
        switch((*i)->GetModifier()->m_miscvalue)
        {
            case 4415: // Increased Rejuvenation Healing
            case 4953:
            case 3736: // Hateful Totem of the Third Wind / Increased Lesser Healing Wave / LK Arena (4/5/6) Totem of the Third Wind / Savage Totem of the Third Wind
                DoneTotal+=(*i)->GetModifier()->m_amount;
                break;
            case 7997: // Renewed Hope
            case 7998:
                if (pVictim->HasAura(6788))
                    DoneTotalMod *=((*i)->GetModifier()->m_amount + 100.0f)/100.0f;
                break;
            case   21: // Test of Faith
            case 6935:
            case 6918:
                if (pVictim->GetHealth() < pVictim->GetMaxHealth()/2)
                    DoneTotalMod *=((*i)->GetModifier()->m_amount + 100.0f)/100.0f;
                break;
            case 7798: // Glyph of Regrowth
            {
                if (pVictim->GetAura(SPELL_AURA_PERIODIC_HEAL, SPELLFAMILY_DRUID, UI64LIT(0x0000000000000040)))
                    DoneTotalMod *= ((*i)->GetModifier()->m_amount+100.0f)/100.0f;
                break;
            }
            case 8477: // Nourish Heal Boost
            {
                int32 stepPercent = (*i)->GetModifier()->m_amount;

                int ownHotCount = 0;                        // counted HoT types amount, not stacks

                Unit::AuraList const& RejorRegr = pVictim->GetAurasByType(SPELL_AURA_PERIODIC_HEAL);
                for(Unit::AuraList::const_iterator i = RejorRegr.begin(); i != RejorRegr.end(); ++i)
                    if ((*i)->GetSpellProto()->SpellFamilyName == SPELLFAMILY_DRUID &&
                        (*i)->GetCasterGUID() == GetGUID())
                        ++ownHotCount;

                if (ownHotCount)
                    DoneTotalMod *= (stepPercent * ownHotCount + 100.0f) / 100.0f;
                break;
            }
            case 7871: // Glyph of Lesser Healing Wave
            {
                if (pVictim->GetAura(SPELL_AURA_DUMMY, SPELLFAMILY_SHAMAN, UI64LIT(0x0000040000000000), 0, GetGUID()))
                    DoneTotalMod *= ((*i)->GetModifier()->m_amount+100.0f)/100.0f;
                break;
            }
            default:
                break;
        }
    }

    // Nourish 20% of heal increase if target is affected by Druids HOTs
    if (spellProto->SpellFamilyName == SPELLFAMILY_DRUID && (spellProto->SpellFamilyFlags & UI64LIT(0x0200000000000000)))
    {
        int ownHotCount = 0;                        // counted HoT types amount, not stacks
        Unit::AuraList const& RejorRegr = pVictim->GetAurasByType(SPELL_AURA_PERIODIC_HEAL);
        for(Unit::AuraList::const_iterator i = RejorRegr.begin(); i != RejorRegr.end(); ++i)
            if ((*i)->GetSpellProto()->SpellFamilyName == SPELLFAMILY_DRUID &&
                (*i)->GetCasterGUID() == GetGUID())
                ++ownHotCount;

        if (ownHotCount)
        {
            DoneTotalMod *= 1.2f;                          // base bonus at HoTs

            if (Aura* glyph = GetAura(62971, EFFECT_INDEX_0))// Glyph of Nourish
                DoneTotalMod *= (glyph->GetModifier()->m_amount * ownHotCount + 100.0f) / 100.0f;
        }
    }

    // Done fixed damage bonus auras
    int32 DoneAdvertisedBenefit  = SpellBaseHealingBonusDone(GetSpellSchoolMask(spellProto));

    // apply ap bonus and benefit affected by spell power implicit coeffs and spell level penalties
    DoneTotal = SpellBonusWithCoeffs(spellProto, DoneTotal, DoneAdvertisedBenefit, 0, damagetype, true, 1.88f);

    // use float as more appropriate for negative values and percent applying
    float heal = (healamount + DoneTotal * int32(stack))*DoneTotalMod;
    // apply spellmod to Done amount
    if(Player* modOwner = GetSpellModOwner())
        modOwner->ApplySpellMod(spellProto->Id, damagetype == DOT ? SPELLMOD_DOT : SPELLMOD_DAMAGE, heal);

    return heal < 0 ? 0 : uint32(heal);
}

/**
 * Calculates target part of healing spell bonuses,
 * will be called on each tick for periodic damage over time auras
 */
uint32 Unit::SpellHealingBonusTaken(Unit *pCaster, SpellEntry const *spellProto, int32 healamount, DamageEffectType damagetype, uint32 stack)
{
    float  TakenTotalMod = 1.0f;

    // Healing taken percent
    float minval = float(GetMaxNegativeAuraModifier(SPELL_AURA_MOD_HEALING_PCT));
    if(minval)
        TakenTotalMod *= (100.0f + minval) / 100.0f;

    float maxval = float(GetMaxPositiveAuraModifier(SPELL_AURA_MOD_HEALING_PCT));
    if(maxval)
        TakenTotalMod *= (100.0f + maxval) / 100.0f;

    // No heal amount for this class spells
    if (spellProto->DmgClass == SPELL_DAMAGE_CLASS_NONE)
    {
        healamount = int32(healamount * TakenTotalMod);
        return healamount < 0 ? 0 : healamount;
    }

    // Healing Done
    // Done total percent damage auras
    int32  TakenTotal = 0;

    // Taken fixed damage bonus auras
    int32 TakenAdvertisedBenefit = SpellBaseHealingBonusTaken(GetSpellSchoolMask(spellProto));

    // apply benefit affected by spell power implicit coeffs and spell level penalties
    TakenTotal = SpellBonusWithCoeffs(spellProto, TakenTotal, TakenAdvertisedBenefit, 0, damagetype, false, 1.88f);

    AuraList const& mHealingGet= GetAurasByType(SPELL_AURA_MOD_HEALING_RECEIVED);
    for(AuraList::const_iterator i = mHealingGet.begin(); i != mHealingGet.end(); ++i)
        if ((*i)->isAffectedOnSpell(spellProto))
            TakenTotalMod *= ((*i)->GetModifier()->m_amount + 100.0f) / 100.0f;

    // use float as more appropriate for negative values and percent applying
    float heal = (healamount + TakenTotal * int32(stack)) * TakenTotalMod;

    return heal < 0 ? 0 : uint32(heal);
}

int32 Unit::SpellBaseHealingBonusDone(SpellSchoolMask schoolMask)
{
    int32 AdvertisedBenefit = 0;

    AuraList const& mHealingDone = GetAurasByType(SPELL_AURA_MOD_HEALING_DONE);
    for(AuraList::const_iterator i = mHealingDone.begin();i != mHealingDone.end(); ++i)
        if(!(*i)->GetModifier()->m_miscvalue || ((*i)->GetModifier()->m_miscvalue & schoolMask) != 0)
            AdvertisedBenefit += (*i)->GetModifier()->m_amount;

    // Healing bonus of spirit, intellect and strength
    if (GetTypeId() == TYPEID_PLAYER)
    {
        // Base value
        AdvertisedBenefit +=((Player*)this)->GetBaseSpellPowerBonus();

        // Healing bonus from stats
        AuraList const& mHealingDoneOfStatPercent = GetAurasByType(SPELL_AURA_MOD_SPELL_HEALING_OF_STAT_PERCENT);
        for(AuraList::const_iterator i = mHealingDoneOfStatPercent.begin();i != mHealingDoneOfStatPercent.end(); ++i)
        {
            // stat used dependent from misc value (stat index)
            Stats usedStat = Stats((*i)->GetSpellProto()->EffectMiscValue[(*i)->GetEffIndex()]);
            AdvertisedBenefit += int32(GetStat(usedStat) * (*i)->GetModifier()->m_amount / 100.0f);
        }

        // ... and attack power
        AuraList const& mHealingDonebyAP = GetAurasByType(SPELL_AURA_MOD_SPELL_HEALING_OF_ATTACK_POWER);
        for(AuraList::const_iterator i = mHealingDonebyAP.begin();i != mHealingDonebyAP.end(); ++i)
            if ((*i)->GetModifier()->m_miscvalue & schoolMask)
                AdvertisedBenefit += int32(GetTotalAttackPowerValue(BASE_ATTACK) * (*i)->GetModifier()->m_amount / 100.0f);
    }
    return AdvertisedBenefit;
}

int32 Unit::SpellBaseHealingBonusTaken(SpellSchoolMask schoolMask)
{
    int32 AdvertisedBenefit = 0;
    AuraList const& mDamageTaken = GetAurasByType(SPELL_AURA_MOD_HEALING);
    for(AuraList::const_iterator i = mDamageTaken.begin();i != mDamageTaken.end(); ++i)
        if ((*i)->GetModifier()->m_miscvalue & schoolMask)
            AdvertisedBenefit += (*i)->GetModifier()->m_amount;

    return AdvertisedBenefit;
}

bool Unit::IsImmunedToDamage(SpellSchoolMask shoolMask)
{
    //If m_immuneToSchool type contain this school type, IMMUNE damage.
    SpellImmuneList const& schoolList = m_spellImmune[IMMUNITY_SCHOOL];
    for (SpellImmuneList::const_iterator itr = schoolList.begin(); itr != schoolList.end(); ++itr)
        if (itr->type & shoolMask)
            return true;

    //If m_immuneToDamage type contain magic, IMMUNE damage.
    SpellImmuneList const& damageList = m_spellImmune[IMMUNITY_DAMAGE];
    for (SpellImmuneList::const_iterator itr = damageList.begin(); itr != damageList.end(); ++itr)
        if (itr->type & shoolMask)
            return true;

    return false;
}

bool Unit::IsImmunedToSpell(SpellEntry const* spellInfo)
{
    if (!spellInfo)
        return false;

    //TODO add spellEffect immunity checks!, player with flag in bg is imune to imunity buffs from other friendly players!
    //SpellImmuneList const& dispelList = m_spellImmune[IMMUNITY_EFFECT];

    SpellImmuneList const& dispelList = m_spellImmune[IMMUNITY_DISPEL];
    for(SpellImmuneList::const_iterator itr = dispelList.begin(); itr != dispelList.end(); ++itr)
        if (itr->type == spellInfo->Dispel)
            return true;

    if (!(spellInfo->AttributesEx & SPELL_ATTR_EX_UNAFFECTED_BY_SCHOOL_IMMUNE) &&         // unaffected by school immunity
        !(spellInfo->AttributesEx & SPELL_ATTR_EX_DISPEL_AURAS_ON_IMMUNITY))              // can remove immune (by dispell or immune it)
    {
        SpellImmuneList const& schoolList = m_spellImmune[IMMUNITY_SCHOOL];
        for(SpellImmuneList::const_iterator itr = schoolList.begin(); itr != schoolList.end(); ++itr)
            if (!(IsPositiveSpell(itr->spellId) && IsPositiveSpell(spellInfo->Id)) &&
                (itr->type & GetSpellSchoolMask(spellInfo)))
                return true;
    }

    if(uint32 mechanic = spellInfo->Mechanic)
    {
        SpellImmuneList const& mechanicList = m_spellImmune[IMMUNITY_MECHANIC];
        for(SpellImmuneList::const_iterator itr = mechanicList.begin(); itr != mechanicList.end(); ++itr)
            if (itr->type == mechanic)
                return true;

        AuraList const& immuneAuraApply = GetAurasByType(SPELL_AURA_MECHANIC_IMMUNITY_MASK);
        for(AuraList::const_iterator iter = immuneAuraApply.begin(); iter != immuneAuraApply.end(); ++iter)
            if ((*iter)->GetModifier()->m_miscvalue & (1 << (mechanic-1)))
                return true;
    }

    return false;
}

bool Unit::IsImmunedToSpellEffect(SpellEntry const* spellInfo, SpellEffectIndex index) const
{
    //If m_immuneToEffect type contain this effect type, IMMUNE effect.
    uint32 effect = spellInfo->Effect[index];
    SpellImmuneList const& effectList = m_spellImmune[IMMUNITY_EFFECT];
    for (SpellImmuneList::const_iterator itr = effectList.begin(); itr != effectList.end(); ++itr)
        if (itr->type == effect)
            return true;

    if(uint32 mechanic = spellInfo->EffectMechanic[index])
    {
        SpellImmuneList const& mechanicList = m_spellImmune[IMMUNITY_MECHANIC];
        for (SpellImmuneList::const_iterator itr = mechanicList.begin(); itr != mechanicList.end(); ++itr)
            if (itr->type == mechanic)
                return true;

        AuraList const& immuneAuraApply = GetAurasByType(SPELL_AURA_MECHANIC_IMMUNITY_MASK);
        for(AuraList::const_iterator iter = immuneAuraApply.begin(); iter != immuneAuraApply.end(); ++iter)
            if ((*iter)->GetModifier()->m_miscvalue & (1 << (mechanic-1)))
                return true;
    }

    if(uint32 aura = spellInfo->EffectApplyAuraName[index])
    {
        SpellImmuneList const& list = m_spellImmune[IMMUNITY_STATE];
        for(SpellImmuneList::const_iterator itr = list.begin(); itr != list.end(); ++itr)
            if (itr->type == aura)
                return true;

        // Check for immune to application of harmful magical effects
        AuraList const& immuneAuraApply = GetAurasByType(SPELL_AURA_MOD_IMMUNE_AURA_APPLY_SCHOOL);
        for(AuraList::const_iterator iter = immuneAuraApply.begin(); iter != immuneAuraApply.end(); ++iter)
            if (spellInfo->Dispel == DISPEL_MAGIC &&                                      // Magic debuff
                ((*iter)->GetModifier()->m_miscvalue & GetSpellSchoolMask(spellInfo)) &&  // Check school
                !IsPositiveEffect(spellInfo->Id, index))                                  // Harmful
                return true;
                
        AuraList const& immuneMechanicAuraApply = GetAurasByType(SPELL_AURA_MECHANIC_IMMUNITY_MASK);
        for(AuraList::const_iterator i = immuneMechanicAuraApply.begin(); i != immuneMechanicAuraApply.end(); ++i)
            if ((spellInfo->EffectMechanic[index] & (*i)->GetMiscValue() ||
                spellInfo->Mechanic & (*i)->GetMiscValue()) ||
                ((*i)->GetId() == 46924 &&                                                // Bladestorm Immunity
                spellInfo->EffectMechanic[index] & IMMUNE_TO_MOVEMENT_IMPAIRMENT_AND_LOSS_CONTROL_MASK ||
                spellInfo->Mechanic & IMMUNE_TO_MOVEMENT_IMPAIRMENT_AND_LOSS_CONTROL_MASK))
                return true;
    }

    return false;
}

bool Unit::IsDamageToThreatSpell(SpellEntry const * spellInfo) const
{
    if (!spellInfo)
        return false;

    uint32 family = spellInfo->SpellFamilyName;
    uint64 flags = spellInfo->SpellFamilyFlags;

    if ((family == 5 && flags == 256) ||                    //Searing Pain
        (family == 6 && flags == 8192) ||                   //Mind Blast
        (family == 11 && flags == 1048576))                 //Earth Shock
        return true;

    return false;
}

/**
 * Calculates caster part of melee damage bonuses,
 * also includes different bonuses dependent from target auras
 */
uint32 Unit::MeleeDamageBonusDone(Unit *pVictim, uint32 pdamage,WeaponAttackType attType, SpellEntry const *spellProto, DamageEffectType damagetype, uint32 stack)
{
    if (!pVictim || pdamage == 0 || (spellProto && spellProto->AttributesEx6 & SPELL_ATTR_EX6_NO_DMG_MODS))
        return pdamage;

    // differentiate for weapon damage based spells
    bool isWeaponDamageBasedSpell = !(spellProto && (damagetype == DOT || IsSpellHaveEffect(spellProto, SPELL_EFFECT_SCHOOL_DAMAGE)));
    Item*  pWeapon          = GetTypeId() == TYPEID_PLAYER ? ((Player*)this)->GetWeaponForAttack(attType,true,false) : NULL;
    uint32 creatureTypeMask = pVictim->GetCreatureTypeMask();
    uint32 schoolMask       = spellProto ? spellProto->SchoolMask : GetMeleeDamageSchoolMask();
<<<<<<< HEAD
=======
    uint32 mechanicMask     = spellProto ? GetAllSpellMechanicMask(spellProto) : 0;

    // Shred and Maul also have bonus as MECHANIC_BLEED damages
    if (spellProto && spellProto->SpellFamilyName==SPELLFAMILY_DRUID && spellProto->SpellFamilyFlags & UI64LIT(0x00008800))
        mechanicMask |= (1 << (MECHANIC_BLEED-1));

>>>>>>> b30548c5

    // FLAT damage bonus auras
    // =======================
    int32 DoneFlat  = 0;
    int32 APbonus   = 0;

    // ..done flat, already included in wepon damage based spells
    if (!isWeaponDamageBasedSpell)
    {
        AuraList const& mModDamageDone = GetAurasByType(SPELL_AURA_MOD_DAMAGE_DONE);
        for(AuraList::const_iterator i = mModDamageDone.begin(); i != mModDamageDone.end(); ++i)
        {
            if ((*i)->GetModifier()->m_miscvalue & schoolMask &&                                    // schoolmask has to fit with the intrinsic spell school
                (*i)->GetModifier()->m_miscvalue & GetMeleeDamageSchoolMask() &&                    // AND schoolmask has to fit with weapon damage school (essential for non-physical spells)
                ((*i)->GetSpellProto()->EquippedItemClass == -1 ||                                  // general, weapon independent
                pWeapon && pWeapon->IsFitToSpellRequirements((*i)->GetSpellProto())))               // OR used weapon fits aura requirements
            {
                DoneFlat += (*i)->GetModifier()->m_amount;
            }
        }
    }

    // ..done flat (by creature type mask)
    DoneFlat += GetTotalAuraModifierByMiscMask(SPELL_AURA_MOD_DAMAGE_DONE_CREATURE, creatureTypeMask);

    // ..done flat (base at attack power for marked target and base at attack power for creature type)
    if (attType == RANGED_ATTACK)
    {
        APbonus += pVictim->GetTotalAuraModifier(SPELL_AURA_RANGED_ATTACK_POWER_ATTACKER_BONUS);
        APbonus += GetTotalAuraModifierByMiscMask(SPELL_AURA_MOD_RANGED_ATTACK_POWER_VERSUS, creatureTypeMask);
    }
    else
    {
        APbonus += pVictim->GetTotalAuraModifier(SPELL_AURA_MELEE_ATTACK_POWER_ATTACKER_BONUS);
        APbonus += GetTotalAuraModifierByMiscMask(SPELL_AURA_MOD_MELEE_ATTACK_POWER_VERSUS, creatureTypeMask);
    }

    // PERCENT damage auras
    // ====================
    float DonePercent   = 1.0f;

    // ..done pct, already included in weapon damage based spells
    if(!isWeaponDamageBasedSpell)
    {
        AuraList const& mModDamagePercentDone = GetAurasByType(SPELL_AURA_MOD_DAMAGE_PERCENT_DONE);
        for(AuraList::const_iterator i = mModDamagePercentDone.begin(); i != mModDamagePercentDone.end(); ++i)
        {
            if ((*i)->GetModifier()->m_miscvalue & schoolMask &&                                    // schoolmask has to fit with the intrinsic spell school
                (*i)->GetModifier()->m_miscvalue & GetMeleeDamageSchoolMask() &&                    // AND schoolmask has to fit with weapon damage school (essential for non-physical spells)
                ((*i)->GetSpellProto()->EquippedItemClass == -1 ||                                  // general, weapon independent
                pWeapon && pWeapon->IsFitToSpellRequirements((*i)->GetSpellProto())))               // OR used weapon fits aura requirements
            {
                DonePercent *= ((*i)->GetModifier()->m_amount+100.0f) / 100.0f;
            }
        }

        if (attType == OFF_ATTACK)
            DonePercent *= GetModifierValue(UNIT_MOD_DAMAGE_OFFHAND, TOTAL_PCT);                    // no school check required
    }

    // ..done pct (by creature type mask)
    DonePercent *= GetTotalAuraMultiplierByMiscMask(SPELL_AURA_MOD_DAMAGE_DONE_VERSUS, creatureTypeMask);

    // special dummys/class sripts and other effects
    // =============================================
    Unit *owner = GetOwner();
    if (!owner)
        owner = this;

    // ..done (class scripts)
    if(spellProto)
    {
        AuraList const& mOverrideClassScript= owner->GetAurasByType(SPELL_AURA_OVERRIDE_CLASS_SCRIPTS);
        for(AuraList::const_iterator i = mOverrideClassScript.begin(); i != mOverrideClassScript.end(); ++i)
        {
            if (!(*i)->isAffectedOnSpell(spellProto))
                continue;

            switch((*i)->GetModifier()->m_miscvalue)
            {
                // Tundra Stalker
                // Merciless Combat
                case 7277:
                {
                    // Merciless Combat
                    if ((*i)->GetSpellProto()->SpellIconID == 2656)
                    {
                        if(pVictim->HasAuraState(AURA_STATE_HEALTHLESS_35_PERCENT))
                            DonePercent *= (100.0f+(*i)->GetModifier()->m_amount)/100.0f;
                    }
                    else // Tundra Stalker
                    {
                        // Frost Fever (target debuff)
                        if (pVictim->GetAura(SPELL_AURA_MOD_HASTE, SPELLFAMILY_DEATHKNIGHT, UI64LIT(0x0000000000000000), 0x00000002))
                            DonePercent *= ((*i)->GetModifier()->m_amount+100.0f)/100.0f;
                        break;
                    }
                    break;
                }
                case 7293: // Rage of Rivendare
                {
                    if (pVictim->GetAura(SPELL_AURA_PERIODIC_DAMAGE, SPELLFAMILY_DEATHKNIGHT, UI64LIT(0x0200000000000000)))
                        DonePercent *= ((*i)->GetSpellProto()->CalculateSimpleValue(EFFECT_INDEX_1)*2+100.0f)/100.0f;
                    break;
                }
                // Marked for Death
                case 7598:
                case 7599:
                case 7600:
                case 7601:
                case 7602:
                {
                    if (pVictim->GetAura(SPELL_AURA_MOD_STALKED, SPELLFAMILY_HUNTER, UI64LIT(0x0000000000000400)))
                        DonePercent *= ((*i)->GetModifier()->m_amount+100.0f)/100.0f;
                    break;
                }
            }
        }
    }

    // .. done (class scripts)
    AuraList const& mclassScritAuras = GetAurasByType(SPELL_AURA_OVERRIDE_CLASS_SCRIPTS);
    for(AuraList::const_iterator i = mclassScritAuras.begin(); i != mclassScritAuras.end(); ++i)
    {
        switch((*i)->GetMiscValue())
        {
            // Dirty Deeds
            case 6427:
            case 6428:
                if(pVictim->HasAuraState(AURA_STATE_HEALTHLESS_35_PERCENT))
                {
                    Aura* eff0 = GetAura((*i)->GetId(), EFFECT_INDEX_0);
                    if (!eff0 || (*i)->GetEffIndex() != EFFECT_INDEX_1)
                    {
                        sLog.outError("Spell structure of DD (%u) changed.",(*i)->GetId());
                        continue;
                    }

                    // effect 0 have expected value but in negative state
                    DonePercent *= (-eff0->GetModifier()->m_amount + 100.0f) / 100.0f;
                }
                break;
        }
    }

    // Frost Strike
    if (spellProto && spellProto->SpellFamilyName == SPELLFAMILY_DEATHKNIGHT && spellProto->SpellFamilyFlags & UI64LIT(0x0000000400000000))
    {
        // search disease
        bool found = false;
        Unit::SpellAuraHolderMap const& auras = pVictim->GetSpellAuraHolderMap();
        for(Unit::SpellAuraHolderMap::const_iterator itr = auras.begin(); itr!=auras.end(); ++itr)
        {
            if(itr->second->GetSpellProto()->Dispel == DISPEL_DISEASE)
            {
                found = true;
                break;
            }
        }

        if(found)
        {
            // search for Glacier Rot dummy aura
            Unit::AuraList const& dummyAuras = GetAurasByType(SPELL_AURA_DUMMY);
            for(Unit::AuraList::const_iterator i = dummyAuras.begin(); i != dummyAuras.end(); ++i)
            {
                if ((*i)->GetSpellProto()->EffectMiscValue[(*i)->GetEffIndex()] == 7244)
                {
                    DonePercent *= ((*i)->GetModifier()->m_amount+100.0f) / 100.0f;
                    break;
                }
            }
        }
     }


    // final calculation
    // =================

    float DoneTotal = 0.0f;

    // scaling of non weapon based spells
    if (!isWeaponDamageBasedSpell)
    {
        // apply ap bonus and benefit affected by spell power implicit coeffs and spell level penalties
        DoneTotal = SpellBonusWithCoeffs(spellProto, DoneTotal, DoneFlat, APbonus, damagetype, true);
    }
    // weapon damage based spells
    else if( APbonus || DoneFlat )
    {
        bool normalized = spellProto ? IsSpellHaveEffect(spellProto, SPELL_EFFECT_NORMALIZED_WEAPON_DMG) : false;
        DoneTotal += int32(APbonus / 14.0f * GetAPMultiplier(attType,normalized));

        // for weapon damage based spells we still have to apply damage done percent mods
        // (that are already included into pdamage) to not-yet included DoneFlat
        // e.g. from doneVersusCreature, apBonusVs...
        UnitMods unitMod;
        switch(attType)
        {
            default:
            case BASE_ATTACK:   unitMod = UNIT_MOD_DAMAGE_MAINHAND; break;
            case OFF_ATTACK:    unitMod = UNIT_MOD_DAMAGE_OFFHAND;  break;
            case RANGED_ATTACK: unitMod = UNIT_MOD_DAMAGE_RANGED;   break;
        }

        DoneTotal += DoneFlat;

        DoneTotal *= GetModifierValue(unitMod, TOTAL_PCT);
    }

    float tmpDamage = float(int32(pdamage) + DoneTotal * int32(stack)) * DonePercent;

    // apply spellmod to Done damage
    if(spellProto)
    {
        if(Player* modOwner = GetSpellModOwner())
            modOwner->ApplySpellMod(spellProto->Id, damagetype == DOT ? SPELLMOD_DOT : SPELLMOD_DAMAGE, tmpDamage);
    }

    // bonus result can be negative
    return tmpDamage > 0 ? uint32(tmpDamage) : 0;
}

/**
 * Calculates target part of melee damage bonuses,
 * will be called on each tick for periodic damage over time auras
 */
uint32 Unit::MeleeDamageBonusTaken(Unit *pCaster, uint32 pdamage,WeaponAttackType attType, SpellEntry const *spellProto, DamageEffectType damagetype, uint32 stack)
{
     if (!pCaster)
        return pdamage;

    if (pdamage == 0)
        return pdamage;

    // differentiate for weapon damage based spells
    bool isWeaponDamageBasedSpell = !(spellProto && (damagetype == DOT || IsSpellHaveEffect(spellProto, SPELL_EFFECT_SCHOOL_DAMAGE)));
    uint32 schoolMask       = spellProto ? spellProto->SchoolMask : GetMeleeDamageSchoolMask();
    uint32 mechanicMask     = spellProto ? GetAllSpellMechanicMask(spellProto) : 0;

    // Shred and Maul also have bonus as MECHANIC_BLEED damages
    if (spellProto && spellProto->SpellFamilyName==SPELLFAMILY_DRUID && spellProto->SpellFamilyFlags & UI64LIT(0x00008800))
        mechanicMask |= (1 << (MECHANIC_BLEED-1));


    // FLAT damage bonus auras
    // =======================
    int32 TakenFlat = 0;

    // ..taken flat (base at attack power for marked target and base at attack power for creature type)
    if (attType == RANGED_ATTACK)
        TakenFlat += GetTotalAuraModifier(SPELL_AURA_MOD_RANGED_DAMAGE_TAKEN);
    else
        TakenFlat += GetTotalAuraModifier(SPELL_AURA_MOD_MELEE_DAMAGE_TAKEN);

    // ..taken flat (by school mask)
    TakenFlat += GetTotalAuraModifierByMiscMask(SPELL_AURA_MOD_DAMAGE_TAKEN, schoolMask);

    // PERCENT damage auras
    // ====================
    float TakenPercent  = 1.0f;

    // ..taken pct (by school mask)
    TakenPercent *= GetTotalAuraMultiplierByMiscMask(SPELL_AURA_MOD_DAMAGE_PERCENT_TAKEN, schoolMask);

    // ..taken pct (by mechanic mask)
    TakenPercent *= GetTotalAuraMultiplierByMiscValueForMask(SPELL_AURA_MOD_MECHANIC_DAMAGE_TAKEN_PERCENT,mechanicMask);

    // ..taken pct (melee/ranged)
    if(attType == RANGED_ATTACK)
        TakenPercent *= GetTotalAuraMultiplier(SPELL_AURA_MOD_RANGED_DAMAGE_TAKEN_PCT);
    else
        TakenPercent *= GetTotalAuraMultiplier(SPELL_AURA_MOD_MELEE_DAMAGE_TAKEN_PCT);

    // ..taken pct (aoe avoidance)
    if(spellProto && IsAreaOfEffectSpell(spellProto))
    {
        TakenPercent *= GetTotalAuraMultiplierByMiscMask(SPELL_AURA_MOD_AOE_DAMAGE_AVOIDANCE, schoolMask);
        if (GetTypeId() == TYPEID_UNIT && ((Creature*)this)->isPet())
            TakenPercent *= GetTotalAuraMultiplierByMiscMask(SPELL_AURA_MOD_PET_AOE_DAMAGE_AVOIDANCE, schoolMask);
    }

    // special dummys/class scripts and other effects
    // =============================================

    // .. taken (dummy auras)
    AuraList const& mDummyAuras = GetAurasByType(SPELL_AURA_DUMMY);
    if (!mDummyAuras.empty())
    for(AuraList::const_iterator i = mDummyAuras.begin(); i != mDummyAuras.end(); ++i)
    {
      if ((*i)->GetId())
        switch((*i)->GetSpellProto()->SpellIconID)
        {
            //Cheat Death
            case 2109:
                if((*i)->GetModifier()->m_miscvalue & SPELL_SCHOOL_MASK_NORMAL)
                {
                    if(GetTypeId() != TYPEID_PLAYER)
                        continue;

                    float mod = ((Player*)this)->GetRatingBonusValue(CR_CRIT_TAKEN_MELEE)*(-8.0f);
                    if (mod < float((*i)->GetModifier()->m_amount))
                        mod = float((*i)->GetModifier()->m_amount);

                    TakenPercent *= (mod + 100.0f) / 100.0f;
                }
                break;
        }
    }

    // final calculation
    // =================

    // scaling of non weapon based spells
    if (!isWeaponDamageBasedSpell)
    {
        // apply benefit affected by spell power implicit coeffs and spell level penalties
        TakenFlat = SpellBonusWithCoeffs(spellProto, 0, TakenFlat, 0, damagetype, false);
    }

    float tmpDamage = float(int32(pdamage) + TakenFlat * int32(stack)) * TakenPercent;

    // bonus result can be negative
    return tmpDamage > 0 ? uint32(tmpDamage) : 0;
}

void Unit::ApplySpellImmune(uint32 spellId, uint32 op, uint32 type, bool apply)
{
    if (apply)
    {
        for (SpellImmuneList::iterator itr = m_spellImmune[op].begin(), next; itr != m_spellImmune[op].end(); itr = next)
        {
            next = itr; ++next;
            if(itr->type == type)
            {
                m_spellImmune[op].erase(itr);
                next = m_spellImmune[op].begin();
            }
        }
        SpellImmune Immune;
        Immune.spellId = spellId;
        Immune.type = type;
        m_spellImmune[op].push_back(Immune);
    }
    else
    {
        for (SpellImmuneList::iterator itr = m_spellImmune[op].begin(); itr != m_spellImmune[op].end(); ++itr)
        {
            if(itr->spellId == spellId)
            {
                m_spellImmune[op].erase(itr);
                break;
            }
        }
    }

}

void Unit::ApplySpellDispelImmunity(const SpellEntry * spellProto, DispelType type, bool apply)
{
    ApplySpellImmune(spellProto->Id,IMMUNITY_DISPEL, type, apply);

    // such dispell type should not remove auras but only return visibility
    if(type == DISPEL_STEALTH || type == DISPEL_INVISIBILITY)
        return;

    if (apply && spellProto->AttributesEx & SPELL_ATTR_EX_DISPEL_AURAS_ON_IMMUNITY)
        RemoveAurasWithDispelType(type);
}

float Unit::GetWeaponProcChance() const
{
    // normalized proc chance for weapon attack speed
    // (odd formula...)
    if (isAttackReady(BASE_ATTACK))
        return (GetAttackTime(BASE_ATTACK) * 1.8f / 1000.0f);
    else if (haveOffhandWeapon() && isAttackReady(OFF_ATTACK))
        return (GetAttackTime(OFF_ATTACK) * 1.6f / 1000.0f);

    return 0.0f;
}

float Unit::GetPPMProcChance(uint32 WeaponSpeed, float PPM) const
{
    // proc per minute chance calculation
    if (PPM <= 0.0f)
        return 0.0f;
    return WeaponSpeed * PPM / 600.0f;                      // result is chance in percents (probability = Speed_in_sec * (PPM / 60))
}

void Unit::Mount(uint32 mount, uint32 spellId, uint32 vehicleId)
{
    if (!mount)
        return;

    RemoveAurasWithInterruptFlags(AURA_INTERRUPT_FLAG_MOUNTING);

    SetUInt32Value(UNIT_FIELD_MOUNTDISPLAYID, mount);

    SetFlag( UNIT_FIELD_FLAGS, UNIT_FLAG_MOUNT );

    if (GetTypeId() == TYPEID_PLAYER)
    {
        // Called by Taxi system / GM command
        if (!spellId)
            ((Player*)this)->UnsummonPetTemporaryIfAny();
        // Called by mount aura
        else if (SpellEntry const* spellInfo = sSpellStore.LookupEntry(spellId))
        {
            // Flying case (Unsummon any pet)
            if (IsSpellHaveAura(spellInfo, SPELL_AURA_MOD_FLIGHT_SPEED_MOUNTED))
                ((Player*)this)->UnsummonPetTemporaryIfAny();
            // Normal case (Unsummon only permanent pet)
            else if (Pet* pet = GetPet())
            {
                if (pet->IsPermanentPetFor((Player*)this) && !((Player*)this)->InArena() &&
                    sWorld.getConfig(CONFIG_BOOL_PET_UNSUMMON_AT_MOUNT))
                {
                    ((Player*)this)->UnsummonPetTemporaryIfAny();
                }
                else
                    pet->ApplyModeFlags(PET_MODE_DISABLE_ACTIONS,true);
            }
        }

        if (vehicleId)
        {
            if (CreateVehicleKit(vehicleId))
            {
                GetVehicleKit()->Reset();

                // Send others that we now have a vehicle
                WorldPacket data(SMSG_PLAYER_VEHICLE_DATA, 8+4);
                data << GetPackGUID();
                data << uint32(vehicleId);
                SendMessageToSet(&data, true);

                data.Initialize(SMSG_ON_CANCEL_EXPECTED_RIDE_VEHICLE_AURA, 0);
                ((Player*)this)->GetSession()->SendPacket(&data);
            }
        }
    }
}

void Unit::Unmount()
{
    if (!IsMounted())
        return;

    RemoveAurasWithInterruptFlags(AURA_INTERRUPT_FLAG_NOT_MOUNTED);

    SetUInt32Value(UNIT_FIELD_MOUNTDISPLAYID, 0);
    RemoveFlag( UNIT_FIELD_FLAGS, UNIT_FLAG_MOUNT );

    // only resummon old pet if the player is already added to a map
    // this prevents adding a pet to a not created map which would otherwise cause a crash
    // (it could probably happen when logging in after a previous crash)
    if(GetTypeId() == TYPEID_PLAYER)
    {
        if(Pet* pet = GetPet())
            pet->ApplyModeFlags(PET_MODE_DISABLE_ACTIONS,false);
        else
            ((Player*)this)->ResummonPetTemporaryUnSummonedIfAny();
    }

    if (GetTypeId() == TYPEID_PLAYER && GetVehicleKit())
    {
        // Send other players that we are no longer a vehicle
        WorldPacket data(SMSG_PLAYER_VEHICLE_DATA, 8+4);
        data << GetPackGUID();
        data << uint32(0);
        ((Player*)this)->SendMessageToSet(&data, true);

        RemoveVehicleKit();
    }
}

void Unit::SetInCombatWith(Unit* enemy)
{
    Unit* eOwner = enemy->GetCharmerOrOwnerOrSelf();
    if (eOwner->IsPvP())
    {
        SetInCombatState(true,enemy);
        return;
    }

    //check for duel
    if (eOwner->GetTypeId() == TYPEID_PLAYER && ((Player*)eOwner)->duel)
    {
        Unit const* myOwner = GetCharmerOrOwnerOrSelf();
        if(((Player const*)eOwner)->duel->opponent == myOwner)
        {
            SetInCombatState(true,enemy);
            return;
        }
    }

    SetInCombatState(false,enemy);
}

void Unit::SetInCombatState(bool PvP, Unit* enemy)
{
    // only alive units can be in combat
    if (!isAlive())
        return;

    if (PvP)
        m_CombatTimer = 5000;

    bool creatureNotInCombat = GetTypeId()==TYPEID_UNIT && !HasFlag(UNIT_FIELD_FLAGS, UNIT_FLAG_IN_COMBAT);

    SetFlag(UNIT_FIELD_FLAGS, UNIT_FLAG_IN_COMBAT);

    if (isCharmed() || (GetTypeId()!=TYPEID_PLAYER && ((Creature*)this)->isPet()))
        SetFlag(UNIT_FIELD_FLAGS, UNIT_FLAG_PET_IN_COMBAT);

    // interrupt all delayed non-combat casts
    for (uint32 i = CURRENT_FIRST_NON_MELEE_SPELL; i < CURRENT_MAX_SPELL; ++i)
        if (Spell* spell = GetCurrentSpell(CurrentSpellTypes(i)))
            if (IsNonCombatSpell(spell->m_spellInfo))
                InterruptSpell(CurrentSpellTypes(i),false);

    if (creatureNotInCombat)
    {
        // should probably be removed for the attacked (+ it's party/group) only, not global
        RemoveFlag(UNIT_FIELD_FLAGS, UNIT_FLAG_OOC_NOT_ATTACKABLE);

        if (((Creature*)this)->AI())
            ((Creature*)this)->AI()->EnterCombat(enemy);

        if (InstanceData* mapInstance = GetInstanceData())
            mapInstance->OnCreatureEnterCombat((Creature*)this);
    }
}

void Unit::ClearInCombat()
{
    m_CombatTimer = 0;
    RemoveFlag(UNIT_FIELD_FLAGS, UNIT_FLAG_IN_COMBAT);

    if(isCharmed() || (GetTypeId()!=TYPEID_PLAYER && ((Creature*)this)->isPet()))
        RemoveFlag(UNIT_FIELD_FLAGS, UNIT_FLAG_PET_IN_COMBAT);

    // Player's state will be cleared in Player::UpdateContestedPvP
    if (GetTypeId() != TYPEID_PLAYER)
    {
        Creature* creature = (Creature*)this;
        if (creature->GetCreatureInfo() && creature->GetCreatureInfo()->unit_flags & UNIT_FLAG_OOC_NOT_ATTACKABLE)
            SetFlag(UNIT_FIELD_FLAGS, UNIT_FLAG_OOC_NOT_ATTACKABLE);

        clearUnitState(UNIT_STAT_ATTACK_PLAYER);
    }
    else
        ((Player*)this)->UpdatePotionCooldown();
}

bool Unit::isTargetableForAttack(bool inverseAlive /*=false*/) const
{
    if (GetTypeId()==TYPEID_PLAYER && ((Player *)this)->isGameMaster())
        return false;

    if (HasFlag(UNIT_FIELD_FLAGS, UNIT_FLAG_NON_ATTACKABLE | UNIT_FLAG_NOT_SELECTABLE))
        return false;

    // to be removed if unit by any reason enter combat
    if (HasFlag(UNIT_FIELD_FLAGS, UNIT_FLAG_OOC_NOT_ATTACKABLE))
        return false;

    // inversealive is needed for some spells which need to be casted at dead targets (aoe)
    if (isAlive() == inverseAlive)
        return false;

    return IsInWorld() && !hasUnitState(UNIT_STAT_DIED) && !IsTaxiFlying();
}

int32 Unit::ModifyHealth(int32 dVal)
{
    int32 gain = 0;

    if(dVal==0)
        return 0;

    int32 curHealth = (int32)GetHealth();

    int32 val = dVal + curHealth;
    if(val <= 0)
    {
        SetHealth(0);
        return -curHealth;
    }

    int32 maxHealth = (int32)GetMaxHealth();

    if(val < maxHealth)
    {
        SetHealth(val);
        gain = val - curHealth;
    }
    else if(curHealth != maxHealth)
    {
        SetHealth(maxHealth);
        gain = maxHealth - curHealth;
    }

    return gain;
}

int32 Unit::ModifyPower(Powers power, int32 dVal)
{
    int32 gain = 0;

    if(dVal==0)
        return 0;

    int32 curPower = (int32)GetPower(power);

    int32 val = dVal + curPower;
    if(val <= 0)
    {
        SetPower(power,0);
        return -curPower;
    }

    int32 maxPower = (int32)GetMaxPower(power);

    if(val < maxPower)
    {
        SetPower(power,val);
        gain = val - curPower;
    }
    else if(curPower != maxPower)
    {
        SetPower(power,maxPower);
        gain = maxPower - curPower;
    }

    return gain;
}

bool Unit::isVisibleForOrDetect(Unit const* u, WorldObject const* viewPoint, bool detect, bool inVisibleList, bool is3dDistance) const
{
    if(!u || !IsInMap(u))
        return false;

    // Always can see self
    if (u==this)
        return true;

    // player visible for other player if not logout and at same transport
    // including case when player is out of world
    bool at_same_transport =
        GetTypeId() == TYPEID_PLAYER &&  u->GetTypeId()==TYPEID_PLAYER &&
        !((Player*)this)->GetSession()->PlayerLogout() && !((Player*)u)->GetSession()->PlayerLogout() &&
        !((Player*)this)->GetSession()->PlayerLoading() && !((Player*)u)->GetSession()->PlayerLoading() &&
        ((Player*)this)->GetTransport() && ((Player*)this)->GetTransport() == ((Player*)u)->GetTransport();

    // not in world
    if(!at_same_transport && (!IsInWorld() || !u->IsInWorld()))
        return false;

    // forbidden to seen (at GM respawn command)
    if(m_Visibility==VISIBILITY_RESPAWN)
        return false;

    Map& _map = *u->GetMap();
    // Grid dead/alive checks
    if (u->GetTypeId()==TYPEID_PLAYER)
    {
        // non visible at grid for any stealth state
        if(!IsVisibleInGridForPlayer((Player *)u))
            return false;

        // if player is dead then he can't detect anyone in any cases
        if(!u->isAlive())
            detect = false;
    }
    else
    {
        // all dead creatures/players not visible for any creatures
        if(!u->isAlive() || !isAlive())
            return false;
    }

    // different visible distance checks
    if (u->IsTaxiFlying())                                  // what see player in flight
    {
        // use object grey distance for all (only see objects any way)
        if (!IsWithinDistInMap(viewPoint,World::GetMaxVisibleDistanceInFlight()+(inVisibleList ? World::GetVisibleObjectGreyDistance() : 0.0f), is3dDistance))
            return false;
    }
    else if(!isAlive())                                     // distance for show body
    {
        if (!IsWithinDistInMap(viewPoint,World::GetMaxVisibleDistanceForObject()+(inVisibleList ? World::GetVisibleObjectGreyDistance() : 0.0f), is3dDistance))
            return false;
    }
    else if(GetTypeId()==TYPEID_PLAYER)                     // distance for show player
    {
        if(u->GetTypeId()==TYPEID_PLAYER)
        {
            // Players far than max visible distance for player or not in our map are not visible too
            if (!at_same_transport && !IsWithinDistInMap(viewPoint, _map.GetVisibilityDistance() + (inVisibleList ? World::GetVisibleUnitGreyDistance() : 0.0f), is3dDistance))
                return false;
        }
        else
        {
            // Units far than max visible distance for creature or not in our map are not visible too
            if (!IsWithinDistInMap(viewPoint, _map.GetVisibilityDistance() + (inVisibleList ? World::GetVisibleUnitGreyDistance() : 0.0f), is3dDistance))
                return false;
        }
    }
    else if(GetCharmerOrOwnerGUID())                        // distance for show pet/charmed
    {
        // Pet/charmed far than max visible distance for player or not in our map are not visible too
        if (!IsWithinDistInMap(viewPoint, _map.GetVisibilityDistance() + (inVisibleList ? World::GetVisibleUnitGreyDistance() : 0.0f), is3dDistance))
            return false;
    }
    else                                                    // distance for show creature
    {
        // Units far than max visible distance for creature or not in our map are not visible too
        if (!IsWithinDistInMap(viewPoint, _map.GetVisibilityDistance() + (inVisibleList ? World::GetVisibleUnitGreyDistance() : 0.0f), is3dDistance))
            return false;
    }

    // always seen by owner
    if (GetCharmerOrOwnerGUID()==u->GetGUID())
        return true;

    // isInvisibleForAlive() those units can only be seen by dead or if other
    // unit is also invisible for alive.. if an isinvisibleforalive unit dies we
    // should be able to see it too
    if (u->isAlive() && isAlive() && isInvisibleForAlive() != u->isInvisibleForAlive())
        if (u->GetTypeId() != TYPEID_PLAYER || !((Player *)u)->isGameMaster())
            return false;

    // Visible units, always are visible for all units, except for units under invisibility and phases
    if (m_Visibility == VISIBILITY_ON && u->m_invisibilityMask==0 && InSamePhase(u))
        return true;

    // GMs see any players, not higher GMs and all units in any phase
    if (u->GetTypeId() == TYPEID_PLAYER && ((Player *)u)->isGameMaster())
    {
        if(GetTypeId() == TYPEID_PLAYER)
            return ((Player *)this)->GetSession()->GetSecurity() <= ((Player *)u)->GetSession()->GetSecurity();
        else
            return true;
    }

    // non faction visibility non-breakable for non-GMs
    if (m_Visibility == VISIBILITY_OFF)
        return false;

    // phased visibility (both must phased in same way)
    if(!InSamePhase(u))
        return false;

    // raw invisibility
    bool invisible = (m_invisibilityMask != 0 || u->m_invisibilityMask !=0);

    // detectable invisibility case
    if( invisible && (
        // Invisible units, always are visible for units under same invisibility type
        (m_invisibilityMask & u->m_invisibilityMask)!=0 ||
        // Invisible units, always are visible for unit that can detect this invisibility (have appropriate level for detect)
        u->canDetectInvisibilityOf(this) ||
        // Units that can detect invisibility always are visible for units that can be detected
        canDetectInvisibilityOf(u) ))
    {
        invisible = false;
    }

    // special cases for always overwrite invisibility/stealth
    if(invisible || m_Visibility == VISIBILITY_GROUP_STEALTH)
    {
        // non-hostile case
        if (!u->IsHostileTo(this))
        {
            // player see other player with stealth/invisibility only if he in same group or raid or same team (raid/team case dependent from conf setting)
            if(GetTypeId()==TYPEID_PLAYER && u->GetTypeId()==TYPEID_PLAYER)
            {
                if(((Player*)this)->IsGroupVisibleFor(((Player*)u)))
                    return true;

                // else apply same rules as for hostile case (detecting check for stealth)
            }
        }
        // hostile case
        else
        {
            // Hunter mark functionality
            AuraList const& aurasstalked = GetAurasByType(SPELL_AURA_MOD_STALKED);
            for(AuraList::const_iterator iter = aurasstalked.begin(); iter != aurasstalked.end(); ++iter)
                if((*iter)->GetCasterGUID()==u->GetGUID())
                    return true;

            // Flare functionality
            AuraList const& aurasimunity = GetAurasByType(SPELL_AURA_DISPEL_IMMUNITY);
            for(AuraList::const_iterator iter = aurasimunity.begin(); iter != aurasimunity.end(); ++iter)
                if((*iter)->GetMiscValue() == uint8(invisible ? DISPEL_INVISIBILITY : DISPEL_STEALTH))
                    return true;

            // else apply detecting check for stealth
        }

        // none other cases for detect invisibility, so invisible
        if(invisible)
            return false;

        // else apply stealth detecting check
    }

    // unit got in stealth in this moment and must ignore old detected state
    if (m_Visibility == VISIBILITY_GROUP_NO_DETECT)
        return false;

    // GM invisibility checks early, invisibility if any detectable, so if not stealth then visible
    if (m_Visibility != VISIBILITY_GROUP_STEALTH)
        return true;

    // NOW ONLY STEALTH CASE

    //if in non-detect mode then invisible for unit
    //mobs always detect players (detect == true)... return 'false' for those mobs which have (detect == false)
    //players detect players only in Player::HandleStealthedUnitsDetection()
    if (!detect)
        return (u->GetTypeId() == TYPEID_PLAYER) ? ((Player*)u)->HaveAtClient(this) : false;

    // Special cases

    // If is attacked then stealth is lost, some creature can use stealth too
    if( !getAttackers().empty() )
        return true;

    // If there is collision rogue is seen regardless of level difference
    if (IsWithinDist(u,0.24f))
        return true;

    //If a mob or player is stunned he will not be able to detect stealth
    if (u->hasUnitState(UNIT_STAT_STUNNED) && (u != this))
        return false;

    // set max ditance
    float visibleDistance = (u->GetTypeId() == TYPEID_PLAYER) ? MAX_PLAYER_STEALTH_DETECT_RANGE : ((Creature const*)u)->GetAttackDistance(this);

    //Always invisible from back (when stealth detection is on), also filter max distance cases
    bool isInFront = viewPoint->isInFrontInMap(this, visibleDistance);
    if(!isInFront)
        return false;

    // if doesn't have stealth detection (Shadow Sight), then check how stealthy the unit is, otherwise just check los
    if(!u->HasAuraType(SPELL_AURA_DETECT_STEALTH))
    {
        //Calculation if target is in front

        //Visible distance based on stealth value (stealth rank 4 300MOD, 10.5 - 3 = 7.5)
        visibleDistance = 10.5f - (GetTotalAuraModifier(SPELL_AURA_MOD_STEALTH)/100.0f);

        //Visible distance is modified by
        //-Level Diff (every level diff = 1.0f in visible distance)
        visibleDistance += int32(u->getLevelForTarget(this)) - int32(getLevelForTarget(u));

        //This allows to check talent tree and will add addition stealth dependent on used points)
        int32 stealthMod = GetTotalAuraModifier(SPELL_AURA_MOD_STEALTH_LEVEL);
        if(stealthMod < 0)
            stealthMod = 0;

        //-Stealth Mod(positive like Master of Deception) and Stealth Detection(negative like paranoia)
        //based on wowwiki every 5 mod we have 1 more level diff in calculation
        visibleDistance += (int32(u->GetTotalAuraModifier(SPELL_AURA_MOD_STEALTH_DETECT)) - stealthMod)/5.0f;
        visibleDistance = visibleDistance > MAX_PLAYER_STEALTH_DETECT_RANGE ? MAX_PLAYER_STEALTH_DETECT_RANGE : visibleDistance;

        // recheck new distance
        if(visibleDistance <= 0 || !IsWithinDist(viewPoint,visibleDistance))
            return false;
    }

    // Now check is target visible with LoS
    float ox,oy,oz;
    viewPoint->GetPosition(ox,oy,oz);
    return IsWithinLOS(ox,oy,oz);
}

void Unit::SetVisibility(UnitVisibility x)
{
    m_Visibility = x;

    if(IsInWorld())
    {
        // some auras requires visible target
        if(m_Visibility == VISIBILITY_GROUP_NO_DETECT || m_Visibility == VISIBILITY_OFF)
        {
            static const AuraType auratypes[] = {SPELL_AURA_BIND_SIGHT, SPELL_AURA_FAR_SIGHT, SPELL_AURA_NONE};
            for (AuraType const* type = &auratypes[0]; *type != SPELL_AURA_NONE; ++type)
            {
                AuraList& alist = m_modAuras[*type];
                if(alist.empty())
                    continue;

                for (AuraList::iterator it = alist.begin(); it != alist.end();)
                {
                    Aura* aura = (*it);
                    Unit* owner = aura->GetCaster();

                    if (!owner || !isVisibleForOrDetect(owner,this,false))
                    {
                        alist.erase(it);
                        RemoveAura(aura);
                        it = alist.begin();
                    }
                    else
                        ++it;
                }
            }
        }

        Map *m = GetMap();

        if(GetTypeId()==TYPEID_PLAYER)
            m->PlayerRelocation((Player*)this,GetPositionX(),GetPositionY(),GetPositionZ(),GetOrientation());
        else
            m->CreatureRelocation((Creature*)this,GetPositionX(),GetPositionY(),GetPositionZ(),GetOrientation());

        GetViewPoint().Event_ViewPointVisibilityChanged();
    }
}

bool Unit::canDetectInvisibilityOf(Unit const* u) const
{
    if(uint32 mask = (m_detectInvisibilityMask & u->m_invisibilityMask))
    {
        for(uint32 i = 0; i < 10; ++i)
        {
            if(((1 << i) & mask)==0)
                continue;

            // find invisibility level
            int32 invLevel = 0;
            Unit::AuraList const& iAuras = u->GetAurasByType(SPELL_AURA_MOD_INVISIBILITY);
            for(Unit::AuraList::const_iterator itr = iAuras.begin(); itr != iAuras.end(); ++itr)
                if(((*itr)->GetModifier()->m_miscvalue)==i && invLevel < (*itr)->GetModifier()->m_amount)
                    invLevel = (*itr)->GetModifier()->m_amount;

            // find invisibility detect level
            int32 detectLevel = 0;
            Unit::AuraList const& dAuras = GetAurasByType(SPELL_AURA_MOD_INVISIBILITY_DETECTION);
            for(Unit::AuraList::const_iterator itr = dAuras.begin(); itr != dAuras.end(); ++itr)
                if(((*itr)->GetModifier()->m_miscvalue)==i && detectLevel < (*itr)->GetModifier()->m_amount)
                    detectLevel = (*itr)->GetModifier()->m_amount;

            if(i==6 && GetTypeId()==TYPEID_PLAYER)          // special drunk detection case
            {
                detectLevel = ((Player*)this)->GetDrunkValue();
            }

            if(invLevel <= detectLevel)
                return true;
        }
    }

    return false;
}

struct UpdateWalkModeHelper
{
    explicit UpdateWalkModeHelper(Unit* _source) : source(_source) {}
    void operator()(Unit* unit) const { unit->UpdateWalkMode(source, true); }
    Unit* source;
};

void Unit::UpdateWalkMode(Unit* source, bool self)
{
    if (GetTypeId() == TYPEID_PLAYER)
        ((Player*)this)->CallForAllControlledUnits(UpdateWalkModeHelper(source), false, true, true, true);
    else if (self)
    {
        bool on = source->GetTypeId() == TYPEID_PLAYER
            ? ((Player*)source)->HasMovementFlag(MOVEFLAG_WALK_MODE)
            : ((Creature*)source)->HasSplineFlag(SPLINEFLAG_WALKMODE);

        if (on)
        {
            if (((Creature*)this)->isPet() && hasUnitState(UNIT_STAT_FOLLOW))
                ((Creature*)this)->AddSplineFlag(SPLINEFLAG_WALKMODE);
        }
        else
        {
            if (((Creature*)this)->isPet())
                ((Creature*)this)->RemoveSplineFlag(SPLINEFLAG_WALKMODE);
        }
    }
    else
        CallForAllControlledUnits(UpdateWalkModeHelper(source), false, true, true);
}

void Unit::UpdateSpeed(UnitMoveType mtype, bool forced, float ratio)
{
    // not in combat pet have same speed as owner
    switch(mtype)
    {
        case MOVE_RUN:
        case MOVE_WALK:
        case MOVE_SWIM:
            if (GetTypeId() == TYPEID_UNIT && ((Creature*)this)->isPet() && hasUnitState(UNIT_STAT_FOLLOW))
            {
                if(Unit* owner = GetOwner())
                {
                    SetSpeedRate(mtype, owner->GetSpeedRate(mtype), forced);
                    return;
                }
            }
            break;
    }

    int32 main_speed_mod  = 0;
    float stack_bonus     = 1.0f;
    float non_stack_bonus = 1.0f;

    switch(mtype)
    {
        case MOVE_WALK:
            if (GetTypeId() == TYPEID_UNIT)
            {
                ratio *= ((Creature*)this)->GetCreatureInfo()->speed_walk;
                SetSpeedRate(mtype, ratio, forced);
            }
            return;
        case MOVE_RUN:
        {
            if (GetTypeId() == TYPEID_UNIT)
                ratio *= ((Creature*)this)->GetCreatureInfo()->speed_run;

            if (IsMounted()) // Use on mount auras
            {
                main_speed_mod  = GetMaxPositiveAuraModifier(SPELL_AURA_MOD_INCREASE_MOUNTED_SPEED);
                stack_bonus     = GetTotalAuraMultiplier(SPELL_AURA_MOD_MOUNTED_SPEED_ALWAYS);
                non_stack_bonus = (100.0f + GetMaxPositiveAuraModifier(SPELL_AURA_MOD_MOUNTED_SPEED_NOT_STACK))/100.0f;
            }
            else
            {
                main_speed_mod  = GetMaxPositiveAuraModifier(SPELL_AURA_MOD_INCREASE_SPEED);
                stack_bonus     = GetTotalAuraMultiplier(SPELL_AURA_MOD_SPEED_ALWAYS);
                non_stack_bonus = (100.0f + GetMaxPositiveAuraModifier(SPELL_AURA_MOD_SPEED_NOT_STACK))/100.0f;
            }
            break;
        }
        case MOVE_RUN_BACK:
            return;
        case MOVE_SWIM:
        {
            main_speed_mod  = GetMaxPositiveAuraModifier(SPELL_AURA_MOD_INCREASE_SWIM_SPEED);
            break;
        }
        case MOVE_SWIM_BACK:
            return;
        case MOVE_FLIGHT:
        {
            if (IsMounted()) // Use on mount auras
            {
                main_speed_mod  = GetMaxPositiveAuraModifier(SPELL_AURA_MOD_FLIGHT_SPEED_MOUNTED);
                stack_bonus     = GetTotalAuraMultiplier(SPELL_AURA_MOD_FLIGHT_SPEED_MOUNTED_STACKING);
                non_stack_bonus = (100.0f + GetMaxPositiveAuraModifier(SPELL_AURA_MOD_FLIGHT_SPEED_MOUNTED_NOT_STACKING))/100.0f;
            }
            else             // Use not mount (shapeshift for example) auras (should stack)
            {
                main_speed_mod  = GetTotalAuraModifier(SPELL_AURA_MOD_FLIGHT_SPEED);
                stack_bonus     = GetTotalAuraMultiplier(SPELL_AURA_MOD_FLIGHT_SPEED_STACKING);
                non_stack_bonus = (100.0f + GetMaxPositiveAuraModifier(SPELL_AURA_MOD_FLIGHT_SPEED_NOT_STACKING))/100.0f;
            }
            break;
        }
        case MOVE_FLIGHT_BACK:
            return;
        default:
            sLog.outError("Unit::UpdateSpeed: Unsupported move type (%d)", mtype);
            return;
    }

    // Remove Druid Dash bonus if not in Cat Form
    if (m_form != FORM_CAT)
    {
        AuraList const& speed_increase_auras = GetAurasByType(SPELL_AURA_MOD_INCREASE_SPEED);
        for(AuraList::const_iterator itr = speed_increase_auras.begin(); itr != speed_increase_auras.end(); ++itr)
        {
            const SpellEntry* aura_proto = (*itr)->GetSpellProto();
            if (aura_proto->SpellFamilyName == SPELLFAMILY_DRUID && aura_proto->SpellIconID == 959)
            {
                main_speed_mod -= (*itr)->GetModifier()->m_amount;
                break;
            }
        }
    }

    float bonus = non_stack_bonus > stack_bonus ? non_stack_bonus : stack_bonus;
    // now we ready for speed calculation
    float speed  = main_speed_mod ? bonus*(100.0f + main_speed_mod)/100.0f : bonus;

    switch(mtype)
    {
        case MOVE_RUN:
        case MOVE_SWIM:
        case MOVE_FLIGHT:
        {
            // Normalize speed by 191 aura SPELL_AURA_USE_NORMAL_MOVEMENT_SPEED if need
            // TODO: possible affect only on MOVE_RUN
            if(int32 normalization = GetMaxPositiveAuraModifier(SPELL_AURA_USE_NORMAL_MOVEMENT_SPEED))
            {
                // Use speed from aura
                float max_speed = normalization / baseMoveSpeed[mtype];
                if (speed > max_speed)
                    speed = max_speed;
            }
            break;
        }
        default:
            break;
    }

    // for creature case, we check explicit if mob searched for assistance
    if (GetTypeId() == TYPEID_UNIT)
    {
        if (((Creature*)this)->HasSearchedAssistance())
            speed *= 0.66f;                                 // best guessed value, so this will be 33% reduction. Based off initial speed, mob can then "run", "walk fast" or "walk".
    }

    // Apply strongest slow aura mod to speed
    int32 slow = GetMaxNegativeAuraModifier(SPELL_AURA_MOD_DECREASE_SPEED);
    if (slow)
    {
        speed *=(100.0f + slow)/100.0f;
        float min_speed = (float)GetMaxPositiveAuraModifier(SPELL_AURA_MOD_MINIMUM_SPEED) / 100.0f;
        if (speed < min_speed)
            speed = min_speed;
    }
    SetSpeedRate(mtype, speed * ratio, forced);
}

float Unit::GetSpeed( UnitMoveType mtype ) const
{
    return m_speed_rate[mtype]*baseMoveSpeed[mtype];
}

struct SetSpeedRateHelper
{
    explicit SetSpeedRateHelper(UnitMoveType _mtype, bool _forced) : mtype(_mtype), forced(_forced) {}
    void operator()(Unit* unit) const { unit->UpdateSpeed(mtype,forced); }
    UnitMoveType mtype;
    bool forced;
};

void Unit::SetSpeedRate(UnitMoveType mtype, float rate, bool forced)
{
    if (rate < 0)
        rate = 0.0f;

    // Update speed only on change
    if (m_speed_rate[mtype] == rate)
        return;

    m_speed_rate[mtype] = rate;

    propagateSpeedChange();

    WorldPacket data;
    if(!forced)
    {
        switch(mtype)
        {
            case MOVE_WALK:
                data.Initialize(MSG_MOVE_SET_WALK_SPEED, 8+4+2+4+4+4+4+4+4+4);
                break;
            case MOVE_RUN:
                data.Initialize(MSG_MOVE_SET_RUN_SPEED, 8+4+2+4+4+4+4+4+4+4);
                break;
            case MOVE_RUN_BACK:
                data.Initialize(MSG_MOVE_SET_RUN_BACK_SPEED, 8+4+2+4+4+4+4+4+4+4);
                break;
            case MOVE_SWIM:
                data.Initialize(MSG_MOVE_SET_SWIM_SPEED, 8+4+2+4+4+4+4+4+4+4);
                break;
            case MOVE_SWIM_BACK:
                data.Initialize(MSG_MOVE_SET_SWIM_BACK_SPEED, 8+4+2+4+4+4+4+4+4+4);
                break;
            case MOVE_TURN_RATE:
                data.Initialize(MSG_MOVE_SET_TURN_RATE, 8+4+2+4+4+4+4+4+4+4);
                break;
            case MOVE_FLIGHT:
                data.Initialize(MSG_MOVE_SET_FLIGHT_SPEED, 8+4+2+4+4+4+4+4+4+4);
                break;
            case MOVE_FLIGHT_BACK:
                data.Initialize(MSG_MOVE_SET_FLIGHT_BACK_SPEED, 8+4+2+4+4+4+4+4+4+4);
                break;
            case MOVE_PITCH_RATE:
                data.Initialize(MSG_MOVE_SET_PITCH_RATE, 8+4+2+4+4+4+4+4+4+4);
                break;
            default:
                sLog.outError("Unit::SetSpeedRate: Unsupported move type (%d), data not sent to client.",mtype);
                return;
        }

        data << GetPackGUID();
        data << uint32(0);                                  // movement flags
        data << uint16(0);                                  // unk flags
        data << uint32(getMSTime());
        data << float(GetPositionX());
        data << float(GetPositionY());
        data << float(GetPositionZ());
        data << float(GetOrientation());
        data << uint32(0);                                  // fall time
        data << float(GetSpeed(mtype));
        SendMessageToSet( &data, true );
    }
    else
    {
        if(GetTypeId() == TYPEID_PLAYER)
        {
            // register forced speed changes for WorldSession::HandleForceSpeedChangeAck
            // and do it only for real sent packets and use run for run/mounted as client expected
            ++((Player*)this)->m_forced_speed_changes[mtype];
        }

        switch(mtype)
        {
            case MOVE_WALK:
                data.Initialize(SMSG_FORCE_WALK_SPEED_CHANGE, 16);
                break;
            case MOVE_RUN:
                data.Initialize(SMSG_FORCE_RUN_SPEED_CHANGE, 17);
                break;
            case MOVE_RUN_BACK:
                data.Initialize(SMSG_FORCE_RUN_BACK_SPEED_CHANGE, 16);
                break;
            case MOVE_SWIM:
                data.Initialize(SMSG_FORCE_SWIM_SPEED_CHANGE, 16);
                break;
            case MOVE_SWIM_BACK:
                data.Initialize(SMSG_FORCE_SWIM_BACK_SPEED_CHANGE, 16);
                break;
            case MOVE_TURN_RATE:
                data.Initialize(SMSG_FORCE_TURN_RATE_CHANGE, 16);
                break;
            case MOVE_FLIGHT:
                data.Initialize(SMSG_FORCE_FLIGHT_SPEED_CHANGE, 16);
                break;
            case MOVE_FLIGHT_BACK:
                data.Initialize(SMSG_FORCE_FLIGHT_BACK_SPEED_CHANGE, 16);
                break;
            case MOVE_PITCH_RATE:
                data.Initialize(SMSG_FORCE_PITCH_RATE_CHANGE, 16);
                break;
            default:
                sLog.outError("Unit::SetSpeedRate: Unsupported move type (%d), data not sent to client.",mtype);
                return;
        }
        data << GetPackGUID();
        data << (uint32)0;                                  // moveEvent, NUM_PMOVE_EVTS = 0x39
        if (mtype == MOVE_RUN)
            data << uint8(0);                               // new 2.1.0
        data << float(GetSpeed(mtype));
        SendMessageToSet( &data, true );
    }

    if (GetTypeId() == TYPEID_PLAYER)                       // need include minpet
        ((Player*)this)->CallForAllControlledUnits(SetSpeedRateHelper(mtype,forced),false,true,true,true);
    else
        CallForAllControlledUnits(SetSpeedRateHelper(mtype,forced),false,true,true);
}

void Unit::SetHover(bool on)
{
    if(on)
        CastSpell(this, 11010, true);
    else
        RemoveAurasDueToSpell(11010);
}

void Unit::setDeathState(DeathState s)
{
    if (s != ALIVE && s!= JUST_ALIVED)
    {
        ExitVehicle();
        CombatStop();
        DeleteThreatList();
        ClearComboPointHolders();                           // any combo points pointed to unit lost at it death

        if(IsNonMeleeSpellCasted(false))
            InterruptNonMeleeSpells(false);
    }

    if (s == JUST_DIED)
    {
        RemoveAllAurasOnDeath();
        RemoveGuardians();
        UnsummonAllTotems();

        // after removing a Fearaura (in RemoveAllAurasOnDeath)
        // Unit::SetFeared is called and makes that creatures attack player again
        if (GetTypeId() == TYPEID_UNIT)
        {
            clearUnitState(UNIT_STAT_MOVING);

            GetMap()->CreatureRelocation((Creature*)this, GetPositionX(), GetPositionY(), GetPositionZ(), GetOrientation());
            SendMonsterMove(GetPositionX(), GetPositionY(), GetPositionZ(), SPLINETYPE_NORMAL, SPLINEFLAG_WALKMODE, 0);
        }
        else
        {
            if (!IsStopped())
                StopMoving();
        }

        ModifyAuraState(AURA_STATE_HEALTHLESS_20_PERCENT, false);
        ModifyAuraState(AURA_STATE_HEALTHLESS_35_PERCENT, false);
        // remove aurastates allowing special moves
        ClearAllReactives();
        ClearDiminishings();
        ProcDamageAndSpell(this, PROC_FLAG_NONE, PROC_FLAG_ON_DEATH, PROC_EX_NONE, 0);

        if (GetVehicleKit())
            GetVehicleKit()->RemoveAllPassengers();
    }
    else if(s == JUST_ALIVED)
    {
        RemoveFlag (UNIT_FIELD_FLAGS, UNIT_FLAG_SKINNABLE); // clear skinnable for creature and player (at battleground)
    }

    if (m_deathState != ALIVE && s == ALIVE)
    {
        //_ApplyAllAuraMods();
    }
    m_deathState = s;
}

/*########################################
########                          ########
########       AGGRO SYSTEM       ########
########                          ########
########################################*/
bool Unit::CanHaveThreatList() const
{
    // only creatures can have threat list
    if( GetTypeId() != TYPEID_UNIT )
        return false;

    // only alive units can have threat list
    if( !isAlive() )
        return false;

    // totems can not have threat list
    if( ((Creature*)this)->isTotem() )
        return false;

    // pets can not have a threat list, unless they are controlled by a creature
    if( ((Creature*)this)->isPet() && IS_PLAYER_GUID(((Pet*)this)->GetOwnerGUID()) )
        return false;

    // Is it correct?
    if (isCharmed())
        return false;

    return true;
}

//======================================================================

float Unit::ApplyTotalThreatModifier(float threat, SpellSchoolMask schoolMask)
{
    if (!HasAuraType(SPELL_AURA_MOD_THREAT))
        return threat;

    if (schoolMask == SPELL_SCHOOL_MASK_NONE)
        return threat;

    SpellSchools school = GetFirstSchoolInMask(schoolMask);

    return threat * m_threatModifier[school];
}

//======================================================================

void Unit::AddThreat(Unit* pVictim, float threat /*= 0.0f*/, bool crit /*= false*/, SpellSchoolMask schoolMask /*= SPELL_SCHOOL_MASK_NONE*/, SpellEntry const *threatSpell /*= NULL*/)
{
    // Only mobs can manage threat lists
    if(CanHaveThreatList())
        m_ThreatManager.addThreat(pVictim, threat, crit, schoolMask, threatSpell);
}

//======================================================================

void Unit::DeleteThreatList()
{
    if(CanHaveThreatList() && !m_ThreatManager.isThreatListEmpty())
        SendThreatClear();
    m_ThreatManager.clearReferences();
}

//======================================================================

void Unit::TauntApply(Unit* taunter)
{
    MANGOS_ASSERT(GetTypeId()== TYPEID_UNIT);

    if(!taunter || (taunter->GetTypeId() == TYPEID_PLAYER && ((Player*)taunter)->isGameMaster()))
        return;

    if(!CanHaveThreatList())
        return;

    Unit *target = getVictim();
    if(target && target == taunter)
        return;

    SetInFront(taunter);
    if (((Creature*)this)->AI())
        ((Creature*)this)->AI()->AttackStart(taunter);

    m_ThreatManager.tauntApply(taunter);
}

//======================================================================

void Unit::TauntFadeOut(Unit *taunter)
{
    MANGOS_ASSERT(GetTypeId()== TYPEID_UNIT);

    if(!taunter || (taunter->GetTypeId() == TYPEID_PLAYER && ((Player*)taunter)->isGameMaster()))
        return;

    if(!CanHaveThreatList())
        return;

    Unit *target = getVictim();
    if(!target || target != taunter)
        return;

    if(m_ThreatManager.isThreatListEmpty())
    {
        if(((Creature*)this)->AI())
            ((Creature*)this)->AI()->EnterEvadeMode();

        if (InstanceData* mapInstance = GetInstanceData())
            mapInstance->OnCreatureEvade((Creature*)this);

        return;
    }

    m_ThreatManager.tauntFadeOut(taunter);
    target = m_ThreatManager.getHostileTarget();

    if (target && target != taunter)
    {
        SetInFront(target);
        if (((Creature*)this)->AI())
            ((Creature*)this)->AI()->AttackStart(target);
    }
}

//======================================================================

bool Unit::SelectHostileTarget()
{
    //function provides main threat functionality
    //next-victim-selection algorithm and evade mode are called
    //threat list sorting etc.

    MANGOS_ASSERT(GetTypeId()== TYPEID_UNIT);

    if (!this->isAlive())
        return false;
    //This function only useful once AI has been initialized
    if (!((Creature*)this)->AI())
        return false;

    Unit* target = NULL;

    // First checking if we have some taunt on us
    const AuraList& tauntAuras = GetAurasByType(SPELL_AURA_MOD_TAUNT);
    if ( !tauntAuras.empty() )
    {
        Unit* caster;

        // The last taunt aura caster is alive an we are happy to attack him
        if ( (caster = tauntAuras.back()->GetCaster()) && caster->isAlive() )
            return true;
        else if (tauntAuras.size() > 1)
        {
            // We do not have last taunt aura caster but we have more taunt auras,
            // so find first available target

            // Auras are pushed_back, last caster will be on the end
            AuraList::const_iterator aura = --tauntAuras.end();
            do
            {
                --aura;
                if ( (caster = (*aura)->GetCaster()) &&
                     caster->IsInMap(this) && caster->isTargetableForAttack() && caster->isInAccessablePlaceFor((Creature*)this) )
                {
                    target = caster;
                    break;
                }
            }while (aura != tauntAuras.begin());
        }
    }

    if ( !target && !m_ThreatManager.isThreatListEmpty() )
        // No taunt aura or taunt aura caster is dead standart target selection
        target = m_ThreatManager.getHostileTarget();

    if (target)
    {
        if (!hasUnitState(UNIT_STAT_STUNNED | UNIT_STAT_DIED))
        {
            SetInFront(target);
            ((Creature*)this)->AI()->AttackStart(target);
        }
        return true;
    }

    // no target but something prevent go to evade mode
    if( !isInCombat() || HasAuraType(SPELL_AURA_MOD_TAUNT) )
        return false;

    // last case when creature don't must go to evade mode:
    // it in combat but attacker not make any damage and not enter to aggro radius to have record in threat list
    // for example at owner command to pet attack some far away creature
    // Note: creature not have targeted movement generator but have attacker in this case
    if (GetMotionMaster()->GetCurrentMovementGeneratorType() != CHASE_MOTION_TYPE)
    {
        for(AttackerSet::const_iterator itr = m_attackers.begin(); itr != m_attackers.end(); ++itr)
        {
            if ((*itr)->IsInMap(this) && (*itr)->isTargetableForAttack() && (*itr)->isInAccessablePlaceFor((Creature*)this))
                return false;
        }
    }

    // enter in evade mode in other case
    ((Creature*)this)->AI()->EnterEvadeMode();

    if (InstanceData* mapInstance = GetInstanceData())
        mapInstance->OnCreatureEvade((Creature*)this);

    return false;
}

//======================================================================
//======================================================================
//======================================================================

int32 Unit::CalculateSpellDamage(Unit const* target, SpellEntry const* spellProto, SpellEffectIndex effect_index, int32 const* effBasePoints)
{
    Player* unitPlayer = (GetTypeId() == TYPEID_PLAYER) ? (Player*)this : NULL;

    uint8 comboPoints = unitPlayer ? unitPlayer->GetComboPoints() : 0;

    int32 level = int32(getLevel());
    if (level > (int32)spellProto->maxLevel && spellProto->maxLevel > 0)
        level = (int32)spellProto->maxLevel;
    else if (level < (int32)spellProto->baseLevel)
        level = (int32)spellProto->baseLevel;
    level-= (int32)spellProto->spellLevel;

    float basePointsPerLevel = spellProto->EffectRealPointsPerLevel[effect_index];
    int32 basePoints = effBasePoints ? *effBasePoints - 1 : spellProto->EffectBasePoints[effect_index];
    basePoints += int32(level * basePointsPerLevel);
    int32 randomPoints = int32(spellProto->EffectDieSides[effect_index]);
    float comboDamage = spellProto->EffectPointsPerComboPoint[effect_index];

    switch(randomPoints)
    {
        case 0:                                             // not used
        case 1: basePoints += 1; break;                     // range 1..1
        default:
            // range can have positive (1..rand) and negative (rand..1) values, so order its for irand
            int32 randvalue = (randomPoints >= 1)
                ? irand(1, randomPoints)
                : irand(randomPoints, 1);

            basePoints += randvalue;
            break;
    }

    int32 value = basePoints;

    // random damage
    if(comboDamage != 0 && unitPlayer && target && (target->GetGUID() == unitPlayer->GetComboTarget()))
        value += (int32)(comboDamage * comboPoints);

    if(Player* modOwner = GetSpellModOwner())
    {
        modOwner->ApplySpellMod(spellProto->Id, SPELLMOD_ALL_EFFECTS, value);
        switch(effect_index)
        {
            case 0:
                modOwner->ApplySpellMod(spellProto->Id, SPELLMOD_EFFECT1, value);
                break;
            case 1:
                modOwner->ApplySpellMod(spellProto->Id, SPELLMOD_EFFECT2, value);
                break;
            case 2:
                modOwner->ApplySpellMod(spellProto->Id, SPELLMOD_EFFECT3, value);
                break;
        }
    }

    if(spellProto->Attributes & SPELL_ATTR_LEVEL_DAMAGE_CALCULATION && spellProto->spellLevel &&
            spellProto->Effect[effect_index] != SPELL_EFFECT_WEAPON_PERCENT_DAMAGE &&
            spellProto->Effect[effect_index] != SPELL_EFFECT_KNOCK_BACK &&
            (spellProto->Effect[effect_index] != SPELL_EFFECT_APPLY_AURA || spellProto->EffectApplyAuraName[effect_index] != SPELL_AURA_MOD_DECREASE_SPEED))
        value = int32(value*0.25f*exp(getLevel()*(70-spellProto->spellLevel)/1000.0f));

    return value;
}

int32 Unit::CalculateSpellDuration(SpellEntry const* spellProto, SpellEffectIndex effect_index, Unit const* target)
{
    Player* unitPlayer = (GetTypeId() == TYPEID_PLAYER) ? (Player*)this : NULL;

    uint8 comboPoints = unitPlayer ? unitPlayer->GetComboPoints() : 0;

    int32 minduration = GetSpellDuration(spellProto);
    int32 maxduration = GetSpellMaxDuration(spellProto);

    int32 duration;

    if( minduration != -1 && minduration != maxduration )
        duration = minduration + int32((maxduration - minduration) * comboPoints / 5);
    else
        duration = minduration;

    if (unitPlayer && target == this)
    {
        switch(spellProto->SpellFamilyName)
        {
            case SPELLFAMILY_DRUID:
                if (spellProto->SpellFamilyFlags & UI64LIT(0x100))
                {
                    // Glyph of Thorns
                    if (Aura *aur = GetAura(57862, EFFECT_INDEX_0))
                        duration += aur->GetModifier()->m_amount * MINUTE * IN_MILLISECONDS;
                }
                break;
            case SPELLFAMILY_PALADIN:
                if (spellProto->SpellIconID == 298 && spellProto->SpellFamilyFlags & UI64LIT(0x00000002))
                {
                    // Glyph of Blessing of Might
                    if (Aura *aur = GetAura(57958, EFFECT_INDEX_0))
                        duration += aur->GetModifier()->m_amount * MINUTE * IN_MILLISECONDS;
                }
                else if (spellProto->SpellIconID == 306 && spellProto->SpellFamilyFlags & UI64LIT(0x00010000))
                {
                    // Glyph of Blessing of Wisdom
                    if (Aura *aur = GetAura(57979, EFFECT_INDEX_0))
                        duration += aur->GetModifier()->m_amount * MINUTE * IN_MILLISECONDS;
                }
                break;
            default:
                break;
        }
    }
       
    if (duration > 0)
    {
        int32 mechanic = GetEffectMechanic(spellProto, effect_index);
        // Find total mod value (negative bonus)
        int32 durationMod_always = target->GetTotalAuraModifierByMiscValue(SPELL_AURA_MECHANIC_DURATION_MOD, mechanic);
        // Modify from SPELL_AURA_MOD_DURATION_OF_EFFECTS_BY_DISPEL aura for negatve effects (stack always ?)
        if (!IsPositiveEffect(spellProto->Id, effect_index))
            durationMod_always+=target->GetTotalAuraModifierByMiscValue(SPELL_AURA_MOD_DURATION_OF_EFFECTS_BY_DISPEL, spellProto->Dispel);
        // Find max mod (negative bonus)
        int32 durationMod_not_stack = target->GetMaxNegativeAuraModifierByMiscValue(SPELL_AURA_MECHANIC_DURATION_MOD_NOT_STACK, mechanic);

        if (!IsPositiveSpell(spellProto->Id))
            durationMod_always += target->GetTotalAuraModifierByMiscValue(SPELL_AURA_MOD_DURATION_OF_MAGIC_EFFECTS, spellProto->DmgClass);

        int32 durationMod = 0;
        // Select strongest negative mod
        if (durationMod_always > durationMod_not_stack)
            durationMod = durationMod_not_stack;
        else
            durationMod = durationMod_always;

        if (durationMod != 0)
            duration = int32(int64(duration) * (100+durationMod) /100);

        if (duration < 0) duration = 0;

        if (unitPlayer && target == this)
        {
            switch(spellProto->SpellFamilyName)
            {
                case SPELLFAMILY_DRUID:
                    if (spellProto->SpellFamilyFlags & UI64LIT(0x100))
                    {
                        // Glyph of Thorns
                        if (Aura * aur = GetAura(57862, EFFECT_INDEX_0))
                            duration += aur->GetModifier()->m_amount * MINUTE * IN_MILLISECONDS;
                    }
                    break;
                case SPELLFAMILY_PALADIN:
                    if (spellProto->SpellFamilyFlags & UI64LIT(0x00000002))
                    {
                        // Glyph of Blessing of Might
                        if (Aura * aur = GetAura(57958, EFFECT_INDEX_0))
                            duration += aur->GetModifier()->m_amount * MINUTE * IN_MILLISECONDS;
                    }
                    else if (spellProto->SpellFamilyFlags & UI64LIT(0x00010000))
                    {
                        // Glyph of Blessing of Wisdom
                        if (Aura * aur = GetAura(57979, EFFECT_INDEX_0))
                            duration += aur->GetModifier()->m_amount * MINUTE * IN_MILLISECONDS;
                    }
                    break;
                default:
                    break;
            }
        }
    }

    return duration;
}

DiminishingLevels Unit::GetDiminishing(DiminishingGroup group)
{
    for(Diminishing::iterator i = m_Diminishing.begin(); i != m_Diminishing.end(); ++i)
    {
        if(i->DRGroup != group)
            continue;

        if(!i->hitCount)
            return DIMINISHING_LEVEL_1;

        if(!i->hitTime)
            return DIMINISHING_LEVEL_1;

        // If last spell was casted more than 15 seconds ago - reset the count.
        if(i->stack==0 && getMSTimeDiff(i->hitTime,getMSTime()) > 15000)
        {
            i->hitCount = DIMINISHING_LEVEL_1;
            return DIMINISHING_LEVEL_1;
        }
        // or else increase the count.
        else
        {
            return DiminishingLevels(i->hitCount);
        }
    }
    return DIMINISHING_LEVEL_1;
}

void Unit::IncrDiminishing(DiminishingGroup group)
{
    // Checking for existing in the table
    for(Diminishing::iterator i = m_Diminishing.begin(); i != m_Diminishing.end(); ++i)
    {
        if(i->DRGroup != group)
            continue;
        if(i->hitCount < DIMINISHING_LEVEL_IMMUNE)
            i->hitCount += 1;
        return;
    }
    m_Diminishing.push_back(DiminishingReturn(group,getMSTime(),DIMINISHING_LEVEL_2));
}

void Unit::ApplyDiminishingToDuration(DiminishingGroup group, int32 &duration,Unit* caster,DiminishingLevels Level, int32 limitduration)
{
    if(duration == -1 || group == DIMINISHING_NONE)
        return;

    // Duration of crowd control abilities on pvp target is limited by 10 sec. (2.2.0)
    if(limitduration > 0 && duration > limitduration)
    {
        // test pet/charm masters instead pets/charmeds
        Unit const* targetOwner = GetCharmerOrOwner();
        Unit const* casterOwner = caster->GetCharmerOrOwner();

        Unit const* target = targetOwner ? targetOwner : this;
        Unit const* source = casterOwner ? casterOwner : caster;

        if(target->GetTypeId() == TYPEID_PLAYER && source->GetTypeId() == TYPEID_PLAYER)
            duration = limitduration;
    }

    float mod = 1.0f;

    // Some diminishings applies to mobs too (for example, Stun)
    if((GetDiminishingReturnsGroupType(group) == DRTYPE_PLAYER && GetTypeId() == TYPEID_PLAYER) || GetDiminishingReturnsGroupType(group) == DRTYPE_ALL)
    {
        DiminishingLevels diminish = Level;
        switch(diminish)
        {
            case DIMINISHING_LEVEL_1: break;
            case DIMINISHING_LEVEL_2: mod = 0.5f; break;
            case DIMINISHING_LEVEL_3: mod = 0.25f; break;
            case DIMINISHING_LEVEL_IMMUNE: mod = 0.0f;break;
            default: break;
        }
    }

    duration = int32(duration * mod);
}

void Unit::ApplyDiminishingAura( DiminishingGroup group, bool apply )
{
    // Checking for existing in the table
    for(Diminishing::iterator i = m_Diminishing.begin(); i != m_Diminishing.end(); ++i)
    {
        if(i->DRGroup != group)
            continue;

        if(apply)
            i->stack += 1;
        else if(i->stack)
        {
            i->stack -= 1;
            // Remember time after last aura from group removed
            if (i->stack == 0)
                i->hitTime = getMSTime();
        }
        break;
    }
}

bool Unit::isVisibleForInState( Player const* u, WorldObject const* viewPoint, bool inVisibleList ) const
{
    return isVisibleForOrDetect(u, viewPoint, false, inVisibleList, false);
}

/// returns true if creature can't be seen by alive units
bool Unit::isInvisibleForAlive() const
{
    if (m_AuraFlags & UNIT_AURAFLAG_ALIVE_INVISIBLE)
        return true;
    // TODO: maybe spiritservices also have just an aura
    return isSpiritService();
}

uint32 Unit::GetCreatureType() const
{
    if(GetTypeId() == TYPEID_PLAYER)
    {
        SpellShapeshiftEntry const* ssEntry = sSpellShapeshiftStore.LookupEntry(m_form);
        if(ssEntry && ssEntry->creatureType > 0)
            return ssEntry->creatureType;
        else
            return CREATURE_TYPE_HUMANOID;
    }
    else
        return ((Creature*)this)->GetCreatureInfo()->type;
}

/*#######################################
########                         ########
########       STAT SYSTEM       ########
########                         ########
#######################################*/

bool Unit::HandleStatModifier(UnitMods unitMod, UnitModifierType modifierType, float amount, bool apply)
{
    if(unitMod >= UNIT_MOD_END || modifierType >= MODIFIER_TYPE_END)
    {
        sLog.outError("ERROR in HandleStatModifier(): nonexistent UnitMods or wrong UnitModifierType!");
        return false;
    }

    float val = 1.0f;

    switch(modifierType)
    {
        case BASE_VALUE:
        case TOTAL_VALUE:
            m_auraModifiersGroup[unitMod][modifierType] += apply ? amount : -amount;
            break;
        case BASE_PCT:
        case TOTAL_PCT:
            if(amount <= -100.0f)                           //small hack-fix for -100% modifiers
                amount = -200.0f;

            val = (100.0f + amount) / 100.0f;
            m_auraModifiersGroup[unitMod][modifierType] *= apply ? val : (1.0f/val);
            break;

        default:
            break;
    }

    if(!CanModifyStats())
        return false;

    switch(unitMod)
    {
        case UNIT_MOD_STAT_STRENGTH:
        case UNIT_MOD_STAT_AGILITY:
        case UNIT_MOD_STAT_STAMINA:
        case UNIT_MOD_STAT_INTELLECT:
        case UNIT_MOD_STAT_SPIRIT:         UpdateStats(GetStatByAuraGroup(unitMod));  break;

        case UNIT_MOD_ARMOR:               UpdateArmor();           break;
        case UNIT_MOD_HEALTH:              UpdateMaxHealth();       break;

        case UNIT_MOD_MANA:
        case UNIT_MOD_RAGE:
        case UNIT_MOD_FOCUS:
        case UNIT_MOD_ENERGY:
        case UNIT_MOD_HAPPINESS:
        case UNIT_MOD_RUNE:
        case UNIT_MOD_RUNIC_POWER:          UpdateMaxPower(GetPowerTypeByAuraGroup(unitMod));          break;

        case UNIT_MOD_RESISTANCE_HOLY:
        case UNIT_MOD_RESISTANCE_FIRE:
        case UNIT_MOD_RESISTANCE_NATURE:
        case UNIT_MOD_RESISTANCE_FROST:
        case UNIT_MOD_RESISTANCE_SHADOW:
        case UNIT_MOD_RESISTANCE_ARCANE:   UpdateResistances(GetSpellSchoolByAuraGroup(unitMod));      break;

        case UNIT_MOD_ATTACK_POWER:        UpdateAttackPowerAndDamage();         break;
        case UNIT_MOD_ATTACK_POWER_RANGED: UpdateAttackPowerAndDamage(true);     break;

        case UNIT_MOD_DAMAGE_MAINHAND:     UpdateDamagePhysical(BASE_ATTACK);    break;
        case UNIT_MOD_DAMAGE_OFFHAND:      UpdateDamagePhysical(OFF_ATTACK);     break;
        case UNIT_MOD_DAMAGE_RANGED:       UpdateDamagePhysical(RANGED_ATTACK);  break;

        default:
            break;
    }

    return true;
}

float Unit::GetModifierValue(UnitMods unitMod, UnitModifierType modifierType) const
{
    if( unitMod >= UNIT_MOD_END || modifierType >= MODIFIER_TYPE_END)
    {
        sLog.outError("attempt to access nonexistent modifier value from UnitMods!");
        return 0.0f;
    }

    if(modifierType == TOTAL_PCT && m_auraModifiersGroup[unitMod][modifierType] <= 0.0f)
        return 0.0f;

    return m_auraModifiersGroup[unitMod][modifierType];
}

float Unit::GetTotalStatValue(Stats stat) const
{
    UnitMods unitMod = UnitMods(UNIT_MOD_STAT_START + stat);

    if(m_auraModifiersGroup[unitMod][TOTAL_PCT] <= 0.0f)
        return 0.0f;

    // value = ((base_value * base_pct) + total_value) * total_pct
    float value  = m_auraModifiersGroup[unitMod][BASE_VALUE] + GetCreateStat(stat);
    value *= m_auraModifiersGroup[unitMod][BASE_PCT];
    value += m_auraModifiersGroup[unitMod][TOTAL_VALUE];
    value *= m_auraModifiersGroup[unitMod][TOTAL_PCT];

    return value;
}

float Unit::GetTotalAuraModValue(UnitMods unitMod) const
{
    if(unitMod >= UNIT_MOD_END)
    {
        sLog.outError("attempt to access nonexistent UnitMods in GetTotalAuraModValue()!");
        return 0.0f;
    }

    if(m_auraModifiersGroup[unitMod][TOTAL_PCT] <= 0.0f)
        return 0.0f;

    float value  = m_auraModifiersGroup[unitMod][BASE_VALUE];
    value *= m_auraModifiersGroup[unitMod][BASE_PCT];
    value += m_auraModifiersGroup[unitMod][TOTAL_VALUE];
    value *= m_auraModifiersGroup[unitMod][TOTAL_PCT];

    return value;
}

SpellSchools Unit::GetSpellSchoolByAuraGroup(UnitMods unitMod) const
{
    SpellSchools school = SPELL_SCHOOL_NORMAL;

    switch(unitMod)
    {
        case UNIT_MOD_RESISTANCE_HOLY:     school = SPELL_SCHOOL_HOLY;          break;
        case UNIT_MOD_RESISTANCE_FIRE:     school = SPELL_SCHOOL_FIRE;          break;
        case UNIT_MOD_RESISTANCE_NATURE:   school = SPELL_SCHOOL_NATURE;        break;
        case UNIT_MOD_RESISTANCE_FROST:    school = SPELL_SCHOOL_FROST;         break;
        case UNIT_MOD_RESISTANCE_SHADOW:   school = SPELL_SCHOOL_SHADOW;        break;
        case UNIT_MOD_RESISTANCE_ARCANE:   school = SPELL_SCHOOL_ARCANE;        break;

        default:
            break;
    }

    return school;
}

Stats Unit::GetStatByAuraGroup(UnitMods unitMod) const
{
    Stats stat = STAT_STRENGTH;

    switch(unitMod)
    {
        case UNIT_MOD_STAT_STRENGTH:    stat = STAT_STRENGTH;      break;
        case UNIT_MOD_STAT_AGILITY:     stat = STAT_AGILITY;       break;
        case UNIT_MOD_STAT_STAMINA:     stat = STAT_STAMINA;       break;
        case UNIT_MOD_STAT_INTELLECT:   stat = STAT_INTELLECT;     break;
        case UNIT_MOD_STAT_SPIRIT:      stat = STAT_SPIRIT;        break;

        default:
            break;
    }

    return stat;
}

Powers Unit::GetPowerTypeByAuraGroup(UnitMods unitMod) const
{
    switch(unitMod)
    {
        case UNIT_MOD_MANA:       return POWER_MANA;
        case UNIT_MOD_RAGE:       return POWER_RAGE;
        case UNIT_MOD_FOCUS:      return POWER_FOCUS;
        case UNIT_MOD_ENERGY:     return POWER_ENERGY;
        case UNIT_MOD_HAPPINESS:  return POWER_HAPPINESS;
        case UNIT_MOD_RUNE:       return POWER_RUNE;
        case UNIT_MOD_RUNIC_POWER:return POWER_RUNIC_POWER;
        default:                  return POWER_MANA;
    }

    return POWER_MANA;
}

float Unit::GetTotalAttackPowerValue(WeaponAttackType attType) const
{
    if (attType == RANGED_ATTACK)
    {
        int32 ap = GetInt32Value(UNIT_FIELD_RANGED_ATTACK_POWER) + GetInt32Value(UNIT_FIELD_RANGED_ATTACK_POWER_MODS);
        if (ap < 0)
            return 0.0f;
        return ap * (1.0f + GetFloatValue(UNIT_FIELD_RANGED_ATTACK_POWER_MULTIPLIER));
    }
    else
    {
        int32 ap = GetInt32Value(UNIT_FIELD_ATTACK_POWER) + GetInt32Value(UNIT_FIELD_ATTACK_POWER_MODS);
        if (ap < 0)
            return 0.0f;
        return ap * (1.0f + GetFloatValue(UNIT_FIELD_ATTACK_POWER_MULTIPLIER));
    }
}

float Unit::GetWeaponDamageRange(WeaponAttackType attType ,WeaponDamageRange type) const
{
    if (attType == OFF_ATTACK && !haveOffhandWeapon())
        return 0.0f;

    return m_weaponDamage[attType][type];
}

void Unit::SetLevel(uint32 lvl)
{
    SetUInt32Value(UNIT_FIELD_LEVEL, lvl);

    // group update
    if ((GetTypeId() == TYPEID_PLAYER) && ((Player*)this)->GetGroup())
        ((Player*)this)->SetGroupUpdateFlag(GROUP_UPDATE_FLAG_LEVEL);
}

void Unit::SetHealth(uint32 val)
{
    uint32 maxHealth = GetMaxHealth();
    if(maxHealth < val)
        val = maxHealth;

    SetUInt32Value(UNIT_FIELD_HEALTH, val);

    // group update
    if(GetTypeId() == TYPEID_PLAYER)
    {
        if(((Player*)this)->GetGroup())
            ((Player*)this)->SetGroupUpdateFlag(GROUP_UPDATE_FLAG_CUR_HP);
    }
    else if(((Creature*)this)->isPet())
    {
        Pet *pet = ((Pet*)this);
        if(pet->isControlled())
        {
            Unit *owner = GetOwner();
            if(owner && (owner->GetTypeId() == TYPEID_PLAYER) && ((Player*)owner)->GetGroup())
                ((Player*)owner)->SetGroupUpdateFlag(GROUP_UPDATE_FLAG_PET_CUR_HP);
        }
    }
}

void Unit::SetMaxHealth(uint32 val)
{
    uint32 health = GetHealth();
    SetUInt32Value(UNIT_FIELD_MAXHEALTH, val);

    // group update
    if(GetTypeId() == TYPEID_PLAYER)
    {
        if(((Player*)this)->GetGroup())
            ((Player*)this)->SetGroupUpdateFlag(GROUP_UPDATE_FLAG_MAX_HP);
    }
    else if(((Creature*)this)->isPet())
    {
        Pet *pet = ((Pet*)this);
        if(pet->isControlled())
        {
            Unit *owner = GetOwner();
            if(owner && (owner->GetTypeId() == TYPEID_PLAYER) && ((Player*)owner)->GetGroup())
                ((Player*)owner)->SetGroupUpdateFlag(GROUP_UPDATE_FLAG_PET_MAX_HP);
        }
    }

    if(val < health)
        SetHealth(val);
}

void Unit::SetHealthPercent(float percent)
{
    uint32 newHealth = GetMaxHealth() * percent/100.0f;
    SetHealth(newHealth);
}

void Unit::SetPower(Powers power, uint32 val)
{
    if(GetPower(power) == val)
        return;

    uint32 maxPower = GetMaxPower(power);
    if(maxPower < val)
        val = maxPower;

    SetStatInt32Value(UNIT_FIELD_POWER1 + power, val);

    WorldPacket data(SMSG_POWER_UPDATE);
    data << GetPackGUID();
    data << uint8(power);
    data << uint32(val);
    SendMessageToSet(&data, true);

    // group update
    if(GetTypeId() == TYPEID_PLAYER)
    {
        if(((Player*)this)->GetGroup())
            ((Player*)this)->SetGroupUpdateFlag(GROUP_UPDATE_FLAG_CUR_POWER);
    }
    else if(((Creature*)this)->isPet())
    {
        Pet *pet = ((Pet*)this);
        if(pet->isControlled())
        {
            Unit *owner = GetOwner();
            if(owner && (owner->GetTypeId() == TYPEID_PLAYER) && ((Player*)owner)->GetGroup())
                ((Player*)owner)->SetGroupUpdateFlag(GROUP_UPDATE_FLAG_PET_CUR_POWER);
        }

        // Update the pet's character sheet with happiness damage bonus
        if(pet->getPetType() == HUNTER_PET && power == POWER_HAPPINESS)
        {
            pet->UpdateDamagePhysical(BASE_ATTACK);
        }
    }
}

void Unit::SetMaxPower(Powers power, uint32 val)
{
    uint32 cur_power = GetPower(power);
    SetStatInt32Value(UNIT_FIELD_MAXPOWER1 + power, val);

    // group update
    if(GetTypeId() == TYPEID_PLAYER)
    {
        if(((Player*)this)->GetGroup())
            ((Player*)this)->SetGroupUpdateFlag(GROUP_UPDATE_FLAG_MAX_POWER);
    }
    else if(((Creature*)this)->isPet())
    {
        Pet *pet = ((Pet*)this);
        if(pet->isControlled())
        {
            Unit *owner = GetOwner();
            if(owner && (owner->GetTypeId() == TYPEID_PLAYER) && ((Player*)owner)->GetGroup())
                ((Player*)owner)->SetGroupUpdateFlag(GROUP_UPDATE_FLAG_PET_MAX_POWER);
        }
    }

    if(val < cur_power)
        SetPower(power, val);
}

void Unit::ApplyPowerMod(Powers power, uint32 val, bool apply)
{
    ApplyModUInt32Value(UNIT_FIELD_POWER1+power, val, apply);

    // group update
    if(GetTypeId() == TYPEID_PLAYER)
    {
        if(((Player*)this)->GetGroup())
            ((Player*)this)->SetGroupUpdateFlag(GROUP_UPDATE_FLAG_CUR_POWER);
    }
    else if(((Creature*)this)->isPet())
    {
        Pet *pet = ((Pet*)this);
        if(pet->isControlled())
        {
            Unit *owner = GetOwner();
            if(owner && (owner->GetTypeId() == TYPEID_PLAYER) && ((Player*)owner)->GetGroup())
                ((Player*)owner)->SetGroupUpdateFlag(GROUP_UPDATE_FLAG_PET_CUR_POWER);
        }
    }
}

void Unit::ApplyMaxPowerMod(Powers power, uint32 val, bool apply)
{
    ApplyModUInt32Value(UNIT_FIELD_MAXPOWER1+power, val, apply);

    // group update
    if(GetTypeId() == TYPEID_PLAYER)
    {
        if(((Player*)this)->GetGroup())
            ((Player*)this)->SetGroupUpdateFlag(GROUP_UPDATE_FLAG_MAX_POWER);
    }
    else if(((Creature*)this)->isPet())
    {
        Pet *pet = ((Pet*)this);
        if(pet->isControlled())
        {
            Unit *owner = GetOwner();
            if(owner && (owner->GetTypeId() == TYPEID_PLAYER) && ((Player*)owner)->GetGroup())
                ((Player*)owner)->SetGroupUpdateFlag(GROUP_UPDATE_FLAG_PET_MAX_POWER);
        }
    }
}

void Unit::ApplyAuraProcTriggerDamage( Aura* aura, bool apply )
{
    AuraList& tAuraProcTriggerDamage = m_modAuras[SPELL_AURA_PROC_TRIGGER_DAMAGE];
    if(apply)
        tAuraProcTriggerDamage.push_back(aura);
    else
        tAuraProcTriggerDamage.remove(aura);
}

uint32 Unit::GetCreatePowers( Powers power ) const
{
    // POWER_FOCUS and POWER_HAPPINESS only have hunter pet
    switch(power)
    {
        case POWER_HEALTH:      return 0;
        case POWER_MANA:        return GetCreateMana();
        case POWER_RAGE:        return 1000;
        case POWER_FOCUS:       return (GetTypeId()==TYPEID_PLAYER || !((Creature const*)this)->isPet() || ((Pet const*)this)->getPetType()!=HUNTER_PET ? 0 : 100);
        case POWER_ENERGY:      return 100;
        case POWER_HAPPINESS:   return (GetTypeId()==TYPEID_PLAYER || !((Creature const*)this)->isPet() || ((Pet const*)this)->getPetType()!=HUNTER_PET ? 0 : 1050000);
        case POWER_RUNIC_POWER: return 1000;
        case POWER_RUNE:        return 0;
    }

    return 0;
}

void Unit::AddToWorld()
{
    Object::AddToWorld();
}

void Unit::RemoveFromWorld()
{
    // cleanup
    if (IsInWorld())
    {
        Uncharm();
        RemoveNotOwnSingleTargetAuras();
        RemoveGuardians();
        RemoveAllGameObjects();
        RemoveAllDynObjects();
        CleanupDeletedAuras();
        GetViewPoint().Event_RemovedFromWorld();
    }

    Object::RemoveFromWorld();
}

void Unit::CleanupsBeforeDelete()
{
    if(m_uint32Values)                                      // only for fully created object
    {
        RemoveVehicleKit();
        ExitVehicle();

        InterruptNonMeleeSpells(true);
        m_Events.KillAllEvents(false);                      // non-delatable (currently casted spells) will not deleted now but it will deleted at call in Map::RemoveAllObjectsInRemoveList
        CombatStop();
        ClearComboPointHolders();
        DeleteThreatList();
        if (GetTypeId()==TYPEID_PLAYER)
            getHostileRefManager().setOnlineOfflineState(false);
        else
            getHostileRefManager().deleteReferences();
        RemoveAllAuras(AURA_REMOVE_BY_DELETE);
        GetMotionMaster()->Clear(false);                    // remove different non-standard movement generators.
    }
    WorldObject::CleanupsBeforeDelete();
}

CharmInfo* Unit::InitCharmInfo(Unit *charm)
{
    if(!m_charmInfo)
        m_charmInfo = new CharmInfo(charm);
    return m_charmInfo;
}

CharmInfo::CharmInfo(Unit* unit)
: m_unit(unit), m_CommandState(COMMAND_FOLLOW), m_reactState(REACT_PASSIVE), m_petnumber(0)
{
    for(int i = 0; i < CREATURE_MAX_SPELLS; ++i)
        m_charmspells[i].SetActionAndType(0,ACT_DISABLED);
}

void CharmInfo::InitPetActionBar()
{
    // the first 3 SpellOrActions are attack, follow and stay
    for(uint32 i = 0; i < ACTION_BAR_INDEX_PET_SPELL_START - ACTION_BAR_INDEX_START; ++i)
        SetActionBar(ACTION_BAR_INDEX_START + i,COMMAND_ATTACK - i,ACT_COMMAND);

    // middle 4 SpellOrActions are spells/special attacks/abilities
    for(uint32 i = 0; i < ACTION_BAR_INDEX_PET_SPELL_END-ACTION_BAR_INDEX_PET_SPELL_START; ++i)
        SetActionBar(ACTION_BAR_INDEX_PET_SPELL_START + i,0,ACT_DISABLED);

    // last 3 SpellOrActions are reactions
    for(uint32 i = 0; i < ACTION_BAR_INDEX_END - ACTION_BAR_INDEX_PET_SPELL_END; ++i)
        SetActionBar(ACTION_BAR_INDEX_PET_SPELL_END + i,COMMAND_ATTACK - i,ACT_REACTION);
}

void CharmInfo::InitEmptyActionBar()
{
    SetActionBar(ACTION_BAR_INDEX_START,COMMAND_ATTACK,ACT_COMMAND);
    for(uint32 x = ACTION_BAR_INDEX_START+1; x < ACTION_BAR_INDEX_END; ++x)
        SetActionBar(x,0,ACT_PASSIVE);
}

void CharmInfo::InitPossessCreateSpells()
{
    InitEmptyActionBar();                                   //charm action bar

    if(m_unit->GetTypeId() == TYPEID_PLAYER)                //possessed players don't have spells, keep the action bar empty
        return;

    for(uint32 x = 0; x < CREATURE_MAX_SPELLS; ++x)
    {
        if (IsPassiveSpell(((Creature*)m_unit)->m_spells[x]))
            m_unit->CastSpell(m_unit, ((Creature*)m_unit)->m_spells[x], true);
        else
            AddSpellToActionBar(((Creature*)m_unit)->m_spells[x], ACT_PASSIVE);
    }
}

void CharmInfo::InitVehicleCreateSpells()
{
    for (uint32 x = ACTION_BAR_INDEX_START; x < ACTION_BAR_INDEX_END; ++x)
        SetActionBar(x, 0, ActiveStates(0x8 + x));

    for (uint32 x = 0; x < CREATURE_MAX_SPELLS; ++x)
    {
        uint32 spellId = ((Creature*)m_unit)->m_spells[x];

        if (!spellId)
            continue;

        if (IsPassiveSpell(spellId))
            m_unit->CastSpell(m_unit, spellId, true);
        else
            PetActionBar[x].SetAction(spellId);
    }
}

void CharmInfo::InitCharmCreateSpells()
{
    if(m_unit->GetTypeId() == TYPEID_PLAYER)                //charmed players don't have spells
    {
        InitEmptyActionBar();
        return;
    }

    InitPetActionBar();

    for(uint32 x = 0; x < CREATURE_MAX_SPELLS; ++x)
    {
        uint32 spellId = ((Creature*)m_unit)->m_spells[x];

        if(!spellId)
        {
            m_charmspells[x].SetActionAndType(spellId,ACT_DISABLED);
            continue;
        }

        if (IsPassiveSpell(spellId))
        {
            m_unit->CastSpell(m_unit, spellId, true);
            m_charmspells[x].SetActionAndType(spellId,ACT_PASSIVE);
        }
        else
        {
            m_charmspells[x].SetActionAndType(spellId,ACT_DISABLED);

            ActiveStates newstate;
            bool onlyselfcast = true;
            SpellEntry const *spellInfo = sSpellStore.LookupEntry(spellId);

            if(!spellInfo) onlyselfcast = false;
            for(uint32 i = 0;i<3 && onlyselfcast;++i)       //nonexistent spell will not make any problems as onlyselfcast would be false -> break right away
            {
                if(spellInfo->EffectImplicitTargetA[i] != TARGET_SELF && spellInfo->EffectImplicitTargetA[i] != 0)
                    onlyselfcast = false;
            }

            if(onlyselfcast || !IsPositiveSpell(spellId))   //only self cast and spells versus enemies are autocastable
                newstate = ACT_DISABLED;
            else
                newstate = ACT_PASSIVE;

            AddSpellToActionBar(spellId, newstate);
        }
    }
}

bool CharmInfo::AddSpellToActionBar(uint32 spell_id, ActiveStates newstate)
{
    uint32 first_id = sSpellMgr.GetFirstSpellInChain(spell_id);

    // new spell rank can be already listed
    for(uint8 i = 0; i < MAX_UNIT_ACTION_BAR_INDEX; ++i)
    {
        if (uint32 action = PetActionBar[i].GetAction())
        {
            if (PetActionBar[i].IsActionBarForSpell() && sSpellMgr.GetFirstSpellInChain(action) == first_id)
            {
                PetActionBar[i].SetAction(spell_id);
                return true;
            }
        }
    }

    // or use empty slot in other case
    for(uint8 i = 0; i < MAX_UNIT_ACTION_BAR_INDEX; ++i)
    {
        if (!PetActionBar[i].GetAction() && PetActionBar[i].IsActionBarForSpell())
        {
            SetActionBar(i,spell_id,newstate == ACT_DECIDE ? ACT_DISABLED : newstate);
            return true;
        }
    }
    return false;
}

bool CharmInfo::RemoveSpellFromActionBar(uint32 spell_id)
{
    uint32 first_id = sSpellMgr.GetFirstSpellInChain(spell_id);

    for(uint8 i = 0; i < MAX_UNIT_ACTION_BAR_INDEX; ++i)
    {
        if (uint32 action = PetActionBar[i].GetAction())
        {
            if (PetActionBar[i].IsActionBarForSpell() && sSpellMgr.GetFirstSpellInChain(action) == first_id)
            {
                SetActionBar(i,0,ACT_DISABLED);
                return true;
            }
        }
    }

    return false;
}

void CharmInfo::ToggleCreatureAutocast(uint32 spellid, bool apply)
{
    if(IsPassiveSpell(spellid))
        return;

    for(uint32 x = 0; x < CREATURE_MAX_SPELLS; ++x)
        if(spellid == m_charmspells[x].GetAction())
            m_charmspells[x].SetType(apply ? ACT_ENABLED : ACT_DISABLED);
}

void CharmInfo::SetPetNumber(uint32 petnumber, bool statwindow)
{
    m_petnumber = petnumber;
    if(statwindow)
        m_unit->SetUInt32Value(UNIT_FIELD_PETNUMBER, m_petnumber);
    else
        m_unit->SetUInt32Value(UNIT_FIELD_PETNUMBER, 0);
}

void CharmInfo::LoadPetActionBar(const std::string& data )
{
    InitPetActionBar();

    Tokens tokens = StrSplit(data, " ");

    if (tokens.size() != (ACTION_BAR_INDEX_END-ACTION_BAR_INDEX_START)*2)
        return;                                             // non critical, will reset to default

    int index;
    Tokens::iterator iter;
    for(iter = tokens.begin(), index = ACTION_BAR_INDEX_START; index < ACTION_BAR_INDEX_END; ++iter, ++index )
    {
        // use unsigned cast to avoid sign negative format use at long-> ActiveStates (int) conversion
        uint8 type  = (uint8)atol((*iter).c_str());
        ++iter;
        uint32 action = atol((*iter).c_str());

        PetActionBar[index].SetActionAndType(action,ActiveStates(type));

        // check correctness
        if(PetActionBar[index].IsActionBarForSpell() && !sSpellStore.LookupEntry(PetActionBar[index].GetAction()))
            SetActionBar(index,0,ACT_DISABLED);
    }
}

void CharmInfo::BuildActionBar( WorldPacket* data )
{
    for(uint32 i = 0; i < MAX_UNIT_ACTION_BAR_INDEX; ++i)
        *data << uint32(PetActionBar[i].packedData);
}

void CharmInfo::SetSpellAutocast( uint32 spell_id, bool state )
{

    for(int i = 0; i < MAX_UNIT_ACTION_BAR_INDEX; ++i)
    {
        if(spell_id == PetActionBar[i].GetAction() && PetActionBar[i].IsActionBarForSpell())
        {
            PetActionBar[i].SetType(state ? ACT_ENABLED : ACT_DISABLED);
            break;
        }
    }
}

void Unit::DoPetAction( Player* owner, uint8 flag, uint32 spellid, uint64 guid1, uint64 guid2 )
{
    switch(flag)
    {
        case ACT_COMMAND:                                   //0x07
       // Maybe exists some flag that disable it at client side
            if (GUID_HIPART(guid1) == HIGHGUID_VEHICLE)
                return;

            switch(spellid)
            {
                case COMMAND_STAY:                          //flat=1792  //STAY
                    StopMoving();
                    GetMotionMaster()->Clear();
                    GetMotionMaster()->MoveIdle();
                    GetCharmInfo()->SetCommandState( COMMAND_STAY );
                    break;
                case COMMAND_FOLLOW:                        //spellid=1792  //FOLLOW
                    AttackStop();
                    GetMotionMaster()->MoveFollow(owner,PET_FOLLOW_DIST,((Creature*)this)->isPet() ? ((Pet*)this)->GetPetFollowAngle() : PET_FOLLOW_ANGLE);
                    GetCharmInfo()->SetCommandState( COMMAND_FOLLOW );
                    break;
                case COMMAND_ATTACK:                        //spellid=1792  //ATTACK
                {
                    const uint64& selguid = owner->GetSelection();
                    Unit *TargetUnit = owner->GetMap()->GetUnit(selguid);
                    if(!TargetUnit)
                        return;

                    // not let attack friendly units.
                    if(owner->IsFriendlyTo(TargetUnit))
                        return;
                    // Not let attack through obstructions
                    if(!IsWithinLOSInMap(TargetUnit))
                        return;

                    // This is true if pet has no target or has target but targets differs.
                    if(getVictim() != TargetUnit)
                    {
                        if (getVictim())
                            AttackStop();

                        if(GetTypeId() != TYPEID_PLAYER)
                        {
                            GetMotionMaster()->Clear();
                            if (((Creature*)this)->AI())
                                ((Creature*)this)->AI()->AttackStart(TargetUnit);

                            //10% chance to play special pet attack talk, else growl
                            if(((Creature*)this)->isPet() && ((Pet*)this)->getPetType() == SUMMON_PET && this != TargetUnit && urand(0, 100) < 10)
                                SendPetTalk((uint32)PET_TALK_ATTACK);
                            else
                            {
                                // 90% chance for pet and 100% chance for charmed creature
                                SendPetAIReaction(guid1);
                            }
                        }
                        else                                // charmed player
                        {
                            Attack(TargetUnit,true);
                            SendPetAIReaction(guid1);
                        }
                    }
                    break;
                }
                case COMMAND_ABANDON:                       // abandon (hunter pet) or dismiss (summoned pet)
                    if(((Creature*)this)->isPet())
                    {
                        Pet* p = (Pet*)this;
                        if(p->getPetType() == HUNTER_PET)
                            owner->RemovePet(p,PET_SAVE_AS_DELETED);
                        else
                            //dismissing a summoned pet is like killing them (this prevents returning a soulshard...)
                            p->setDeathState(CORPSE);
                    }
                    else                                    // charmed
                        owner->Uncharm();
                    break;
                default:
                    sLog.outError("WORLD: unknown PET flag Action %i and spellid %i.", uint32(flag), spellid);
            }
            break;
        case ACT_REACTION:                                  // 0x6
            switch(spellid)
            {
                case REACT_PASSIVE:                         //passive
                case REACT_DEFENSIVE:                       //recovery
                case REACT_AGGRESSIVE:                      //activete
                    GetCharmInfo()->SetReactState( ReactStates(spellid) );
                    break;
            }
            break;
        case ACT_DISABLED:                                  // 0x81    spell (disabled), ignore
        case ACT_PASSIVE:                                   // 0x01
        case ACT_ENABLED:                                   // 0xC1    spell
        {
            Unit* unit_target = NULL;

            if(guid2)
                unit_target = owner->GetMap()->GetUnit(guid2);

            // do not cast unknown spells
            SpellEntry const *spellInfo = sSpellStore.LookupEntry(spellid );
            if(!spellInfo)
            {
                sLog.outError("WORLD: unknown PET spell id %i", spellid);
                return;
            }

            if (GetCharmInfo() && GetCharmInfo()->GetGlobalCooldownMgr().HasGlobalCooldown(spellInfo))
                return;

            for(int i = 0; i < MAX_EFFECT_INDEX;++i)
            {
                if(spellInfo->EffectImplicitTargetA[i] == TARGET_ALL_ENEMY_IN_AREA || spellInfo->EffectImplicitTargetA[i] == TARGET_ALL_ENEMY_IN_AREA_INSTANT || spellInfo->EffectImplicitTargetA[i] == TARGET_ALL_ENEMY_IN_AREA_CHANNELED)
                    return;
            }

            // do not cast not learned spells
            if(!HasSpell(spellid) || IsPassiveSpell(spellid))
                return;

            clearUnitState(UNIT_STAT_MOVING);

            Spell *spell = new Spell(this, spellInfo, false);

            SpellCastResult result = spell->CheckPetCast(unit_target);

            //auto turn to target unless possessed
            if(result == SPELL_FAILED_UNIT_NOT_INFRONT && !HasAuraType(SPELL_AURA_MOD_POSSESS))
            {
                if(unit_target)
                {
                    SetInFront(unit_target);
                    if (unit_target->GetTypeId() == TYPEID_PLAYER)
                        SendCreateUpdateToPlayer( (Player*)unit_target );
                }
                else if(Unit *unit_target2 = spell->m_targets.getUnitTarget())
                {
                    SetInFront(unit_target2);
                    if (unit_target2->GetTypeId() == TYPEID_PLAYER)
                        SendCreateUpdateToPlayer( (Player*)unit_target2 );
                }
                if (Unit* powner = GetCharmerOrOwner())
                    if(powner->GetTypeId() == TYPEID_PLAYER)
                        SendCreateUpdateToPlayer((Player*)powner);
                result = SPELL_CAST_OK;
            }

            if(result == SPELL_CAST_OK)
            {
                ((Creature*)this)->AddCreatureSpellCooldown(spellid);

                unit_target = spell->m_targets.getUnitTarget();

                //10% chance to play special pet attack talk, else growl
                //actually this only seems to happen on special spells, fire shield for imp, torment for voidwalker, but it's stupid to check every spell
                if(((Creature*)this)->isPet() && (((Pet*)this)->getPetType() == SUMMON_PET) && (this != unit_target) && (urand(0, 100) < 10))
                    SendPetTalk((uint32)PET_TALK_SPECIAL_SPELL);
                else
                {
                    SendPetAIReaction(guid1);
                }

                if( unit_target && !owner->IsFriendlyTo(unit_target) && !HasAuraType(SPELL_AURA_MOD_POSSESS))
                {
                    // This is true if pet has no target or has target but targets differs.
                    if (getVictim() != unit_target)
                    {
                        if (getVictim())
                            AttackStop();
                        GetMotionMaster()->Clear();
                        if (((Creature*)this)->AI())
                            ((Creature*)this)->AI()->AttackStart(unit_target);
                    }
                }

                spell->prepare(&(spell->m_targets));
            }
            else
            {
                if(HasAuraType(SPELL_AURA_MOD_POSSESS))
                    Spell::SendCastResult(owner,spellInfo,0,result);
                else
                    SendPetCastFail(spellid, result);

                if (!((Creature*)this)->HasSpellCooldown(spellid))
                    owner->SendClearCooldown(spellid, this);

                spell->finish(false);
                delete spell;
            }
            break;
        }
        default:
            sLog.outError("WORLD: unknown PET flag Action %i and spellid %i.", uint32(flag), spellid);
    }

}

void Unit::DoPetCastSpell( Player *owner, uint8 cast_count, SpellCastTargets targets, SpellEntry const* spellInfo )
{
    Creature* pet = dynamic_cast<Creature*>(this);

    clearUnitState(UNIT_STAT_MOVING);

    Spell *spell = new Spell(pet, spellInfo, false);
    spell->m_cast_count = cast_count;                       // probably pending spell cast
    spell->m_targets = targets;

    SpellCastResult result = spell->CheckPetCast(NULL);
    if (result == SPELL_CAST_OK)
    {
        pet->AddCreatureSpellCooldown(spellInfo->Id);
        if (pet->isPet())
        {
            //10% chance to play special pet attack talk, else growl
            //actually this only seems to happen on special spells, fire shield for imp, torment for voidwalker, but it's stupid to check every spell
            if(((Pet*)pet)->getPetType() == SUMMON_PET && (urand(0, 100) < 10))
                pet->SendPetTalk((uint32)PET_TALK_SPECIAL_SPELL);
            else
                pet->SendPetAIReaction(pet->GetGUID());
        }

        spell->prepare(&(spell->m_targets));
    }
    else
    {
        pet->SendPetCastFail(spellInfo->Id, result);
        if (!pet->HasSpellCooldown(spellInfo->Id))
            owner->SendClearCooldown(spellInfo->Id, pet);

        spell->finish(false);
        delete spell;
    }
}

bool Unit::isFrozen() const
{
    return HasAuraState(AURA_STATE_FROZEN);
}

struct ProcTriggeredData
{
    ProcTriggeredData(SpellProcEventEntry const * _spellProcEvent, SpellAuraHolder* _triggeredByHolder)
        : spellProcEvent(_spellProcEvent), triggeredByHolder(_triggeredByHolder)
        {}
    SpellProcEventEntry const *spellProcEvent;
    SpellAuraHolder* triggeredByHolder;
};

typedef std::list< ProcTriggeredData > ProcTriggeredList;
typedef std::list< uint32> RemoveSpellList;

uint32 createProcExtendMask(SpellNonMeleeDamage *damageInfo, SpellMissInfo missCondition)
{
    uint32 procEx = PROC_EX_NONE;
    // Check victim state
    if (missCondition!=SPELL_MISS_NONE)
    switch (missCondition)
    {
        case SPELL_MISS_MISS:    procEx|=PROC_EX_MISS;   break;
        case SPELL_MISS_RESIST:  procEx|=PROC_EX_RESIST; break;
        case SPELL_MISS_DODGE:   procEx|=PROC_EX_DODGE;  break;
        case SPELL_MISS_PARRY:   procEx|=PROC_EX_PARRY;  break;
        case SPELL_MISS_BLOCK:   procEx|=PROC_EX_BLOCK;  break;
        case SPELL_MISS_EVADE:   procEx|=PROC_EX_EVADE;  break;
        case SPELL_MISS_IMMUNE:  procEx|=PROC_EX_IMMUNE; break;
        case SPELL_MISS_IMMUNE2: procEx|=PROC_EX_IMMUNE; break;
        case SPELL_MISS_DEFLECT: procEx|=PROC_EX_DEFLECT;break;
        case SPELL_MISS_ABSORB:  procEx|=PROC_EX_ABSORB; break;
        case SPELL_MISS_REFLECT: procEx|=PROC_EX_REFLECT;break;
        default:
            break;
    }
    else
    {
        // On block
        if (damageInfo->blocked)
            procEx|=PROC_EX_BLOCK;
        // On absorb
        if (damageInfo->absorb)
            procEx|=PROC_EX_ABSORB;
        // On crit
        if (damageInfo->HitInfo & SPELL_HIT_TYPE_CRIT)
            procEx|=PROC_EX_CRITICAL_HIT;
        else
            procEx|=PROC_EX_NORMAL_HIT;
    }
    return procEx;
}

void Unit::ProcDamageAndSpellFor( bool isVictim, Unit * pTarget, uint32 procFlag, uint32 procExtra, WeaponAttackType attType, SpellEntry const * procSpell, uint32 damage )
{
    // For melee/ranged based attack need update skills and set some Aura states
    if (procFlag & MELEE_BASED_TRIGGER_MASK)
    {
        // Update skills here for players
        if (GetTypeId() == TYPEID_PLAYER)
        {
            // On melee based hit/miss/resist need update skill (for victim and attacker)
            if (procExtra&(PROC_EX_NORMAL_HIT|PROC_EX_MISS|PROC_EX_RESIST))
            {
                if (pTarget->GetTypeId() != TYPEID_PLAYER && pTarget->GetCreatureType() != CREATURE_TYPE_CRITTER)
                    ((Player*)this)->UpdateCombatSkills(pTarget, attType, isVictim);
            }
            // Update defence if player is victim and parry/dodge/block
            if (isVictim && procExtra&(PROC_EX_DODGE|PROC_EX_PARRY|PROC_EX_BLOCK))
                ((Player*)this)->UpdateDefense();
        }
        // If exist crit/parry/dodge/block need update aura state (for victim and attacker)
        if (procExtra & (PROC_EX_CRITICAL_HIT|PROC_EX_PARRY|PROC_EX_DODGE|PROC_EX_BLOCK))
        {
            // for victim
            if (isVictim)
            {
                // if victim and dodge attack
                if (procExtra&PROC_EX_DODGE)
                {
                    //Update AURA_STATE on dodge
                    if (getClass() != CLASS_ROGUE) // skip Rogue Riposte
                    {
                        ModifyAuraState(AURA_STATE_DEFENSE, true);
                        StartReactiveTimer( REACTIVE_DEFENSE );
                    }
                }
                // if victim and parry attack
                if (procExtra & PROC_EX_PARRY)
                {
                    // For Hunters only Counterattack (skip Mongoose bite)
                    if (getClass() == CLASS_HUNTER)
                    {
                        ModifyAuraState(AURA_STATE_HUNTER_PARRY, true);
                        StartReactiveTimer( REACTIVE_HUNTER_PARRY );
                    }
                    else
                    {
                        ModifyAuraState(AURA_STATE_DEFENSE, true);
                        StartReactiveTimer( REACTIVE_DEFENSE );
                    }
                }
                // if and victim block attack
                if (procExtra & PROC_EX_BLOCK)
                {
                    ModifyAuraState(AURA_STATE_DEFENSE,true);
                    StartReactiveTimer( REACTIVE_DEFENSE );
                }
            }
            else //For attacker
            {
                // Overpower on victim dodge
                if (procExtra&PROC_EX_DODGE && GetTypeId() == TYPEID_PLAYER && getClass() == CLASS_WARRIOR)
                {
                    ((Player*)this)->AddComboPoints(pTarget, 1);
                    StartReactiveTimer( REACTIVE_OVERPOWER );
                }
            }
        }
    }

    RemoveSpellList removedSpells;
    ProcTriggeredList procTriggered;
    // Fill procTriggered list
    for(SpellAuraHolderMap::const_iterator itr = GetSpellAuraHolderMap().begin(); itr!= GetSpellAuraHolderMap().end(); ++itr)
    {
        // skip deleted auras (possible at recursive triggered call
        if(itr->second->IsDeleted())
            continue;

        SpellProcEventEntry const* spellProcEvent = NULL;
        if(!IsTriggeredAtSpellProcEvent(pTarget, itr->second, procSpell, procFlag, procExtra, attType, isVictim, spellProcEvent))
           continue;

        itr->second->SetInUse(true);                        // prevent holder deletion
        procTriggered.push_back( ProcTriggeredData(spellProcEvent, itr->second) );
    }

    // Nothing found
    if (procTriggered.empty())
        return;

    // Handle effects proceed this time
    for(ProcTriggeredList::const_iterator i = procTriggered.begin(); i != procTriggered.end(); ++i)
    {
        // Some auras can be deleted in function called in this loop (except first, ofc)
        SpellAuraHolder *triggeredByHolder = i->triggeredByHolder;
        if(triggeredByHolder->IsDeleted())
            continue;

        SpellProcEventEntry const *spellProcEvent = i->spellProcEvent;
        bool useCharges = triggeredByHolder->GetAuraCharges() > 0;
        bool procSuccess = true;
        bool anyAuraProc = false;

        // For players set spell cooldown if need
        uint32 cooldown = 0;
        if (GetTypeId() == TYPEID_PLAYER && spellProcEvent && spellProcEvent->cooldown)
            cooldown = spellProcEvent->cooldown;

        for (int32 i = 0; i < MAX_EFFECT_INDEX; ++i)
        {
            Aura *triggeredByAura = triggeredByHolder->GetAuraByEffectIndex(SpellEffectIndex(i));
            if (!triggeredByAura)
                continue;

            Modifier *auraModifier = triggeredByAura->GetModifier();

            if (procSpell)
            {
                if (spellProcEvent)
                {
                    if (spellProcEvent->spellFamilyMask[i] || spellProcEvent->spellFamilyMask2[i])
                    {
                        if ((spellProcEvent->spellFamilyMask[i]  & procSpell->SpellFamilyFlags ) == 0 &&
                            (spellProcEvent->spellFamilyMask2[i] & procSpell->SpellFamilyFlags2) == 0)
                            continue;
                    }
                    // don't check FamilyFlags if schoolMask exists
                    else if (!spellProcEvent->schoolMask && !triggeredByAura->CanProcFrom(procSpell, spellProcEvent->procEx, procExtra, damage != 0))
                        continue;
                }
                else if (!triggeredByAura->CanProcFrom(procSpell, PROC_EX_NONE, procExtra, damage != 0))
                    continue;
            }

            SpellAuraProcResult procResult = (*this.*AuraProcHandler[auraModifier->m_auraname])(pTarget, damage, triggeredByAura, procSpell, procFlag, procExtra, cooldown);
            switch (procResult)
            {
                case SPELL_AURA_PROC_CANT_TRIGGER:
                    continue;
                case SPELL_AURA_PROC_FAILED:
                    procSuccess = false;
                    break;
            }

            anyAuraProc = true;
            triggeredByAura->SetInUse(false);
        }
        // Remove charge (aura can be removed by triggers)
        if(useCharges && procSuccess && anyAuraProc && !triggeredByHolder->IsDeleted())
        {
            // If last charge dropped add spell to remove list
            if(triggeredByHolder->DropAuraCharge())
                removedSpells.push_back(triggeredByHolder->GetId());
        }

        triggeredByHolder->SetInUse(false);
    }

    if (!removedSpells.empty())
    {
        // Sort spells and remove dublicates
        removedSpells.sort();
        removedSpells.unique();
        // Remove auras from removedAuras
        for(RemoveSpellList::const_iterator i = removedSpells.begin(); i != removedSpells.end();++i)
            RemoveAuraHolderFromStack(*i);
    }
}

SpellSchoolMask Unit::GetMeleeDamageSchoolMask() const
{
    return SPELL_SCHOOL_MASK_NORMAL;
}

Player* Unit::GetSpellModOwner()
{
    if(GetTypeId()==TYPEID_PLAYER)
        return (Player*)this;
    if(((Creature*)this)->isPet() || ((Creature*)this)->isTotem())
    {
        Unit* owner = GetOwner();
        if(owner && owner->GetTypeId()==TYPEID_PLAYER)
            return (Player*)owner;
    }
    return NULL;
}

///----------Pet responses methods-----------------
void Unit::SendPetCastFail(uint32 spellid, SpellCastResult msg)
{
    if(msg == SPELL_CAST_OK)
        return;

    Unit *owner = GetCharmerOrOwner();
    if(!owner || owner->GetTypeId() != TYPEID_PLAYER)
        return;

    WorldPacket data(SMSG_PET_CAST_FAILED, 1 + 4 + 1);
    data << uint8(0);                                       // cast count?
    data << uint32(spellid);
    data << uint8(msg);
    // uint32 for some reason
    // uint32 for some reason
    ((Player*)owner)->GetSession()->SendPacket(&data);
}

void Unit::SendPetActionFeedback (uint8 msg)
{
    Unit* owner = GetOwner();
    if(!owner || owner->GetTypeId() != TYPEID_PLAYER)
        return;

    WorldPacket data(SMSG_PET_ACTION_FEEDBACK, 1);
    data << uint8(msg);
    ((Player*)owner)->GetSession()->SendPacket(&data);
}

void Unit::SendPetTalk (uint32 pettalk)
{
    Unit* owner = GetOwner();
    if(!owner || owner->GetTypeId() != TYPEID_PLAYER)
        return;

    WorldPacket data(SMSG_PET_ACTION_SOUND, 8 + 4);
    data << GetObjectGuid();
    data << uint32(pettalk);
    ((Player*)owner)->GetSession()->SendPacket(&data);
}

void Unit::SendPetAIReaction(uint64 guid)
{
    Unit* owner = GetOwner();
    if(!owner || owner->GetTypeId() != TYPEID_PLAYER)
        return;

    WorldPacket data(SMSG_AI_REACTION, 8 + 4);
    data << uint64(guid);
    data << uint32(AI_REACTION_HOSTILE);
    ((Player*)owner)->GetSession()->SendPacket(&data);
}

///----------End of Pet responses methods----------

void Unit::StopMoving()
{
    clearUnitState(UNIT_STAT_MOVING);

    // not need send any packets if not in world
    if (!IsInWorld())
        return;

    // send explicit stop packet
    // player expected for correct work SPLINEFLAG_WALKMODE
    SendMonsterMove(GetPositionX(), GetPositionY(), GetPositionZ(), SPLINETYPE_STOP, GetTypeId() == TYPEID_PLAYER ? SPLINEFLAG_WALKMODE : SPLINEFLAG_NONE, 0);

    // update position and orientation for near players
    WorldPacket data;
    BuildHeartBeatMsg(&data);
    SendMessageToSet(&data, false);
}

void Unit::SetFeared(bool apply, uint64 const& casterGUID, uint32 spellID, uint32 time)
{
    if( apply )
    {
        if (HasAuraType(SPELL_AURA_PREVENTS_FLEEING))
            return;

        SetFlag(UNIT_FIELD_FLAGS, UNIT_FLAG_FLEEING);

        GetMotionMaster()->MovementExpired(false);
        CastStop(GetGUID() == casterGUID ? spellID : 0);

        Unit* caster = IsInWorld() ?  GetMap()->GetUnit(casterGUID) : NULL;

        GetMotionMaster()->MoveFleeing(caster, time);       // caster==NULL processed in MoveFleeing
    }
    else
    {
        RemoveFlag(UNIT_FIELD_FLAGS, UNIT_FLAG_FLEEING);

        GetMotionMaster()->MovementExpired(false);

        if (GetTypeId() != TYPEID_PLAYER && isAlive())
        {
            Creature* c = ((Creature*)this);
            // restore appropriate movement generator
            if (getVictim())
                GetMotionMaster()->MoveChase(getVictim());
            else
                GetMotionMaster()->Initialize();

            // attack caster if can
            if (Unit* caster = IsInWorld() ? GetMap()->GetUnit(casterGUID) : NULL)
                if (c->AI())
                    c->AI()->AttackedBy(caster);
        }
    }

    if (GetTypeId() == TYPEID_PLAYER && !GetVehicle())
        ((Player*)this)->SetClientControl(this, !apply);
}

void Unit::SetConfused(bool apply, uint64 const& casterGUID, uint32 spellID)
{
    if( apply )
    {
        SetFlag(UNIT_FIELD_FLAGS, UNIT_FLAG_CONFUSED);

        CastStop(GetGUID()==casterGUID ? spellID : 0);

        GetMotionMaster()->MoveConfused();
    }
    else
    {
        RemoveFlag(UNIT_FIELD_FLAGS, UNIT_FLAG_CONFUSED);

        GetMotionMaster()->MovementExpired(false);

        if (GetTypeId() != TYPEID_PLAYER && isAlive())
        {
            // restore appropriate movement generator
            if(getVictim())
                GetMotionMaster()->MoveChase(getVictim());
            else
                GetMotionMaster()->Initialize();
        }
    }

    if(GetTypeId() == TYPEID_PLAYER && !GetVehicle())
        ((Player*)this)->SetClientControl(this, !apply);
}

void Unit::SetFeignDeath(bool apply, uint64 const& casterGUID, uint32 /*spellID*/)
{
    if( apply )
    {
        /*
        WorldPacket data(SMSG_FEIGN_DEATH_RESISTED, 9);
        data<<GetGUID();
        data<<uint8(0);
        SendMessageToSet(&data,true);
        */

        if(GetTypeId() != TYPEID_PLAYER)
            StopMoving();
        else
            ((Player*)this)->m_movementInfo.SetMovementFlags(MOVEFLAG_NONE);

                                                            // blizz like 2.0.x
        SetFlag(UNIT_FIELD_FLAGS, UNIT_FLAG_UNK_29);
                                                            // blizz like 2.0.x
        SetFlag(UNIT_FIELD_FLAGS_2, UNIT_FLAG2_FEIGN_DEATH);
                                                            // blizz like 2.0.x
        SetFlag(UNIT_DYNAMIC_FLAGS, UNIT_DYNFLAG_DEAD);

        addUnitState(UNIT_STAT_DIED);
        CombatStop();
        RemoveAurasWithInterruptFlags(AURA_INTERRUPT_FLAG_IMMUNE_OR_LOST_SELECTION);

        // prevent interrupt message
        if (casterGUID == GetGUID())
            FinishSpell(CURRENT_GENERIC_SPELL,false);
        InterruptNonMeleeSpells(true);
        getHostileRefManager().deleteReferences();
    }
    else
    {
        /*
        WorldPacket data(SMSG_FEIGN_DEATH_RESISTED, 9);
        data<<GetGUID();
        data<<uint8(1);
        SendMessageToSet(&data,true);
        */
                                                            // blizz like 2.0.x
        RemoveFlag(UNIT_FIELD_FLAGS, UNIT_FLAG_UNK_29);
                                                            // blizz like 2.0.x
        RemoveFlag(UNIT_FIELD_FLAGS_2, UNIT_FLAG2_FEIGN_DEATH);
                                                            // blizz like 2.0.x
        RemoveFlag(UNIT_DYNAMIC_FLAGS, UNIT_DYNFLAG_DEAD);

        clearUnitState(UNIT_STAT_DIED);

        if (GetTypeId() != TYPEID_PLAYER && isAlive())
        {
            // restore appropriate movement generator
            if(getVictim())
                GetMotionMaster()->MoveChase(getVictim());
            else
                GetMotionMaster()->Initialize();
        }

    }
}

bool Unit::IsSitState() const
{
    uint8 s = getStandState();
    return
        s == UNIT_STAND_STATE_SIT_CHAIR        || s == UNIT_STAND_STATE_SIT_LOW_CHAIR  ||
        s == UNIT_STAND_STATE_SIT_MEDIUM_CHAIR || s == UNIT_STAND_STATE_SIT_HIGH_CHAIR ||
        s == UNIT_STAND_STATE_SIT;
}

bool Unit::IsStandState() const
{
    uint8 s = getStandState();
    return !IsSitState() && s != UNIT_STAND_STATE_SLEEP && s != UNIT_STAND_STATE_KNEEL;
}

void Unit::SetStandState(uint8 state)
{
    SetByteValue(UNIT_FIELD_BYTES_1, 0, state);

    if (IsStandState())
        RemoveAurasWithInterruptFlags(AURA_INTERRUPT_FLAG_NOT_SEATED);

    if(GetTypeId()==TYPEID_PLAYER)
    {
        WorldPacket data(SMSG_STANDSTATE_UPDATE, 1);
        data << (uint8)state;
        ((Player*)this)->GetSession()->SendPacket(&data);
    }
}

bool Unit::IsPolymorphed() const
{
    return GetSpellSpecific(getTransForm())==SPELL_MAGE_POLYMORPH;
}

void Unit::SetDisplayId(uint32 modelId)
{
    SetUInt32Value(UNIT_FIELD_DISPLAYID, modelId);

    UpdateModelData();

    if(GetTypeId() == TYPEID_UNIT && ((Creature*)this)->isPet())
    {
        Pet *pet = ((Pet*)this);
        if(!pet->isControlled())
            return;
        Unit *owner = GetOwner();
        if(owner && (owner->GetTypeId() == TYPEID_PLAYER) && ((Player*)owner)->GetGroup())
            ((Player*)owner)->SetGroupUpdateFlag(GROUP_UPDATE_FLAG_PET_MODEL_ID);
    }
}

void Unit::UpdateModelData()
{
    if (CreatureModelInfo const* modelInfo = sObjectMgr.GetCreatureModelInfo(GetDisplayId()))
    {
        // we expect values in database to be relative to scale = 1.0
        SetFloatValue(UNIT_FIELD_BOUNDINGRADIUS, GetObjectScale() * modelInfo->bounding_radius);

        // never actually update combat_reach for player, it's always the same. Below player case is for initialization
        if (GetTypeId() == TYPEID_PLAYER)
            SetFloatValue(UNIT_FIELD_COMBATREACH, 1.5f);
        else
            SetFloatValue(UNIT_FIELD_COMBATREACH, GetObjectScale() * modelInfo->combat_reach);
    }
}

void Unit::ClearComboPointHolders()
{
    while(!m_ComboPointHolders.empty())
    {
        uint32 lowguid = *m_ComboPointHolders.begin();

        Player* plr = sObjectMgr.GetPlayer(ObjectGuid(HIGHGUID_PLAYER, lowguid));
        if(plr && plr->GetComboTarget()==GetGUID())         // recheck for safe
            plr->ClearComboPoints();                        // remove also guid from m_ComboPointHolders;
        else
            m_ComboPointHolders.erase(lowguid);             // or remove manually
    }
}

void Unit::ClearAllReactives()
{
    for(int i=0; i < MAX_REACTIVE; ++i)
        m_reactiveTimer[i] = 0;

    if (HasAuraState( AURA_STATE_DEFENSE))
        ModifyAuraState(AURA_STATE_DEFENSE, false);
    if (getClass() == CLASS_HUNTER && HasAuraState( AURA_STATE_HUNTER_PARRY))
        ModifyAuraState(AURA_STATE_HUNTER_PARRY, false);
    if(getClass() == CLASS_WARRIOR && GetTypeId() == TYPEID_PLAYER)
        ((Player*)this)->ClearComboPoints();
}

void Unit::UpdateReactives( uint32 p_time )
{
    for(int i = 0; i < MAX_REACTIVE; ++i)
    {
        ReactiveType reactive = ReactiveType(i);

        if(!m_reactiveTimer[reactive])
            continue;

        if ( m_reactiveTimer[reactive] <= p_time)
        {
            m_reactiveTimer[reactive] = 0;

            switch ( reactive )
            {
                case REACTIVE_DEFENSE:
                    if (HasAuraState(AURA_STATE_DEFENSE))
                        ModifyAuraState(AURA_STATE_DEFENSE, false);
                    break;
                case REACTIVE_HUNTER_PARRY:
                    if ( getClass() == CLASS_HUNTER && HasAuraState(AURA_STATE_HUNTER_PARRY))
                        ModifyAuraState(AURA_STATE_HUNTER_PARRY, false);
                    break;
                case REACTIVE_OVERPOWER:
                    if(getClass() == CLASS_WARRIOR && GetTypeId() == TYPEID_PLAYER)
                        ((Player*)this)->ClearComboPoints();
                    break;
                default:
                    break;
            }
        }
        else
        {
            m_reactiveTimer[reactive] -= p_time;
        }
    }
}

Unit* Unit::SelectRandomUnfriendlyTarget(Unit* except /*= NULL*/, float radius /*= ATTACK_DISTANCE*/) const
{
    std::list<Unit *> targets;

    MaNGOS::AnyUnfriendlyUnitInObjectRangeCheck u_check(this, this, radius);
    MaNGOS::UnitListSearcher<MaNGOS::AnyUnfriendlyUnitInObjectRangeCheck> searcher(targets, u_check);
    Cell::VisitAllObjects(this, searcher, radius);

    // remove current target
    if(except)
        targets.remove(except);

    // remove not LoS targets
    for(std::list<Unit *>::iterator tIter = targets.begin(); tIter != targets.end();)
    {
        if(!IsWithinLOSInMap(*tIter))
        {
            std::list<Unit *>::iterator tIter2 = tIter;
            ++tIter;
            targets.erase(tIter2);
        }
        else
            ++tIter;
    }

    // no appropriate targets
    if(targets.empty())
        return NULL;

    // select random
    uint32 rIdx = urand(0,targets.size()-1);
    std::list<Unit *>::const_iterator tcIter = targets.begin();
    for(uint32 i = 0; i < rIdx; ++i)
        ++tcIter;

    return *tcIter;
}

Unit* Unit::SelectRandomFriendlyTarget(Unit* except /*= NULL*/, float radius /*= ATTACK_DISTANCE*/) const
{
    std::list<Unit *> targets;

    MaNGOS::AnyFriendlyUnitInObjectRangeCheck u_check(this, radius);
    MaNGOS::UnitListSearcher<MaNGOS::AnyFriendlyUnitInObjectRangeCheck> searcher(targets, u_check);

    Cell::VisitAllObjects(this, searcher, radius);
    // remove current target
    if(except)
        targets.remove(except);

    // remove not LoS targets
    for(std::list<Unit *>::iterator tIter = targets.begin(); tIter != targets.end();)
    {
        if(!IsWithinLOSInMap(*tIter))
        {
            std::list<Unit *>::iterator tIter2 = tIter;
            ++tIter;
            targets.erase(tIter2);
        }
        else
            ++tIter;
    }

    // no appropriate targets
    if(targets.empty())
        return NULL;

    // select random
    uint32 rIdx = urand(0,targets.size()-1);
    std::list<Unit *>::const_iterator tcIter = targets.begin();
    for(uint32 i = 0; i < rIdx; ++i)
        ++tcIter;

    return *tcIter;
}

bool Unit::hasNegativeAuraWithInterruptFlag(uint32 flag)
{
    for (SpellAuraHolderMap::const_iterator iter = m_spellAuraHolders.begin(); iter != m_spellAuraHolders.end(); ++iter)
    {
        if (!iter->second->IsPositive() && iter->second->GetSpellProto()->AuraInterruptFlags & flag)
            return true;
    }
    return false;
}

void Unit::ApplyAttackTimePercentMod( WeaponAttackType att,float val, bool apply )
{
    if(val > 0)
    {
        ApplyPercentModFloatVar(m_modAttackSpeedPct[att], val, !apply);
        ApplyPercentModFloatValue(UNIT_FIELD_BASEATTACKTIME+att,val,!apply);
    }
    else
    {
        ApplyPercentModFloatVar(m_modAttackSpeedPct[att], -val, apply);
        ApplyPercentModFloatValue(UNIT_FIELD_BASEATTACKTIME+att,-val,apply);
    }
}

void Unit::ApplyCastTimePercentMod(float val, bool apply )
{
    if(val > 0)
        ApplyPercentModFloatValue(UNIT_MOD_CAST_SPEED,val,!apply);
    else
        ApplyPercentModFloatValue(UNIT_MOD_CAST_SPEED,-val,apply);
}

void Unit::UpdateAuraForGroup(uint8 slot)
{
    if(GetTypeId() == TYPEID_PLAYER)
    {
        Player* player = (Player*)this;
        if(player->GetGroup())
        {
            player->SetGroupUpdateFlag(GROUP_UPDATE_FLAG_AURAS);
            player->SetAuraUpdateMask(slot);
        }
    }
    else if(GetTypeId() == TYPEID_UNIT && ((Creature*)this)->isPet())
    {
        Pet *pet = ((Pet*)this);
        if(pet->isControlled())
        {
            Unit *owner = GetOwner();
            if(owner && (owner->GetTypeId() == TYPEID_PLAYER) && ((Player*)owner)->GetGroup())
            {
                ((Player*)owner)->SetGroupUpdateFlag(GROUP_UPDATE_FLAG_PET_AURAS);
                pet->SetAuraUpdateMask(slot);
            }
        }
    }
}

float Unit::GetAPMultiplier(WeaponAttackType attType, bool normalized)
{
    if (!normalized || GetTypeId() != TYPEID_PLAYER)
        return float(GetAttackTime(attType))/1000.0f;

    Item *Weapon = ((Player*)this)->GetWeaponForAttack(attType, true, false);
    if (!Weapon)
        return 2.4f;                                         // fist attack

    switch (Weapon->GetProto()->InventoryType)
    {
        case INVTYPE_2HWEAPON:
            return 3.3f;
        case INVTYPE_RANGED:
        case INVTYPE_RANGEDRIGHT:
        case INVTYPE_THROWN:
            return 2.8f;
        case INVTYPE_WEAPON:
        case INVTYPE_WEAPONMAINHAND:
        case INVTYPE_WEAPONOFFHAND:
        default:
            return Weapon->GetProto()->SubClass==ITEM_SUBCLASS_WEAPON_DAGGER ? 1.7f : 2.4f;
    }
}

Aura* Unit::GetDummyAura( uint32 spell_id ) const
{
    Unit::AuraList const& mDummy = GetAurasByType(SPELL_AURA_DUMMY);
    for(Unit::AuraList::const_iterator itr = mDummy.begin(); itr != mDummy.end(); ++itr)
        if ((*itr)->GetId() == spell_id)
            return *itr;

    return NULL;
}

void Unit::SetContestedPvP(Player *attackedPlayer)
{
    Player* player = GetCharmerOrOwnerPlayerOrPlayerItself();

    if(!player || attackedPlayer && (attackedPlayer == player || player->duel && player->duel->opponent == attackedPlayer))
        return;

    player->SetContestedPvPTimer(30000);
    if(!player->hasUnitState(UNIT_STAT_ATTACK_PLAYER))
    {
        player->addUnitState(UNIT_STAT_ATTACK_PLAYER);
        player->SetFlag(PLAYER_FLAGS, PLAYER_FLAGS_CONTESTED_PVP);
        // call MoveInLineOfSight for nearby contested guards
        SetVisibility(GetVisibility());
    }
    if(!hasUnitState(UNIT_STAT_ATTACK_PLAYER))
    {
        addUnitState(UNIT_STAT_ATTACK_PLAYER);
        // call MoveInLineOfSight for nearby contested guards
        SetVisibility(GetVisibility());
    }
}

void Unit::AddPetAura(PetAura const* petSpell)
{
    m_petAuras.insert(petSpell);
    if(Pet* pet = GetPet())
    {
        GroupPetList m_groupPets = GetPets();
        if (!m_groupPets.empty())
        {
            for (GroupPetList::const_iterator itr = m_groupPets.begin(); itr != m_groupPets.end(); ++itr)
                if (Pet* _pet = GetMap()->GetPet(*itr))
                    _pet->CastPetAura(petSpell);
        }
    }

}

void Unit::RemovePetAura(PetAura const* petSpell)
{
    m_petAuras.erase(petSpell);
    if(Pet* pet = GetPet())
    {
        GroupPetList m_groupPets = GetPets();
        if (!m_groupPets.empty())
        {
            for (GroupPetList::const_iterator itr = m_groupPets.begin(); itr != m_groupPets.end(); ++itr)
                if (Pet* _pet = GetMap()->GetPet(*itr))
                    _pet->RemoveAurasDueToSpell(petSpell->GetAura(_pet->GetEntry()));
        }
    }
}

void Unit::RemoveAurasAtMechanicImmunity(uint32 mechMask, uint32 exceptSpellId, bool non_positive /*= false*/)
{
    Unit::SpellAuraHolderMap& auras = GetSpellAuraHolderMap();
    for(Unit::SpellAuraHolderMap::iterator iter = auras.begin(); iter != auras.end();)
    {
        SpellEntry const *spell = iter->second->GetSpellProto();
        if (spell->Id == exceptSpellId)
            ++iter;
        else if (non_positive && iter->second->IsPositive())
            ++iter;
        else if (spell->Attributes & SPELL_ATTR_UNAFFECTED_BY_INVULNERABILITY)
            ++iter;
        else if (iter->second->HasMechanicMask(mechMask))
        {
            RemoveAurasDueToSpell(spell->Id);

            if(auras.empty())
                break;
            else
                iter = auras.begin();
         }
        else
            ++iter;
    }
}

void Unit::RemoveAurasBySpellMechanic(uint32 mechMask)
{
    Unit::SpellAuraHolderMap& auras = GetSpellAuraHolderMap();
    for(Unit::SpellAuraHolderMap::iterator iter = auras.begin(); iter != auras.end();)
    {
        SpellEntry const *spell = iter->second->GetSpellProto();

        if (!iter->second->IsPositive())
            ++iter;

        else if (spell->Mechanic & mechMask)
        {
            RemoveAurasDueToSpell(spell->Id);
            if(auras.empty())
                break;
            else
                iter = auras.begin();
        }
        else
            ++iter;
    }
}

void Unit::SetPhaseMask(uint32 newPhaseMask, bool update)
{
    if(newPhaseMask==GetPhaseMask())
        return;

    if(IsInWorld())
        RemoveNotOwnSingleTargetAuras(newPhaseMask);        // we can lost access to caster or target

    WorldObject::SetPhaseMask(newPhaseMask,update);

    if(IsInWorld())
        if(Pet* pet = GetPet())
            pet->SetPhaseMask(newPhaseMask,true);
}

void Unit::NearTeleportTo( float x, float y, float z, float orientation, bool casting /*= false*/ )
{
    if(GetTypeId() == TYPEID_PLAYER)
        ((Player*)this)->TeleportTo(GetMapId(), x, y, z, orientation, TELE_TO_NOT_LEAVE_TRANSPORT | TELE_TO_NOT_LEAVE_COMBAT | TELE_TO_NOT_UNSUMMON_PET | (casting ? TELE_TO_SPELL : 0));
    else
    {
        ExitVehicle();
        Creature* c = (Creature*)this;
        // Creature relocation acts like instant movement generator, so current generator expects interrupt/reset calls to react properly
        if (!c->GetMotionMaster()->empty())
            if (MovementGenerator *movgen = c->GetMotionMaster()->top())
                movgen->Interrupt(*c);

        SetPosition(x, y, z, orientation, true);

        WorldPacket data;
        BuildHeartBeatMsg(&data);
        SendMessageToSet(&data, false);
        // finished relocation, movegen can different from top before creature relocation,
        // but apply Reset expected to be safe in any case
        if (!c->GetMotionMaster()->empty())
            if (MovementGenerator *movgen = c->GetMotionMaster()->top())
                movgen->Reset(*c);
    }
}

void Unit::MonsterMove(float x, float y, float z, uint32 transitTime)
{
    SplineFlags flags = GetTypeId() == TYPEID_PLAYER ? SPLINEFLAG_WALKMODE : ((Creature*)this)->GetSplineFlags();
    SendMonsterMove(x, y, z, SPLINETYPE_NORMAL, flags, transitTime);

    if (GetTypeId() != TYPEID_PLAYER)
    {
        Creature* c = (Creature*)this;
        // Creature relocation acts like instant movement generator, so current generator expects interrupt/reset calls to react properly
        if (!c->GetMotionMaster()->empty())
            if (MovementGenerator *movgen = c->GetMotionMaster()->top())
                movgen->Interrupt(*c);

        GetMap()->CreatureRelocation((Creature*)this, x, y, z, 0.0f);

        // finished relocation, movegen can different from top before creature relocation,
        // but apply Reset expected to be safe in any case
        if (!c->GetMotionMaster()->empty())
            if (MovementGenerator *movgen = c->GetMotionMaster()->top())
                movgen->Reset(*c);
    }
}

void Unit::MonsterMoveWithSpeed(float x, float y, float z, uint32 transitTime)
{
    SendMonsterMoveWithSpeed(x, y, z, transitTime );

    if (GetTypeId() != TYPEID_PLAYER)
    {
        Creature* c = (Creature*)this;
        // Creature relocation acts like instant movement generator, so current generator expects interrupt/reset calls to react properly
        if (!c->GetMotionMaster()->empty())
            if (MovementGenerator *movgen = c->GetMotionMaster()->top())
                movgen->Interrupt(*c);

        GetMap()->CreatureRelocation((Creature*)this, x, y, z, 0.0f);

        // finished relocation, movegen can different from top before creature relocation,
        // but apply Reset expected to be safe in any case
        if (!c->GetMotionMaster()->empty())
            if (MovementGenerator *movgen = c->GetMotionMaster()->top())
                movgen->Reset(*c);
    }
}

struct SetPvPHelper
{
    explicit SetPvPHelper(bool _state) : state(_state) {}
    void operator()(Unit* unit) const { unit->SetPvP(state); }
    bool state;
};

bool Unit::CreateVehicleKit(uint32 vehicleId)
{
    VehicleEntry const *vehicleInfo = sVehicleStore.LookupEntry(vehicleId);

    if (!vehicleInfo)
        return false;

    m_pVehicleKit = new VehicleKit(this, vehicleInfo);
    m_updateFlag |= UPDATEFLAG_VEHICLE;
    return true;
}

void Unit::RemoveVehicleKit()
{
    if (!m_pVehicleKit)
        return;

    m_pVehicleKit->RemoveAllPassengers();

    delete m_pVehicleKit;
    m_pVehicleKit = NULL;

    m_updateFlag &= ~UPDATEFLAG_VEHICLE;
    RemoveFlag(UNIT_NPC_FLAGS, UNIT_NPC_FLAG_SPELLCLICK);
    RemoveFlag(UNIT_NPC_FLAGS, UNIT_NPC_FLAG_PLAYER_VEHICLE);
}

void Unit::ChangeSeat(int8 seatId, bool next)
{
    if (!m_pVehicle)
        return;

    if (seatId < 0)
    {
        seatId = m_pVehicle->GetNextEmptySeat(m_movementInfo.GetTransportSeat(), next);
        if (seatId < 0)
            return;
    }
    else if (seatId == m_movementInfo.GetTransportSeat() || !m_pVehicle->HasEmptySeat(seatId))
        return;

    m_pVehicle->RemovePassenger(this);
    m_pVehicle->AddPassenger(this, seatId);
}

void Unit::EnterVehicle(VehicleKit *vehicle, int8 seatId)
{
    if (!isAlive() || GetVehicleKit() == vehicle)
        return;

    if (m_pVehicle)
    {
        if (m_pVehicle == vehicle)
        {
            if (seatId >= 0)
                ChangeSeat(seatId);

            return;
        }
        else
            ExitVehicle();
    }

    InterruptNonMeleeSpells(false);
    RemoveSpellsCausingAura(SPELL_AURA_MOUNTED);

    if (!vehicle->AddPassenger(this, seatId))
        return;

    m_pVehicle = vehicle;

    if (Pet *pet = GetPet())
        pet->Remove(PET_SAVE_AS_CURRENT);

    if (GetTypeId() == TYPEID_PLAYER)
    {
        Player* player = (Player*)this;

        if (BattleGround *bg = player->GetBattleGround())
            bg->EventPlayerDroppedFlag(player);

        WorldPacket data(SMSG_ON_CANCEL_EXPECTED_RIDE_VEHICLE_AURA);
        player->GetSession()->SendPacket(&data);

        data.Initialize(SMSG_BREAK_TARGET, 8);
        data << vehicle->GetBase()->GetPackGUID();
        player->GetSession()->SendPacket(&data);
    }

    if (Transport* pTransport = GetTransport())
    {
        if (GetTypeId() == TYPEID_PLAYER)
            pTransport->RemovePassenger((Player*)this);

        SetTransport(NULL);
    }
}

void Unit::ExitVehicle()
{
    if(!m_pVehicle)
        return;

    m_pVehicle->RemovePassenger(this);
    m_pVehicle = NULL;

    if (GetTypeId() == TYPEID_PLAYER)
        ((Player*)this)->ResummonPetTemporaryUnSummonedIfAny();

    float x = GetPositionX();
    float y = GetPositionY();
    float z = GetPositionZ() + 2.0f;
    GetClosePoint(x, y, z, 2.0f);
    SendMonsterMove(x, y, z, SPLINETYPE_NORMAL, SPLINEFLAG_WALKMODE, 0);
}

void Unit::SetPvP( bool state )
{
    if(state)
        SetByteFlag(UNIT_FIELD_BYTES_2, 1, UNIT_BYTE2_FLAG_PVP);
    else
        RemoveByteFlag(UNIT_FIELD_BYTES_2, 1, UNIT_BYTE2_FLAG_PVP);

    CallForAllControlledUnits(SetPvPHelper(state),true,true,true);
}

struct SetFFAPvPHelper
{
    explicit SetFFAPvPHelper(bool _state) : state(_state) {}
    void operator()(Unit* unit) const { unit->SetFFAPvP(state); }
    bool state;
};

void Unit::SetFFAPvP( bool state )
{
    if(state)
        SetByteFlag(UNIT_FIELD_BYTES_2, 1, UNIT_BYTE2_FLAG_FFA_PVP);
    else
        RemoveByteFlag(UNIT_FIELD_BYTES_2, 1, UNIT_BYTE2_FLAG_FFA_PVP);

    CallForAllControlledUnits(SetFFAPvPHelper(state),true,true,true);
}

void Unit::KnockBackFrom(Unit* target, float horizontalSpeed, float verticalSpeed)
{
    float angle = this == target ? GetOrientation() + M_PI_F : target->GetAngle(this);
    float vsin = sin(angle);
    float vcos = cos(angle);

    // Effect propertly implemented only for players
    if(GetTypeId()==TYPEID_PLAYER)
    {
        WorldPacket data(SMSG_MOVE_KNOCK_BACK, 8+4+4+4+4+4);
        data << GetPackGUID();
        data << uint32(0);                                  // Sequence
        data << float(vcos);                                // x direction
        data << float(vsin);                                // y direction
        data << float(horizontalSpeed);                     // Horizontal speed
        data << float(-verticalSpeed);                      // Z Movement speed (vertical)
        ((Player*)this)->GetSession()->SendPacket(&data);
    }
    else
    {
        float dh = verticalSpeed*verticalSpeed / (2*19.23f); // maximum parabola height
        float time = (verticalSpeed) ? sqrtf(dh/(0.124976 * verticalSpeed)) : 0.0f;  //full move time in seconds
 
        float dis = time * horizontalSpeed;

        float ox, oy, oz;
        GetPosition(ox, oy, oz);

        float fx = ox + dis * vcos;
        float fy = oy + dis * vsin;
        float fz = oz;

        float fx2, fy2, fz2;                                // getObjectHitPos overwrite last args in any result case
        if(VMAP::VMapFactory::createOrGetVMapManager()->getObjectHitPos(GetMapId(), ox,oy,oz+0.5f, fx,fy,oz+0.5f,fx2,fy2,fz2, -0.5f))
        {
            fx = fx2;
            fy = fy2;
            fz = fz2;
        }

        UpdateAllowedPositionZ(fx, fy, fz);

        GetMap()->CreatureRelocation((Creature*)this, fx, fy, fz, GetOrientation());//it's a hack, need motion master support
        SendMonsterMoveJump(fx, fy, fz, verticalSpeed, SPLINEFLAG_WALKMODE, uint32(time * 1000.0f));
    }
}

void Unit::KnockBackPlayerWithAngle(float angle, float horizontalSpeed, float verticalSpeed)
{
    float vsin = sin(angle);
    float vcos = cos(angle);

    // Effect propertly implemented only for players
    if(GetTypeId()==TYPEID_PLAYER)
    {
        WorldPacket data(SMSG_MOVE_KNOCK_BACK, 8+4+4+4+4+4);
        data << GetPackGUID();
        data << uint32(0);                                  // Sequence
        data << float(vcos);                                // x direction
        data << float(vsin);                                // y direction
        data << float(horizontalSpeed);                     // Horizontal speed
        data << float(-verticalSpeed);                      // Z Movement speed (vertical)
        ((Player*)this)->GetSession()->SendPacket(&data);
    }
    else
        sLog.outError("KnockBackPlayer: Target of KnockBackPlayer must be player!");
}

float Unit::GetCombatRatingReduction(CombatRating cr) const
{
    if (GetTypeId() == TYPEID_PLAYER)
        return ((Player const*)this)->GetRatingBonusValue(cr);
    else if (((Creature const*)this)->isPet())
    {
        // Player's pet get 100% resilience from owner
        if (Unit* owner = GetOwner())
            if(owner->GetTypeId() == TYPEID_PLAYER)
                return ((Player*)owner)->GetRatingBonusValue(cr);
    }

    return 0.0f;
}

uint32 Unit::GetCombatRatingDamageReduction(CombatRating cr, float rate, float cap, uint32 damage) const
{
    float percent = GetCombatRatingReduction(cr) * rate;
    if (percent > cap)
        percent = cap;
    return uint32 (percent * damage / 100.0f);
}

void Unit::SendThreatUpdate()
{
    ThreatList const& tlist = getThreatManager().getThreatList();
    if (uint32 count = tlist.size())
    {
        DEBUG_FILTER_LOG(LOG_FILTER_COMBAT, "WORLD: Send SMSG_THREAT_UPDATE Message");
        WorldPacket data(SMSG_THREAT_UPDATE, 8 + count * 8);
        data << GetPackGUID();
        data << uint32(count);
        for (ThreatList::const_iterator itr = tlist.begin(); itr != tlist.end(); ++itr)
        {
            data.appendPackGUID((*itr)->getUnitGuid());
            data << uint32((*itr)->getThreat());
        }
        SendMessageToSet(&data, false);
    }
}

void Unit::SendHighestThreatUpdate(HostileReference* pHostilReference)
{
    ThreatList const& tlist = getThreatManager().getThreatList();
    if (uint32 count = tlist.size())
    {
        DEBUG_FILTER_LOG(LOG_FILTER_COMBAT, "WORLD: Send SMSG_HIGHEST_THREAT_UPDATE Message");
        WorldPacket data(SMSG_HIGHEST_THREAT_UPDATE, 8 + 8 + count * 8);
        data << GetPackGUID();
        data.appendPackGUID(pHostilReference->getUnitGuid());
        data << uint32(count);
        for (ThreatList::const_iterator itr = tlist.begin(); itr != tlist.end(); ++itr)
        {
            data.appendPackGUID((*itr)->getUnitGuid());
            data << uint32((*itr)->getThreat());
        }
        SendMessageToSet(&data, false);
    }
}

void Unit::SendThreatClear()
{
    DEBUG_FILTER_LOG(LOG_FILTER_COMBAT, "WORLD: Send SMSG_THREAT_CLEAR Message");
    WorldPacket data(SMSG_THREAT_CLEAR, 8);
    data << GetPackGUID();
    SendMessageToSet(&data, false);
}

void Unit::SendThreatRemove(HostileReference* pHostileReference)
{
    DEBUG_FILTER_LOG(LOG_FILTER_COMBAT, "WORLD: Send SMSG_THREAT_REMOVE Message");
    WorldPacket data(SMSG_THREAT_REMOVE, 8 + 8);
    data << GetPackGUID();
    data.appendPackGUID(pHostileReference->getUnitGuid());
    SendMessageToSet(&data, false);
}

struct StopAttackFactionHelper
{
    explicit StopAttackFactionHelper(uint32 _faction_id) : faction_id(_faction_id) {}
    void operator()(Unit* unit) const { unit->StopAttackFaction(faction_id); }
    uint32 faction_id;
};

void Unit::StopAttackFaction(uint32 faction_id)
{
    if (Unit* victim = getVictim())
    {
        if (victim->getFactionTemplateEntry()->faction==faction_id)
        {
            AttackStop();
            if (IsNonMeleeSpellCasted(false))
                InterruptNonMeleeSpells(false);

            // melee and ranged forced attack cancel
            if (GetTypeId() == TYPEID_PLAYER)
                ((Player*)this)->SendAttackSwingCancelAttack();
        }
    }

    AttackerSet const& attackers = getAttackers();
    for(AttackerSet::const_iterator itr = attackers.begin(); itr != attackers.end();)
    {
        if ((*itr)->getFactionTemplateEntry()->faction==faction_id)
        {
            (*itr)->AttackStop();
            itr = attackers.begin();
        }
        else
            ++itr;
    }

    getHostileRefManager().deleteReferencesForFaction(faction_id);

    CallForAllControlledUnits(StopAttackFactionHelper(faction_id),false,true,true);
}

bool Unit::isIgnoreUnitState(SpellEntry const *spell)
{
    if(!HasAuraType(SPELL_AURA_IGNORE_UNIT_STATE))
        return false;

    if(spell->SpellFamilyName == SPELLFAMILY_MAGE)
    {
        // Ice Lance
        if(spell->SpellIconID == 186)
            return true;
        // Shatter
        if(spell->Id == 11170 || spell->Id == 12982 || spell->Id == 12983)
            return true;
    }
    Unit::AuraList const& stateAuras = GetAurasByType(SPELL_AURA_IGNORE_UNIT_STATE);
    for(Unit::AuraList::const_iterator j = stateAuras.begin();j != stateAuras.end(); ++j)
    {
        if((*j)->isAffectedOnSpell(spell))
        {
            return true;
            break;
        }
    }
    return false;
}

void Unit::CleanupDeletedAuras()
{
    for (SpellAuraHolderList::const_iterator iter = m_deletedHolders.begin(); iter != m_deletedHolders.end(); ++iter)
        delete *iter;
    m_deletedHolders.clear();

    // really delete auras "deleted" while processing its ApplyModify code
    for(AuraList::const_iterator itr = m_deletedAuras.begin(); itr != m_deletedAuras.end(); ++itr)
        delete *itr;
    m_deletedAuras.clear();
}

bool Unit::CheckAndIncreaseCastCounter()
{
    uint32 maxCasts = sWorld.getConfig(CONFIG_UINT32_MAX_SPELL_CASTS_IN_CHAIN);

    if (maxCasts && m_castCounter >= maxCasts)
        return false;

    ++m_castCounter;
    return true;
}

SpellAuraHolder* Unit::GetSpellAuraHolder (uint32 spellid, uint64 casterGUID)
{
    SpellAuraHolderBounds bounds = GetSpellAuraHolderBounds(spellid);
    for (SpellAuraHolderMap::const_iterator iter = bounds.first; iter != bounds.second; ++iter)
        if (!casterGUID || iter->second->GetCasterGUID() == casterGUID)
            return iter->second;

    return NULL;
}

void Unit::_AddAura(uint32 spellID, uint32 duration)
{
    SpellEntry const *spellInfo = sSpellStore.LookupEntry( spellID );

    if(spellInfo)
    {
        if (IsSpellAppliesAura(spellInfo, (1 << EFFECT_INDEX_0) | (1 << EFFECT_INDEX_1) | (1 << EFFECT_INDEX_2)) || IsSpellHaveEffect(spellInfo, SPELL_EFFECT_PERSISTENT_AREA_AURA))
        {
            SpellAuraHolder* holder = CreateSpellAuraHolder(spellInfo, this, this);

            for(uint8 i = 0; i < MAX_EFFECT_INDEX; ++i)
            {
                if (spellInfo->Effect[i] >= TOTAL_SPELL_EFFECTS)
                    continue;
                if( IsAreaAuraEffect(spellInfo->Effect[i])           ||
                    spellInfo->Effect[i] == SPELL_EFFECT_APPLY_AURA  ||
                    spellInfo->Effect[i] == SPELL_EFFECT_PERSISTENT_AREA_AURA )
                {
                    Aura *aura = CreateAura(spellInfo, SpellEffectIndex(i), NULL, holder, this);
                    aura->SetAuraDuration(duration);
                    holder->AddAura(aura, SpellEffectIndex(i));
                    DEBUG_FILTER_LOG(LOG_FILTER_SPELL_CAST, "Manually adding aura of spell %u, index %u, duration %u ms", spellID, i, duration);
                }
            }
            AddSpellAuraHolder(holder);
        }
    }
}<|MERGE_RESOLUTION|>--- conflicted
+++ resolved
@@ -7435,15 +7435,12 @@
     Item*  pWeapon          = GetTypeId() == TYPEID_PLAYER ? ((Player*)this)->GetWeaponForAttack(attType,true,false) : NULL;
     uint32 creatureTypeMask = pVictim->GetCreatureTypeMask();
     uint32 schoolMask       = spellProto ? spellProto->SchoolMask : GetMeleeDamageSchoolMask();
-<<<<<<< HEAD
-=======
+
     uint32 mechanicMask     = spellProto ? GetAllSpellMechanicMask(spellProto) : 0;
 
     // Shred and Maul also have bonus as MECHANIC_BLEED damages
     if (spellProto && spellProto->SpellFamilyName==SPELLFAMILY_DRUID && spellProto->SpellFamilyFlags & UI64LIT(0x00008800))
         mechanicMask |= (1 << (MECHANIC_BLEED-1));
-
->>>>>>> b30548c5
 
     // FLAT damage bonus auras
     // =======================
