/*
 * Copyright (C) 2005-2012 MaNGOS <http://getmangos.com/>
 *
 * This program is free software; you can redistribute it and/or modify
 * it under the terms of the GNU General Public License as published by
 * the Free Software Foundation; either version 2 of the License, or
 * (at your option) any later version.
 *
 * This program is distributed in the hope that it will be useful,
 * but WITHOUT ANY WARRANTY; without even the implied warranty of
 * MERCHANTABILITY or FITNESS FOR A PARTICULAR PURPOSE.  See the
 * GNU General Public License for more details.
 *
 * You should have received a copy of the GNU General Public License
 * along with this program; if not, write to the Free Software
 * Foundation, Inc., 59 Temple Place, Suite 330, Boston, MA  02111-1307  USA
 */

#include "Unit.h"
#include "Log.h"
#include "Opcodes.h"
#include "WorldPacket.h"
#include "WorldSession.h"
#include "World.h"
#include "ObjectMgr.h"
#include "ObjectGuid.h"
#include "SpellMgr.h"
#include "QuestDef.h"
#include "Player.h"
#include "Creature.h"
#include "Spell.h"
#include "Group.h"
#include "SpellAuras.h"
#include "MapManager.h"
#include "ObjectAccessor.h"
#include "CreatureAI.h"
#include "TemporarySummon.h"
#include "Formulas.h"
#include "Pet.h"
#include "Util.h"
#include "Totem.h"
#include "Vehicle.h"
#include "BattleGround.h"
#include "InstanceData.h"
#include "WorldPvP/WorldPvP.h"
#include "MapPersistentStateMgr.h"
#include "GridNotifiersImpl.h"
#include "CellImpl.h"
#include "Transports.h"
#include "VMapFactory.h"
#include "MovementGenerator.h"
#include "movement/MoveSplineInit.h"
#include "movement/MoveSpline.h"
#include "CreatureLinkingMgr.h"

#include <math.h>
#include <stdarg.h>

float baseMoveSpeed[MAX_MOVE_TYPE] =
{
    2.5f,                                                   // MOVE_WALK
    7.0f,                                                   // MOVE_RUN
    4.5f,                                                   // MOVE_RUN_BACK
    4.722222f,                                              // MOVE_SWIM
    2.5f,                                                   // MOVE_SWIM_BACK
    3.141594f,                                              // MOVE_TURN_RATE
    7.0f,                                                   // MOVE_FLIGHT
    4.5f,                                                   // MOVE_FLIGHT_BACK
    3.14f                                                   // MOVE_PITCH_RATE
};

////////////////////////////////////////////////////////////
// Methods of class MovementInfo

void MovementInfo::Read(ByteBuffer &data)
{
    data >> moveFlags;
    data >> moveFlags2;
    data >> time;
    data >> pos.x;
    data >> pos.y;
    data >> pos.z;
    data >> pos.o;

    if (HasMovementFlag(MOVEFLAG_ONTRANSPORT))
    {
        data >> t_guid.ReadAsPacked();
        data >> t_pos.x;
        data >> t_pos.y;
        data >> t_pos.z;
        data >> t_pos.o;
        data >> t_time;
        data >> t_seat;

        if (moveFlags2 & MOVEFLAG2_INTERP_MOVEMENT)
            data >> t_time2;
    }

    if((HasMovementFlag(MovementFlags(MOVEFLAG_SWIMMING | MOVEFLAG_FLYING))) || (moveFlags2 & MOVEFLAG2_ALLOW_PITCHING))
    {
        data >> s_pitch;
    }

    data >> fallTime;

    if (HasMovementFlag(MOVEFLAG_FALLING))
    {
        data >> jump.velocity;
        data >> jump.sinAngle;
        data >> jump.cosAngle;
        data >> jump.xyspeed;
    }

    if (HasMovementFlag(MOVEFLAG_SPLINE_ELEVATION))
    {
        data >> splineElevation;
    }
}

void MovementInfo::Write(ByteBuffer &data) const
{
    data << moveFlags;
    data << moveFlags2;
    data << time;
    data << pos.x;
    data << pos.y;
    data << pos.z;
    data << pos.o;

    if (HasMovementFlag(MOVEFLAG_ONTRANSPORT))
    {
        data << t_guid.WriteAsPacked();
        data << t_pos.x;
        data << t_pos.y;
        data << t_pos.z;
        data << t_pos.o;
        data << t_time;
        data << t_seat;

        if (moveFlags2 & MOVEFLAG2_INTERP_MOVEMENT)
            data << t_time2;
    }

    if((HasMovementFlag(MovementFlags(MOVEFLAG_SWIMMING | MOVEFLAG_FLYING))) || (moveFlags2 & MOVEFLAG2_ALLOW_PITCHING))
    {
        data << s_pitch;
    }

    data << fallTime;

    if (HasMovementFlag(MOVEFLAG_FALLING))
    {
        data << jump.velocity;
        data << jump.sinAngle;
        data << jump.cosAngle;
        data << jump.xyspeed;
    }

    if (HasMovementFlag(MOVEFLAG_SPLINE_ELEVATION))
    {
        data << splineElevation;
    }
}

////////////////////////////////////////////////////////////
// Methods of class GlobalCooldownMgr

bool GlobalCooldownMgr::HasGlobalCooldown(SpellEntry const* spellInfo) const
{
    GlobalCooldownList::const_iterator itr = m_GlobalCooldowns.find(spellInfo->StartRecoveryCategory);
    return itr != m_GlobalCooldowns.end() && itr->second.duration && WorldTimer::getMSTimeDiff(itr->second.cast_time, WorldTimer::getMSTime()) < itr->second.duration;
}

uint32 GlobalCooldownMgr::GetGlobalCooldown(SpellEntry const* spellInfo) const
{
    GlobalCooldownList::const_iterator itr = m_GlobalCooldowns.find(spellInfo->StartRecoveryCategory);
    return itr != m_GlobalCooldowns.end() ? itr->second.duration - WorldTimer::getMSTimeDiff(itr->second.cast_time, WorldTimer::getMSTime()) : 0;
}

void GlobalCooldownMgr::AddGlobalCooldown(SpellEntry const* spellInfo, uint32 gcd)
{
    m_GlobalCooldowns[spellInfo->StartRecoveryCategory] = GlobalCooldown(gcd, WorldTimer::getMSTime());
}

void GlobalCooldownMgr::CancelGlobalCooldown(SpellEntry const* spellInfo)
{
    m_GlobalCooldowns[spellInfo->StartRecoveryCategory].duration = 0;
}

////////////////////////////////////////////////////////////
// Methods of class Unit

Unit::Unit() :
    i_motionMaster(this), 
    m_ThreatManager(this), 
    m_HostileRefManager(this),
    m_charmInfo(NULL),
    m_vehicleInfo(NULL),
    m_stateMgr(this),
    movespline(new Movement::MoveSpline())
{
    m_objectType |= TYPEMASK_UNIT;
    m_objectTypeId = TYPEID_UNIT;

    m_updateFlag = (UPDATEFLAG_HIGHGUID | UPDATEFLAG_LIVING | UPDATEFLAG_HAS_POSITION);

    m_attackTimer[BASE_ATTACK]   = 0;
    m_attackTimer[OFF_ATTACK]    = 0;
    m_attackTimer[RANGED_ATTACK] = 0;
    m_modAttackSpeedPct[BASE_ATTACK] = 1.0f;
    m_modAttackSpeedPct[OFF_ATTACK] = 1.0f;
    m_modAttackSpeedPct[RANGED_ATTACK] = 1.0f;
    m_modAttackSpeedPct[NONSTACKING_POS_MOD_MELEE] = 0.0f;
    m_modAttackSpeedPct[NONSTACKING_NEG_MOD_MELEE] = 0.0f;
    m_modAttackSpeedPct[NONSTACKING_MOD_ALL] = 0.0f;
    m_modSpellSpeedPctNeg = 0.0f;
    m_modSpellSpeedPctPos = 0.0f;

    m_extraAttacks = 0;

    m_state = 0;
    m_deathState = ALIVE;

    for (uint32 i = 0; i < CURRENT_MAX_SPELL; ++i)
        m_currentSpells[i] = NULL;

    m_castCounter = 0;

    //m_Aura = NULL;
    //m_AurasCheck = 2000;
    //m_removeAuraTimer = 4;
    m_AuraFlags = 0;

    m_Visibility = VISIBILITY_ON;
    m_AINotifyScheduled = false;

    m_detectInvisibilityMask = 0;
    m_invisibilityMask = 0;
    m_transform = 0;
    m_canModifyStats = false;

    for (int i = 0; i < MAX_SPELL_IMMUNITY; ++i)
        m_spellImmune[i].clear();
    for (int i = 0; i < UNIT_MOD_END; ++i)
    {
        m_auraModifiersGroup[i][BASE_VALUE] = 0.0f;
        m_auraModifiersGroup[i][BASE_PCT] = 1.0f;
        m_auraModifiersGroup[i][TOTAL_VALUE] = 0.0f;
        m_auraModifiersGroup[i][TOTAL_PCT] = 1.0f;
        m_auraModifiersGroup[i][NONSTACKING_VALUE_POS] = 0.0f;
        m_auraModifiersGroup[i][NONSTACKING_VALUE_NEG] = 0.0f;
        m_auraModifiersGroup[i][NONSTACKING_PCT] = 0.0f;
        m_auraModifiersGroup[i][NONSTACKING_PCT_MINOR] = 0.0f;
    }

    // implement 50% base damage from offhand
    m_auraModifiersGroup[UNIT_MOD_DAMAGE_OFFHAND][TOTAL_PCT] = 0.5f;

    for (int i = 0; i < MAX_ATTACK; ++i)
    {
        m_weaponDamage[i][MINDAMAGE] = BASE_MINDAMAGE;
        m_weaponDamage[i][MAXDAMAGE] = BASE_MAXDAMAGE;
    }
    for (int i = 0; i < MAX_STATS; ++i)
        m_createStats[i] = 0.0f;

    m_attackingGuid.Clear();
    m_modMeleeHitChance = 0.0f;
    m_modRangedHitChance = 0.0f;
    m_modSpellHitChance = 0.0f;
    m_baseSpellCritChance = 5;

    m_CombatTimer = 0;
    m_lastManaUseTimer = 0;

    //m_victimThreat = 0.0f;
    for (int i = 0; i < MAX_SPELL_SCHOOL; ++i)
        m_threatModifier[i] = 1.0f;
    m_isSorted = true;
    for (int i = 0; i < MAX_MOVE_TYPE; ++i)
        m_speed_rate[i] = 1.0f;

    m_charmInfo = NULL;

    // remove aurastates allowing special moves
    for(int i=0; i < MAX_REACTIVE; ++i)
        m_reactiveTimer[i] = 0;

    m_isCreatureLinkingTrigger = false;
    m_isSpawningLinked = false;

    m_transport = NULL;

    m_pVehicleKit = NULL;
    m_pVehicle    = NULL;

    m_comboPoints = 0;

    m_originalFaction = 0;

    // Frozen Mod
    m_spoofSamePlayerFaction = false;
    // Frozen Mod

}

Unit::~Unit()
{
#ifndef NOTSAFE_SEMAPHORE_OVERHANDLING
    MAPLOCK_WRITE(this, MAP_LOCK_TYPE_DEFAULT);
    MAPLOCK_WRITE1(this, MAP_LOCK_TYPE_AURAS);
#endif
    // set current spells as deletable
    for (uint32 i = 0; i < CURRENT_MAX_SPELL; ++i)
    {
        if (m_currentSpells[i])
        {
            m_currentSpells[i]->SetReferencedFromCurrent(false);
            m_currentSpells[i] = NULL;
        }
    }

    CleanupDeletedHolders(true);

    delete m_charmInfo;
    delete m_vehicleInfo;
    delete movespline;

    // those should be already removed at "RemoveFromWorld()" call
    MANGOS_ASSERT(m_gameObj.size() == 0);
    MANGOS_ASSERT(m_dynObjGUIDs.size() == 0);
    MANGOS_ASSERT(m_deletedHolders.size() == 0);
}

void Unit::Update( uint32 update_diff, uint32 p_time )
{
    if(!IsInWorld())
        return;

    /*if (p_time > m_AurasCheck)
    {
    m_AurasCheck = 2000;
    _UpdateAura();
    }else
    m_AurasCheck -= p_time;*/

    // WARNING! Order of execution here is important, do not change.
    // Spells must be processed with event system BEFORE they go to _UpdateSpells.
    // Or else we may have some SPELL_STATE_FINISHED spells stalled in pointers, that is bad.
    UpdateEvents(update_diff, p_time);
    _UpdateSpells( update_diff );

    {
        MAPLOCK_WRITE(this,MAP_LOCK_TYPE_AURAS);
        CleanupDeletedHolders(false);
    }

    if (m_lastManaUseTimer)
    {
        if (update_diff >= m_lastManaUseTimer)
            m_lastManaUseTimer = 0;
        else
            m_lastManaUseTimer -= update_diff;
    }

    if (CanHaveThreatList())
        getThreatManager().UpdateForClient(update_diff);

    // update combat timer only for players and pets
    if (isInCombat() && GetCharmerOrOwnerPlayerOrPlayerItself())
    {
        // Check UNIT_STAT_MELEE_ATTACKING or UNIT_STAT_CHASE (without UNIT_STAT_FOLLOW in this case) so pets can reach far away
        // targets without stopping half way there and running off.
        // These flags are reset after target dies or another command is given.
        if (m_HostileRefManager.isEmpty())
        {
            // m_CombatTimer set at aura start and it will be freeze until aura removing
            if (m_CombatTimer <= update_diff)
                CombatStop();
            else
                m_CombatTimer -= update_diff;
        }
    }

    if (uint32 base_att = getAttackTimer(BASE_ATTACK))
    {
        setAttackTimer(BASE_ATTACK, (update_diff >= base_att ? 0 : base_att - update_diff) );
    }

    if (uint32 base_att = getAttackTimer(OFF_ATTACK))
    {
        setAttackTimer(OFF_ATTACK, (update_diff >= base_att ? 0 : base_att - update_diff) );
    }

    // update abilities available only for fraction of time
    UpdateReactives( update_diff );

    ModifyAuraState(AURA_STATE_HEALTHLESS_20_PERCENT, GetHealth() < GetMaxHealth()*0.20f);
    ModifyAuraState(AURA_STATE_HEALTHLESS_35_PERCENT, GetHealth() < GetMaxHealth()*0.35f);
    ModifyAuraState(AURA_STATE_HEALTH_ABOVE_75_PERCENT, GetHealth() > GetMaxHealth()*0.75f);
    UpdateSplineMovement(p_time);
    GetUnitStateMgr().Update(p_time);
}

bool Unit::UpdateMeleeAttackingState()
{
    Unit *victim = getVictim();
    if (!victim || IsNonMeleeSpellCasted(false))
        return false;

    if (!isAttackReady(BASE_ATTACK) && !(isAttackReady(OFF_ATTACK) && haveOffhandWeapon()))
        return false;

    uint8 swingError = 0;
    if (!CanReachWithMeleeAttack(victim))
    {
        setAttackTimer(BASE_ATTACK,100);
        setAttackTimer(OFF_ATTACK,100);
        swingError = 1;
    }
    //120 degrees of radiant range
    else if (!HasInArc(2*M_PI_F/3, victim))
    {
        setAttackTimer(BASE_ATTACK,100);
        setAttackTimer(OFF_ATTACK,100);
        swingError = 2;
    }
    else
    {
        if (isAttackReady(BASE_ATTACK))
        {
            // prevent base and off attack in same time, delay attack at 0.2 sec
            if (haveOffhandWeapon())
            {
                if (getAttackTimer(OFF_ATTACK) < ATTACK_DISPLAY_DELAY)
                    setAttackTimer(OFF_ATTACK,ATTACK_DISPLAY_DELAY);
            }
            AttackerStateUpdate(victim, BASE_ATTACK);
            resetAttackTimer(BASE_ATTACK);
        }
        if (haveOffhandWeapon() && isAttackReady(OFF_ATTACK))
        {
            // prevent base and off attack in same time, delay attack at 0.2 sec
            uint32 base_att = getAttackTimer(BASE_ATTACK);
            if (base_att < ATTACK_DISPLAY_DELAY)
                setAttackTimer(BASE_ATTACK,ATTACK_DISPLAY_DELAY);
            // do attack
            AttackerStateUpdate(victim, OFF_ATTACK);
            resetAttackTimer(OFF_ATTACK);
        }
    }

    Player* player = (GetTypeId() == TYPEID_PLAYER ? (Player*)this : NULL);
    if (player && swingError != player->LastSwingErrorMsg())
    {
        if (swingError == 1)
            player->SendAttackSwingNotInRange();
        else if (swingError == 2)
            player->SendAttackSwingBadFacingAttack();
        player->SwingErrorMsg(swingError);
    }

    return swingError == 0;
}

bool Unit::haveOffhandWeapon() const
{
    if (!CanUseEquippedWeapon(OFF_ATTACK))
        return false;

    if (GetTypeId() == TYPEID_PLAYER)
        return ((Player*)this)->GetWeaponForAttack(OFF_ATTACK,true,true);
    else
    {
        uint32 ItemId = GetUInt32Value(UNIT_VIRTUAL_ITEM_SLOT_ID + 1);
        ItemEntry const* itemInfo = sItemStore.LookupEntry(ItemId);

        if (itemInfo && itemInfo->Class == ITEM_CLASS_WEAPON)
            return true;

        return false;
    }
}

bool Unit::SetPosition(float x, float y, float z, float orientation, bool teleport)
{
    // prevent crash when a bad coord is sent by the client
    if (!MaNGOS::IsValidMapCoord(x, y, z, orientation))
    {
        DEBUG_LOG("Unit::SetPosition(%f, %f, %f, %f, %d) .. bad coordinates for unit %d!", x, y, z, orientation, teleport, GetGUIDLow());
        return false;
    }

    bool turn = GetOrientation() != orientation;
    bool relocate = (teleport || GetPositionX() != x || GetPositionY() != y || GetPositionZ() != z);

    if (turn)
        RemoveAurasWithInterruptFlags(AURA_INTERRUPT_FLAG_TURNING);

    if (relocate)
    {
        RemoveAurasWithInterruptFlags(AURA_INTERRUPT_FLAG_MOVE);
        if (m_movementInfo.HasMovementFlag(MOVEFLAG_HOVER))
            z += GetFloatValue(UNIT_FIELD_HOVERHEIGHT);

        if (GetTypeId() == TYPEID_PLAYER)
            GetMap()->PlayerRelocation((Player*)this, x, y, z, orientation);
        else
            GetMap()->CreatureRelocation((Creature*)this, x, y, z, orientation);
    }
    else if (turn)
        SetOrientation(orientation);

    if ((relocate || turn) && GetVehicleKit())
    {
        if (m_movementInfo.HasMovementFlag(MOVEFLAG_ONTRANSPORT))
        {
            x += m_movementInfo.GetTransportPos()->x;
            y += m_movementInfo.GetTransportPos()->y;
            z += m_movementInfo.GetTransportPos()->z;
            orientation += m_movementInfo.GetTransportPos()->o;
        }
        GetVehicleKit()->RelocatePassengers(x, y, z, orientation);
    }

    return relocate || turn;
}

void Unit::SendMonsterMoveTransport(WorldObject *transport, SplineType type, SplineFlags flags, uint32 moveTime, ...)
{
    va_list vargs;
    va_start(vargs, moveTime);

    WorldPacket data(SMSG_MONSTER_MOVE_TRANSPORT, 60);
    data << GetPackGUID();
    data << transport->GetPackGUID();
    data << uint8(m_movementInfo.GetTransportSeat());
    data << uint8(GetTypeId() == TYPEID_PLAYER ? 1 : 0);       // bool, new in 3.1
    data << float(transport->GetPositionX());
    data << float(transport->GetPositionY());
    data << float(transport->GetPositionZ());
    data << uint32(WorldTimer::getMSTime());

    data << uint8(type);                                    // spline type

    switch(type)
    {
        case SPLINETYPE_NORMAL:                             // normal packet
            break;
        case SPLINETYPE_STOP:                               // stop packet (raw pos?)
            va_end(vargs);
            SendMessageToSet(&data, true);
            return;
        case SPLINETYPE_FACINGSPOT:                         // facing spot
            data << float(va_arg(vargs,double));
            data << float(va_arg(vargs,double));
            data << float(va_arg(vargs,double));
            break;
        case SPLINETYPE_FACINGTARGET:
            data << uint64(va_arg(vargs,uint64));
            break;
        case SPLINETYPE_FACINGANGLE:
            data << float(va_arg(vargs,double));            // facing angle
            break;
    }

    va_end(vargs);

    data << uint32(flags);

    data << uint32(moveTime);                               // Time in between points
    data << uint32(1);                                      // 1 single waypoint

    data << float(m_movementInfo.GetTransportPos()->x);
    data << float(m_movementInfo.GetTransportPos()->y);
    data << float(m_movementInfo.GetTransportPos()->z);

    SendMessageToSet(&data, true);
}

void Unit::SendHeartBeat()
{
    m_movementInfo.UpdateTime(WorldTimer::getMSTime());
    WorldPacket data(MSG_MOVE_HEARTBEAT, 64);
    data << GetPackGUID();
    data << m_movementInfo;
    SendMessageToSet(&data, true);
}

void Unit::resetAttackTimer(WeaponAttackType type)
{
    m_attackTimer[type] = uint32(GetAttackTime(type) * m_modAttackSpeedPct[type]);
}

float Unit::GetMeleeAttackDistance(Unit* pVictim /* NULL */) const
{
    // The measured values show BASE_MELEE_OFFSET in (1.3224, 1.342)
    float dist = GetFloatValue(UNIT_FIELD_COMBATREACH) + 
        (pVictim ? pVictim->GetFloatValue(UNIT_FIELD_COMBATREACH) : 0.0f) +
        BASE_MELEERANGE_OFFSET;

    return (dist < ATTACK_DISTANCE) ? ATTACK_DISTANCE : dist;
}

bool Unit::CanReachWithMeleeAttack(Unit* pVictim, float flat_mod /*= 0.0f*/) const
{
    if (!pVictim || !pVictim->IsInWorld())
        return false;

    float reach = GetMeleeAttackDistance(pVictim) + flat_mod;

    // This check is not related to bounding radius of both units!
    float dx = GetPositionX() - pVictim->GetPositionX();
    float dy = GetPositionY() - pVictim->GetPositionY();
    float dz = GetPositionZ() - pVictim->GetPositionZ();

    return dx*dx + dy*dy + dz*dz < reach*reach;

}

void Unit::RemoveSpellsCausingAura(AuraType auraType)
{
    SpellIdSet toRemoveSpellList;
    for (AuraList::const_iterator iter = m_modAuras[auraType].begin(); iter != m_modAuras[auraType].end(); ++iter)
    {
        Aura* aura = *iter;
        if (!aura)
            continue;

        if (!aura->GetHolder() || aura->GetHolder()->IsDeleted())
            continue;

        toRemoveSpellList.insert(aura->GetId());
    }

    for (SpellIdSet::iterator i = toRemoveSpellList.begin(); i != toRemoveSpellList.end(); ++i)
        RemoveAurasDueToSpell(*i);
}

void Unit::RemoveSpellsCausingAura(AuraType auraType, SpellAuraHolderPtr except)
{
    SpellIdSet toRemoveSpellList;
    for (AuraList::const_iterator iter = m_modAuras[auraType].begin(); iter != m_modAuras[auraType].end(); ++iter)
    {
        Aura* aura = *iter;
        if (!aura)
            continue;

        if (!aura->GetHolder() || aura->GetHolder()->IsDeleted())
            continue;

        // skip `except` holder
        if (aura->GetHolder() == except)
            continue;

        toRemoveSpellList.insert(aura->GetId());
    }

    for (SpellIdSet::iterator i = toRemoveSpellList.begin(); i != toRemoveSpellList.end(); ++i)
        RemoveAurasDueToSpell(*i, except);
}

void Unit::DealDamageMods(Unit *pVictim, uint32 &damage, uint32* absorb)
{
    if (!pVictim->isAlive() || pVictim->IsTaxiFlying() || (pVictim->GetTypeId() == TYPEID_UNIT && ((Creature*)pVictim)->IsInEvadeMode()))
    {
        if (absorb)
            *absorb += damage;
        damage = 0;
        return;
    }

    //You don't lose health from damage taken from another player while in a sanctuary
    //You still see it in the combat log though
    if (!IsAllowedDamageInArea(pVictim))
    {
        if (absorb)
            *absorb += damage;
        damage = 0;
    }

    uint32 originalDamage = damage;

    //Script Event damage Deal
    if ( GetTypeId()== TYPEID_UNIT && ((Creature *)this)->AI())
        ((Creature *)this)->AI()->DamageDeal(pVictim, damage);
    //Script Event damage taken
    if ( pVictim->GetTypeId()== TYPEID_UNIT && ((Creature *)pVictim)->AI() )
        ((Creature *)pVictim)->AI()->DamageTaken(this, damage);

    if (absorb && originalDamage > damage)
        *absorb += (originalDamage - damage);
}

uint32 Unit::DealDamage(Unit* pVictim, uint32 damage, DamageInfo* damageInfo, DamageEffectType damagetype, SpellSchoolMask damageSchoolMask, SpellEntry const *spellProto, bool durabilityLoss)
{
    // wrapper for old method of damage calculation (mostly for scripts)
    if (!damageInfo)
    {
        DamageInfo tmpdamageInfo   = DamageInfo(this, pVictim, spellProto);
        tmpdamageInfo.cleanDamage  = damage;
        tmpdamageInfo.damage       = damage;
        tmpdamageInfo.damageType   = damagetype;
        return DealDamage(pVictim, &tmpdamageInfo, durabilityLoss);
    }
    else
    {
        damageInfo->m_spellInfo  = spellProto;
        damageInfo->cleanDamage  = damageInfo->damage;
        damageInfo->damage       = damage;
        damageInfo->damageType   = damagetype;
        return DealDamage(pVictim, damageInfo, durabilityLoss);
    }
}

uint32 Unit::DealDamage(Unit *pVictim, DamageInfo* damageInfo, bool durabilityLoss)
{

    SpellEntry const* spellProto = damageInfo->m_spellInfo;

    // Divine Storm heal hack
    if ( spellProto && spellProto->Id == 53385 )
    {
        int32 divineDmg = damageInfo->damage * (25 + (HasAura(63220) ? 15 : 0)) / 100; //25%, if has Glyph of Divine Storm -> 40%
        CastCustomSpell(this, 54171, &divineDmg, NULL, NULL, true);
    }

    // remove affects from attacker at any non-DoT damage (including 0 damage)
    if ( damageInfo->damageType != DOT)
    {
        if (pVictim->GetTypeId() == TYPEID_PLAYER && !pVictim->IsStandState() && !pVictim->hasUnitState(UNIT_STAT_STUNNED))
            pVictim->SetStandState(UNIT_STAND_STATE_STAND);

        if (pVictim != this)
            pVictim->AttackedBy(this);

        if (damageInfo->SchoolMask() == SPELL_SCHOOL_MASK_NORMAL)
            RemoveAurasWithInterruptFlags(AURA_INTERRUPT_FLAG_MELEE_ATTACK);
        else
            RemoveAurasWithInterruptFlags(AURA_INTERRUPT_FLAG_SPELL_ATTACK);
    }

    // Blessed Life talent of Paladin
    if ( pVictim->GetTypeId() == TYPEID_PLAYER )
    {
        Unit::AuraList const& BlessedLife = pVictim->GetAurasByType(SPELL_AURA_PROC_TRIGGER_SPELL);
        for(Unit::AuraList::const_iterator i = BlessedLife.begin(); i != BlessedLife.end(); ++i)
            if((*i)->GetSpellProto()->SpellFamilyName == SPELLFAMILY_PALADIN && (*i)->GetSpellProto()->SpellIconID == 2137)
                if ( urand(0,100) < (*i)->GetSpellProto()->procChance )
                    damageInfo->damage *= 0.5;
    }

    if(!damageInfo->damage)
    {
        if (!damageInfo->cleanDamage)
            return 0;

        if (!damageInfo->absorb)
        {
            // Rage from physical damage received .
            if (damageInfo->cleanDamage && (damageInfo->SchoolMask() & SPELL_SCHOOL_MASK_NORMAL) && pVictim->GetTypeId() == TYPEID_PLAYER && (pVictim->getPowerType() == POWER_RAGE))
                ((Player*)pVictim)->RewardRage(damageInfo->cleanDamage, 0, false);

            return 0;
        }
    }

    // no xp,health if type 8 /critters/
    if (pVictim->GetTypeId() == TYPEID_UNIT && pVictim->GetCreatureType() == CREATURE_TYPE_CRITTER)
    {
        // TODO: fix this part
        // Critter may not die of damage taken, instead expect it to run away (no fighting back)
        // If (this) is TYPEID_PLAYER, (this) will enter combat w/victim, but after some time, automatically leave combat.
        // It is unclear how it should work for other cases.

        ((Creature*)pVictim)->SetLootRecipient(this);

        pVictim->SetDeathState(JUST_DIED);
        pVictim->SetHealth(0);

        // allow loot only if has loot_id in creature_template
        ((Creature*)pVictim)->PrepareBodyLootState();
        ((Creature*)pVictim)->AllLootRemovedFromCorpse();

        // some critters required for quests (need normal entry instead possible heroic in any cases)
        if (GetTypeId() == TYPEID_PLAYER)
        {
            if (CreatureInfo const* normalInfo = ObjectMgr::GetCreatureTemplate(pVictim->GetEntry()))
                ((Player*)this)->KilledMonster(normalInfo, pVictim->GetObjectGuid());
        }

        if (InstanceData* mapInstance = pVictim->GetInstanceData())
            mapInstance->OnCreatureDeath(((Creature*)pVictim));

        DEBUG_FILTER_LOG(LOG_FILTER_DAMAGE, "DealDamage critter, critter dies");

        return damageInfo->damage;
    }

    DEBUG_FILTER_LOG(LOG_FILTER_DAMAGE,"DealDamageStart");

    // share damage by auras
    AuraList const& vShareDamageAuras = pVictim->GetAurasByType(SPELL_AURA_SHARE_DAMAGE_PCT);
    for (AuraList::const_iterator itr = vShareDamageAuras.begin(); itr != vShareDamageAuras.end(); ++itr)
    {
        if (Unit* shareTarget = (*itr)->GetCaster())
        {
            if (shareTarget != pVictim && ((*itr)->GetMiscValue() & damageInfo->SchoolMask()))
            {
                SpellEntry const * shareSpell = (*itr)->GetSpellProto();
                uint32 shareDamage = uint32(damageInfo->damage * (*itr)->GetModifier()->m_amount / 100.0f);
                DealDamageMods(shareTarget, shareDamage, NULL);
                DealDamage(shareTarget, shareDamage, 0, damageInfo->damageType, GetSpellSchoolMask(shareSpell), spellProto, false);
            }
        }
    }

    uint32 health = pVictim->GetHealth();
    DEBUG_FILTER_LOG(LOG_FILTER_DAMAGE,"deal dmg:%d to health:%d ",damageInfo->damage,health);

    // duel ends when player has 1 or less hp
    bool duel_hasEnded = false;
    if (pVictim->GetTypeId() == TYPEID_PLAYER && ((Player*)pVictim)->duel && damageInfo->damage >= (health-1))
    {
        // prevent kill only if killed in duel and killed by opponent or opponent controlled creature
        if(((Player*)pVictim)->duel->opponent==this || ((Player*)pVictim)->duel->opponent->GetObjectGuid() == GetOwnerGuid())
            damageInfo->damage = health-1;

        duel_hasEnded = true;
    }
    //Get in CombatState
    if (pVictim != this && damageInfo->damageType != DOT)
    {
        if (!spellProto || !(spellProto->AttributesEx & SPELL_ATTR_EX_NO_THREAT))
        {
            SetInCombatWith(pVictim);
            pVictim->SetInCombatWith(this);

            if (Player* attackedPlayer = pVictim->GetCharmerOrOwnerPlayerOrPlayerItself())
                SetContestedPvP(attackedPlayer);
        }
    }

    // Rage from Damage made (only from direct weapon damage)
    if (damageInfo->cleanDamage && damageInfo->damageType == DIRECT_DAMAGE && this != pVictim && GetTypeId() == TYPEID_PLAYER && (getPowerType() == POWER_RAGE))
    {
        uint32 weaponSpeedHitFactor;

        switch (damageInfo->attackType)
        {
            case BASE_ATTACK:
            {
                if (damageInfo->hitOutCome == MELEE_HIT_CRIT)
                    weaponSpeedHitFactor = uint32(GetAttackTime(damageInfo->attackType)/1000.0f * 7);
                else
                    weaponSpeedHitFactor = uint32(GetAttackTime(damageInfo->attackType)/1000.0f * 3.5f);

                ((Player*)this)->RewardRage(damageInfo->damage + damageInfo->absorb, weaponSpeedHitFactor, true);

                break;
            }
            case OFF_ATTACK:
            {
                if (damageInfo->hitOutCome == MELEE_HIT_CRIT)
                    weaponSpeedHitFactor = uint32(GetAttackTime(damageInfo->attackType)/1000.0f * 3.5f);
                else
                    weaponSpeedHitFactor = uint32(GetAttackTime(damageInfo->attackType)/1000.0f * 1.75f);

                ((Player*)this)->RewardRage(damageInfo->damage + damageInfo->absorb, weaponSpeedHitFactor, true);

                break;
            }
            case RANGED_ATTACK:
            default:
                break;
        }
    }

    if (GetTypeId() == TYPEID_PLAYER && this != pVictim)
    {
        Player *killer = ((Player*)this);

        /* process anticheat check */
        killer->GetAntiCheat()->DoAntiCheatCheck(CHECK_DAMAGE, 0, 0, damageInfo->damage);


        // in bg, count dmg if victim is also a player
        if (pVictim->GetTypeId()==TYPEID_PLAYER)
        {
            if (BattleGround *bg = killer->GetBattleGround())
            {
                // FIXME: kept by compatibility. don't know in BG if the restriction apply.
                bg->UpdatePlayerScore(killer, SCORE_DAMAGE_DONE, damageInfo->damage);
            }
        }

        killer->UpdateAchievementCriteria(ACHIEVEMENT_CRITERIA_TYPE_DAMAGE_DONE, damageInfo->damage, 0, pVictim);
        killer->UpdateAchievementCriteria(ACHIEVEMENT_CRITERIA_TYPE_HIGHEST_HIT_DEALT, damageInfo->damage);
    }

    if (pVictim->GetTypeId() == TYPEID_PLAYER)
        ((Player*)pVictim)->UpdateAchievementCriteria(ACHIEVEMENT_CRITERIA_TYPE_HIGHEST_HIT_RECEIVED, damageInfo->damage);

    if (pVictim->GetTypeId() == TYPEID_UNIT && !((Creature*)pVictim)->IsPet() && !((Creature*)pVictim)->HasLootRecipient())
        ((Creature*)pVictim)->SetLootRecipient(this);

    if (health <= damageInfo->damage)
    {
        DEBUG_FILTER_LOG(LOG_FILTER_DAMAGE,"DealDamage: victim just died");

        // find player: owner of controlled `this` or `this` itself maybe
        // for loot will be sued only if group_tap==NULL
        Player *player_tap = GetCharmerOrOwnerPlayerOrPlayerItself();
        Group *group_tap = NULL;

        // find owner of pVictim, used for creature cases, AI calls
        Unit* pOwner = pVictim->GetCharmerOrOwner();

        // in creature kill case group/player tap stored for creature
        if (pVictim->GetTypeId() == TYPEID_UNIT)
        {
            group_tap = ((Creature*)pVictim)->GetGroupLootRecipient();

            if (Player* recipient = ((Creature*)pVictim)->GetOriginalLootRecipient())
                player_tap = recipient;
        }
        // in player kill case group tap selected by player_tap (killer-player itself, or charmer, or owner, etc)
        else
        {
            if (player_tap)
                group_tap = player_tap->GetGroup();
        }

        if (pVictim->GetTypeId() == TYPEID_PLAYER)
        {
            ((Player*)pVictim)->UpdateAchievementCriteria(ACHIEVEMENT_CRITERIA_TYPE_TOTAL_DAMAGE_RECEIVED, health);
            if (player_tap)
                player_tap->UpdateAchievementCriteria(ACHIEVEMENT_CRITERIA_TYPE_SPECIAL_PVP_KILL,1,0,pVictim);
        }

        // call kill spell proc event (before real die and combat stop to triggering auras removed at death/combat stop)
        if (player_tap && player_tap != pVictim)
        {
            player_tap->ProcDamageAndSpell(pVictim, PROC_FLAG_KILL, PROC_FLAG_KILLED, PROC_EX_NONE, 0);

            WorldPacket data(SMSG_PARTYKILLLOG, (8+8));     //send event PARTY_KILL
            data << player_tap->GetObjectGuid();            //player with killing blow
            data << pVictim->GetObjectGuid();              //victim

            if (group_tap)
                group_tap->BroadcastPacket(&data, false, group_tap->GetMemberGroup(player_tap->GetObjectGuid()),player_tap->GetObjectGuid());

            player_tap->SendDirectMessage(&data);
        }

        DEBUG_FILTER_LOG(LOG_FILTER_DAMAGE,"DealDamageAttackStop");

        // stop combat
        pVictim->CombatStop();
        pVictim->getHostileRefManager().deleteReferences();

        bool damageFromSpiritOfRedemtionTalent = spellProto && spellProto->Id == 27795;

        // if talent known but not triggered (check priest class for speedup check)
        Aura* spiritOfRedemtionTalentReady = NULL;
        if ( !damageFromSpiritOfRedemtionTalent &&           // not called from SPELL_AURA_SPIRIT_OF_REDEMPTION
            pVictim->GetTypeId()==TYPEID_PLAYER && pVictim->getClass()==CLASS_PRIEST )
        {
            AuraList const& vDummyAuras = pVictim->GetAurasByType(SPELL_AURA_DUMMY);
            for(AuraList::const_iterator itr = vDummyAuras.begin(); itr != vDummyAuras.end(); ++itr)
            {
                if((*itr)->GetSpellProto()->SpellIconID==1654)
                {
                    spiritOfRedemtionTalentReady = *itr;
                    break;
                }
            }
        }

        if (!spiritOfRedemtionTalentReady)
        {
            DEBUG_FILTER_LOG(LOG_FILTER_DAMAGE,"SET JUST_DIED");
            pVictim->SetDeathState(JUST_DIED);
        }

        DEBUG_FILTER_LOG(LOG_FILTER_DAMAGE,"DealDamageHealth1");

        if (spiritOfRedemtionTalentReady)
        {
            // save value before aura remove
            uint32 ressSpellId = pVictim->GetUInt32Value(PLAYER_SELF_RES_SPELL);
            if(!ressSpellId)
                ressSpellId = ((Player*)pVictim)->GetResurrectionSpellId();

            //Remove all expected to remove at death auras (most important negative case like DoT or periodic triggers)
            pVictim->RemoveAllAurasOnDeath();

            // restore for use at real death
            pVictim->SetUInt32Value(PLAYER_SELF_RES_SPELL,ressSpellId);

            // FORM_SPIRITOFREDEMPTION and related auras
            pVictim->CastSpell(pVictim,27827,true,NULL,spiritOfRedemtionTalentReady);
        }
        else if (pVictim->IsInWorld())
            pVictim->SetHealth(0);

        // remember victim PvP death for corpse type and corpse reclaim delay
        // at original death (not at SpiritOfRedemtionTalent timeout)
        if ( pVictim->GetTypeId()==TYPEID_PLAYER && !damageFromSpiritOfRedemtionTalent )
            ((Player*)pVictim)->SetPvPDeath(player_tap != NULL);

        // Call KilledUnit for creatures
        if (GetTypeId() == TYPEID_UNIT && ((Creature*)this)->AI())
            ((Creature*)this)->AI()->KilledUnit(pVictim);

        // Call World pvp scripts for player kill
        if (pVictim->GetTypeId() == TYPEID_PLAYER && GetTypeId() == TYPEID_PLAYER)
            sWorldPvPMgr.HandlePlayerKill((Player*)this, pVictim);

        // Call AI OwnerKilledUnit (for any current summoned minipet/guardian/protector)
        PetOwnerKilledUnit(pVictim);

        // achievement stuff
        if (pVictim->GetTypeId() == TYPEID_PLAYER)
        {
            if (GetTypeId() == TYPEID_UNIT)
                ((Player*)pVictim)->GetAchievementMgr().UpdateAchievementCriteria(ACHIEVEMENT_CRITERIA_TYPE_KILLED_BY_CREATURE, GetEntry());
            else if (GetTypeId() == TYPEID_PLAYER && pVictim != this)
                ((Player*)pVictim)->GetAchievementMgr().UpdateAchievementCriteria(ACHIEVEMENT_CRITERIA_TYPE_KILLED_BY_PLAYER, 1, ((Player*)this)->GetTeam());
        }

        // 10% durability loss on death
        // clean InHateListOf
        if (pVictim->GetTypeId() == TYPEID_PLAYER)
        {
            // only if not player and not controlled by player pet. And not at BG
            if (durabilityLoss && !player_tap && !((Player*)pVictim)->InBattleGround())
            {
                DEBUG_LOG("We are dead, loosing 10 percents durability");
                ((Player*)pVictim)->DurabilityLossAll(0.10f,false);
                // durability lost message
                WorldPacket data(SMSG_DURABILITY_DAMAGE_DEATH, 0);
                ((Player*)pVictim)->GetSession()->SendPacket(&data);
            }
        }
        else                                                // creature died
        {
            DEBUG_FILTER_LOG(LOG_FILTER_DAMAGE,"DealDamageNotPlayer");
            Creature *cVictim = (Creature*)pVictim;

            if(!cVictim->IsPet())
            {
                cVictim->DeleteThreatList();
                // only lootable if it has loot or can drop gold
                cVictim->PrepareBodyLootState();
                // may have no loot, so update death timer if allowed
                cVictim->AllLootRemovedFromCorpse();
            }

            // if vehicle and has passengers - remove his
            if (cVictim->GetObjectGuid().IsVehicle())
            {
                if (cVictim->GetVehicleKit())
                    cVictim->GetVehicleKit()->RemoveAllPassengers();
            }

            // Call creature just died function
            if (cVictim->AI())
                cVictim->AI()->JustDied(this);

            if (cVictim->IsTemporarySummon())
            {
                TemporarySummon* pSummon = (TemporarySummon*)cVictim;
                if (pSummon->GetSummonerGuid().IsCreatureOrVehicle())
                    if(Creature* pSummoner = cVictim->GetMap()->GetCreature(pSummon->GetSummonerGuid()))
                        if (pSummoner->AI())
                            pSummoner->AI()->SummonedCreatureJustDied(cVictim);
            }
            else if (pOwner && pOwner->GetTypeId() == TYPEID_UNIT)
            {
                if (((Creature*)pOwner)->AI())
                    ((Creature*)pOwner)->AI()->SummonedCreatureJustDied(cVictim);
            }

            if (InstanceData* mapInstance = cVictim->GetInstanceData())
                mapInstance->OnCreatureDeath(cVictim);

            if (m_zoneScript = sWorldPvPMgr.GetZoneScript(GetZoneId()))
                m_zoneScript->OnCreatureDeath(((Creature*)cVictim));

            if (cVictim->IsLinkingEventTrigger())
                cVictim->GetMap()->GetCreatureLinkingHolder()->DoCreatureLinkingEvent(LINKING_EVENT_DIE, cVictim);

            // Dungeon specific stuff, only applies to players killing creatures
            if (cVictim->GetInstanceId())
            {
                Map *m = cVictim->GetMap();
                Player* creditedPlayer = GetCharmerOrOwnerPlayerOrPlayerItself();
                // TODO: do instance binding anyway if the charmer/owner is offline

                if (m->IsDungeon() && creditedPlayer)
                {
                    if (m->IsRaidOrHeroicDungeon())
                    {
                        if (cVictim->GetCreatureInfo()->flags_extra & CREATURE_FLAG_EXTRA_INSTANCE_BIND)
                            ((DungeonMap *)m)->PermBindAllPlayers(creditedPlayer);
                    }
                    else
                    {
                        DungeonPersistentState* save = ((DungeonMap*)m)->GetPersistanceState();
                        // the reset time is set but not added to the scheduler
                        // until the players leave the instance
                        time_t resettime = cVictim->GetRespawnTimeEx() + 2 * HOUR;
                        if (save->GetResetTime() < resettime)
                            save->SetResetTime(resettime);
                    }

                    // update encounter state if needed
                    if (DungeonPersistentState* state = ((DungeonMap*)m)->GetPersistanceState())
                        state->UpdateEncounterState(ENCOUNTER_CREDIT_KILL_CREATURE, ((Creature*)cVictim)->GetEntry());
                }
            }
        }

        // Reward player, his pets, and group/raid members
        if (player_tap != pVictim)
        {
            if (group_tap)
                group_tap->RewardGroupAtKill(pVictim, player_tap);
            else if (player_tap)
                player_tap->RewardSinglePlayerAtKill(pVictim);
        }

        // last damage from non duel opponent or opponent controlled creature
        if (duel_hasEnded)
        {
            MANGOS_ASSERT(pVictim->GetTypeId()==TYPEID_PLAYER);
            Player *he = (Player*)pVictim;

            MANGOS_ASSERT(he->duel);

            he->duel->opponent->CombatStopWithPets(true);
            he->CombatStopWithPets(true);

            he->DuelComplete(DUEL_INTERUPTED);
        }

        // handle player kill in outdoor pvp
        if (player_tap && this != pVictim)
        {
            if (WorldPvP* pWorldBg = player_tap->GetWorldPvP())
                pWorldBg->HandlePlayerKillInsideArea(player_tap, pVictim);
        }

        // battleground things (do this at the end, so the death state flag will be properly set to handle in the bg->handlekill)
        if (pVictim->GetTypeId() == TYPEID_PLAYER && ((Player*)pVictim)->InBattleGround())
        {
            Player *killed = ((Player*)pVictim);
            if (BattleGround *bg = killed->GetBattleGround())
                if (player_tap)
                    bg->HandleKillPlayer(killed, player_tap);
        }
        else if (pVictim->GetTypeId() == TYPEID_UNIT)
        {
            if (player_tap)
                if (BattleGround *bg = player_tap->GetBattleGround())
                    bg->HandleKillUnit((Creature*)pVictim, player_tap);
        }
    }
    else                                                    // if (health <= damage)
    {
        DEBUG_FILTER_LOG(LOG_FILTER_DAMAGE,"DealDamageAlive");

        if (pVictim->GetTypeId() == TYPEID_PLAYER)
            ((Player*)pVictim)->UpdateAchievementCriteria(ACHIEVEMENT_CRITERIA_TYPE_TOTAL_DAMAGE_RECEIVED, damageInfo->damage);

        pVictim->ModifyHealth(- int32(damageInfo->damage));

        if (damageInfo->damageType != DOT)
        {
            if(!getVictim())
            {
                // if not have main target then attack state with target (including AI call)
                //start melee attacks only after melee hit
                Attack(pVictim, (damageInfo->damageType == DIRECT_DAMAGE));
            }

            // if damage pVictim call AI reaction
            pVictim->AttackedBy(this);
        }

        if (pVictim->GetTypeId() != TYPEID_PLAYER)
        {
            float threat = (damageInfo->damage + (damageInfo->cleanDamage ? (damageInfo->cleanDamage + damageInfo->absorb) : 0)) * sSpellMgr.GetSpellThreatMultiplier(spellProto);
            pVictim->AddThreat(this, threat, (damageInfo->cleanDamage && damageInfo->hitOutCome == MELEE_HIT_CRIT), damageInfo->SchoolMask(), spellProto);
        }
        else                                                // victim is a player
        {
            // Rage from damage received
            if (this != pVictim && pVictim->getPowerType() == POWER_RAGE)
            {
                uint32 rage_damage = damageInfo->damage + (damageInfo->cleanDamage ? (damageInfo->cleanDamage + damageInfo->absorb) : 0);
                ((Player*)pVictim)->RewardRage(rage_damage, 0, false);
            }

            // random durability for items (HIT TAKEN)
            if (roll_chance_f(sWorld.getConfig(CONFIG_FLOAT_RATE_DURABILITY_LOSS_DAMAGE)))
            {
                EquipmentSlots slot = EquipmentSlots(urand(0,EQUIPMENT_SLOT_END-1));
                ((Player*)pVictim)->DurabilityPointLossForEquipSlot(slot);
            }
        }

        if (GetTypeId()==TYPEID_PLAYER)
        {
            // random durability for items (HIT DONE)
            if (roll_chance_f(sWorld.getConfig(CONFIG_FLOAT_RATE_DURABILITY_LOSS_DAMAGE)))
            {
                EquipmentSlots slot = EquipmentSlots(urand(0,EQUIPMENT_SLOT_END-1));
                ((Player*)this)->DurabilityPointLossForEquipSlot(slot);
            }
        }

        if (damageInfo->damageType != NODAMAGE && pVictim->GetTypeId() == TYPEID_PLAYER)
        {
            if (damageInfo->damageType != DOT)
            {
                for (uint32 i = CURRENT_FIRST_NON_MELEE_SPELL; i < CURRENT_MAX_SPELL; ++i)
                {
                    // skip channeled spell (processed differently below)
                    if (i == CURRENT_CHANNELED_SPELL)
                        continue;

                    if (Spell* spell = pVictim->GetCurrentSpell(CurrentSpellTypes(i)))
                    {
                        if (spell->getState() == SPELL_STATE_PREPARING)
                        {
                            if (spell->m_spellInfo->InterruptFlags & SPELL_INTERRUPT_FLAG_ABORT_ON_DMG) // Always interrupt, even on absorbed.
                                pVictim->InterruptSpell(CurrentSpellTypes(i));
                            else if (damageInfo->damage)
                                spell->Delayed();
                        }
                    }

                }
            }

            if (damageInfo->damage)
            {
                if (Spell* spell = pVictim->m_currentSpells[CURRENT_CHANNELED_SPELL])
                {
                    if (spell->getState() == SPELL_STATE_CASTING)
                    {
                        uint32 channelInterruptFlags = spell->m_spellInfo->ChannelInterruptFlags;
                        if ( channelInterruptFlags & CHANNEL_FLAG_DELAY )
                        {
                            if (damageInfo->damageType != DOT)
                                if (pVictim != this)                   //don't shorten the duration of channeling if you damage yourself
                                    spell->DelayedChannel();
                        }
                        else if ( (channelInterruptFlags & (CHANNEL_FLAG_DAMAGE | CHANNEL_FLAG_DAMAGE2)) )
                        {
                            DETAIL_LOG("Spell %u canceled at damage!",spell->m_spellInfo->Id);
                            pVictim->InterruptSpell(CURRENT_CHANNELED_SPELL);
                        }
                    }
                    else if (spell->getState() == SPELL_STATE_DELAYED)
                        // break channeled spell in delayed state on damage
                    {
                        DETAIL_LOG("Spell %u canceled at damage!",spell->m_spellInfo->Id);
                        pVictim->InterruptSpell(CURRENT_CHANNELED_SPELL);
                    }
                }
            }
        }

        // last damage from duel opponent
        if (duel_hasEnded)
        {
            MANGOS_ASSERT(pVictim->GetTypeId()==TYPEID_PLAYER);
            Player *he = (Player*)pVictim;

            MANGOS_ASSERT(he->duel);

            he->SetHealth(1);

            he->duel->opponent->CombatStopWithPets(true);
            he->CombatStopWithPets(true);

            he->CastSpell(he, 7267, true);                  // beg
            he->DuelComplete(DUEL_WON);
        }
    }

    DEBUG_FILTER_LOG(LOG_FILTER_DAMAGE,"DealDamageEnd returned %d damage", damageInfo->damage);

    return damageInfo->damage;
}

struct PetOwnerKilledUnitHelper
{
    explicit PetOwnerKilledUnitHelper(Unit* pVictim) : m_victim(pVictim) {}
    void operator()(Unit* pTarget) const
    {
        if (pTarget->GetTypeId() == TYPEID_UNIT)
        {
            if (((Creature*)pTarget)->AI())
                ((Creature*)pTarget)->AI()->OwnerKilledUnit(m_victim);
        }
    }

    Unit* m_victim;
};

void Unit::PetOwnerKilledUnit(Unit* pVictim)
{
    // for minipet and guardians (including protector)
    CallForAllControlledUnits(PetOwnerKilledUnitHelper(pVictim), CONTROLLED_MINIPET|CONTROLLED_GUARDIANS);
}

void Unit::CastStop(uint32 except_spellid)
{
    for (uint32 i = CURRENT_FIRST_NON_MELEE_SPELL; i < CURRENT_MAX_SPELL; ++i)
        if (m_currentSpells[i] && m_currentSpells[i]->m_spellInfo->Id!=except_spellid)
            InterruptSpell(CurrentSpellTypes(i),false);
}

void Unit::CastSpell(Unit* Victim, uint32 spellId, bool triggered, Item *castItem, Aura* triggeredByAura, ObjectGuid originalCaster, SpellEntry const* triggeredBy)
{
    SpellEntry const *spellInfo = sSpellStore.LookupEntry(spellId);

    if(!spellInfo)
    {
        if (triggeredByAura)
            sLog.outError("CastSpell: unknown spell id %i by caster: %s triggered by aura %u (eff %u)", spellId, GetGuidStr().c_str(), triggeredByAura->GetId(), triggeredByAura->GetEffIndex());
        else
            sLog.outError("CastSpell: unknown spell id %i by caster: %s", spellId, GetGuidStr().c_str());
        return;
    }

    CastSpell(Victim, spellInfo, triggered, castItem, triggeredByAura, originalCaster, triggeredBy);
}

void Unit::CastSpell(Unit* Victim, SpellEntry const *spellInfo, bool triggered, Item *castItem, Aura* triggeredByAura, ObjectGuid originalCaster, SpellEntry const* triggeredBy)
{
    if(!spellInfo)
    {
        if (triggeredByAura)
            sLog.outError("CastSpell: unknown spell by caster: %s triggered by aura %u (eff %u)", GetGuidStr().c_str(), triggeredByAura->GetId(), triggeredByAura->GetEffIndex());
        else
            sLog.outError("CastSpell: unknown spell by caster: %s", GetGuidStr().c_str());
        return;
    }

    if(!Victim)
    {
        sLog.outError("CastSpell: cast spell %u by caster %s failed - victim is NULL", spellInfo->Id, GetGuidStr().c_str());
        return;
    }

    if (castItem)
        DEBUG_FILTER_LOG(LOG_FILTER_SPELL_CAST, "WORLD: cast Item spellId - %i", spellInfo->Id);

    if (triggeredByAura)
    {
        if (!originalCaster)
            originalCaster = triggeredByAura->GetCasterGuid();

        triggeredBy = triggeredByAura->GetSpellProto();
    }
    else
    {
        triggeredByAura = GetTriggeredByClientAura(spellInfo->Id);
        if (triggeredByAura)
        {
            triggered = true;
            triggeredBy = triggeredByAura->GetSpellProto();
        }
    }

    Spell *spell = new Spell(this, spellInfo, triggered, originalCaster, triggeredBy);

    SpellCastTargets targets;
    targets.setUnitTarget( Victim );
    spell->m_CastItem = castItem;
    spell->prepare(&targets, triggeredByAura);

    // Linked spells (RemoveOnCast chain)
    SpellLinkedSet linkedSet = sSpellMgr.GetSpellLinked(spellInfo->Id, SPELL_LINKED_TYPE_REMOVEONCAST);
    if (linkedSet.size() > 0)
    {
        for (SpellLinkedSet::const_iterator itr = linkedSet.begin(); itr != linkedSet.end(); ++itr)
            Victim->RemoveAurasDueToSpell(*itr);
    }

}

void Unit::CastCustomSpell(Unit* Victim,uint32 spellId, int32 const* bp0, int32 const* bp1, int32 const* bp2, bool triggered, Item *castItem, Aura* triggeredByAura, ObjectGuid originalCaster, SpellEntry const* triggeredBy)
{
    SpellEntry const *spellInfo = sSpellStore.LookupEntry(spellId);

    if(!spellInfo)
    {
        if (triggeredByAura)
            sLog.outError("CastCustomSpell: unknown spell id %i by caster: %s triggered by aura %u (eff %u)", spellId, GetGuidStr().c_str(), triggeredByAura->GetId(), triggeredByAura->GetEffIndex());
        else
            sLog.outError("CastCustomSpell: unknown spell id %i by caster: %s", spellId, GetGuidStr().c_str());
        return;
    }

    CastCustomSpell(Victim, spellInfo, bp0, bp1, bp2, triggered, castItem, triggeredByAura, originalCaster, triggeredBy);
}

void Unit::CastCustomSpell(Unit* Victim, SpellEntry const *spellInfo, int32 const* bp0, int32 const* bp1, int32 const* bp2, bool triggered, Item *castItem, Aura* triggeredByAura, ObjectGuid originalCaster, SpellEntry const* triggeredBy)
{
    if(!spellInfo)
    {
        if (triggeredByAura)
            sLog.outError("CastCustomSpell: unknown spell by caster: %s triggered by aura %u (eff %u)", GetGuidStr().c_str(), triggeredByAura->GetId(), triggeredByAura->GetEffIndex());
        else
            sLog.outError("CastCustomSpell: unknown spell by caster: %s", GetGuidStr().c_str());
        return;
    }

    if (sObjectMgr.IsSpellDisabled(spellInfo->Id))
        return;

    if (castItem)
        DEBUG_FILTER_LOG(LOG_FILTER_SPELL_CAST, "WORLD: cast Item spellId - %i", spellInfo->Id);

    if (triggeredByAura)
    {
        if (originalCaster.IsEmpty())
        {
            if (triggeredByAura->GetHolder())
            {
                originalCaster = triggeredByAura->GetCasterGuid();
                triggeredBy    = triggeredByAura->GetSpellProto();
            }
            else
            {
                sLog.outError("CastCustomSpell: spell %d by caster: %s triggered by aura without original caster and spellholder (CRUSH THERE!)", spellInfo->Id, GetObjectGuid().GetString().c_str());
                return;
            }
        }
    }

    Spell *spell = new Spell(this, spellInfo, triggered, originalCaster, triggeredBy);

    if (bp0)
        spell->m_currentBasePoints[EFFECT_INDEX_0] = *bp0;

    if (bp1)
        spell->m_currentBasePoints[EFFECT_INDEX_1] = *bp1;

    if (bp2)
        spell->m_currentBasePoints[EFFECT_INDEX_2] = *bp2;

    SpellCastTargets targets;
    targets.setUnitTarget( Victim );
    spell->m_CastItem = castItem;
    spell->prepare(&targets, triggeredByAura);
}

// used for scripting
void Unit::CastSpell(float x, float y, float z, uint32 spellId, bool triggered, Item *castItem, Aura* triggeredByAura, ObjectGuid originalCaster, SpellEntry const* triggeredBy)
{
    SpellEntry const *spellInfo = sSpellStore.LookupEntry(spellId);

    if(!spellInfo)
    {
        if (triggeredByAura)
            sLog.outError("CastSpell(x,y,z): unknown spell id %i by caster: %s triggered by aura %u (eff %u)", spellId, GetGuidStr().c_str(), triggeredByAura->GetId(), triggeredByAura->GetEffIndex());
        else
            sLog.outError("CastSpell(x,y,z): unknown spell id %i by caster: %s", spellId, GetGuidStr().c_str());
        return;
    }

    CastSpell(x, y, z, spellInfo, triggered, castItem, triggeredByAura, originalCaster, triggeredBy);
}

// used for scripting
void Unit::CastSpell(float x, float y, float z, SpellEntry const *spellInfo, bool triggered, Item *castItem, Aura* triggeredByAura, ObjectGuid originalCaster, SpellEntry const* triggeredBy)
{
    if(!spellInfo)
    {
        if (triggeredByAura)
            sLog.outError("CastSpell(x,y,z): unknown spell by caster: %s triggered by aura %u (eff %u)", GetGuidStr().c_str(), triggeredByAura->GetId(), triggeredByAura->GetEffIndex());
        else
            sLog.outError("CastSpell(x,y,z): unknown spell by caster: %s", GetGuidStr().c_str());
        return;
    }

    if (sObjectMgr.IsSpellDisabled(spellInfo->Id))
        return;

    if (castItem)
        DEBUG_FILTER_LOG(LOG_FILTER_SPELL_CAST, "WORLD: cast Item spellId - %i", spellInfo->Id);

    if (triggeredByAura)
    {
        if (!originalCaster)
            originalCaster = triggeredByAura->GetCasterGuid();

        triggeredBy = triggeredByAura->GetSpellProto();
    }

    Spell *spell = new Spell(this, spellInfo, triggered, originalCaster, triggeredBy);

    SpellCastTargets targets;
    targets.setDestination(x, y, z);
    spell->m_CastItem = castItem;
    spell->prepare(&targets, triggeredByAura);
}

// Obsolete func need remove, here only for comotability vs another patches
uint32 Unit::SpellNonMeleeDamageLog(Unit *pVictim, uint32 spellID, uint32 damage)
{
    SpellEntry const *spellInfo = sSpellStore.LookupEntry(spellID);
    DamageInfo damageInfo(this, pVictim, spellInfo);
    CalculateSpellDamage(&damageInfo, damage, spellInfo);
    damageInfo.target->CalculateAbsorbResistBlock(this, &damageInfo, spellInfo);
    DealDamageMods(damageInfo.target,damageInfo.damage,&damageInfo.absorb);
    SendSpellNonMeleeDamageLog(&damageInfo);
    DealSpellDamage(&damageInfo, true);
    return damageInfo.damage;
}

void Unit::CalculateSpellDamage(DamageInfo *damageInfo, int32 damage, SpellEntry const *spellInfo, WeaponAttackType attackType, float DamageMultiplier)
{
    SpellSchoolMask damageSchoolMask = damageInfo->SchoolMask();
    Unit *pVictim = damageInfo->target;

    if (damage < 0)
        return;

    if(!this || !pVictim)
        return;
    if(!this->isAlive() || !pVictim->isAlive())
        return;

    // Check spell crit chance
    bool crit = IsSpellCrit(pVictim, spellInfo, damageSchoolMask, attackType);

    // damage bonus (per damage class)
    switch (spellInfo->DmgClass)
    {
        // Melee and Ranged Spells
        case SPELL_DAMAGE_CLASS_RANGED:
        case SPELL_DAMAGE_CLASS_MELEE:
        {
            //Calculate damage bonus
            damage = MeleeDamageBonusDone(pVictim, damage, attackType, spellInfo, SPELL_DIRECT_DAMAGE);
            if (DamageMultiplier != 1.0f)
                damage = int32(damage * DamageMultiplier);
            damage = pVictim->MeleeDamageBonusTaken(this, damage, attackType, spellInfo, SPELL_DIRECT_DAMAGE);

            // if crit add critical bonus
            if (crit)
            {
                damageInfo->HitInfo|= SPELL_HIT_TYPE_CRIT;
                damage = SpellCriticalDamageBonus(spellInfo, damage, pVictim);
                // Resilience - reduce crit damage
                uint32 reduction_affected_damage = CalcNotIgnoreDamageReduction(damage, damageSchoolMask);
                if (attackType != RANGED_ATTACK)
                    damage -= pVictim->GetMeleeCritDamageReduction(reduction_affected_damage);
                else
                    damage -= pVictim->GetRangedCritDamageReduction(reduction_affected_damage);
            }
        }
        break;
        // Magical Attacks
        case SPELL_DAMAGE_CLASS_NONE:
        case SPELL_DAMAGE_CLASS_MAGIC:
        {
            // Calculate damage bonus
            damage = SpellDamageBonusDone(pVictim, spellInfo, damage, SPELL_DIRECT_DAMAGE);
            if (DamageMultiplier != 1.0f)
                damage = int32(damage * DamageMultiplier);
            damage = pVictim->SpellDamageBonusTaken(this, spellInfo, damage, SPELL_DIRECT_DAMAGE);

            // If crit add critical bonus
            if (crit)
            {
                damageInfo->HitInfo|= SPELL_HIT_TYPE_CRIT;
                damage = SpellCriticalDamageBonus(spellInfo, damage, pVictim);
                // Resilience - reduce crit damage
                uint32 reduction_affected_damage = CalcNotIgnoreDamageReduction(damage, damageSchoolMask);
                damage -= pVictim->GetSpellCritDamageReduction(reduction_affected_damage);
            }
        }
        break;
    }

    // only from players and their pets
    if (GetTypeId() == TYPEID_PLAYER || GetObjectGuid().IsPet())
    {
        uint32 reduction_affected_damage = CalcNotIgnoreDamageReduction(damage, damageSchoolMask);
        damage -= pVictim->GetSpellDamageReduction(reduction_affected_damage);
    }

    // damage mitigation
    if (damage > 0)
    {
        // physical damage => armor
        if (damageSchoolMask & SPELL_SCHOOL_MASK_NORMAL)
        {
            uint32 armor_affected_damage = CalcNotIgnoreDamageReduction(damage, damageSchoolMask);
            damage = damage - armor_affected_damage + CalcArmorReducedDamage(pVictim, armor_affected_damage);
        }
    }
    else
        damage = 0;
    damageInfo->damage = damage;
}

void Unit::DealSpellDamage(DamageInfo* damageInfo, bool durabilityLoss)
{
    if (!damageInfo)
        return;

    Unit *pVictim = damageInfo->target;

    if(!this || !pVictim)
        return;

    if (!pVictim->isAlive() || pVictim->IsTaxiFlying() || (pVictim->GetTypeId() == TYPEID_UNIT && ((Creature*)pVictim)->IsInEvadeMode()))
        return;

    SpellEntry const *spellProto = sSpellStore.LookupEntry(damageInfo->SpellID);
    if (spellProto == NULL)
    {
        sLog.outError("Unit::DealSpellDamage have wrong damageInfo->SpellID: %u", damageInfo->SpellID);
        return;
    }

    //You don't lose health from damage taken from another player while in a sanctuary
    //You still see it in the combat log though
    if (!IsAllowedDamageInArea(pVictim))
        return;

    // Call default DealDamage (send critical in hit info for threat calculation)
    damageInfo->CleanDamage(0, damageInfo->absorb, BASE_ATTACK, damageInfo->HitInfo & SPELL_HIT_TYPE_CRIT ? MELEE_HIT_CRIT : MELEE_HIT_NORMAL);
    damageInfo->damageType = SPELL_DIRECT_DAMAGE;

    DealDamage(pVictim, damageInfo, durabilityLoss);
}

//TODO for melee need create structure as in
void Unit::CalculateMeleeDamage(Unit *pVictim, uint32 damage, DamageInfo* damageInfo, WeaponAttackType attackType)
{
    damageInfo->attacker         = this;
    damageInfo->target           = pVictim;
    damageInfo->attackType       = attackType;
    damageInfo->damage           = 0;
    damageInfo->cleanDamage      = 0;
    damageInfo->absorb           = 0;
    damageInfo->resist           = 0;
    damageInfo->blocked          = 0;

    damageInfo->TargetState      = VICTIMSTATE_UNAFFECTED;
    damageInfo->HitInfo          = HITINFO_NORMALSWING;
    damageInfo->procAttacker     = PROC_FLAG_NONE;
    damageInfo->procVictim       = PROC_FLAG_NONE;
    damageInfo->procEx           = PROC_EX_NONE;
    damageInfo->hitOutCome       = MELEE_HIT_EVADE;

    if(!this || !pVictim)
        return;
    if(!this->isAlive() || !pVictim->isAlive())
        return;

    // Select HitInfo/procAttacker/procVictim flag based on attack type
    switch (attackType)
    {
        case BASE_ATTACK:
            damageInfo->procAttacker = PROC_FLAG_SUCCESSFUL_MELEE_HIT;
            damageInfo->procVictim   = PROC_FLAG_TAKEN_MELEE_HIT;
            damageInfo->HitInfo      = HITINFO_NORMALSWING2;
            break;
        case OFF_ATTACK:
            damageInfo->procAttacker = PROC_FLAG_SUCCESSFUL_MELEE_HIT | PROC_FLAG_SUCCESSFUL_OFFHAND_HIT;
            damageInfo->procVictim   = PROC_FLAG_TAKEN_MELEE_HIT;//|PROC_FLAG_TAKEN_OFFHAND_HIT // not used
            damageInfo->HitInfo = HITINFO_LEFTSWING;
            break;
        case RANGED_ATTACK:
            damageInfo->procAttacker = PROC_FLAG_SUCCESSFUL_RANGED_HIT;
            damageInfo->procVictim   = PROC_FLAG_TAKEN_RANGED_HIT;
            damageInfo->HitInfo = HITINFO_UNK3;             // test (dev note: test what? HitInfo flag possibly not confirmed.)
            break;
        default:
            break;
    }

    // Physical Immune check
    if (damageInfo->target->IsImmunedToDamage(damageInfo->SchoolMask()))
    {
        damageInfo->HitInfo       |= HITINFO_NORMALSWING;
        damageInfo->TargetState    = VICTIMSTATE_IS_IMMUNE;

        damageInfo->procEx |=PROC_EX_IMMUNE;
        damageInfo->damage         = 0;
        damageInfo->cleanDamage    = 0;
        return;
    }
    damage += CalculateDamage (damageInfo->attackType, false);
    // Add melee damage bonus
    damage = MeleeDamageBonusDone(damageInfo->target, damage, damageInfo->attackType);
    damage = damageInfo->target->MeleeDamageBonusTaken(this, damage, damageInfo->attackType);
    // Calculate armor reduction

    uint32 armor_affected_damage = CalcNotIgnoreDamageReduction(damage, damageInfo->SchoolMask());
    damageInfo->damage = damage - armor_affected_damage + CalcArmorReducedDamage(damageInfo->target, armor_affected_damage);
    damageInfo->cleanDamage += damage - damageInfo->damage;

    damageInfo->hitOutCome = RollMeleeOutcomeAgainst(damageInfo->target, damageInfo->attackType);

    // Disable parry or dodge for ranged attack
    if (damageInfo->attackType == RANGED_ATTACK)
    {
        if (damageInfo->hitOutCome == MELEE_HIT_PARRY) damageInfo->hitOutCome = MELEE_HIT_NORMAL;
        if (damageInfo->hitOutCome == MELEE_HIT_DODGE) damageInfo->hitOutCome = MELEE_HIT_MISS;
    }

    switch(damageInfo->hitOutCome)
    {
        case MELEE_HIT_EVADE:
        {
            damageInfo->HitInfo    |= HITINFO_MISS|HITINFO_SWINGNOHITSOUND;
            damageInfo->TargetState = VICTIMSTATE_EVADES;

            damageInfo->procEx|=PROC_EX_EVADE;
            damageInfo->damage = 0;
            damageInfo->cleanDamage = 0;
            return;
        }
        case MELEE_HIT_MISS:
        {
            damageInfo->HitInfo    |= HITINFO_MISS;
            damageInfo->TargetState = VICTIMSTATE_UNAFFECTED;

            damageInfo->procEx|=PROC_EX_MISS;
            damageInfo->damage = 0;
            damageInfo->cleanDamage = 0;
            break;
        }
        case MELEE_HIT_NORMAL:
            damageInfo->TargetState = VICTIMSTATE_NORMAL;
            damageInfo->procEx|=PROC_EX_NORMAL_HIT;
            break;
        case MELEE_HIT_CRIT:
        {
            damageInfo->HitInfo     |= HITINFO_CRITICALHIT;
            damageInfo->TargetState  = VICTIMSTATE_NORMAL;

            damageInfo->procEx|=PROC_EX_CRITICAL_HIT;
            // Crit bonus calc
            damageInfo->damage += damageInfo->damage;
            int32 mod=0;
            // Apply SPELL_AURA_MOD_ATTACKER_RANGED_CRIT_DAMAGE or SPELL_AURA_MOD_ATTACKER_MELEE_CRIT_DAMAGE
            if (damageInfo->attackType == RANGED_ATTACK)
                mod += damageInfo->target->GetTotalAuraModifier(SPELL_AURA_MOD_ATTACKER_RANGED_CRIT_DAMAGE);
            else
                mod += damageInfo->target->GetTotalAuraModifier(SPELL_AURA_MOD_ATTACKER_MELEE_CRIT_DAMAGE);

            mod += GetTotalAuraModifierByMiscMask(SPELL_AURA_MOD_CRIT_DAMAGE_BONUS, SPELL_SCHOOL_MASK_NORMAL);

            uint32 crTypeMask = damageInfo->target->GetCreatureTypeMask();

            // Increase crit damage from SPELL_AURA_MOD_CRIT_PERCENT_VERSUS
            mod += GetTotalAuraModifierByMiscMask(SPELL_AURA_MOD_CRIT_PERCENT_VERSUS, crTypeMask);
            if (mod!=0)
                damageInfo->damage = int32((damageInfo->damage) * float((100.0f + mod)/100.0f));

            // Resilience - reduce crit damage
            uint32 reduction_affected_damage = CalcNotIgnoreDamageReduction(damageInfo->damage, damageInfo->SchoolMask());
            uint32 resilienceReduction;
            if (attackType != RANGED_ATTACK)
                resilienceReduction = pVictim->GetMeleeCritDamageReduction(reduction_affected_damage);
            else
                resilienceReduction = pVictim->GetRangedCritDamageReduction(reduction_affected_damage);

            damageInfo->damage      -= resilienceReduction;
            damageInfo->cleanDamage += resilienceReduction;
            break;
        }
        case MELEE_HIT_PARRY:
            damageInfo->TargetState  = VICTIMSTATE_PARRY;
            damageInfo->procEx      |= PROC_EX_PARRY;
            damageInfo->cleanDamage += damageInfo->damage;
            damageInfo->damage = 0;
            break;

        case MELEE_HIT_DODGE:
            damageInfo->TargetState  = VICTIMSTATE_DODGE;
            damageInfo->procEx      |= PROC_EX_DODGE;
            damageInfo->cleanDamage += damageInfo->damage;
            damageInfo->damage = 0;
            break;
        case MELEE_HIT_BLOCK:
        {
            damageInfo->TargetState = VICTIMSTATE_NORMAL;
            damageInfo->HitInfo    |= HITINFO_BLOCK;
            damageInfo->procEx     |= PROC_EX_BLOCK;
            damageInfo->blocked     = damageInfo->target->GetShieldBlockValue();

            // Target has a chance to double the blocked amount if it has SPELL_AURA_MOD_BLOCK_CRIT_CHANCE
            if (roll_chance_i(pVictim->GetTotalAuraModifier(SPELL_AURA_MOD_BLOCK_CRIT_CHANCE)))
                damageInfo->blocked *= 2;

            if (damageInfo->blocked >= damageInfo->damage)
            {
                damageInfo->TargetState = VICTIMSTATE_BLOCKS;
                damageInfo->blocked = damageInfo->damage;
                damageInfo->procEx |= PROC_EX_FULL_BLOCK;
            }
            else
                damageInfo->procEx |= PROC_EX_NORMAL_HIT;   // Partial blocks can still cause attacker procs

            damageInfo->damage      -= damageInfo->blocked;
            damageInfo->cleanDamage += damageInfo->blocked;
            break;
        }
        case MELEE_HIT_GLANCING:
        {
            damageInfo->HitInfo |= HITINFO_GLANCING;
            damageInfo->TargetState = VICTIMSTATE_NORMAL;
            damageInfo->procEx |= PROC_EX_NORMAL_HIT;
            float reducePercent = 1.0f;                     //damage factor
            // calculate base values and mods
            float baseLowEnd = 1.3f;
            float baseHighEnd = 1.2f;
            switch(getClass())                              // lowering base values for casters
            {
                case CLASS_SHAMAN:
                case CLASS_PRIEST:
                case CLASS_MAGE:
                case CLASS_WARLOCK:
                case CLASS_DRUID:
                    baseLowEnd  -= 0.7f;
                    baseHighEnd -= 0.3f;
                    break;
            }

            float maxLowEnd = 0.6f;
            switch(getClass())                              // upper for melee classes
            {
                case CLASS_WARRIOR:
                case CLASS_ROGUE:
                    maxLowEnd = 0.91f;                      //If the attacker is a melee class then instead the lower value of 0.91
            }

            // calculate values
            int32 diff = damageInfo->target->GetDefenseSkillValue() - GetWeaponSkillValue(damageInfo->attackType);
            float lowEnd  = baseLowEnd - ( 0.05f * diff );
            float highEnd = baseHighEnd - ( 0.03f * diff );

            // apply max/min bounds
            if ( lowEnd < 0.01f )                           //the low end must not go bellow 0.01f
                lowEnd = 0.01f;
            else if ( lowEnd > maxLowEnd )                  //the smaller value of this and 0.6 is kept as the low end
                lowEnd = maxLowEnd;

            if ( highEnd < 0.2f )                           //high end limits
                highEnd = 0.2f;
            if ( highEnd > 0.99f )
                highEnd = 0.99f;

            if (lowEnd > highEnd)                            // prevent negative range size
                lowEnd = highEnd;

            reducePercent = lowEnd + rand_norm_f() * ( highEnd - lowEnd );

            damageInfo->cleanDamage += damageInfo->damage-uint32(reducePercent *  damageInfo->damage);
            damageInfo->damage   = uint32(reducePercent *  damageInfo->damage);
            break;
        }
        case MELEE_HIT_CRUSHING:
        {
            damageInfo->HitInfo     |= HITINFO_CRUSHING;
            damageInfo->TargetState  = VICTIMSTATE_NORMAL;
            damageInfo->procEx|=PROC_EX_NORMAL_HIT;
            // 150% normal damage
            damageInfo->damage += (damageInfo->damage / 2);
            break;
        }
        default:

            break;
    }

    // only from players and their pets
    if (GetTypeId() == TYPEID_PLAYER || GetObjectGuid().IsPet())
    {
        uint32 reduction_affected_damage = CalcNotIgnoreDamageReduction(damageInfo->damage, damageInfo->SchoolMask());
        uint32 resilienceReduction;
        if (attackType != RANGED_ATTACK)
            resilienceReduction = pVictim->GetMeleeDamageReduction(reduction_affected_damage);
        else
            resilienceReduction = pVictim->GetRangedDamageReduction(reduction_affected_damage);
        damageInfo->damage      -= resilienceReduction;
        damageInfo->cleanDamage += resilienceReduction;
    }

    // Calculate absorb resist
    if (int32(damageInfo->damage) > 0)
    {
        damageInfo->procVictim |= PROC_FLAG_TAKEN_ANY_DAMAGE;
        damageInfo->procEx |= PROC_EX_DIRECT_DAMAGE;

        // Calculate absorb & resists
        uint32 absorb_affected_damage = CalcNotIgnoreAbsorbDamage(damageInfo->damage,damageInfo->SchoolMask());
        damageInfo->target->CalculateDamageAbsorbAndResist(this, damageInfo->SchoolMask(), DIRECT_DAMAGE, absorb_affected_damage, &damageInfo->absorb, &damageInfo->resist, true);
        damageInfo->damage-=damageInfo->absorb + damageInfo->resist;
        if (damageInfo->absorb)
        {
            damageInfo->HitInfo|=HITINFO_ABSORB;
            damageInfo->procEx|=PROC_EX_ABSORB;
        }
        if (damageInfo->resist)
            damageInfo->HitInfo|=HITINFO_RESIST;

        if (damageInfo->damage <= 0)
            damageInfo->procEx &= ~PROC_EX_DIRECT_DAMAGE;
    }
    else // Umpossible get negative result but....
        damageInfo->damage = 0;
}

void Unit::DealMeleeDamage(DamageInfo* damageInfo, bool durabilityLoss)
{
    if (!damageInfo)
        return;

    Unit *pVictim = damageInfo->target;

    if(!this || !pVictim)
        return;

    if (!pVictim->isAlive() || pVictim->IsTaxiFlying() || (pVictim->GetTypeId() == TYPEID_UNIT && ((Creature*)pVictim)->IsInEvadeMode()))
        return;

    //You don't lose health from damage taken from another player while in a sanctuary
    //You still see it in the combat log though
    if (!IsAllowedDamageInArea(pVictim))
        return;

    // Hmmmm dont like this emotes client must by self do all animations
    if (damageInfo->HitInfo&HITINFO_CRITICALHIT)
        pVictim->HandleEmoteCommand(EMOTE_ONESHOT_WOUNDCRITICAL);
    if (damageInfo->blocked && damageInfo->TargetState != VICTIMSTATE_BLOCKS)
        pVictim->HandleEmoteCommand(EMOTE_ONESHOT_PARRYSHIELD);

    if (damageInfo->TargetState == VICTIMSTATE_PARRY)
    {
        // Get attack timers
        float offtime  = float(pVictim->getAttackTimer(OFF_ATTACK));
        float basetime = float(pVictim->getAttackTimer(BASE_ATTACK));
        // Reduce attack time
        if (pVictim->haveOffhandWeapon() && offtime < basetime)
        {
            float percent20 = pVictim->GetAttackTime(OFF_ATTACK) * 0.20f;
            float percent60 = 3.0f * percent20;
            if (offtime > percent20 && offtime <= percent60)
            {
                pVictim->setAttackTimer(OFF_ATTACK, uint32(percent20));
            }
            else if (offtime > percent60)
            {
                offtime -= 2.0f * percent20;
                pVictim->setAttackTimer(OFF_ATTACK, uint32(offtime));
            }
        }
        else
        {
            float percent20 = pVictim->GetAttackTime(BASE_ATTACK) * 0.20f;
            float percent60 = 3.0f * percent20;
            if (basetime > percent20 && basetime <= percent60)
            {
                pVictim->setAttackTimer(BASE_ATTACK, uint32(percent20));
            }
            else if (basetime > percent60)
            {
                basetime -= 2.0f * percent20;
                pVictim->setAttackTimer(BASE_ATTACK, uint32(basetime));
            }
        }
    }

    // Call default DealDamage
    damageInfo->damageType = DIRECT_DAMAGE;
    DealDamage(pVictim, damageInfo, durabilityLoss);

    // If this is a creature and it attacks from behind it has a probability to daze it's victim
    if ( (damageInfo->hitOutCome==MELEE_HIT_CRIT || damageInfo->hitOutCome==MELEE_HIT_CRUSHING || damageInfo->hitOutCome==MELEE_HIT_NORMAL || damageInfo->hitOutCome==MELEE_HIT_GLANCING) &&
        GetTypeId() != TYPEID_PLAYER && !((Creature*)this)->GetCharmerOrOwnerGuid() && !pVictim->HasInArc(M_PI_F, this) )
    {
        // -probability is between 0% and 40%
        // 20% base chance
        float Probability = 20.0f;

        //there is a newbie protection, at level 10 just 7% base chance; assuming linear function
        if ( pVictim->getLevel() < 30 )
            Probability = 0.65f*pVictim->getLevel()+0.5f;

        uint32 VictimDefense=pVictim->GetDefenseSkillValue();
        uint32 AttackerMeleeSkill=GetUnitMeleeSkill();

        Probability *= AttackerMeleeSkill/(float)VictimDefense;

        if (Probability > 40.0f)
            Probability = 40.0f;

        if (roll_chance_f(Probability))
            CastSpell(pVictim, 1604, true);
    }

    // If not miss
    if (!(damageInfo->HitInfo & HITINFO_MISS))
    {
        // on weapon hit casts
        if (GetTypeId() == TYPEID_PLAYER && pVictim->isAlive())
            ((Player*)this)->CastItemCombatSpell(pVictim, damageInfo->attackType);
    }
}


void Unit::HandleEmoteCommand(uint32 emote_id)
{
    WorldPacket data( SMSG_EMOTE, 4 + 8 );
    data << uint32(emote_id);
    data << GetObjectGuid();
    SendMessageToSet(&data, true);
}

void Unit::HandleEmoteState(uint32 emote_id)
{
    SetUInt32Value(UNIT_NPC_EMOTESTATE, emote_id);
}

void Unit::HandleEmote(uint32 emote_id)
{
    if (!emote_id)
        HandleEmoteState(0);
    else if (EmotesEntry const* emoteEntry = sEmotesStore.LookupEntry(emote_id))
    {
        if (emoteEntry->EmoteType)                          // 1,2 states, 0 command
            HandleEmoteState(emote_id);
        else
            HandleEmoteCommand(emote_id);
    }
}

uint32 Unit::CalcNotIgnoreAbsorbDamage( uint32 damage, SpellSchoolMask damageSchoolMask, SpellEntry const* spellInfo /*= NULL*/)
{
    float absorb_affected_rate = 1.0f;
    Unit::AuraList const& ignoreAbsorbSchool = GetAurasByType(SPELL_AURA_MOD_IGNORE_ABSORB_SCHOOL);
    for(Unit::AuraList::const_iterator i = ignoreAbsorbSchool.begin(); i != ignoreAbsorbSchool.end(); ++i)
        if ((*i)->GetMiscValue() & damageSchoolMask)
            absorb_affected_rate *= (100.0f - (*i)->GetModifier()->m_amount)/100.0f;

    if (spellInfo)
    {
        Unit::AuraList const& ignoreAbsorbForSpell = GetAurasByType(SPELL_AURA_MOD_IGNORE_ABSORB_FOR_SPELL);
        for(Unit::AuraList::const_iterator citr = ignoreAbsorbForSpell.begin(); citr != ignoreAbsorbForSpell.end(); ++citr)
            if ((*citr)->isAffectedOnSpell(spellInfo))
                absorb_affected_rate *= (100.0f - (*citr)->GetModifier()->m_amount)/100.0f;
    }

    return absorb_affected_rate <= 0.0f ? 0 : (absorb_affected_rate < 1.0f  ? uint32(damage * absorb_affected_rate) : damage);
}

uint32 Unit::CalcNotIgnoreDamageReduction(uint32 damage, SpellSchoolMask damageSchoolMask)
{
    float absorb_affected_rate = 1.0f;
    Unit::AuraList const& ignoreAbsorb = GetAurasByType(SPELL_AURA_MOD_IGNORE_DAMAGE_REDUCTION_SCHOOL);
    for(Unit::AuraList::const_iterator i = ignoreAbsorb.begin(); i != ignoreAbsorb.end(); ++i)
        if ((*i)->GetMiscValue() & damageSchoolMask)
            absorb_affected_rate *= (100.0f - (*i)->GetModifier()->m_amount)/100.0f;

    return absorb_affected_rate <= 0.0f ? 0 : (absorb_affected_rate < 1.0f  ? uint32(damage * absorb_affected_rate) : damage);
}

uint32 Unit::CalcArmorReducedDamage(Unit* pVictim, const uint32 damage)
{
    uint32 newdamage = 0;
    float armor = (float)pVictim->GetArmor();

    // Ignore enemy armor by SPELL_AURA_MOD_TARGET_RESISTANCE aura
    armor += GetTotalAuraModifierByMiscMask(SPELL_AURA_MOD_TARGET_RESISTANCE, SPELL_SCHOOL_MASK_NORMAL);

    // Apply Player CR_ARMOR_PENETRATION rating and percent talents
    if (GetTypeId()==TYPEID_PLAYER)
    {
        float maxArmorPen = 400 + 85 * pVictim->getLevel();
        if (getLevel() > 59)
            maxArmorPen += 4.5f * 85 * (pVictim->getLevel()-59);
        // Cap ignored armor to this value
        maxArmorPen = std::min(((armor+maxArmorPen)/3), armor);
        // Also, armor penetration is limited to 100% since 3.1.2, before greater values did
        // continue to give benefit for targets with more armor than the above cap
        float armorPenPct = std::min(100.f, ((Player*)this)->GetArmorPenetrationPct());
        armor -= maxArmorPen * armorPenPct / 100.0f;
    }

    if (armor < 0.0f)
        armor = 0.0f;

    float levelModifier = (float)getLevel();
    if (levelModifier > 59)
        levelModifier = levelModifier + (4.5f * (levelModifier-59));

    float tmpvalue = 0.1f * armor / (8.5f * levelModifier + 40);
    tmpvalue = tmpvalue/(1.0f + tmpvalue);

    if (tmpvalue < 0.0f)
        tmpvalue = 0.0f;
    if (tmpvalue > 0.75f)
        tmpvalue = 0.75f;

    newdamage = uint32(damage - (damage * tmpvalue));

    return (newdamage > 1) ? newdamage : 1;
}

void Unit::CalculateDamageAbsorbAndResist(Unit *pCaster, SpellSchoolMask schoolMask, DamageEffectType damagetype, const uint32 damage, uint32 *absorb, uint32 *resist, bool canReflect)
{
    if(!pCaster || !isAlive() || !damage)
        return;

    // Magic damage, check for resists
    if ((schoolMask & SPELL_SCHOOL_MASK_NORMAL)==0)
    {
        // Get base resistance for schoolmask
        float tmpvalue2 = (float)GetResistance(schoolMask);
        // Ignore resistance by self SPELL_AURA_MOD_TARGET_RESISTANCE aura
        tmpvalue2 += (float)pCaster->GetTotalAuraModifierByMiscMask(SPELL_AURA_MOD_TARGET_RESISTANCE, schoolMask);

        if (pCaster->GetTypeId() == TYPEID_PLAYER)
            tmpvalue2 -= (float)((Player*)pCaster)->GetSpellPenetrationItemMod();

        tmpvalue2 *= (float)(0.15f / getLevel());
        if (tmpvalue2 < 0.0f)
            tmpvalue2 = 0.0f;
        if (tmpvalue2 > 0.75f)
            tmpvalue2 = 0.75f;
        uint32 ran = urand(0, 100);
        float faq[4] = {24.0f,6.0f,4.0f,6.0f};
        uint8 m = 0;
        float Binom = 0.0f;
        for (uint8 i = 0; i < 4; ++i)
        {
            Binom += 2400 *( powf(tmpvalue2, float(i)) * powf( (1-tmpvalue2), float(4-i)))/faq[i];
            if (ran > Binom )
                ++m;
            else
                break;
        }
        if (damagetype == DOT && m == 4)
            *resist += uint32(damage - 1);
        else
            *resist += uint32(damage * m / 4);
        if(*resist > damage)
            *resist = damage;
    }
    else
        *resist = 0;

    int32 RemainingDamage = damage - *resist;

    // Get unit state (need for some absorb check)
    uint32 unitflag = GetUInt32Value(UNIT_FIELD_FLAGS);
    // Reflect damage spells (not cast any damage spell in aura lookup)
    uint32 reflectSpell = 0;
    int32  reflectDamage = 0;
    Aura*  reflectTriggeredBy = NULL;                       // expected as not expired at reflect as in current cases
    // Death Prevention Aura
    SpellEntry const*  preventDeathSpell = NULL;
    int32  preventDeathAmount = 0;

    // full absorb cases (by chance)
    AuraList const& vAbsorb = GetAurasByType(SPELL_AURA_SCHOOL_ABSORB);
    for(AuraList::const_iterator i = vAbsorb.begin(); i != vAbsorb.end() && RemainingDamage > 0; ++i)
    {
        // only work with proper school mask damage
        Modifier* i_mod = (*i)->GetModifier();
        if (!(i_mod->m_miscvalue & schoolMask))
            continue;

        SpellEntry const* i_spellProto = (*i)->GetSpellProto();
        // Fire Ward or Frost Ward
        if (i_spellProto->SpellFamilyName == SPELLFAMILY_MAGE && i_spellProto->SpellFamilyFlags.test<CF_MAGE_FIRE_WARD, CF_MAGE_FROST_WARD>())
        {
            int chance = 0;
            Unit::AuraList const& auras = GetAurasByType(SPELL_AURA_ADD_PCT_MODIFIER);
            for (Unit::AuraList::const_iterator itr = auras.begin(); itr != auras.end(); ++itr)
            {
                SpellEntry const* itr_spellProto = (*itr)->GetSpellProto();
                // Frost Warding (chance full absorb)
                if (itr_spellProto->SpellFamilyName == SPELLFAMILY_MAGE && itr_spellProto->SpellIconID == 501)
                {
                    // chance stored in next dummy effect
                    chance = itr_spellProto->CalculateSimpleValue(EFFECT_INDEX_1);
                    break;
                }
            }
            if (roll_chance_i(chance))
            {
                int32 amount = RemainingDamage;
                RemainingDamage = 0;

                // Frost Warding (mana regen)
                CastCustomSpell(this, 57776, &amount, NULL, NULL, true, NULL, *i);
                break;
            }
        }
    }

    // Need remove expired auras after
    bool existExpired = false;

    // Incanter's Absorption, for converting to spell power
    int32 incanterAbsorption = 0;

    // absorb without mana cost
    AuraList const& vSchoolAbsorb = GetAurasByType(SPELL_AURA_SCHOOL_ABSORB);
    for(AuraList::const_iterator i = vSchoolAbsorb.begin(); i != vSchoolAbsorb.end() && RemainingDamage > 0; ++i)
    {
        Modifier* mod = (*i)->GetModifier();
        if (!(mod->m_miscvalue & schoolMask))
            continue;

        SpellEntry const* spellProto = (*i)->GetSpellProto();

        // Max Amount can be absorbed by this aura
        int32  currentAbsorb = mod->m_amount;

        // Found empty aura (impossible but..)
        if (currentAbsorb <=0)
        {
            existExpired = true;
            continue;
        }

        // Handle custom absorb auras
        // TODO: try find better way

        switch(spellProto->SpellFamilyName)
        {
            case SPELLFAMILY_GENERIC:
            {
                // Astral Shift
                if (spellProto->SpellIconID == 3066)
                {
                    //reduces all damage taken while stun, fear or silence
                    if (unitflag & (UNIT_FLAG_STUNNED|UNIT_FLAG_FLEEING|UNIT_FLAG_SILENCED))
                        RemainingDamage -= RemainingDamage * currentAbsorb / 100;
                    continue;
                }
                // Nerves of Steel
                if (spellProto->SpellIconID == 2115)
                {
                    // while affected by Stun and Fear
                    if (unitflag&(UNIT_FLAG_STUNNED|UNIT_FLAG_FLEEING))
                        RemainingDamage -= RemainingDamage * currentAbsorb / 100;
                    continue;
                }
                // Spell Deflection
                if (spellProto->SpellIconID == 3006)
                {
                    // You have a chance equal to your Parry chance
                    if (damagetype == SPELL_DIRECT_DAMAGE &&             // Only for direct spell damage
                        roll_chance_f(GetUnitParryChance()))             // Roll chance
                        RemainingDamage -= RemainingDamage * currentAbsorb / 100;
                    continue;
                }
                // Reflective Shield (Lady Malande boss)
                if (spellProto->Id == 41475 && canReflect)
                {
                    if (RemainingDamage < currentAbsorb)
                        reflectDamage = RemainingDamage / 2;
                    else
                        reflectDamage = currentAbsorb / 2;
                    reflectSpell = 33619;
                    reflectTriggeredBy = *i;
                    reflectTriggeredBy->SetInUse(true);     // lock aura from final deletion until processing
                    break;
                }
                if (spellProto->Id == 39228 || // Argussian Compass
                    spellProto->Id == 60218)   // Essence of Gossamer
                {
                    // Max absorb stored in 1 dummy effect
                    int32 max_absorb = spellProto->CalculateSimpleValue(EFFECT_INDEX_1);
                    if (max_absorb < currentAbsorb)
                        currentAbsorb = max_absorb;
                    break;
                }
                break;
            }
            case SPELLFAMILY_DRUID:
            {
                // Primal Tenacity
                if (spellProto->SpellIconID == 2253)
                {
                    //reduces all damage taken while Stunned and in Cat Form
                    if (GetShapeshiftForm() == FORM_CAT && (unitflag & UNIT_FLAG_STUNNED))
                        RemainingDamage -= RemainingDamage * currentAbsorb / 100;
                    continue;
                }
                // Moonkin Form passive
                if (spellProto->Id == 69366)
                {
                    //reduces all damage taken while Stunned
                    if (unitflag & UNIT_FLAG_STUNNED)
                        RemainingDamage -= RemainingDamage * currentAbsorb / 100;
                    continue;
                }
                break;
            }
            case SPELLFAMILY_ROGUE:
            {
                // Cheat Death (make less prio with Guardian Spirit case)
                if (spellProto->SpellIconID == 2109)
                {
                    if (!preventDeathSpell &&
                        GetTypeId()==TYPEID_PLAYER &&           // Only players
                        !((Player*)this)->HasSpellCooldown(31231) &&
                                                                // Only if no cooldown
                        roll_chance_i((*i)->GetModifier()->m_amount))
                                                                // Only if roll
                    {
                        preventDeathSpell = (*i)->GetSpellProto();
                    }
                    // always skip this spell in charge dropping, absorb amount calculation since it has chance as m_amount and doesn't need to absorb any damage
                    continue;
                }
                break;
            }
            case SPELLFAMILY_PALADIN:
            {
                // Ardent Defender
                if (spellProto->SpellIconID == 2135 && GetTypeId() == TYPEID_PLAYER)
                {
                    int32 remainingHealth = GetHealth() - RemainingDamage;
                    uint32 allowedHealth = GetMaxHealth() * 0.35f;
                    // If damage kills us
                    if (remainingHealth <= 0 && !HasAura(66233))
                    {
                        // Cast healing spell, completely avoid damage
                        RemainingDamage = 0;

                        uint32 defenseSkillValue = GetDefenseSkillValue();
                        // Max heal when defense skill denies critical hits from raid bosses
                        // Formula: max defense at level + 140 (raiting from gear)
                        uint32 reqDefForMaxHeal  = getLevel() * 5 + 140;
                        float pctFromDefense = (defenseSkillValue >= reqDefForMaxHeal)
                            ? 1.0f
                            : float(defenseSkillValue) / float(reqDefForMaxHeal);

                        int32 healAmount = GetMaxHealth() * ((*i)->GetSpellProto()->EffectBasePoints[1] + 1) / 100.0f * pctFromDefense;
                        CastSpell(this, 66233, true);
                        CastCustomSpell(this, 66235, &healAmount, NULL, NULL, true);
                    }
                    else if (remainingHealth < int32(allowedHealth))
                    {
                        // Reduce damage that brings us under 35% (or full damage if we are already under 35%) by x%
                        uint32 damageToReduce = (GetHealth() < allowedHealth)
                            ? RemainingDamage
                            : allowedHealth - remainingHealth;
                        RemainingDamage -= damageToReduce * currentAbsorb / 100;
                    }
                    continue;
                }
                break;
            }
            case SPELLFAMILY_PRIEST:
            {
                // Guardian Spirit
                if (spellProto->SpellIconID == 2873)
                {
                    preventDeathSpell = (*i)->GetSpellProto();
                    preventDeathAmount = (*i)->GetModifier()->m_amount;
                    continue;
                }
                // Reflective Shield
                if (spellProto->SpellFamilyFlags.test<CF_PRIEST_POWER_WORD_SHIELD>() && canReflect)
                {
                    if (pCaster == this)
                        break;
                    Unit* caster = (*i)->GetCaster();
                    if (!caster)
                        break;
                    AuraList const& vOverRideCS = caster->GetAurasByType(SPELL_AURA_DUMMY);
                    for(AuraList::const_iterator k = vOverRideCS.begin(); k != vOverRideCS.end(); ++k)
                    {
                        switch((*k)->GetModifier()->m_miscvalue)
                        {
                            case 5065:                      // Rank 1
                            case 5064:                      // Rank 2
                            {
                                if (RemainingDamage >= currentAbsorb)
                                    reflectDamage = (*k)->GetModifier()->m_amount * currentAbsorb/100;
                                else
                                    reflectDamage = (*k)->GetModifier()->m_amount * RemainingDamage/100;
                                reflectSpell = 33619;
                                reflectTriggeredBy = *i;
                                reflectTriggeredBy->SetInUse(true);// lock aura from final deletion until processing
                            } break;
                            default: break;
                        }
                    }
                    break;
                }
                break;
            }
            case SPELLFAMILY_SHAMAN:
            {
                // Astral Shift
                if (spellProto->SpellIconID == 3066)
                {
                    //reduces all damage taken while stun, fear or silence
                    if (unitflag & (UNIT_FLAG_STUNNED|UNIT_FLAG_FLEEING|UNIT_FLAG_SILENCED))
                        RemainingDamage -= RemainingDamage * currentAbsorb / 100;
                    continue;
                }
                break;
            }
            case SPELLFAMILY_DEATHKNIGHT:
            {
                // Shadow of Death
                if (spellProto->SpellIconID == 1958)
                {
                    // TODO: absorb only while transform
                    continue;
                }
                // Anti-Magic Shell (on self)
                if (spellProto->Id == 48707)
                {
                    // damage absorbed by Anti-Magic Shell energizes the DK with additional runic power.
                    // This, if I'm not mistaken, shows that we get back ~2% of the absorbed damage as runic power.
                    int32 absorbed = RemainingDamage * currentAbsorb / 100;
                    int32 regen = absorbed * 2 / 10;
                    CastCustomSpell(this, 49088, &regen, NULL, NULL, true, NULL, *i);
                    RemainingDamage -= absorbed;
                    continue;
                }
                // Anti-Magic Shell (on single party/raid member)
                if (spellProto->Id == 50462)
                {
                    RemainingDamage -= RemainingDamage * currentAbsorb / 100;
                    continue;
                }
                // Unbreakable armor
                if (spellProto->Id == 51271)
                {
                    int32 absorbed = GetArmor() * currentAbsorb / 100;
                    // If we have a glyph
                    if (Aura* aur = GetDummyAura(58635))
                        absorbed += absorbed * aur->GetModifier()->m_amount / 100;
                    RemainingDamage = (RemainingDamage < absorbed) ? 0 : RemainingDamage - absorbed;
                    continue;
                }
                // Anti-Magic Zone
                if (spellProto->Id == 50461)
                {
                    Unit* caster = (*i)->GetCaster();
                    if (!caster)
                        continue;
                    int32 absorbed = RemainingDamage * currentAbsorb / 100;
                    int32 canabsorb = caster->GetHealth();
                    if (canabsorb < absorbed)
                        absorbed = canabsorb;

                    RemainingDamage -= absorbed;

                    uint32 ab_damage = absorbed;
                    pCaster->DealDamageMods(caster,ab_damage,NULL);
                    pCaster->DealDamage(caster, ab_damage, NULL, damagetype, schoolMask, 0, false);
                    continue;
                }
                // Will of Necropolis
                if (spellProto->SpellIconID == 857)
                {
                    // Apply absorb only on damage below 35% hp
                    int32 absorbableDamage = RemainingDamage + 0.35f * GetMaxHealth() - GetHealth();
                    if (absorbableDamage > RemainingDamage)
                        absorbableDamage = RemainingDamage;
                    if (absorbableDamage > 0)
                        RemainingDamage -= absorbableDamage * currentAbsorb / 100;
                    continue;
                }
                break;
            }
            default:
                break;
        }

        // currentAbsorb - damage can be absorbed by shield
        // If need absorb less damage
        if (RemainingDamage < currentAbsorb)
            currentAbsorb = RemainingDamage;

        RemainingDamage -= currentAbsorb;

        // Fire Ward or Frost Ward or Ice Barrier (or Mana Shield)
        // for Incanter's Absorption converting to spell power
        if (spellProto->IsFitToFamily<SPELLFAMILY_MAGE, CF_MAGE_MISC>())
            incanterAbsorption += currentAbsorb;

        // Reduce shield amount
        mod->m_amount-=currentAbsorb;
        if((*i)->GetHolder()->DropAuraCharge())
            mod->m_amount = 0;
        // Need remove it later
        if (mod->m_amount<=0)
            existExpired = true;
    }

    // Remove all expired absorb auras
    if (existExpired)
    {
        SpellIdSet toRemoveSpellList;
        for(AuraList::const_iterator i = vSchoolAbsorb.begin(); i != vSchoolAbsorb.end(); ++i)
        {
            if ((*i)->GetHolder() && !(*i)->GetHolder()->IsDeleted() && (*i)->GetModifier()->m_amount <= 0)
            {
                toRemoveSpellList.insert((*i)->GetId());
            }
        }
        for (SpellIdSet::iterator _i = toRemoveSpellList.begin(); _i != toRemoveSpellList.end(); ++_i)
            RemoveAurasDueToSpell(*_i, SpellAuraHolderPtr(NULL), AURA_REMOVE_BY_SHIELD_BREAK);
    }

    // Cast back reflect damage spell
    if (canReflect && reflectSpell)
    {
        CastCustomSpell(pCaster,  reflectSpell, &reflectDamage, NULL, NULL, true, NULL, reflectTriggeredBy);
        reflectTriggeredBy->SetInUse(false);                // free lock from deletion
    }


    // absorb by mana cost
    AuraList const& vManaShield = GetAurasByType(SPELL_AURA_MANA_SHIELD);
    for(AuraList::const_iterator i = vManaShield.begin(), next; i != vManaShield.end() && RemainingDamage > 0; i = next)
    {
        next = i; ++next;

        // check damage school mask
        if(((*i)->GetModifier()->m_miscvalue & schoolMask)==0)
            continue;

        int32 currentAbsorb;
        if (RemainingDamage >= (*i)->GetModifier()->m_amount)
            currentAbsorb = (*i)->GetModifier()->m_amount;
        else
            currentAbsorb = RemainingDamage;

        if (float manaMultiplier = (*i)->GetSpellProto()->EffectMultipleValue[(*i)->GetEffIndex()])
        {
            if (Player *modOwner = GetSpellModOwner())
                modOwner->ApplySpellMod((*i)->GetId(), SPELLMOD_MULTIPLE_VALUE, manaMultiplier);

            int32 maxAbsorb = int32(GetPower(POWER_MANA) / manaMultiplier);
            if (currentAbsorb > maxAbsorb)
                currentAbsorb = maxAbsorb;

            int32 manaReduction = int32(currentAbsorb * manaMultiplier);
            ApplyPowerMod(POWER_MANA, manaReduction, false);
        }

        // Mana Shield (or Fire Ward or Frost Ward or Ice Barrier)
        // for Incanter's Absorption converting to spell power
        if ((*i)->GetSpellProto()->IsFitToFamily<SPELLFAMILY_MAGE, CF_MAGE_MISC>())
            incanterAbsorption += currentAbsorb;

        (*i)->GetModifier()->m_amount -= currentAbsorb;
        if((*i)->GetModifier()->m_amount <= 0)
        {
            RemoveAurasDueToSpell((*i)->GetId());
            next = vManaShield.begin();
        }

        RemainingDamage -= currentAbsorb;
    }

    // effects dependent from full absorb amount
    // Incanter's Absorption, if have affective absorbing
    if (incanterAbsorption)
    {
        Unit::AuraList const& auras = GetAurasByType(SPELL_AURA_DUMMY);
        for (Unit::AuraList::const_iterator itr = auras.begin(); itr != auras.end(); ++itr)
        {
            SpellEntry const* itr_spellProto = (*itr)->GetSpellProto();

            // Incanter's Absorption
            if (itr_spellProto->SpellFamilyName == SPELLFAMILY_GENERIC &&
                itr_spellProto->SpellIconID == 2941)
            {
                int32 amount = int32(incanterAbsorption * (*itr)->GetModifier()->m_amount / 100);

                // apply normalized part of already accumulated amount in aura
                if (Aura* spdAura = GetAura(44413, EFFECT_INDEX_0))
                    amount += spdAura->GetModifier()->m_amount * spdAura->GetAuraDuration() / spdAura->GetAuraMaxDuration();

                // Incanter's Absorption (triggered absorb based spell power, will replace existing if any)
                CastCustomSpell(this, 44413, &amount, NULL, NULL, true);
                break;
            }
        }
    }

    // only split damage if not damaging yourself
    if (pCaster != this)
    {
        AuraList const& vSplitDamageFlat = GetAurasByType(SPELL_AURA_SPLIT_DAMAGE_FLAT);
        for(AuraList::const_iterator i = vSplitDamageFlat.begin(), next; i != vSplitDamageFlat.end() && RemainingDamage >= 0; i = next)
        {
            next = i; ++next;

            // check damage school mask
            if(((*i)->GetModifier()->m_miscvalue & schoolMask)==0)
                continue;

            // Damage can be splitted only if aura has an alive caster
            Unit *caster = (*i)->GetCaster();
            if(!caster || caster == this || !caster->IsInWorld() || !caster->isAlive())
                continue;

            DamageInfo damageInfo = DamageInfo(pCaster, caster, (*i)->GetSpellProto());
            damageInfo.CleanDamage(0, 0, BASE_ATTACK, MELEE_HIT_NORMAL);
            damageInfo.damageType = damagetype;

            if (RemainingDamage >= (*i)->GetModifier()->m_amount)
                damageInfo.damage = (*i)->GetModifier()->m_amount;
            else
                damageInfo.damage = RemainingDamage;

            RemainingDamage -= damageInfo.damage;

            pCaster->DealDamageMods(caster,damageInfo.damage,&damageInfo.absorb);

            pCaster->SendSpellNonMeleeDamageLog(caster, (*i)->GetSpellProto()->Id, damageInfo.damage, schoolMask, damageInfo.absorb, 0, false, 0, false);
            damageInfo.cleanDamage = damageInfo.damage - damageInfo.absorb;
            pCaster->DealDamage(caster, &damageInfo, false);
        }

        AuraList const& vSplitDamagePct = GetAurasByType(SPELL_AURA_SPLIT_DAMAGE_PCT);
        for(AuraList::const_iterator i = vSplitDamagePct.begin(), next; i != vSplitDamagePct.end() && RemainingDamage >= 0; i = next)
        {
            next = i; ++next;

            // check damage school mask
            if(((*i)->GetModifier()->m_miscvalue & schoolMask)==0)
                continue;

            // Damage can be splitted only if aura has an alive caster
            Unit *caster = (*i)->GetCaster();
            if(!caster || caster == this || !caster->IsInWorld() || !caster->isAlive())
                continue;

            DamageInfo damageInfo = DamageInfo(pCaster, caster, (*i)->GetSpellProto());
            damageInfo.CleanDamage(0, 0, BASE_ATTACK, MELEE_HIT_NORMAL);
            damageInfo.damageType = damagetype;

            damageInfo.damage = uint32(RemainingDamage * (*i)->GetModifier()->m_amount / 100.0f);

            RemainingDamage -=  int32(damageInfo.damage);

            pCaster->DealDamageMods(caster,damageInfo.damage,&damageInfo.absorb);

            pCaster->SendSpellNonMeleeDamageLog(caster, (*i)->GetSpellProto()->Id, damageInfo.damage, schoolMask, damageInfo.absorb, 0, false, 0, false);
            damageInfo.cleanDamage = damageInfo.damage - damageInfo.absorb;
            pCaster->DealDamage(caster, &damageInfo, false);
        }
    }

    // Apply death prevention spells effects
    if (preventDeathSpell && RemainingDamage >= (int32)GetHealth())
    {
        switch(preventDeathSpell->SpellFamilyName)
        {
            // Cheat Death
            case SPELLFAMILY_ROGUE:
            {
                // Cheat Death
                if (preventDeathSpell->SpellIconID == 2109)
                {
                    CastSpell(this,31231,true);
                    ((Player*)this)->AddSpellCooldown(31231,0,time(NULL)+60);
                    // with health > 10% lost health until health==10%, in other case no losses
                    uint32 health10 = GetMaxHealth()/10;
                    RemainingDamage = GetHealth() > health10 ? GetHealth() - health10 : 0;
                }
                break;
            }
            // Guardian Spirit
            case SPELLFAMILY_PRIEST:
            {
                // Guardian Spirit
                if (preventDeathSpell->SpellIconID == 2873)
                {
                    int32 healAmount = GetMaxHealth() * preventDeathAmount / 100;
                    CastCustomSpell(this, 48153, &healAmount, NULL, NULL, true);
                    RemoveAurasDueToSpell(preventDeathSpell->Id);
                    RemainingDamage = 0;
                }
                break;
            }
        }
    }

    *absorb = damage - RemainingDamage - *resist;
}

void Unit::CalculateAbsorbResistBlock(Unit *pCaster, DamageInfo *damageInfo, SpellEntry const* spellProto, WeaponAttackType attType)
{
    bool blocked = false;
    // Get blocked status
    switch (spellProto->DmgClass)
    {
        // Melee and Ranged Spells
        case SPELL_DAMAGE_CLASS_RANGED:
        case SPELL_DAMAGE_CLASS_MELEE:
            blocked = IsSpellBlocked(pCaster, spellProto, attType);
            break;
        default:
            break;
    }

    if (blocked)
    {
        damageInfo->blocked = GetShieldBlockValue();
        if (damageInfo->damage < damageInfo->blocked)
            damageInfo->blocked = damageInfo->damage;
        damageInfo->damage-=damageInfo->blocked;
    }

    uint32 absorb_affected_damage = pCaster->CalcNotIgnoreAbsorbDamage(damageInfo->damage,GetSpellSchoolMask(spellProto),spellProto);
    CalculateDamageAbsorbAndResist(pCaster, GetSpellSchoolMask(spellProto), SPELL_DIRECT_DAMAGE, absorb_affected_damage, &damageInfo->absorb, &damageInfo->resist, !(spellProto->AttributesEx & SPELL_ATTR_EX_CANT_REFLECTED));
    damageInfo->damage-= damageInfo->absorb + damageInfo->resist;
}

void Unit::CalculateHealAbsorb(const uint32 heal, uint32 *absorb)
{
    if (!isAlive() || !heal)
        return;

    int32 RemainingHeal = heal;

    // Need remove expired auras after
    bool existExpired = false;

    // absorb
    AuraList const& vHealAbsorb = GetAurasByType(SPELL_AURA_HEAL_ABSORB);
    for(AuraList::const_iterator i = vHealAbsorb.begin(); i != vHealAbsorb.end() && RemainingHeal > 0; ++i)
    {
        Modifier* mod = (*i)->GetModifier();

        // Max Amount can be absorbed by this aura
        int32  currentAbsorb = mod->m_amount;

        // Found empty aura (impossible but..)
        if (currentAbsorb <=0)
        {
            existExpired = true;
            continue;
        }

        // currentAbsorb - heal can be absorbed
        // If need absorb less heal
        if (RemainingHeal < currentAbsorb)
            currentAbsorb = RemainingHeal;

        RemainingHeal -= currentAbsorb;

        // Reduce aura amount
        mod->m_amount -= currentAbsorb;
        if ((*i)->GetHolder()->DropAuraCharge())
            mod->m_amount = 0;
        // Need remove it later
        if (mod->m_amount<=0)
            existExpired = true;
    }

    // Remove all expired absorb auras
    if (existExpired)
    {
        for(AuraList::const_iterator i = vHealAbsorb.begin(); i != vHealAbsorb.end();)
        {
            if ((*i)->GetModifier()->m_amount<=0)
            {
                RemoveAurasDueToSpell((*i)->GetId(), SpellAuraHolderPtr(NULL), AURA_REMOVE_BY_SHIELD_BREAK);
                i = vHealAbsorb.begin();
            }
            else
                ++i;
        }
    }

    *absorb = heal - RemainingHeal;
}

void Unit::AttackerStateUpdate (Unit *pVictim, WeaponAttackType attType, bool extra )
{
    if (hasUnitState(UNIT_STAT_CAN_NOT_REACT) || HasFlag(UNIT_FIELD_FLAGS, UNIT_FLAG_PACIFIED) )
        return;

    if (!pVictim || !pVictim->isAlive())
        return;

    if (IsNonMeleeSpellCasted(false))
        return;

    uint32 hitInfo;
    if (attType == BASE_ATTACK)
        hitInfo = HITINFO_NORMALSWING2;
    else if (attType == OFF_ATTACK)
        hitInfo = HITINFO_LEFTSWING;
    else
        return;                                             // ignore ranged case

    uint32 extraAttacks = m_extraAttacks;

    // melee attack spell casted at main hand attack only
    if (attType == BASE_ATTACK && m_currentSpells[CURRENT_MELEE_SPELL])
    {
        m_currentSpells[CURRENT_MELEE_SPELL]->cast();

        // not recent extra attack only at any non extra attack (melee spell case)
        if(!extra && extraAttacks)
        {
            while(m_extraAttacks)
            {
                AttackerStateUpdate(pVictim, BASE_ATTACK, true);
                if (m_extraAttacks > 0)
                    --m_extraAttacks;
            }
        }
        return;
    }

    // attack can be redirected to another target
    pVictim = SelectMagnetTarget(pVictim);

    DamageInfo damageInfo = DamageInfo(this, pVictim);
    CalculateMeleeDamage(pVictim, 0, &damageInfo, attType);

    // Send log damage message to client
    DealDamageMods(pVictim,damageInfo.damage,&damageInfo.absorb);
    SendAttackStateUpdate(&damageInfo);
    ProcDamageAndSpell(&damageInfo);
    DealMeleeDamage(&damageInfo,true);

    if (GetTypeId() == TYPEID_PLAYER)
        DEBUG_FILTER_LOG(LOG_FILTER_COMBAT,"AttackerStateUpdate: (Player) %u attacked %u (TypeId: %u) for %u dmg, absorbed %u, blocked %u, resisted %u.",
            GetGUIDLow(), pVictim->GetGUIDLow(), pVictim->GetTypeId(), damageInfo.damage, damageInfo.absorb, damageInfo.blocked, damageInfo.resist);
    else
        DEBUG_FILTER_LOG(LOG_FILTER_COMBAT,"AttackerStateUpdate: (NPC)    %u attacked %u (TypeId: %u) for %u dmg, absorbed %u, blocked %u, resisted %u.",
            GetGUIDLow(), pVictim->GetGUIDLow(), pVictim->GetTypeId(), damageInfo.damage, damageInfo.absorb, damageInfo.blocked, damageInfo.resist);

    // if damage pVictim call AI reaction
    pVictim->AttackedBy(this);

    // extra attack only at any non extra attack (normal case)
    if(!extra && extraAttacks)
    {
        while(m_extraAttacks)
        {
            AttackerStateUpdate(pVictim, BASE_ATTACK, true);
            if (m_extraAttacks > 0)
                --m_extraAttacks;
        }
    }
}

MeleeHitOutcome Unit::RollMeleeOutcomeAgainst(const Unit *pVictim, WeaponAttackType attType) const
{
    // This is only wrapper

    // Miss chance based on melee
    float miss_chance = MeleeMissChanceCalc(pVictim, attType);

    // Critical hit chance
    float crit_chance = GetUnitCriticalChance(attType, pVictim);

    // stunned target cannot dodge and this is check in GetUnitDodgeChance() (returned 0 in this case)
    float dodge_chance = pVictim->GetUnitDodgeChance();
    float block_chance = pVictim->GetUnitBlockChance();
    float parry_chance = pVictim->GetUnitParryChance();

    // Useful if want to specify crit & miss chances for melee, else it could be removed
    DEBUG_FILTER_LOG(LOG_FILTER_COMBAT,"MELEE OUTCOME: miss %f crit %f dodge %f parry %f block %f", miss_chance,crit_chance,dodge_chance,parry_chance,block_chance);

    return RollMeleeOutcomeAgainst(pVictim, attType, int32(crit_chance*100), int32(miss_chance*100), int32(dodge_chance*100),int32(parry_chance*100),int32(block_chance*100));
}

MeleeHitOutcome Unit::RollMeleeOutcomeAgainst (const Unit *pVictim, WeaponAttackType attType, int32 crit_chance, int32 miss_chance, int32 dodge_chance, int32 parry_chance, int32 block_chance) const
{
    if (pVictim->GetTypeId()==TYPEID_UNIT && ((Creature*)pVictim)->IsInEvadeMode())
        return MELEE_HIT_EVADE;

    int32 attackerMaxSkillValueForLevel = GetMaxSkillValueForLevel(pVictim);
    int32 victimMaxSkillValueForLevel = pVictim->GetMaxSkillValueForLevel(this);

    int32 attackerWeaponSkill = GetWeaponSkillValue(attType,pVictim);
    int32 victimDefenseSkill = pVictim->GetDefenseSkillValue(this);

    // bonus from skills is 0.04%
    int32    skillBonus  = 4 * ( attackerWeaponSkill - victimMaxSkillValueForLevel );
    int32    sum = 0, tmp = 0;
    int32    roll = urand (0, 10000);

    DEBUG_FILTER_LOG(LOG_FILTER_COMBAT, "RollMeleeOutcomeAgainst: skill bonus of %d for attacker", skillBonus);
    DEBUG_FILTER_LOG(LOG_FILTER_COMBAT, "RollMeleeOutcomeAgainst: rolled %d, miss %d, dodge %d, parry %d, block %d, crit %d",
        roll, miss_chance, dodge_chance, parry_chance, block_chance, crit_chance);

    tmp = miss_chance;

    if (tmp > 0 && roll < (sum += tmp ))
    {
        DEBUG_FILTER_LOG(LOG_FILTER_COMBAT, "RollMeleeOutcomeAgainst: MISS");
        return MELEE_HIT_MISS;
    }

    // always crit against a sitting target (except 0 crit chance)
    if ( pVictim->GetTypeId() == TYPEID_PLAYER && crit_chance > 0 && !pVictim->IsStandState() )
    {
        DEBUG_FILTER_LOG(LOG_FILTER_COMBAT, "RollMeleeOutcomeAgainst: CRIT (sitting victim)");
        return MELEE_HIT_CRIT;
    }

    bool from_behind = !pVictim->HasInArc(M_PI_F,this);

    if (from_behind)
        DEBUG_FILTER_LOG(LOG_FILTER_COMBAT, "RollMeleeOutcomeAgainst: attack came from behind.");

    // Dodge chance

    // only players can't dodge if attacker is behind
    if (pVictim->GetTypeId() != TYPEID_PLAYER || !from_behind)
    {
        // Reduce dodge chance by attacker expertise rating
        if (GetTypeId() == TYPEID_PLAYER)
            dodge_chance -= int32(((Player*)this)->GetExpertiseDodgeOrParryReduction(attType)*100);
        else
            dodge_chance -= GetTotalAuraModifier(SPELL_AURA_MOD_EXPERTISE)*25;

        // Modify dodge chance by attacker SPELL_AURA_MOD_COMBAT_RESULT_CHANCE
        dodge_chance+= GetTotalAuraModifierByMiscValue(SPELL_AURA_MOD_COMBAT_RESULT_CHANCE, VICTIMSTATE_DODGE)*100;

        tmp = dodge_chance;
        if (   (tmp > 0)                                        // check if unit _can_ dodge
            && ((tmp -= skillBonus) > 0)
            && roll < (sum += tmp))
        {
            DEBUG_FILTER_LOG(LOG_FILTER_COMBAT, "RollMeleeOutcomeAgainst: DODGE <%d, %d)", sum-tmp, sum);
            return MELEE_HIT_DODGE;
        }
    }

    // parry chances
    // check if attack comes from behind, nobody can parry or block if attacker is behind if not have
    if (!from_behind || pVictim->HasAuraType(SPELL_AURA_MOD_PARRY_FROM_BEHIND_PERCENT))
    {
        // Reduce parry chance by attacker expertise rating
        if (GetTypeId() == TYPEID_PLAYER)
            parry_chance -= int32(((Player*)this)->GetExpertiseDodgeOrParryReduction(attType)*100);
        else
            parry_chance -= GetTotalAuraModifier(SPELL_AURA_MOD_EXPERTISE)*25;

        if (parry_chance > 0 && (pVictim->GetTypeId()==TYPEID_PLAYER || !(((Creature*)pVictim)->GetCreatureInfo()->flags_extra & CREATURE_FLAG_EXTRA_NO_PARRY)))
        {
            parry_chance -= skillBonus;

            //if (from_behind) -- only 100% currently and not 100% sure way value apply
            //    parry_chance = int32(parry_chance * (pVictim->GetTotalAuraMultiplier(SPELL_AURA_MOD_PARRY_FROM_BEHIND_PERCENT) - 1);

            if (parry_chance > 0 &&                         // check if unit _can_ parry
                (roll < (sum += parry_chance)))
            {
                DEBUG_FILTER_LOG(LOG_FILTER_COMBAT, "RollMeleeOutcomeAgainst: PARRY <%d, %d)", sum - parry_chance, sum);
                return MELEE_HIT_PARRY;
            }
        }
    }

    // Max 40% chance to score a glancing blow against mobs that are higher level (can do only players and pets and not with ranged weapon)
    if ( attType != RANGED_ATTACK &&
        (GetTypeId() == TYPEID_PLAYER || ((Creature*)this)->IsPet()) &&
        pVictim->GetTypeId() != TYPEID_PLAYER && !((Creature*)pVictim)->IsPet() &&
        getLevel() < pVictim->GetLevelForTarget(this) )
    {
        // cap possible value (with bonuses > max skill)
        int32 skill = attackerWeaponSkill;
        int32 maxskill = attackerMaxSkillValueForLevel;
        skill = (skill > maxskill) ? maxskill : skill;

        tmp = (10 + victimDefenseSkill - skill) * 100;
        tmp = tmp > 4000 ? 4000 : tmp;
        if (roll < (sum += tmp))
        {
            DEBUG_FILTER_LOG(LOG_FILTER_COMBAT, "RollMeleeOutcomeAgainst: GLANCING <%d, %d)", sum-4000, sum);
            return MELEE_HIT_GLANCING;
        }
    }

    // block chances
    // check if attack comes from behind, nobody can parry or block if attacker is behind
    if (!from_behind)
    {
        if (pVictim->GetTypeId()==TYPEID_PLAYER || !(((Creature*)pVictim)->GetCreatureInfo()->flags_extra & CREATURE_FLAG_EXTRA_NO_BLOCK) )
        {
            tmp = block_chance;
            if (   (tmp > 0)                                    // check if unit _can_ block
                && ((tmp -= skillBonus) > 0)
                && (roll < (sum += tmp)))
            {
                DEBUG_FILTER_LOG(LOG_FILTER_COMBAT, "RollMeleeOutcomeAgainst: BLOCK <%d, %d)", sum-tmp, sum);
                return MELEE_HIT_BLOCK;
            }
        }
    }

    // Critical chance
    tmp = crit_chance;

    if (tmp > 0 && roll < (sum += tmp))
    {
        DEBUG_FILTER_LOG(LOG_FILTER_COMBAT, "RollMeleeOutcomeAgainst: CRIT <%d, %d)", sum-tmp, sum);
        return MELEE_HIT_CRIT;
    }

    // mobs can score crushing blows if they're 4 or more levels above victim
    if (GetLevelForTarget(pVictim) >= pVictim->GetLevelForTarget(this) + 4 &&
        // can be from by creature (if can) or from controlled player that considered as creature
        ((GetTypeId()!=TYPEID_PLAYER && !((Creature*)this)->IsPet() &&
        !(((Creature*)this)->GetCreatureInfo()->flags_extra & CREATURE_FLAG_EXTRA_NO_CRUSH)) ||
        GetTypeId()==TYPEID_PLAYER && GetCharmerOrOwnerGuid()))
    {
        // when their weapon skill is 15 or more above victim's defense skill
        tmp = victimDefenseSkill;
        int32 tmpmax = victimMaxSkillValueForLevel;
        // having defense above your maximum (from items, talents etc.) has no effect
        tmp = tmp > tmpmax ? tmpmax : tmp;
        // tmp = mob's level * 5 - player's current defense skill
        tmp = attackerMaxSkillValueForLevel - tmp;
        if (tmp >= 15)
        {
            // add 2% chance per lacking skill point, min. is 15%
            tmp = tmp * 200 - 1500;
            if (roll < (sum += tmp))
            {
                DEBUG_FILTER_LOG(LOG_FILTER_COMBAT, "RollMeleeOutcomeAgainst: CRUSHING <%d, %d)", sum-tmp, sum);
                return MELEE_HIT_CRUSHING;
            }
        }
    }

    DEBUG_FILTER_LOG(LOG_FILTER_COMBAT, "RollMeleeOutcomeAgainst: NORMAL");
    return MELEE_HIT_NORMAL;
}

uint32 Unit::CalculateDamage (WeaponAttackType attType, bool normalized)
{
    float min_damage, max_damage;

    if (normalized && GetTypeId()==TYPEID_PLAYER)
        ((Player*)this)->CalculateMinMaxDamage(attType,normalized,min_damage, max_damage);
    else
    {
        switch (attType)
        {
            case RANGED_ATTACK:
                min_damage = GetFloatValue(UNIT_FIELD_MINRANGEDDAMAGE);
                max_damage = GetFloatValue(UNIT_FIELD_MAXRANGEDDAMAGE);
                break;
            case BASE_ATTACK:
                min_damage = GetFloatValue(UNIT_FIELD_MINDAMAGE);
                max_damage = GetFloatValue(UNIT_FIELD_MAXDAMAGE);
                break;
            case OFF_ATTACK:
                min_damage = GetFloatValue(UNIT_FIELD_MINOFFHANDDAMAGE);
                max_damage = GetFloatValue(UNIT_FIELD_MAXOFFHANDDAMAGE);
                break;
            default:
                min_damage = 0.0f;
                max_damage = 0.0f;
                break;
        }
    }

    if (min_damage > max_damage)
    {
        std::swap(min_damage,max_damage);
    }

    if (fabs(max_damage) < M_NULL_F)
        max_damage = 5.0f;

    return urand((uint32)min_damage, (uint32)max_damage);
}

float Unit::CalculateLevelPenalty(SpellEntry const* spellProto) const
{
    if(!spellProto->spellLevel || !spellProto->maxLevel)
        return 1.0f;

    if (spellProto->maxLevel <= 0)
        return 1.0f;
    //if caster level is lower that max caster level
    if (getLevel() < spellProto->maxLevel)
        return 1.0f;

    float LvlPenalty = 0.0f;

    LvlPenalty = (22.0f + float (spellProto->maxLevel) - float (getLevel())) / 20.0f;
    //to prevent positive effect
    if (LvlPenalty > 1.0f)
        return 1.0f;
    //level penalty is capped at 0
    if (LvlPenalty < 0.0f)
        return 0.0f;

    return LvlPenalty;
}

void Unit::SendMeleeAttackStart(Unit* pVictim)
{
    WorldPacket data( SMSG_ATTACKSTART, 8 + 8 );
    data << GetObjectGuid();
    data << pVictim->GetObjectGuid();

    SendMessageToSet(&data, true);
    DEBUG_LOG( "WORLD: Sent SMSG_ATTACKSTART" );
}

void Unit::SendMeleeAttackStop(Unit* victim)
{
    WorldPacket data( SMSG_ATTACKSTOP, (8+8+4) );                                      // we guess size
    data << GetPackGUID();
    data << (victim ? victim->GetPackGUID() : ObjectGuid().WriteAsPacked());           // can be 0x00...
    data << uint32(0);                                                                 // can be 0x1
    SendMessageToSet(&data, true);
    DETAIL_FILTER_LOG(LOG_FILTER_COMBAT, "%s stopped attacking %s", GetObjectGuid().GetString().c_str(), victim ? victim->GetObjectGuid().GetString().c_str() : "");

    /*if (victim->GetTypeId() == TYPEID_UNIT)
    ((Creature*)victim)->AI().EnterEvadeMode(this);*/
}

bool Unit::IsSpellBlocked(Unit *pCaster, SpellEntry const *spellEntry, WeaponAttackType attackType)
{
    if (!HasInArc(M_PI_F, pCaster))
        return false;

    if (spellEntry)
    {
        // Some spells cannot be blocked
        if (spellEntry->Attributes & SPELL_ATTR_IMPOSSIBLE_DODGE_PARRY_BLOCK)
            return false;
    }

    /*
    // Ignore combat result aura (parry/dodge check on prepare)
    AuraList const& ignore = GetAurasByType(SPELL_AURA_IGNORE_COMBAT_RESULT);
    for(AuraList::const_iterator i = ignore.begin(); i != ignore.end(); ++i)
    {
        if (!(*i)->isAffectedOnSpell(spellProto))
            continue;
        if ((*i)->GetModifier()->m_miscvalue == ???)
            return false;
    }
    */

    // Check creatures flags_extra for disable block
    if (GetTypeId() == TYPEID_UNIT)
    {
        if (((Creature*)this)->GetCreatureInfo()->flags_extra & CREATURE_FLAG_EXTRA_NO_BLOCK)
            return false;
    }

    float blockChance = GetUnitBlockChance();
    blockChance += (int32(pCaster->GetWeaponSkillValue(attackType)) - int32(GetMaxSkillValueForLevel()))*0.04f;

    return roll_chance_f(blockChance);
}

// Melee based spells can be miss, parry or dodge on this step
// Crit or block - determined on damage calculation phase! (and can be both in some time)
float Unit::MeleeSpellMissChance(Unit *pVictim, WeaponAttackType attType, int32 skillDiff, SpellEntry const *spell)
{
    // Calculate hit chance (more correct for chance mod)
    float hitChance = 0.0f;

    // PvP - PvE melee chances
    // TODO: implement diminishing returns for defense from player's defense rating
    // pure skill diff is not sufficient since 3.x anymore, but exact formulas hard to research
    if (pVictim->GetTypeId() == TYPEID_PLAYER)
        hitChance = 95.0f + skillDiff * 0.04f;
    else if (skillDiff < -10)
        hitChance = 94.0f + (skillDiff + 10) * 0.4f;
    else
        hitChance = 95.0f + skillDiff * 0.1f;

    // Hit chance depends from victim auras
    if (attType == RANGED_ATTACK)
        hitChance += pVictim->GetTotalAuraModifier(SPELL_AURA_MOD_ATTACKER_RANGED_HIT_CHANCE);
    else
        hitChance += pVictim->GetTotalAuraModifier(SPELL_AURA_MOD_ATTACKER_MELEE_HIT_CHANCE);

    // Spellmod from SPELLMOD_RESIST_MISS_CHANCE
    if (Player *modOwner = GetSpellModOwner())
        modOwner->ApplySpellMod(spell->Id, SPELLMOD_RESIST_MISS_CHANCE, hitChance);

    // Miss = 100 - hit
    float missChance = 100.0f - hitChance;

    // Bonuses from attacker aura and ratings
    if (attType == RANGED_ATTACK)
        missChance -= m_modRangedHitChance;
    else
        missChance -= m_modMeleeHitChance;

    // Limit miss chance from 0 to 60%
    if (missChance < 0.0f)
        return 0.0f;
    if (missChance > 60.0f)
        return 60.0f;
    return missChance;
}

// Melee based spells hit result calculations
SpellMissInfo Unit::MeleeSpellHitResult(Unit *pVictim, SpellEntry const *spell)
{
    WeaponAttackType attType = BASE_ATTACK;

    if (spell->DmgClass == SPELL_DAMAGE_CLASS_RANGED)
        attType = RANGED_ATTACK;

    // cannot parry/dodge/miss if melee spell selfcasted
    if (pVictim && pVictim->GetObjectGuid() == GetObjectGuid())
        return SPELL_MISS_NONE;

    // bonus from skills is 0.04% per skill Diff
    int32 attackerWeaponSkill = (spell->EquippedItemClass == ITEM_CLASS_WEAPON) ? int32(GetWeaponSkillValue(attType,pVictim)) : GetMaxSkillValueForLevel();
    int32 skillDiff = attackerWeaponSkill - int32(pVictim->GetMaxSkillValueForLevel(this));
    int32 fullSkillDiff = attackerWeaponSkill - int32(pVictim->GetDefenseSkillValue(this));

    uint32 roll = urand (0, 10000);

    uint32 missChance = uint32(MeleeSpellMissChance(pVictim, attType, fullSkillDiff, spell)*100.0f);
    // Roll miss
    uint32 tmp = spell->AttributesEx3 & SPELL_ATTR_EX3_CANT_MISS ? 0 : missChance;
    if (roll < tmp)
        return SPELL_MISS_MISS;

    // Chance resist mechanic (select max value from every mechanic spell effect)
    int32 resist_mech = 0;
    // Get effects mechanic and chance
    for(int eff = 0; eff < MAX_EFFECT_INDEX; ++eff)
    {
        int32 effect_mech = GetEffectMechanic(spell, SpellEffectIndex(eff));
        if (effect_mech)
        {
            int32 temp = pVictim->GetTotalAuraModifierByMiscValue(SPELL_AURA_MOD_MECHANIC_RESISTANCE, effect_mech);
            if (resist_mech < temp*100)
                resist_mech = temp*100;
        }
    }
    // Roll chance
    tmp += resist_mech;
    if (roll < tmp)
        return SPELL_MISS_RESIST;
    bool canDodge = true;
    bool canParry = true;

    bool from_behind = !pVictim->HasInArc(M_PI_F,this);

    // Ranged attack cannot be parry/dodge, only deflect
    // Some spells cannot be parry/dodge/blocked, but may be deflected
    if (spell->Attributes & SPELL_ATTR_IMPOSSIBLE_DODGE_PARRY_BLOCK
        || attType == RANGED_ATTACK)
    {
        // only if in front or special ability
        if (!from_behind || pVictim->HasAuraType(SPELL_AURA_MOD_PARRY_FROM_BEHIND_PERCENT))
        {
            if (spell->AttributesEx3 & SPELL_ATTR_EX3_CANT_MISS)
                return SPELL_MISS_NONE;

            int32 deflect_chance = pVictim->GetTotalAuraModifier(SPELL_AURA_DEFLECT_SPELLS)*100;

            //if (from_behind) -- only 100% currently and not 100% sure way value apply
            //    deflect_chance = int32(deflect_chance * (pVictim->GetTotalAuraMultiplier(SPELL_AURA_MOD_PARRY_FROM_BEHIND_PERCENT) - 1);

            tmp += deflect_chance;
            if (roll < tmp)
                return SPELL_MISS_DEFLECT;
        }
        return SPELL_MISS_NONE;
    }

    // Check for attack from behind
    if (from_behind)
    {
        // Can`t dodge from behind in PvP (but its possible in PvE)
        if (GetTypeId() == TYPEID_PLAYER && pVictim->GetTypeId() == TYPEID_PLAYER)
            canDodge = false;
        // Can`t parry without special ability
        if (!pVictim->HasAuraType(SPELL_AURA_MOD_PARRY_FROM_BEHIND_PERCENT))
            canParry = false;
    }
    // Check creatures flags_extra for disable parry
    if (pVictim->GetTypeId()==TYPEID_UNIT)
    {
        uint32 flagEx = ((Creature*)pVictim)->GetCreatureInfo()->flags_extra;
        if ( flagEx & CREATURE_FLAG_EXTRA_NO_PARRY )
            canParry = false;
    }
    // Ignore combat result aura
    AuraList const& ignore = GetAurasByType(SPELL_AURA_IGNORE_COMBAT_RESULT);
    for(AuraList::const_iterator i = ignore.begin(); i != ignore.end(); ++i)
    {
        if (!(*i)->isAffectedOnSpell(spell))
            continue;
        switch((*i)->GetModifier()->m_miscvalue)
        {
            case MELEE_HIT_DODGE: canDodge = false; break;
            case MELEE_HIT_BLOCK: break; // Block check in hit step
            case MELEE_HIT_PARRY: canParry = false; break;
            default:
                DEBUG_LOG("Spell %u SPELL_AURA_IGNORE_COMBAT_RESULT have unhandled state %d", (*i)->GetId(), (*i)->GetModifier()->m_miscvalue);
                break;
        }
    }

    if (canDodge)
    {
        // Roll dodge
        int32 dodgeChance = int32(pVictim->GetUnitDodgeChance()*100.0f) - skillDiff * 4;
        // Reduce enemy dodge chance by SPELL_AURA_MOD_COMBAT_RESULT_CHANCE
        dodgeChance+= GetTotalAuraModifierByMiscValue(SPELL_AURA_MOD_COMBAT_RESULT_CHANCE, VICTIMSTATE_DODGE)*100;
        // Reduce dodge chance by attacker expertise rating
        if (GetTypeId() == TYPEID_PLAYER)
            dodgeChance-=int32(((Player*)this)->GetExpertiseDodgeOrParryReduction(attType) * 100.0f);
        else
            dodgeChance -= GetTotalAuraModifier(SPELL_AURA_MOD_EXPERTISE)*25;
        if (dodgeChance < 0)
            dodgeChance = 0;

        tmp += dodgeChance;
        if (roll < tmp)
            return SPELL_MISS_DODGE;
    }

    if (canParry)
    {
        // Roll parry
        int32 parryChance = int32(pVictim->GetUnitParryChance()*100.0f)  - skillDiff * 4;
        // Reduce parry chance by attacker expertise rating
        if (GetTypeId() == TYPEID_PLAYER)
            parryChance-=int32(((Player*)this)->GetExpertiseDodgeOrParryReduction(attType) * 100.0f);
        else
            parryChance -= GetTotalAuraModifier(SPELL_AURA_MOD_EXPERTISE)*25;
        if (parryChance < 0)
            parryChance = 0;

        //if (from_behind) -- only 100% currently and not 100% sure way value apply
        //    parryChance = int32(parryChance * (pVictim->GetTotalAuraMultiplier(SPELL_AURA_MOD_PARRY_FROM_BEHIND_PERCENT) - 1));

        tmp += parryChance;
        if (roll < tmp)
            return SPELL_MISS_PARRY;
    }

    return SPELL_MISS_NONE;
}

// TODO need use unit spell resistances in calculations
SpellMissInfo Unit::MagicSpellHitResult(Unit *pVictim, SpellEntry const *spell)
{
    // Can`t miss on dead target (on skinning for example)
    if (!pVictim->isAlive())
        return SPELL_MISS_NONE;

    SpellSchoolMask schoolMask = GetSpellSchoolMask(spell);
    // PvP - PvE spell misschances per leveldif > 2
    int32 lchance = pVictim->GetTypeId() == TYPEID_PLAYER ? 7 : 11;
    int32 leveldif = int32(pVictim->GetLevelForTarget(this)) - int32(GetLevelForTarget(pVictim));

    // Base hit chance from attacker and victim levels
    int32 modHitChance;
    if (leveldif < 3)
        modHitChance = 96 - leveldif;
    else
        modHitChance = 94 - (leveldif - 2) * lchance;

    // Spellmod from SPELLMOD_RESIST_MISS_CHANCE
    if (Player *modOwner = GetSpellModOwner())
        modOwner->ApplySpellMod(spell->Id, SPELLMOD_RESIST_MISS_CHANCE, modHitChance);
    // Increase from attacker SPELL_AURA_MOD_INCREASES_SPELL_PCT_TO_HIT auras
    modHitChance+=GetTotalAuraModifierByMiscMask(SPELL_AURA_MOD_INCREASES_SPELL_PCT_TO_HIT, schoolMask);
    // Chance hit from victim SPELL_AURA_MOD_ATTACKER_SPELL_HIT_CHANCE auras
    modHitChance+= pVictim->GetTotalAuraModifierByMiscMask(SPELL_AURA_MOD_ATTACKER_SPELL_HIT_CHANCE, schoolMask);

    // Cloak of Shadows - should be ignored by Chaos Bolt
    // handling of CoS aura is wrong? should be resist, not miss
    if (spell->SpellFamilyName == SPELLFAMILY_WARLOCK && spell->SpellIconID == 3178)
        if (Aura *aura = pVictim->GetAura(31224, EFFECT_INDEX_0))
            modHitChance -= aura->GetModifier()->m_amount;

    // Reduce spell hit chance for Area of effect spells from victim SPELL_AURA_MOD_AOE_AVOIDANCE aura
    if (IsAreaOfEffectSpell(spell))
        modHitChance-=pVictim->GetTotalAuraModifier(SPELL_AURA_MOD_AOE_AVOIDANCE);
    // Reduce spell hit chance for dispel mechanic spells from victim SPELL_AURA_MOD_DISPEL_RESIST
    if (IsDispelSpell(spell))
        modHitChance-=pVictim->GetTotalAuraModifier(SPELL_AURA_MOD_DISPEL_RESIST);
    // Chance resist mechanic (select max value from every mechanic spell effect)
    int32 resist_mech = 0;
    // Get effects mechanic and chance
    for(int eff = 0; eff < MAX_EFFECT_INDEX; ++eff)
    {
        int32 effect_mech = GetEffectMechanic(spell, SpellEffectIndex(eff));
        if (effect_mech)
        {
            int32 temp = pVictim->GetTotalAuraModifierByMiscValue(SPELL_AURA_MOD_MECHANIC_RESISTANCE, effect_mech);
            if (resist_mech < temp)
                resist_mech = temp;
        }
    }
    // Apply mod
    modHitChance-=resist_mech;

    // Chance resist debuff
    modHitChance-=pVictim->GetTotalAuraModifierByMiscValue(SPELL_AURA_MOD_DEBUFF_RESISTANCE, int32(spell->Dispel));

    int32 HitChance = modHitChance * 100;
    // Increase hit chance from attacker SPELL_AURA_MOD_SPELL_HIT_CHANCE and attacker ratings
    HitChance += int32(m_modSpellHitChance*100.0f);

    // Decrease hit chance from victim rating bonus
    if (pVictim->GetTypeId()==TYPEID_PLAYER)
        HitChance -= int32(((Player*)pVictim)->GetRatingBonusValue(CR_HIT_TAKEN_SPELL)*100.0f);

    if (HitChance <  100) HitChance =  100;
    if (HitChance > 10000) HitChance = 10000;

    int32 tmp = spell->AttributesEx3 & SPELL_ATTR_EX3_CANT_MISS ? 0 : (10000 - HitChance);

    int32 rand = irand(0,10000);

    // Chaos Bolt cannot be deflected
    if (spell->SpellFamilyName == SPELLFAMILY_WARLOCK && spell->SpellIconID == 3178)
        return SPELL_MISS_NONE;

    if (rand < tmp)
        return SPELL_MISS_MISS;

    bool from_behind = !pVictim->HasInArc(M_PI_F,this);

    // cast by caster in front of victim or behind with special ability
    if (!from_behind || pVictim->HasAuraType(SPELL_AURA_MOD_PARRY_FROM_BEHIND_PERCENT))
    {
        int32 deflect_chance = pVictim->GetTotalAuraModifier(SPELL_AURA_DEFLECT_SPELLS)*100;

        //if (from_behind) -- only 100% currently and not 100% sure way value apply
        //    deflect_chance = int32(deflect_chance * (pVictim->GetTotalAuraMultiplier(SPELL_AURA_MOD_PARRY_FROM_BEHIND_PERCENT)) - 1);

        tmp += deflect_chance;
        if (rand < tmp)
            return SPELL_MISS_DEFLECT;
    }

    return SPELL_MISS_NONE;
}

// Calculate spell hit result can be:
// Every spell can: Evade/Immune/Reflect/Sucesful hit
// For melee based spells:
//   Miss
//   Dodge
//   Parry
// For spells
//   Resist
SpellMissInfo Unit::SpellHitResult(Unit *pVictim, SpellEntry const *spell, bool CanReflect)
{
    // Return evade for units in evade mode
    if (pVictim->GetTypeId()==TYPEID_UNIT && ((Creature*)pVictim)->IsInEvadeMode())
        return SPELL_MISS_EVADE;

    if (IsPositiveSpell(spell) && IsFriendlyTo(pVictim))
        return SPELL_MISS_NONE;
    else if (!(spell->Attributes & SPELL_ATTR_UNAFFECTED_BY_INVULNERABILITY))
    {
        // Check for immune
        if (IsSpellCauseDamage(spell) && pVictim->IsImmunedToDamage(GetSpellSchoolMask(spell)))
            return SPELL_MISS_IMMUNE;

        if (pVictim->IsImmuneToSpell(spell))
            return SPELL_MISS_IMMUNE;
    }

    // Try victim reflect spell
    if (CanReflect)
    {
        int32 reflectchance = pVictim->GetTotalAuraModifier(SPELL_AURA_REFLECT_SPELLS);
        Unit::AuraList const& mReflectSpellsSchool = pVictim->GetAurasByType(SPELL_AURA_REFLECT_SPELLS_SCHOOL);
        for(Unit::AuraList::const_iterator i = mReflectSpellsSchool.begin(); i != mReflectSpellsSchool.end(); ++i)
            if((*i)->GetModifier()->m_miscvalue & GetSpellSchoolMask(spell))
                reflectchance += (*i)->GetModifier()->m_amount;
        if (reflectchance > 0 && roll_chance_i(reflectchance))
        {
            // Start triggers for remove charges if need (trigger only for victim, and mark as active spell)
            ProcDamageAndSpell(pVictim, PROC_FLAG_NONE, PROC_FLAG_TAKEN_NEGATIVE_SPELL_HIT, PROC_EX_REFLECT, 1, BASE_ATTACK, spell);
            return SPELL_MISS_REFLECT;
        }
    }

    switch (spell->DmgClass)
    {
        case SPELL_DAMAGE_CLASS_NONE:
            return SPELL_MISS_NONE;
        case SPELL_DAMAGE_CLASS_MAGIC:
            return MagicSpellHitResult(pVictim, spell);
        case SPELL_DAMAGE_CLASS_MELEE:
        case SPELL_DAMAGE_CLASS_RANGED:
            return MeleeSpellHitResult(pVictim, spell);
    }
    return SPELL_MISS_NONE;
}

float Unit::MeleeMissChanceCalc(const Unit *pVictim, WeaponAttackType attType) const
{
    if(!pVictim)
        return 0.0f;

    // Base misschance 5%
    float missChance = 5.0f;

    // DualWield - white damage has additional 19% miss penalty
    if (haveOffhandWeapon() && attType != RANGED_ATTACK)
    {
        bool isNormal = false;
        for (uint32 i = CURRENT_FIRST_NON_MELEE_SPELL; i < CURRENT_MAX_SPELL; ++i)
        {
            if (m_currentSpells[i] && (GetSpellSchoolMask(m_currentSpells[i]->m_spellInfo) & SPELL_SCHOOL_MASK_NORMAL))
            {
                isNormal = true;
                break;
            }
        }
        if (!isNormal && !m_currentSpells[CURRENT_MELEE_SPELL])
            missChance += 19.0f;
    }

    int32 skillDiff = int32(GetWeaponSkillValue(attType, pVictim)) - int32(pVictim->GetDefenseSkillValue(this));

    // PvP - PvE melee chances
    // TODO: implement diminishing returns for defense from player's defense rating
    // pure skill diff is not sufficient since 3.x anymore, but exact formulas hard to research
    if ( pVictim->GetTypeId() == TYPEID_PLAYER )
        missChance -= skillDiff * 0.04f;
    else if ( skillDiff < -10 )
        missChance -= (skillDiff + 10) * 0.4f - 1.0f;
    else
        missChance -=  skillDiff * 0.1f;

    // Hit chance bonus from attacker based on ratings and auras
    if (attType == RANGED_ATTACK)
        missChance -= m_modRangedHitChance;
    else
        missChance -= m_modMeleeHitChance;

    // Hit chance for victim based on ratings
    if (pVictim->GetTypeId()==TYPEID_PLAYER)
    {
        if (attType == RANGED_ATTACK)
            missChance += ((Player*)pVictim)->GetRatingBonusValue(CR_HIT_TAKEN_RANGED);
        else
            missChance += ((Player*)pVictim)->GetRatingBonusValue(CR_HIT_TAKEN_MELEE);
    }

    // Modify miss chance by victim auras
    if (attType == RANGED_ATTACK)
        missChance -= pVictim->GetTotalAuraModifier(SPELL_AURA_MOD_ATTACKER_RANGED_HIT_CHANCE);
    else
        missChance -= pVictim->GetTotalAuraModifier(SPELL_AURA_MOD_ATTACKER_MELEE_HIT_CHANCE);

    // Limit miss chance from 0 to 60%
    if (missChance < 0.0f)
        return 0.0f;
    if (missChance > 60.0f)
        return 60.0f;

    return missChance;
}

uint32 Unit::GetDefenseSkillValue(Unit const* target) const
{
    if (GetTypeId() == TYPEID_PLAYER)
    {
        // in PvP use full skill instead current skill value
        uint32 value = (target && target->GetTypeId() == TYPEID_PLAYER)
            ? ((Player*)this)->GetMaxSkillValue(SKILL_DEFENSE)
            : ((Player*)this)->GetSkillValue(SKILL_DEFENSE);
        value += uint32(((Player*)this)->GetRatingBonusValue(CR_DEFENSE_SKILL));
        return value;
    }
    else
        return GetUnitMeleeSkill(target);
}

float Unit::GetUnitDodgeChance() const
{
    if (hasUnitState(UNIT_STAT_STUNNED))
        return 0.0f;
    if ( GetTypeId() == TYPEID_PLAYER )
        return GetFloatValue(PLAYER_DODGE_PERCENTAGE);
    else
    {
        if(((Creature const*)this)->IsTotem())
            return 0.0f;
        else
        {
            float dodge = 5.0f;
            dodge += GetTotalAuraModifier(SPELL_AURA_MOD_DODGE_PERCENT);
            return dodge > 0.0f ? dodge : 0.0f;
        }
    }
}

float Unit::GetUnitParryChance() const
{
    if ( IsNonMeleeSpellCasted(false) || hasUnitState(UNIT_STAT_STUNNED))
        return 0.0f;

    float chance = 0.0f;

    if (GetTypeId() == TYPEID_PLAYER)
    {
        Player const* player = (Player const*)this;
        if (player->CanParry() )
        {
            Item *tmpitem = player->GetWeaponForAttack(BASE_ATTACK,true,true);
            if(!tmpitem)
                tmpitem = player->GetWeaponForAttack(OFF_ATTACK,true,true);

            if (tmpitem)
                chance = GetFloatValue(PLAYER_PARRY_PERCENTAGE);
        }
    }
    else if (GetTypeId() == TYPEID_UNIT)
    {
        if (GetCreatureType() == CREATURE_TYPE_HUMANOID)
        {
            chance = 5.0f;
            chance += GetTotalAuraModifier(SPELL_AURA_MOD_PARRY_PERCENT);
        }
    }

    return chance > 0.0f ? chance : 0.0f;
}

float Unit::GetUnitBlockChance() const
{
    if ( IsNonMeleeSpellCasted(false) || hasUnitState(UNIT_STAT_STUNNED))
        return 0.0f;

    if (GetTypeId() == TYPEID_PLAYER)
    {
        Player const* player = (Player const*)this;
        if (player->CanBlock() && player->CanUseEquippedWeapon(OFF_ATTACK))
        {
            Item *tmpitem = player->GetItemByPos(INVENTORY_SLOT_BAG_0, EQUIPMENT_SLOT_OFFHAND);
            if (tmpitem && !tmpitem->IsBroken() && tmpitem->GetProto()->Block)
                return GetFloatValue(PLAYER_BLOCK_PERCENTAGE);
        }
        // is player but has no block ability or no not broken shield equipped
        return 0.0f;
    }
    else
    {
        if(((Creature const*)this)->IsTotem())
            return 0.0f;
        else
        {
            float block = 5.0f;
            block += GetTotalAuraModifier(SPELL_AURA_MOD_BLOCK_PERCENT);
            return block > 0.0f ? block : 0.0f;
        }
    }
}

float Unit::GetUnitCriticalChance(WeaponAttackType attackType, const Unit *pVictim) const
{
    float crit;

    if (GetTypeId() == TYPEID_PLAYER)
    {
        switch(attackType)
        {
            case BASE_ATTACK:
                crit = GetFloatValue( PLAYER_CRIT_PERCENTAGE );
                break;
            case OFF_ATTACK:
                crit = GetFloatValue( PLAYER_OFFHAND_CRIT_PERCENTAGE );
                break;
            case RANGED_ATTACK:
                crit = GetFloatValue( PLAYER_RANGED_CRIT_PERCENTAGE );
                break;
                // Just for good manner
            default:
                crit = 0.0f;
                break;
        }
    }
    else
    {
        crit = 5.0f;
        crit += GetTotalAuraModifier(SPELL_AURA_MOD_CRIT_PERCENT);
    }

    // flat aura mods
    if (attackType == RANGED_ATTACK)
        crit += pVictim->GetTotalAuraModifier(SPELL_AURA_MOD_ATTACKER_RANGED_CRIT_CHANCE);
    else
        crit += pVictim->GetTotalAuraModifier(SPELL_AURA_MOD_ATTACKER_MELEE_CRIT_CHANCE);

    crit += pVictim->GetTotalAuraModifier(SPELL_AURA_MOD_ATTACKER_SPELL_AND_WEAPON_CRIT_CHANCE);

    // reduce crit chance from Rating for players
    if (attackType != RANGED_ATTACK)
        crit -= pVictim->GetMeleeCritChanceReduction();
    else
        crit -= pVictim->GetRangedCritChanceReduction();

    // Apply crit chance from defence skill
    crit += (int32(GetMaxSkillValueForLevel(pVictim)) - int32(pVictim->GetDefenseSkillValue(this))) * 0.04f;

    if (crit < 0.0f)
        crit = 0.0f;
    return crit;
}

uint32 Unit::GetWeaponSkillValue (WeaponAttackType attType, Unit const* target) const
{
    uint32 value = 0;
    if (GetTypeId() == TYPEID_PLAYER)
    {
        Item* item = ((Player*)this)->GetWeaponForAttack(attType,true,true);

        // feral or unarmed skill only for base attack
        if (attType != BASE_ATTACK && !item )
            return 0;

        if (IsInFeralForm())
            return GetMaxSkillValueForLevel();              // always maximized SKILL_FERAL_COMBAT in fact

        // weapon skill or (unarmed for base attack)
        uint32  skill = item ? item->GetSkill() : SKILL_UNARMED;

        // in PvP use full skill instead current skill value
        value = (target && target->GetTypeId() == TYPEID_PLAYER)
            ? ((Player*)this)->GetMaxSkillValue(skill)
            : ((Player*)this)->GetSkillValue(skill);
        // Modify value from ratings
        value += uint32(((Player*)this)->GetRatingBonusValue(CR_WEAPON_SKILL));
        switch (attType)
        {
            case BASE_ATTACK:   value+=uint32(((Player*)this)->GetRatingBonusValue(CR_WEAPON_SKILL_MAINHAND));break;
            case OFF_ATTACK:    value+=uint32(((Player*)this)->GetRatingBonusValue(CR_WEAPON_SKILL_OFFHAND));break;
            case RANGED_ATTACK: value+=uint32(((Player*)this)->GetRatingBonusValue(CR_WEAPON_SKILL_RANGED));break;
            default: break;
        }
    }
    else
        value = GetUnitMeleeSkill(target);
   return value;
}

void Unit::_UpdateSpells( uint32 time )
{

    if (m_currentSpells[CURRENT_AUTOREPEAT_SPELL])
        _UpdateAutoRepeatSpell();

    // remove finished spells from current pointers
    for (uint32 i = 0; i < CURRENT_MAX_SPELL; ++i)
    {
        if (m_currentSpells[i] && m_currentSpells[i]->getState() == SPELL_STATE_FINISHED)
        {
            m_currentSpells[i]->SetReferencedFromCurrent(false);
            m_currentSpells[i] = NULL;                      // remove pointer
        }
    }
    std::queue<SpellAuraHolderPtr> updateQueue;
    // update auras
    {
        MAPLOCK_READ(this,MAP_LOCK_TYPE_AURAS);
        for (SpellAuraHolderMap::const_iterator itr = m_spellAuraHolders.begin(); itr != m_spellAuraHolders.end(); ++itr)
            if (itr->second && !itr->second->IsDeleted())
                updateQueue.push(itr->second);

    }

    while(!updateQueue.empty())
    {
        if (updateQueue.front() && !updateQueue.front()->IsDeleted())
            updateQueue.front()->UpdateHolder(time);
        updateQueue.pop();
    }

    // remove expired auras, cleanup empty holders
    {
        MAPLOCK_READ(this,MAP_LOCK_TYPE_AURAS);
        for (SpellAuraHolderMap::const_iterator itr = m_spellAuraHolders.begin(); itr != m_spellAuraHolders.end(); ++itr)
            if (itr->second && !itr->second->IsDeleted()
                && !(itr->second->IsPermanent() || itr->second->IsPassive())
                && ((itr->second->GetAuraDuration() == 0) || itr->second->IsEmptyHolder()))
                updateQueue.push(itr->second);
    }

    while(!updateQueue.empty())
    {
        if (updateQueue.front() && !updateQueue.front()->IsDeleted())
            RemoveSpellAuraHolder(updateQueue.front(), AURA_REMOVE_BY_EXPIRE);
        updateQueue.pop();
    }

    if(!m_gameObj.empty())
    {
        GameObjectList::iterator ite1, dnext1;
        for (ite1 = m_gameObj.begin(); ite1 != m_gameObj.end(); ite1 = dnext1)
        {
            dnext1 = ite1;
            //(*i)->Update( difftime );
            if ( !(*ite1)->isSpawned() )
            {
                (*ite1)->SetOwnerGuid(ObjectGuid());
                (*ite1)->SetRespawnTime(0);
                (*ite1)->Delete();
                dnext1 = m_gameObj.erase(ite1);
            }
            else
                ++dnext1;
        }
    }
}

void Unit::_UpdateAutoRepeatSpell()
{
    bool isAutoShot = m_currentSpells[CURRENT_AUTOREPEAT_SPELL]->m_spellInfo->Id == SPELL_ID_AUTOSHOT;

    //check movement
    if (GetTypeId() == TYPEID_PLAYER && ((Player*)this)->isMoving())
    {
        // cancel wand shoot
        if(!isAutoShot)
            InterruptSpell(CURRENT_AUTOREPEAT_SPELL);
        // auto shot just waits
        return;
    }

    // check spell casts
    if (IsNonMeleeSpellCasted(false, false, true))
    {
        // cancel wand shoot
        if(!isAutoShot)
        {
            InterruptSpell(CURRENT_AUTOREPEAT_SPELL);
            return;
        }
        // auto shot is delayed by everythihng, except ranged(!) CURRENT_GENERIC_SPELL's -> recheck that
        else if (!(m_currentSpells[CURRENT_GENERIC_SPELL] && m_currentSpells[CURRENT_GENERIC_SPELL]->IsRangedSpell()))
            return;
    }

    //castroutine
    if (isAttackReady(RANGED_ATTACK))
    {
        // Check if able to cast
        if (m_currentSpells[CURRENT_AUTOREPEAT_SPELL]->CheckCast(true) != SPELL_CAST_OK)
        {
            InterruptSpell(CURRENT_AUTOREPEAT_SPELL);
            return;
        }

        // we want to shoot
        Spell* spell = new Spell(this, m_currentSpells[CURRENT_AUTOREPEAT_SPELL]->m_spellInfo, true);
        spell->prepare(&(m_currentSpells[CURRENT_AUTOREPEAT_SPELL]->m_targets));

        // all went good, reset attack
        resetAttackTimer(RANGED_ATTACK);
    }
}

void Unit::SetCurrentCastedSpell( Spell * pSpell )
{
    MANGOS_ASSERT(pSpell);                                  // NULL may be never passed here, use InterruptSpell or InterruptNonMeleeSpells

    CurrentSpellTypes CSpellType = pSpell->GetCurrentContainer();

    if (pSpell == m_currentSpells[CSpellType]) return;      // avoid breaking self

    // break same type spell if it is not delayed
    InterruptSpell(CSpellType,false);

    // special breakage effects:
    switch (CSpellType)
    {
        case CURRENT_GENERIC_SPELL:
        {
            // generic spells always break channeled not delayed spells
            InterruptSpell(CURRENT_CHANNELED_SPELL,false);

            // autorepeat breaking
            if ( m_currentSpells[CURRENT_AUTOREPEAT_SPELL] )
            {
                // break autorepeat if not Auto Shot
                if (m_currentSpells[CURRENT_AUTOREPEAT_SPELL]->m_spellInfo->Id != SPELL_ID_AUTOSHOT)
                    InterruptSpell(CURRENT_AUTOREPEAT_SPELL);
            }
        } break;

        case CURRENT_CHANNELED_SPELL:
        {
            // channel spells always break generic non-delayed and any channeled spells
            InterruptSpell(CURRENT_GENERIC_SPELL,false);
            InterruptSpell(CURRENT_CHANNELED_SPELL);

            // it also does break autorepeat if not Auto Shot
            if ( m_currentSpells[CURRENT_AUTOREPEAT_SPELL] &&
                m_currentSpells[CURRENT_AUTOREPEAT_SPELL]->m_spellInfo->Id != SPELL_ID_AUTOSHOT )
                InterruptSpell(CURRENT_AUTOREPEAT_SPELL);
        } break;

        case CURRENT_AUTOREPEAT_SPELL:
        {
            // only Auto Shoot does not break anything
            if (pSpell->m_spellInfo->Id != SPELL_ID_AUTOSHOT)
            {
                // generic autorepeats break generic non-delayed and channeled non-delayed spells
                InterruptSpell(CURRENT_GENERIC_SPELL,false);
                InterruptSpell(CURRENT_CHANNELED_SPELL,false);
                // special action: first cast delay
                if ( getAttackTimer(RANGED_ATTACK) < 500 )
                    setAttackTimer(RANGED_ATTACK,500);
            }
        } break;

        default:
        {
            // other spell types don't break anything now
        } break;
    }

    // current spell (if it is still here) may be safely deleted now
    if (m_currentSpells[CSpellType])
        m_currentSpells[CSpellType]->SetReferencedFromCurrent(false);

    // set new current spell
    m_currentSpells[CSpellType] = pSpell;
    pSpell->SetReferencedFromCurrent(true);

    pSpell->m_selfContainer = &(m_currentSpells[pSpell->GetCurrentContainer()]);
}

void Unit::InterruptSpell(CurrentSpellTypes spellType, bool withDelayed, bool sendAutoRepeatCancelToClient)
{
    MANGOS_ASSERT(spellType < CURRENT_MAX_SPELL);

    if (m_currentSpells[spellType] && (withDelayed || m_currentSpells[spellType]->getState() != SPELL_STATE_DELAYED) )
    {
        // send autorepeat cancel message for autorepeat spells
        if (spellType == CURRENT_AUTOREPEAT_SPELL && sendAutoRepeatCancelToClient)
        {
            if (GetTypeId() == TYPEID_PLAYER)
                ((Player*)this)->SendAutoRepeatCancel(this);
        }

        if (m_currentSpells[spellType]->getState() != SPELL_STATE_FINISHED)
            m_currentSpells[spellType]->cancel();

        // cancel can interrupt spell already (caster cancel ->target aura remove -> caster iterrupt)
        if (m_currentSpells[spellType])
        {
            m_currentSpells[spellType]->SetReferencedFromCurrent(false);
            m_currentSpells[spellType] = NULL;
        }
    }
}

void Unit::FinishSpell(CurrentSpellTypes spellType, bool ok /*= true*/)
{
    Spell* spell = m_currentSpells[spellType];
    if (!spell)
        return;

    if (spellType == CURRENT_CHANNELED_SPELL)
        spell->SendChannelUpdate(0);

    spell->finish(ok);
}


bool Unit::IsNonMeleeSpellCasted(bool withDelayed, bool skipChanneled, bool skipAutorepeat) const
{
    // We don't do loop here to explicitly show that melee spell is excluded.
    // Maybe later some special spells will be excluded too.

    // generic spells are casted when they are not finished and not delayed
    if (m_currentSpells[CURRENT_GENERIC_SPELL] &&
        (m_currentSpells[CURRENT_GENERIC_SPELL]->getState() != SPELL_STATE_FINISHED) &&
        (withDelayed || m_currentSpells[CURRENT_GENERIC_SPELL]->getState() != SPELL_STATE_DELAYED))
    {
        if (!(m_currentSpells[CURRENT_GENERIC_SPELL]->m_spellInfo->AttributesEx2 & SPELL_ATTR_EX2_NOT_RESET_AUTOSHOT))
            return true;
    }

    // channeled spells may be delayed, but they are still considered casted
    else if (!skipChanneled && m_currentSpells[CURRENT_CHANNELED_SPELL] &&
        (m_currentSpells[CURRENT_CHANNELED_SPELL]->getState() != SPELL_STATE_FINISHED))
        return true;

    // autorepeat spells may be finished or delayed, but they are still considered casted
    else if (!skipAutorepeat && m_currentSpells[CURRENT_AUTOREPEAT_SPELL])
        return true;

    return false;
}

void Unit::InterruptNonMeleeSpells(bool withDelayed, uint32 spell_id)
{
    // generic spells are interrupted if they are not finished or delayed
    if (m_currentSpells[CURRENT_GENERIC_SPELL] && (!spell_id || m_currentSpells[CURRENT_GENERIC_SPELL]->m_spellInfo->Id == spell_id))
        InterruptSpell(CURRENT_GENERIC_SPELL,withDelayed);

    // autorepeat spells are interrupted if they are not finished or delayed
    if (m_currentSpells[CURRENT_AUTOREPEAT_SPELL] && (!spell_id || m_currentSpells[CURRENT_AUTOREPEAT_SPELL]->m_spellInfo->Id == spell_id))
        InterruptSpell(CURRENT_AUTOREPEAT_SPELL,withDelayed);

    // channeled spells are interrupted if they are not finished, even if they are delayed
    if (m_currentSpells[CURRENT_CHANNELED_SPELL] && (!spell_id || m_currentSpells[CURRENT_CHANNELED_SPELL]->m_spellInfo->Id == spell_id))
        InterruptSpell(CURRENT_CHANNELED_SPELL,true);
}

Spell* Unit::FindCurrentSpellBySpellId(uint32 spell_id) const
{
    for (uint32 i = 0; i < CURRENT_MAX_SPELL; ++i)
        if (m_currentSpells[i] && m_currentSpells[i]->m_spellInfo->Id == spell_id)
            return m_currentSpells[i];
    return NULL;
}

void Unit::SetInFront(Unit const* target)
{
    SetOrientation(GetAngle(target));
}

void Unit::SetFacingTo(float ori)
{
    Movement::MoveSplineInit init(*this);
    init.SetFacing(ori);
    init.Launch();
}

void Unit::SetFacingToObject(WorldObject* pObject)
{
    // never face when already moving
    if (!IsStopped())
        return;

    // TODO: figure out under what conditions creature will move towards object instead of facing it where it currently is.
    SetFacingTo(GetAngle(pObject));
}

bool Unit::isInAccessablePlaceFor(Unit const* unit) const
{
    if (!unit)
        return false;

    if (!IsInMap(unit))
        return false;

    if (!IsWithinDistInMap(unit, GetMap()->GetVisibilityDistance()))
        return false;

    if (unit->GetObjectGuid().IsAnyTypeCreature())
    {
        float targetReach = ((Creature*)unit)->GetReachDistance(this);
        if (IsWithinDistInMap(unit, targetReach, true))
            return true;

        if (IsInWater() || IsUnderWater())
            return ((Creature*)unit)->CanSwim();
        else if (IsLevitating())
            return (unit->IsLevitating() || ((Creature*)unit)->CanFly());
        else if (GetTypeId() == TYPEID_PLAYER && ((Player*)this)->IsFlying())
            return (unit->IsLevitating() || ((Creature*)unit)->CanFly());
        else
            return ((Creature*)unit)->CanWalk() || ((Creature*)unit)->CanFly();
    }

    return true;
}

bool Unit::IsInWater() const
{
    return GetTerrain()->IsInWater(GetPositionX(),GetPositionY(), GetPositionZ());
}

bool Unit::IsUnderWater() const
{
    return GetTerrain()->IsUnderWater(GetPositionX(),GetPositionY(),GetPositionZ());
}

void Unit::DeMorph()
{
    SetDisplayId(GetNativeDisplayId());
}

int32 Unit::GetTotalAuraModifier(AuraType auratype) const
{
    int32 modifier = 0;
    int32 nonStackingPos = 0;
    int32 nonStackingNeg = 0;

    AuraList const& mTotalAuraList = GetAurasByType(auratype);
    for(AuraList::const_iterator i = mTotalAuraList.begin();i != mTotalAuraList.end(); ++i)
    {
        if((*i)->IsStacking())
            modifier += (*i)->GetModifier()->m_amount;
        else
        {
            if((*i)->GetModifier()->m_amount > nonStackingPos)
                nonStackingPos = (*i)->GetModifier()->m_amount;
            else if((*i)->GetModifier()->m_amount < nonStackingNeg)
                nonStackingNeg = (*i)->GetModifier()->m_amount;
        }
    }

    return modifier + nonStackingPos + nonStackingNeg;
}

float Unit::GetTotalAuraMultiplier(AuraType auratype) const
{
    float multiplier = 1.0f;
    float nonStackingPos = 0.0f;
    float nonStackingNeg = 0.0f;

    AuraList const& mTotalAuraList = GetAurasByType(auratype);
    for(AuraList::const_iterator i = mTotalAuraList.begin();i != mTotalAuraList.end(); ++i)
    {
        if((*i)->IsStacking())
            multiplier *= (100.0f + (*i)->GetModifier()->m_amount)/100.0f;
        else
        {
            if((*i)->GetModifier()->m_amount > nonStackingPos)
                nonStackingPos = (*i)->GetModifier()->m_amount;
            else if((*i)->GetModifier()->m_amount < nonStackingNeg)
                nonStackingNeg = (*i)->GetModifier()->m_amount;
        }
    }

    return multiplier * (100.0f + nonStackingPos)/100.0f * (100.0f + nonStackingNeg)/100.0f;
}

int32 Unit::GetMaxPositiveAuraModifier(AuraType auratype, bool nonStackingOnly) const
{
    int32 modifier = 0;

    AuraList const& mTotalAuraList = GetAurasByType(auratype);
    for(AuraList::const_iterator i = mTotalAuraList.begin();i != mTotalAuraList.end(); ++i)
        if (!(nonStackingOnly && (*i)->IsStacking()) && (*i)->GetModifier()->m_amount > modifier)
            modifier = (*i)->GetModifier()->m_amount;

    return modifier;
}

int32 Unit::GetMaxNegativeAuraModifier(AuraType auratype, bool nonStackingOnly) const
{
    int32 modifier = 0;

    AuraList const& mTotalAuraList = GetAurasByType(auratype);
    for(AuraList::const_iterator i = mTotalAuraList.begin();i != mTotalAuraList.end(); ++i)
        if (!(nonStackingOnly && (*i)->IsStacking()) && (*i)->GetModifier()->m_amount < modifier)
            modifier = (*i)->GetModifier()->m_amount;

    return modifier;
}

int32 Unit::GetTotalAuraModifierByMiscMask(AuraType auratype, uint32 misc_mask) const
{
    if(!misc_mask)
        return 0;

    int32 modifier = 0;
    int32 nonStackingPos = 0;
    int32 nonStackingNeg = 0;

    AuraList const& mTotalAuraList = GetAurasByType(auratype);
    for(AuraList::const_iterator i = mTotalAuraList.begin();i != mTotalAuraList.end(); ++i)
    {
        Modifier* mod = (*i)->GetModifier();

        if (auratype == SPELL_AURA_MOD_DAMAGE_DONE)
        {
            if ((*i)->GetSpellProto()->EquippedItemClass != -1 ||               // -1 == any item class (not wand then)
                (*i)->GetSpellProto()->EquippedItemInventoryTypeMask != 0)      //  0 == any inventory type (not wand then)
            {
                continue;
            }
        }

        if (mod->m_miscvalue & misc_mask)
        {
            if((*i)->IsStacking())
                modifier += mod->m_amount;
            else
            {
                if(mod->m_amount > nonStackingPos)
                    nonStackingPos = mod->m_amount;
                else if(mod->m_amount < nonStackingNeg)
                    nonStackingNeg = mod->m_amount;
            }
        }
     }
    return modifier + nonStackingPos + nonStackingNeg;
}

float Unit::GetTotalAuraMultiplierByMiscMask(AuraType auratype, uint32 misc_mask) const
{
    if(!misc_mask)
        return 1.0f;

    float multiplier = 1.0f;
    float nonStackingPos = 0.0f;
    float nonStackingNeg = 0.0f;

    AuraList const& mTotalAuraList = GetAurasByType(auratype);
    for(AuraList::const_iterator i = mTotalAuraList.begin();i != mTotalAuraList.end(); ++i)
    {
        Modifier* mod = (*i)->GetModifier();
        if (mod->m_miscvalue & misc_mask)
        {
            if((*i)->IsStacking())
                multiplier *= (100.0f + mod->m_amount)/100.0f;
            else
            {
                if(mod->m_amount > nonStackingPos)
                    nonStackingPos = mod->m_amount;
                else if(mod->m_amount < nonStackingNeg)
                    nonStackingNeg = mod->m_amount;
            }
        }
    }
    return multiplier * (100.0f + nonStackingPos)/100.0f * (100.0f + nonStackingNeg)/100.0f;
}

int32 Unit::GetMaxPositiveAuraModifierByMiscMask(AuraType auratype, uint32 misc_mask, bool nonStackingOnly) const
{
    if(!misc_mask)
        return 0;

    int32 modifier = 0;

    AuraList const& mTotalAuraList = GetAurasByType(auratype);
    for(AuraList::const_iterator i = mTotalAuraList.begin();i != mTotalAuraList.end(); ++i)
    {
        Modifier* mod = (*i)->GetModifier();
        if (!(nonStackingOnly && (*i)->IsStacking()) && mod->m_miscvalue & misc_mask && mod->m_amount > modifier)
            modifier = mod->m_amount;
    }

    return modifier;
}

int32 Unit::GetMaxNegativeAuraModifierByMiscMask(AuraType auratype, uint32 misc_mask, bool nonStackingOnly) const
{
    if(!misc_mask)
        return 0;

    int32 modifier = 0;

    AuraList const& mTotalAuraList = GetAurasByType(auratype);
    for(AuraList::const_iterator i = mTotalAuraList.begin();i != mTotalAuraList.end(); ++i)
    {
        Modifier* mod = (*i)->GetModifier();
        if (!(nonStackingOnly && (*i)->IsStacking()) && mod->m_miscvalue & misc_mask && mod->m_amount < modifier)
            modifier = mod->m_amount;
    }

    return modifier;
}

int32 Unit::GetTotalAuraModifierByMiscValue(AuraType auratype, int32 misc_value) const
{
    int32 modifier = 0;
    int32 nonStackingPos = 0;

    AuraList const& mTotalAuraList = GetAurasByType(auratype);
    for(AuraList::const_iterator i = mTotalAuraList.begin();i != mTotalAuraList.end(); ++i)
    {
        Modifier* mod = (*i)->GetModifier();
        if (mod->m_miscvalue == misc_value)
        {
            if((*i)->IsStacking())
                modifier += mod->m_amount;
            else
            {
                if(mod->m_amount > nonStackingPos)
                    nonStackingPos = mod->m_amount;
            }
        }
    }
    return modifier + nonStackingPos;
}

float Unit::GetTotalAuraMultiplierByMiscValue(AuraType auratype, int32 misc_value) const
{
    float multiplier = 1.0f;
    float nonStackingPos = 0.0f;

    AuraList const& mTotalAuraList = GetAurasByType(auratype);
    for(AuraList::const_iterator i = mTotalAuraList.begin();i != mTotalAuraList.end(); ++i)
    {
        Modifier* mod = (*i)->GetModifier();
        if (mod->m_miscvalue == misc_value)
        {
            if((*i)->IsStacking())
                multiplier *= (100.0f + mod->m_amount)/100.0f;
            else
            {
                if(mod->m_amount > nonStackingPos)
                    nonStackingPos = mod->m_amount;
            }
        }
    }
    return multiplier * (100.0f + nonStackingPos)/100.0f;
}

int32 Unit::GetMaxPositiveAuraModifierByMiscValue(AuraType auratype, int32 misc_value, bool nonStackingOnly) const
{
    int32 modifier = 0;

    AuraList const& mTotalAuraList = GetAurasByType(auratype);
    for(AuraList::const_iterator i = mTotalAuraList.begin();i != mTotalAuraList.end(); ++i)
    {
        Modifier* mod = (*i)->GetModifier();
        if (!(nonStackingOnly && (*i)->IsStacking()) && mod->m_amount > modifier && mod->m_miscvalue == misc_value)
            modifier = mod->m_amount;
    }

    return modifier;
}

int32 Unit::GetMaxNegativeAuraModifierByMiscValue(AuraType auratype, int32 misc_value, bool nonStackingOnly) const
{
    int32 modifier = 0;

    AuraList const& mTotalAuraList = GetAurasByType(auratype);
    for(AuraList::const_iterator i = mTotalAuraList.begin();i != mTotalAuraList.end(); ++i)
    {
        Modifier* mod = (*i)->GetModifier();
        if (!(nonStackingOnly && (*i)->IsStacking()) && mod->m_miscvalue == misc_value && mod->m_amount < modifier)
            modifier = mod->m_amount;
    }

    return modifier;
}

float Unit::GetTotalAuraMultiplierByMiscValueForMask(AuraType auratype, uint32 mask) const
{
    if(!mask)
        return 1.0f;

    float multiplier = 1.0f;

    int32 nonStackingPos = 0;
    int32 nonStackingNeg = 0;

    AuraList const& mTotalAuraList = GetAurasByType(auratype);
    for(AuraList::const_iterator i = mTotalAuraList.begin();i != mTotalAuraList.end(); ++i)
    {
        Modifier* mod = (*i)->GetModifier();

        if (mask & (1 << (mod->m_miscvalue -1)))
        {
            if((*i)->IsStacking())
            {
                multiplier *= (100.0f + mod->m_amount)/100.0f;
            }
            else
            {
                if(mod->m_amount > nonStackingPos)
                    nonStackingPos = mod->m_amount;
                else if(mod->m_amount < nonStackingNeg)
                    nonStackingNeg = mod->m_amount;
            }
        }
    }

    return multiplier * ((nonStackingPos + 100.0f) / 100.0f) * ((nonStackingNeg + 100.0f) / 100.0f);
}

float Unit::CheckAuraStackingAndApply(Aura* aura, UnitMods unitMod, UnitModifierType modifierType, float amount, bool apply, int32 miscMask, int32 miscValue)
{
    // not apply values below 1% (rounding errors?)
    if (!aura || fabs(amount) < M_NULL_F)
        return 0.0f;

    SpellEntry const *spellProto = aura->GetSpellProto();

    if (!aura->IsStacking())
    {
        bool bIsPositive = amount >= M_NULL_F;

        if (modifierType == TOTAL_VALUE)
            modifierType = bIsPositive ? NONSTACKING_VALUE_POS : NONSTACKING_VALUE_NEG;
        else if(modifierType == TOTAL_PCT)
            modifierType = NONSTACKING_PCT;

        float current = GetModifierValue(unitMod, modifierType);

        // need a sanity check here?

        // special case: minor and major categories for armor reduction debuffs
        // TODO: find some better way of dividing to categories
        if (aura->GetModifier()->m_auraname == SPELL_AURA_MOD_RESISTANCE_PCT &&
            (aura->GetId() == 770 ||                                              // Faerie Fire
            spellProto->IsFitToFamily<SPELLFAMILY_HUNTER, CF_HUNTER_PET_SPELLS>() ||            // Sting (Hunter Pet)
            spellProto->IsFitToFamily<SPELLFAMILY_WARLOCK, CF_WARLOCK_CURSE_OF_WEAKNESS>()))    // Curse of Weakness
        {
            modifierType = NONSTACKING_PCT_MINOR;
        }

        if (bIsPositive && amount < (current - M_NULL_F) ||               // value does not change as a result of applying/removing this aura
            !bIsPositive && amount > (current + M_NULL_F))
        {
            return 0.0f;
        }

        if (!apply)                                          // aura removed is the aura that is currently in effect, must find second highest nonstacking aura's m_amount
        {
            if (miscMask)
            {
                if (bIsPositive)
                    amount = (float)GetMaxPositiveAuraModifierByMiscMask(aura->GetModifier()->m_auraname, miscMask, true);
                else
                    amount = (float)GetMaxNegativeAuraModifierByMiscMask(aura->GetModifier()->m_auraname, miscMask, true);
            }
            else if(miscValue)
            {
                if (bIsPositive)
                    amount = (float)GetMaxPositiveAuraModifierByMiscValue(aura->GetModifier()->m_auraname, miscValue-1, true);
                else
                    amount = (float)GetMaxNegativeAuraModifierByMiscValue(aura->GetModifier()->m_auraname, miscValue-1, true);
            }
            else
            {
                if (bIsPositive)
                    amount = (float)GetMaxPositiveAuraModifier(aura->GetModifier()->m_auraname, true);
                else
                    amount = (float)GetMaxNegativeAuraModifier(aura->GetModifier()->m_auraname, true);
            }
        }
        // not apply values below 1% (rounding errors?)
        if (fabs(amount) < M_NULL_F)
            amount = 0.0f;

        HandleStatModifier(unitMod, modifierType, amount, apply);

        if (modifierType == NONSTACKING_VALUE_POS || modifierType == NONSTACKING_VALUE_NEG)
            amount -= current;
        else
        {
            if (apply)
                amount = ((100.0f + amount) / (100.0f + current) - 1.0f) * 100.0f;
            else
                amount = ((100.0f + current) / (100.0f + amount) - 1.0f) * 100.0f;
        }
    }
    else
        HandleStatModifier(unitMod, modifierType, amount, apply);

    return amount;
}

bool Unit::AddSpellAuraHolder(SpellAuraHolderPtr holder)
{
    if (!holder || holder->IsDeleted())
        return false;

    // Check for already existing
    {
        SpellAuraHolderBounds spair = GetSpellAuraHolderBounds(holder->GetId());
        MAPLOCK_READ(this,MAP_LOCK_TYPE_AURAS);
        for (SpellAuraHolderMap::const_iterator iter = spair.first; iter != spair.second; ++iter)
        {
            if (iter->second == holder)
            {
                DEBUG_LOG("Unit::AddSpellAuraHolder cannot add SpellAuraHolder (spell %u), holder already added!", holder->GetId());
                return false;
            }
        }
    }

    SpellEntry const* aurSpellInfo = holder->GetSpellProto();

    // ghost spell check, allow apply any auras at player loading in ghost mode (will be cleanup after load)
    if ( !isAlive() && !IsDeathPersistentSpell(aurSpellInfo) &&
        !IsDeathOnlySpell(aurSpellInfo) &&
        !IsSpellAllowDeadTarget(aurSpellInfo) &&
        (GetTypeId()!=TYPEID_PLAYER || !((Player*)this)->GetSession()->PlayerLoading()) )
    {
        return false;
    }

    if (holder->GetTarget() != this)
    {
        sLog.outError("Holder (spell %u) add to spell aura holder list of %s (lowguid: %u) but spell aura holder target is %s (lowguid: %u)",
            holder->GetId(),(GetTypeId()==TYPEID_PLAYER?"player":"creature"),GetGUIDLow(),
            (holder->GetTarget()->GetTypeId()==TYPEID_PLAYER?"player":"creature"),holder->GetTarget()->GetGUIDLow());
        return false;
    }

    SpellAuraHolderSet holdersToRemove;
    SpellAuraHolderPtr holderToStackAdd;
    // passive and persistent auras can stack with themselves any number of times
    if ((!holder->IsPassive() && !holder->IsPersistent()) || holder->IsAreaAura())
    {
        SpellAuraHolderBounds spair = GetSpellAuraHolderBounds(aurSpellInfo->Id);
        MAPLOCK_READ(this,MAP_LOCK_TYPE_AURAS);
        // take out same spell
        for (SpellAuraHolderMap::iterator iter = spair.first; iter != spair.second; ++iter)
        {
            // stack some specific spells
            bool bIsSpellStackingCustom = false;
            switch(holder->GetId())
            {
                case 70338: // Necrotic Plague (Lich King)
                case 73785:
                case 73786:
                case 73787:
                case 74074: // Plague Siphon (Lich King)
                case 72679: // Harvested Soul (Lich King)
                case 73028:
                case 74318:
                case 74319:
                case 74320:
                case 74321:
                case 74322:
                case 74323:
                    bIsSpellStackingCustom = true;
                    break;
            }

            if (iter->second && !iter->second->IsDeleted() &&
                ((iter->second->GetCasterGuid() == holder->GetCasterGuid() || bIsSpellStackingCustom ||
                (iter->second->GetCasterGuid().IsCreatureOrPet() && holder->GetCasterGuid().IsCreatureOrPet()))))
            {
                // Aura can stack on self -> Stack it;
                if (aurSpellInfo->StackAmount)
                {
                    holderToStackAdd = iter->second;
                    break;
                }

                // Check for coexisting Weapon-proced Auras
                if  (holder->IsWeaponBuffCoexistableWith() &&
                    iter->second->GetCastItemGuid() && iter->second->GetCastItemGuid() != holder->GetCastItemGuid())
                    continue;

                // Carry over removed Aura's remaining damage if Aura still has ticks remaining
                if (iter->second->GetSpellProto()->AttributesEx4 & SPELL_ATTR_EX4_STACK_DOT_MODIFIER)
                {
                    for (int32 i = 0; i < MAX_EFFECT_INDEX; ++i)
                    {
                        if (Aura* aur = holder->GetAuraByEffectIndex(SpellEffectIndex(i)))
                        {
                            // m_auraname can be modified to SPELL_AURA_NONE for area auras, use original
                            AuraType aurNameReal = AuraType(aurSpellInfo->EffectApplyAuraName[i]);

                            if (aurNameReal == SPELL_AURA_PERIODIC_DAMAGE && aur->GetAuraDuration() > 0)
                            {
                                if (Aura* existing = iter->second->GetAuraByEffectIndex(SpellEffectIndex(i)))
                                {
                                    int32 remainingTicks = existing->GetAuraMaxTicks() - existing->GetAuraTicks();
                                    int32 remainingDamage = existing->GetModifier()->m_amount * remainingTicks;

                                    aur->GetModifier()->m_amount += int32(remainingDamage / aur->GetAuraMaxTicks());
                                }
                                else
                                    DEBUG_LOG("Holder (spell %u) on target (lowguid: %u) doesn't have aura on effect index %u. skipping.", aurSpellInfo->Id, holder->GetTarget()->GetGUIDLow(), i);
                            }
                        }
                    }
                }

                // only one holder per caster on same target
                if (iter->second->GetCasterGuid() == holder->GetCasterGuid())
                {
                    if (holdersToRemove.find(iter->second) == holdersToRemove.end())
                        holdersToRemove.insert(iter->second);
                    break;
                }
            }

            // stacking of holders from different casters
            // some holders stack, but their auras dont (i.e. only strongest aura effect works)
            if (!sSpellMgr.IsStackableSpellAuraHolder(aurSpellInfo))
                if (holdersToRemove.find(iter->second) == holdersToRemove.end())
                    holdersToRemove.insert(iter->second);
        }
    }

    if (!holdersToRemove.empty())
    {
        for(std::set<SpellAuraHolderPtr>::const_iterator i = holdersToRemove.begin(); i != holdersToRemove.end(); ++i)
            if ((*i) && !(*i)->IsDeleted())
                RemoveSpellAuraHolder((*i),AURA_REMOVE_BY_STACK);
    }
    else if (holderToStackAdd)
    {
        // can be created with >1 stack by some spell mods
        holderToStackAdd->ModStackAmount(holder->GetStackAmount());
        holderToStackAdd->HandleSpellSpecificBoostsForward(true);
        return false;
    }

    // passive auras not stackable with other ranks
    if (!IsPassiveSpellStackableWithRanks(aurSpellInfo))
    {
        if (!RemoveNoStackAurasDueToAuraHolder(holder))
        {
            return false;                                   // couldn't remove conflicting aura with higher rank
        }
    }

    // update single target auras list (before aura add to aura list, to prevent unexpected remove recently added aura)
    if (holder->IsSingleTarget())
    {
        if (Unit* caster = holder->GetCaster())             // caster not in world
        {
            SingleCastSpellTargetMap& scTargets = caster->GetSingleCastSpellTargets();
            for(SingleCastSpellTargetMap::iterator itr = scTargets.begin(); itr != scTargets.end();)
            {
                SpellEntry const* itr_spellEntry = itr->first;
                ObjectGuid itr_targetGuid = itr->second;

                if (itr_targetGuid != GetObjectGuid() &&
                    IsSingleTargetSpells(itr_spellEntry, aurSpellInfo))
                {
                    scTargets.erase(itr);                   // remove for caster in any case

                    // remove from target if target found
                    if (Unit* itr_target = GetMap()->GetUnit(itr_targetGuid))
                        itr_target->RemoveAurasDueToSpell(itr_spellEntry->Id);

                    itr = scTargets.begin();                // list can be chnaged at remove aura
                    continue;
                }

                ++itr;
            }

            // register spell holder single target
            scTargets[aurSpellInfo] = GetObjectGuid();
        }
    }

    holder->HandleSpellSpecificBoostsForward(true);

    // add aura, register in lists and arrays
    {
        holder->_AddSpellAuraHolder();
        MAPLOCK_WRITE(this,MAP_LOCK_TYPE_AURAS);
        m_spellAuraHolders.insert(SpellAuraHolderMap::value_type(holder->GetId(), holder));
    }

    for (int32 i = 0; i < MAX_EFFECT_INDEX; ++i)
        if (Aura *aur = holder->GetAuraByEffectIndex(SpellEffectIndex(i)))
            AddAuraToModList(aur);

    holder->ApplyAuraModifiers(true, true);
    DEBUG_LOG("Holder of spell %u now is in use", holder->GetId());

    // if aura deleted before boosts apply ignore
    // this can be possible it it removed indirectly by triggered spell effect at ApplyModifier
    if (holder->IsDeleted())
        return false;

    holder->HandleSpellSpecificBoosts(true);

    return true;
}

void Unit::AddAuraToModList(Aura *aura)
{
    MAPLOCK_WRITE(this,MAP_LOCK_TYPE_AURAS);
    if (aura->GetModifier()->m_auraname < TOTAL_AURAS)
        m_modAuras[aura->GetModifier()->m_auraname].push_back(aura);
}

void Unit::RemoveRankAurasDueToSpell(uint32 spellId)
{
    SpellEntry const *spellInfo = sSpellStore.LookupEntry(spellId);
    if(!spellInfo)
        return;
    SpellAuraHolderMap::const_iterator i,next;
    for (i = m_spellAuraHolders.begin(); i != m_spellAuraHolders.end(); i = next)
    {
        next = i;
        ++next;
        uint32 i_spellId = (*i).second->GetId();
        if((*i).second && i_spellId && i_spellId != spellId)
        {
            if (sSpellMgr.IsRankSpellDueToSpell(spellInfo,i_spellId))
            {
                RemoveAurasDueToSpell(i_spellId);

                if ( m_spellAuraHolders.empty() )
                    break;
                else
                    next =  m_spellAuraHolders.begin();
            }
        }
    }
}

bool Unit::RemoveNoStackAurasDueToAuraHolder(SpellAuraHolderPtr holder)
{
    if (!holder || holder->IsDeleted())
        return false;

    SpellEntry const* spellProto = holder->GetSpellProto();
    if (!spellProto)
        return false;

    uint32 spellId = holder->GetId();

    // passive spell special case (only non stackable with ranks)
    if (IsPassiveSpell(spellProto))
    {
        if (IsPassiveSpellStackableWithRanks(spellProto))
            return true;
    }

    SpellSpecific spellId_spec = GetSpellSpecific(spellId);

    SpellAuraHolderMap& holderMap = GetSpellAuraHolderMap();
    for (SpellAuraHolderMap::iterator itr = holderMap.begin(), next; itr != holderMap.end(); itr = next)
    {
        next = itr;
        ++next;

        if (!itr->second || itr->second->IsDeleted())
            continue;

        SpellEntry const* i_spellProto = itr->second->GetSpellProto();

        if (!i_spellProto)
            continue;

        uint32 i_spellId = i_spellProto->Id;

        // early checks that spellId is passive non stackable spell
        if (IsPassiveSpell(i_spellProto))
        {
            // passive non-stackable spells not stackable only for same caster
            if (holder->GetCasterGuid() != itr->second->GetCasterGuid())
                continue;

            // passive non-stackable spells not stackable only with another rank of same spell
            if (!sSpellMgr.IsRankSpellDueToSpell(spellProto, i_spellId))
                continue;
        }

        if (i_spellId == spellId)
            continue;

        bool is_triggered_by_spell = false;
        // prevent triggering aura of removing aura that triggered it
        for(int j = 0; j < MAX_EFFECT_INDEX; ++j)
            if (i_spellProto->EffectTriggerSpell[j] == spellId)
                is_triggered_by_spell = true;

        // prevent triggered aura of removing aura that triggering it (triggered effect early some aura of parent spell
        for(int j = 0; j < MAX_EFFECT_INDEX; ++j)
            if (spellProto->EffectTriggerSpell[j] == i_spellId)
                is_triggered_by_spell = true;

        if (is_triggered_by_spell)
            continue;

        SpellSpecific i_spellId_spec = GetSpellSpecific(i_spellId);

        // single allowed spell specific from same caster or from any caster at target
        bool is_spellSpecPerTargetPerCaster = IsSingleFromSpellSpecificPerTargetPerCaster(spellId_spec,i_spellId_spec);
        bool is_spellSpecPerTarget = IsSingleFromSpellSpecificPerTarget(spellId_spec,i_spellId_spec);
        if (is_spellSpecPerTarget || (is_spellSpecPerTargetPerCaster && holder->GetCasterGuid() == itr->second->GetCasterGuid()))
        {
            // cannot remove higher rank
            if (sSpellMgr.IsRankSpellDueToSpell(spellProto, i_spellId))
                if (CompareAuraRanks(spellId, i_spellId) < 0)
                    return false;

            // Its a parent aura (create this aura in ApplyModifier)
            if (itr->second->IsInUse())
            {
                sLog.outError("SpellAuraHolder (Spell %u) is in process but attempt removed at SpellAuraHolder (Spell %u) adding, need add stack rule for Unit::RemoveNoStackAurasDueToAuraHolder", itr->second->GetId(), holder->GetId());
                continue;
            }
            if (is_spellSpecPerTargetPerCaster)
                RemoveSpellAuraHolder(itr->second);
            else
                RemoveAurasDueToSpell(i_spellId);

            if (holderMap.empty() )
                break;
            else
                next =  holderMap.begin();

            continue;
        }

        // spell with spell specific that allow single ranks for spell from diff caster
        // same caster case processed or early or later
        bool is_spellPerTarget = IsSingleFromSpellSpecificSpellRanksPerTarget(spellId_spec,i_spellId_spec);
        if ( is_spellPerTarget && holder->GetCasterGuid() != itr->second->GetCasterGuid() && sSpellMgr.IsRankSpellDueToSpell(spellProto, i_spellId))
        {
            // cannot remove higher rank
            if (CompareAuraRanks(spellId, i_spellId) < 0)
                return false;

            // Its a parent aura (create this aura in ApplyModifier)
            if (itr->second->IsInUse())
            {
                sLog.outError("SpellAuraHolder (Spell %u) is in process but attempt removed at SpellAuraHolder (Spell %u) adding, need add stack rule for Unit::RemoveNoStackAurasDueToAuraHolder", itr->second->GetId(), holder->GetId());
                continue;
            }
            RemoveAurasDueToSpell(i_spellId);

            if (holderMap.empty() )
                break;
            else
                next =  holderMap.begin();

            continue;
        }

        // non single (per caster) per target spell specific (possible single spell per target at caster)
        if ( !is_spellSpecPerTargetPerCaster && !is_spellSpecPerTarget && sSpellMgr.IsNoStackSpellDueToSpell(spellId, i_spellId) )
        {
            // Its a parent aura (create this aura in ApplyModifier)
            if (itr->second->IsInUse())
            {
                sLog.outError("SpellAuraHolder (Spell %u) is in process but attempt removed at SpellAuraHolder (Spell %u) adding, need add stack rule for Unit::RemoveNoStackAurasDueToAuraHolder", itr->second->GetId(), holder->GetId());
                continue;
            }

            // different ranks spells with different casters should also stack
            if (holder->GetCasterGuid() != itr->second->GetCasterGuid() && sSpellMgr.IsStackableSpellAuraHolder(spellProto))
                continue;

            if (!itr->second->IsDeleted())
                RemoveSpellAuraHolder(itr->second, AURA_REMOVE_BY_STACK);

            if (holderMap.empty() )
                break;
            else
                next = holderMap.begin();

            continue;
        }

        // Potions stack aura by aura (elixirs/flask already checked)
        if ( spellProto->SpellFamilyName == SPELLFAMILY_POTION && i_spellProto->SpellFamilyName == SPELLFAMILY_POTION )
        {
            if (IsNoStackAuraDueToAura(spellId, i_spellId))
            {
                if (CompareAuraRanks(spellId, i_spellId) < 0)
                    return false;                       // cannot remove higher rank

                // Its a parent aura (create this aura in ApplyModifier)
                if (itr->second->IsInUse())
                {
                    sLog.outError("SpellAuraHolder (Spell %u) is in process but attempt removed at SpellAuraHolder (Spell %u) adding, need add stack rule for Unit::RemoveNoStackAurasDueToAuraHolder", itr->second->GetId(), holder->GetId());
                    continue;
                }
                RemoveAurasDueToSpell(i_spellId);

                if (holderMap.empty())
                    break;
                else
                    next = holderMap.begin();
            }
        }
    }
    return true;
}

void Unit::RemoveAura(uint32 spellId, SpellEffectIndex effindex, Aura* except)
{
    SpellAuraHolderBounds spair = GetSpellAuraHolderBounds(spellId);
    for(SpellAuraHolderMap::iterator iter = spair.first; iter != spair.second; )
    {
        if (iter->second && !iter->second->IsDeleted())
        {
            Aura* aur = iter->second->GetAuraByEffectIndex(effindex);
            if (aur && aur != except)
            {
                RemoveSingleAuraFromSpellAuraHolder(iter->second, effindex);
                // may remove holder
                spair = GetSpellAuraHolderBounds(spellId);
                iter = spair.first;
            }
            else
                ++iter;
        }
        else
            ++iter;
    }
}
void Unit::RemoveAurasByCasterSpell(uint32 spellId, ObjectGuid casterGuid, AuraRemoveMode mode)
{
    SpellAuraHolderBounds spair = GetSpellAuraHolderBounds(spellId);
    for(SpellAuraHolderMap::iterator iter = spair.first; iter != spair.second; )
    {
        if (iter->second && !iter->second->IsDeleted() && iter->second->GetCasterGuid() == casterGuid)
        {
            RemoveSpellAuraHolder(iter->second, mode);
            spair = GetSpellAuraHolderBounds(spellId);
            iter = spair.first;
        }
        else
            ++iter;
    }
}

void Unit::RemoveAllGroupBuffsFromCaster(ObjectGuid guidCaster)
{
    SpellAuraHolderMap &holdersMap = GetSpellAuraHolderMap();
    for (SpellAuraHolderMap::iterator itr = holdersMap.begin(); itr != holdersMap.end();)
    {
        if (itr->second && !itr->second->IsDeleted() && itr->second->GetCasterGuid() == guidCaster && SpellMgr::IsGroupBuff(itr->second->GetSpellProto()))
        {
            RemoveSpellAuraHolder(itr->second);
            itr = holdersMap.begin();
        }
        else
            ++itr;
    }
}

void Unit::RemoveSingleAuraFromSpellAuraHolder(uint32 spellId, SpellEffectIndex effindex, ObjectGuid casterGuid, AuraRemoveMode mode)
{
    SpellAuraHolderBounds spair = GetSpellAuraHolderBounds(spellId);
    for(SpellAuraHolderMap::iterator iter = spair.first; iter != spair.second; )
    {
        if (iter->second && !iter->second->IsDeleted())
        {
            Aura* aur = iter->second->GetAuraByEffectIndex(effindex);
            if (aur && aur->GetCasterGuid() == casterGuid)
            {
                RemoveSingleAuraFromSpellAuraHolder(iter->second, effindex, mode);
                spair = GetSpellAuraHolderBounds(spellId);
                iter = spair.first;
            }
            else
                ++iter;
        }
        else
            ++iter;
    }
}

void Unit::RemoveAuraHolderDueToSpellByDispel(uint32 spellId, uint32 stackAmount, ObjectGuid casterGuid, Unit *dispeller)
{
    SpellEntry const* spellEntry = sSpellStore.LookupEntry(spellId);

    // Custom dispel cases
    // Unstable Affliction
    if (spellEntry->SpellFamilyName == SPELLFAMILY_WARLOCK && spellEntry->SpellFamilyFlags.test<CF_WARLOCK_UNSTABLE_AFFLICTION>())
    {
        if (Aura* dotAura = GetAura<SPELL_AURA_PERIODIC_DAMAGE, SPELLFAMILY_WARLOCK, CF_WARLOCK_UNSTABLE_AFFLICTION>(casterGuid))
        {
            // use spellpower-modified value for initial damage
            int damage = dotAura->GetModifier()->m_amount;
            damage *= 9;

            // Remove spell auras from stack
            RemoveAuraHolderFromStack(spellId, stackAmount, casterGuid, AURA_REMOVE_BY_DISPEL);

            // backfire damage and silence
            dispeller->CastCustomSpell(dispeller, 31117, &damage, NULL, NULL, true, NULL, NULL, casterGuid);
            return;
        }
    }
    // Lifebloom
    else if (spellEntry->SpellFamilyName == SPELLFAMILY_DRUID && spellEntry->SpellFamilyFlags.test<CF_DRUID_LIFEBLOOM>())
    {
        if (Aura* dotAura = GetAura<SPELL_AURA_DUMMY, SPELLFAMILY_DRUID, CF_DRUID_LIFEBLOOM>(casterGuid))
        {
            int32 amount = ( dotAura->GetModifier()->m_baseamount / dotAura->GetStackAmount() ) * stackAmount;
            CastCustomSpell(this, 33778, &amount, NULL, NULL, true, NULL, dotAura, casterGuid);

            if (Unit* caster = dotAura->GetCaster())
            {
                int32 returnmana = (spellEntry->ManaCostPercentage * caster->GetCreateMana() / 100) * stackAmount / 2;
                caster->CastCustomSpell(caster, 64372, &returnmana, NULL, NULL, true, NULL, dotAura, casterGuid);
            }
        }
    }
    // Flame Shock
    else if (spellEntry->SpellFamilyName == SPELLFAMILY_SHAMAN && spellEntry->SpellFamilyFlags.test<CF_SHAMAN_FLAME_SHOCK>())
    {
        Unit* caster = NULL;
        uint32 triggeredSpell = 0;

        if (Aura* dotAura = GetAura<SPELL_AURA_PERIODIC_DAMAGE, SPELLFAMILY_SHAMAN, CF_SHAMAN_FLAME_SHOCK>(casterGuid))
            caster = dotAura->GetCaster();

        if (caster && !caster->isDead())
        {
            Unit::AuraList const& auras = caster->GetAurasByType(SPELL_AURA_DUMMY);
            for (Unit::AuraList::const_iterator i = auras.begin(); i != auras.end(); ++i)
            {
                switch((*i)->GetId())
                {
                    case 51480: triggeredSpell=64694; break;// Lava Flows, Rank 1
                    case 51481: triggeredSpell=65263; break;// Lava Flows, Rank 2
                    case 51482: triggeredSpell=65264; break;// Lava Flows, Rank 3
                    default: continue;
                }
                break;
            }
        }

        // Remove spell auras from stack
        RemoveAuraHolderFromStack(spellId, stackAmount, casterGuid, AURA_REMOVE_BY_DISPEL);

        // Haste
        if (triggeredSpell)
            caster->CastSpell(caster, triggeredSpell, true);
        return;
    }
    // Vampiric touch (first dummy aura)
    else if (spellEntry->SpellFamilyName == SPELLFAMILY_PRIEST && spellEntry->SpellFamilyFlags.test<CF_PRIEST_VAMPIRIC_TOUCH>())
    {
        if (Aura *dot = GetAura<SPELL_AURA_PERIODIC_DAMAGE, SPELLFAMILY_PRIEST, CF_PRIEST_VAMPIRIC_TOUCH>(casterGuid))
        {
            if (dot->GetCaster())
            {
                // use clean value for initial damage
                int32 bp0 = dot->GetSpellProto()->CalculateSimpleValue(EFFECT_INDEX_1);
                bp0 *= 8;

                // Remove spell auras from stack
                RemoveAuraHolderFromStack(spellId, stackAmount, casterGuid, AURA_REMOVE_BY_DISPEL);

                CastCustomSpell(this, 64085, &bp0, NULL, NULL, true, NULL, NULL, casterGuid);
                return;
            }
        }
    }
    // Necrotic Plague (Lich King)
    // this hack needs correct implementation
    else if (spellId == 70338 || spellId == 73785 || spellId == 73786 || spellId == 73787)
    {
        RemoveSpellAuraHolder(GetSpellAuraHolder(spellId), AURA_REMOVE_BY_DISPEL);
    }

    RemoveAuraHolderFromStack(spellId, stackAmount, casterGuid, AURA_REMOVE_BY_DISPEL);
}

void Unit::RemoveAurasDueToSpellBySteal(uint32 spellId, ObjectGuid casterGuid, Unit *stealer)
{
    SpellAuraHolderPtr holder = GetSpellAuraHolder(spellId, casterGuid);
    SpellEntry const* spellProto = sSpellStore.LookupEntry(spellId);
    SpellAuraHolderPtr new_holder = CreateSpellAuraHolder(spellProto, stealer, this);

    // set its duration and maximum duration
    // max duration 2 minutes (in msecs)
    int32 dur = holder->GetAuraDuration() > 0 ? holder->GetAuraDuration() : holder->GetAuraMaxDuration();
    int32 max_dur = 2*MINUTE*IN_MILLISECONDS;
    int32 new_max_dur = max_dur > dur ? dur : max_dur;
    new_holder->SetAuraMaxDuration(new_max_dur);
    new_holder->SetAuraDuration(new_max_dur);

    // some specific events after stealing aura
    // Lifebloom
    if (spellProto->SpellFamilyName == SPELLFAMILY_DRUID && spellProto->SpellFamilyFlags.test<CF_DRUID_LIFEBLOOM>())
    {
        if (Aura* dotAura = GetAura<SPELL_AURA_DUMMY, SPELLFAMILY_DRUID, CF_DRUID_LIFEBLOOM>(casterGuid))
        {
            int32 amount = dotAura->GetModifier()->m_baseamount;
            CastCustomSpell(this, 33778, &amount, NULL, NULL, true, NULL, dotAura, casterGuid);

            if (Unit* caster = dotAura->GetCaster())
            {
                int32 returnmana = (spellProto->ManaCostPercentage * caster->GetCreateMana() / 100) * dotAura->GetStackAmount() / 2;
                caster->CastCustomSpell(caster, 64372, &returnmana, NULL, NULL, true, NULL, dotAura, casterGuid);
            }
        }
    }

    for (int32 i = 0; i < MAX_EFFECT_INDEX; ++i)
    {
        Aura *aur = holder->GetAuraByEffectIndex(SpellEffectIndex(i));

        if (!aur)
            continue;

        int32 basePoints = aur->GetBasePoints();
        // construct the new aura for the attacker - will never return NULL, it's just a wrapper for
        // some different constructors
        Aura* new_aur = new_holder->CreateAura(spellProto, aur->GetEffIndex(), &basePoints, new_holder, stealer, this, NULL);

        // set periodic to do at least one tick (for case when original aura has been at last tick preparing)
        int32 periodic = aur->GetModifier()->periodictime;
        new_aur->GetModifier()->periodictime = periodic < new_max_dur ? periodic : new_max_dur;
    }

    if (holder->GetSpellProto()->AttributesEx7 & SPELL_ATTR_EX7_DISPEL_CHARGES)
    {
        if (holder->DropAuraCharge())
            RemoveSpellAuraHolder(holder, AURA_REMOVE_BY_DISPEL);

        if (SpellAuraHolderPtr foundHolder = stealer->GetSpellAuraHolder(holder->GetSpellProto()->Id, GetObjectGuid()))
        {
            foundHolder->SetAuraDuration(new_max_dur);
            foundHolder->SetAuraCharges(foundHolder->GetAuraCharges()+1, true);
            if (!AddSpellAuraHolderToRemoveList(new_holder))
                DEBUG_LOG("Unit::RemoveAurasDueToSpellBySteal cannot insert SpellAuraHolder (spell %u) to remove list!", new_holder ? new_holder->GetId() : 0);
            return;
        }
        else
            new_holder->SetAuraCharges(1,false);
    }
    else if (holder->ModStackAmount(-1))
        // Remove aura as dispel
        RemoveSpellAuraHolder(holder, AURA_REMOVE_BY_DISPEL);

    // strange but intended behaviour: Stolen single target auras won't be treated as single targeted
    new_holder->SetIsSingleTarget(false);

    stealer->AddSpellAuraHolder(new_holder);

}

void Unit::RemoveAurasDueToSpellByCancel(uint32 spellId)
{
    SpellAuraHolderBounds spair = GetSpellAuraHolderBounds(spellId);
    for(SpellAuraHolderMap::iterator iter = spair.first; iter != spair.second;)
    {
        RemoveSpellAuraHolder(iter->second, AURA_REMOVE_BY_CANCEL);
        spair = GetSpellAuraHolderBounds(spellId);
        iter = spair.first;
    }
}

void Unit::RemoveAurasWithDispelType(DispelType type, ObjectGuid casterGuid)
{
    // Create dispel mask by dispel type
    uint32 dispelMask = GetDispellMask(type);
    // Dispel all existing auras vs current dispel type
    SpellIdSet spellsToRemove;
    {
        MAPLOCK_READ(this,MAP_LOCK_TYPE_AURAS);
        SpellAuraHolderMap const& holdersMap = GetSpellAuraHolderMap();
        for (SpellAuraHolderMap::const_iterator iter = holdersMap.begin(); iter != holdersMap.end(); ++iter)
        {
            if (!iter->second || iter->second->IsDeleted())
                continue;

            if (((1 << iter->second->GetSpellProto()->Dispel) & dispelMask) && (!casterGuid || casterGuid == iter->second->GetCasterGuid()))
                spellsToRemove.insert(iter->first);
        }
    }

    if (!spellsToRemove.empty())
    {
        for(SpellIdSet::const_iterator i = spellsToRemove.begin(); i != spellsToRemove.end(); ++i)
            RemoveAurasDueToSpell(*i);
    }
}

void Unit::RemoveAuraHolderFromStack(uint32 spellId, uint32 stackAmount, ObjectGuid casterGuid, AuraRemoveMode mode)
{
    SpellAuraHolderBounds spair = GetSpellAuraHolderBounds(spellId);
    for (SpellAuraHolderMap::iterator iter = spair.first; iter != spair.second; ++iter)
    {
        if (!iter->second || iter->second->IsDeleted())
            continue;

        if (!casterGuid || iter->second->GetCasterGuid() == casterGuid)
        {
            if (iter->second->ModStackAmount(-int32(stackAmount)))
            {
                RemoveSpellAuraHolder(iter->second, mode);
                break;
            }
        }
    }
}

void Unit::RemoveAurasDueToSpell(uint32 spellId, SpellAuraHolderPtr except, AuraRemoveMode mode)
{
    SpellEntry const* spellEntry = sSpellStore.LookupEntry(spellId);
    if (spellEntry && spellEntry->SpellDifficultyId && IsInWorld() && GetMap()->IsDungeon())
        if (SpellEntry const* spellDiffEntry = GetSpellEntryByDifficulty(spellEntry->SpellDifficultyId, GetMap()->GetDifficulty(), GetMap()->IsRaid()))
            spellId = spellDiffEntry->Id;

    SpellAuraHolderBounds bounds = GetSpellAuraHolderBounds(spellId);
    for (SpellAuraHolderMap::iterator iter = bounds.first; iter != bounds.second; )
    {
        if (iter->second && !iter->second->IsDeleted() && iter->second != except)
        {
            RemoveSpellAuraHolder(iter->second, mode);
            bounds = GetSpellAuraHolderBounds(spellId);
            iter = bounds.first;
        }
        else
            ++iter;
    }
}

void Unit::RemoveAurasDueToItemSpell(Item* castItem,uint32 spellId)
{
    SpellAuraHolderBounds bounds = GetSpellAuraHolderBounds(spellId);
    for (SpellAuraHolderMap::iterator iter = bounds.first; iter != bounds.second; )
    {
        if (iter->second && !iter->second->IsDeleted() && iter->second->GetCastItemGuid() == castItem->GetObjectGuid())
        {
            RemoveSpellAuraHolder(iter->second);
            bounds = GetSpellAuraHolderBounds(spellId);
            iter = bounds.first;
        }
        else
            ++iter;
    }
}

void Unit::RemoveAurasWithInterruptFlags(uint32 flags)
{
    SpellIdSet spellsToRemove;
    {
        MAPLOCK_READ(this,MAP_LOCK_TYPE_AURAS);
        SpellAuraHolderMap const& holdersMap = GetSpellAuraHolderMap();
        for (SpellAuraHolderMap::const_iterator iter = holdersMap.begin(); iter != holdersMap.end(); ++iter)
        {
            if (!iter->second || iter->second->IsDeleted() || !iter->second->GetSpellProto())
                continue;

            if (iter->second->GetSpellProto()->AuraInterruptFlags & flags)
                spellsToRemove.insert(iter->first);
        }
    }

    if (!spellsToRemove.empty())
    {
        for(SpellIdSet::const_iterator i = spellsToRemove.begin(); i != spellsToRemove.end(); ++i)
            RemoveAurasDueToSpell(*i);
    }
}

void Unit::RemoveAurasWithAttribute(uint32 flags)
{
    SpellIdSet spellsToRemove;
    {
        MAPLOCK_READ(this,MAP_LOCK_TYPE_AURAS);
        SpellAuraHolderMap const& holdersMap = GetSpellAuraHolderMap();
        for (SpellAuraHolderMap::const_iterator iter = holdersMap.begin(); iter != holdersMap.end(); ++iter)
        {
            if (!iter->second || iter->second->IsDeleted() || !iter->second->GetSpellProto())
                continue;

            if (iter->second->GetSpellProto()->Attributes & flags)
                spellsToRemove.insert(iter->first);
        }
    }

    if (!spellsToRemove.empty())
    {
        for(SpellIdSet::const_iterator i = spellsToRemove.begin(); i != spellsToRemove.end(); ++i)
            RemoveAurasDueToSpell(*i);
    }
}

void Unit::RemoveNotOwnSingleTargetAuras(uint32 newPhase)
{
    // single target auras from other casters
    for (SpellAuraHolderMap::iterator iter = m_spellAuraHolders.begin(); iter != m_spellAuraHolders.end(); )
    {
        if (iter->second && !iter->second->IsDeleted() && iter->second->GetCasterGuid() != GetObjectGuid() && iter->second->IsSingleTarget())
        {
            if (!newPhase)
            {
                RemoveSpellAuraHolder(iter->second);
                iter = m_spellAuraHolders.begin();
                continue;
            }
            else
            {
                Unit* caster = iter->second->GetCaster();
                if (!caster || !caster->InSamePhase(newPhase))
                {
                    RemoveSpellAuraHolder(iter->second);
                    iter = m_spellAuraHolders.begin();
                    continue;
                }
            }
        }

        ++iter;
    }

    // single target auras at other targets
    SingleCastSpellTargetMap& scTargets = GetSingleCastSpellTargets();
    for (SingleCastSpellTargetMap::iterator itr = scTargets.begin(); itr != scTargets.end(); )
    {
        SpellEntry const* itr_spellEntry = itr->first;
        ObjectGuid itr_targetGuid = itr->second;

        if (itr_targetGuid != GetObjectGuid())
        {
            if(!newPhase)
            {
                scTargets.erase(itr);                       // remove for caster in any case

                // remove from target if target found
                if (Unit* itr_target = GetMap()->GetUnit(itr_targetGuid))
                    itr_target->RemoveAurasByCasterSpell(itr_spellEntry->Id, GetObjectGuid());

                itr = scTargets.begin();                    // list can be changed at remove aura
                continue;
            }
            else
            {
                Unit* itr_target = GetMap()->GetUnit(itr_targetGuid);
                if(!itr_target || !itr_target->InSamePhase(newPhase))
                {
                    scTargets.erase(itr);                   // remove for caster in any case

                    // remove from target if target found
                    if (itr_target)
                        itr_target->RemoveAurasByCasterSpell(itr_spellEntry->Id, GetObjectGuid());

                    itr = scTargets.begin();                // list can be changed at remove aura
                    continue;
                }
            }
        }

        ++itr;
    }

}

void Unit::RemoveSpellAuraHolder(SpellAuraHolderPtr holder, AuraRemoveMode mode)
{
    {
        MAPLOCK_WRITE(this,MAP_LOCK_TYPE_AURAS);
        if (!holder || holder->IsDeleted())
            return;

        holder->SetDeleted();
    }

    if (!AddSpellAuraHolderToRemoveList(holder))
    {
        DEBUG_LOG("Unit::RemoveSpellAuraHolder cannot insert SpellAuraHolder (spell %u) to remove list!", holder ? holder->GetId() : 0);
    }

    holder->SetRemoveMode(mode);

    if (mode != AURA_REMOVE_BY_DELETE)
        holder->HandleSpellSpecificBoostsForward(false);

    // Statue unsummoned at holder remove
    SpellEntry const* AurSpellInfo = holder->GetSpellProto();
    Totem* statue = NULL;
    Unit* caster = holder->GetCaster();
    if (IsChanneledSpell(AurSpellInfo) && caster)
        if (caster->GetTypeId()==TYPEID_UNIT && ((Creature*)caster)->IsTotem() && ((Totem*)caster)->GetTotemType()==TOTEM_STATUE)
            statue = ((Totem*)caster);

    {
        SpellAuraHolderBounds bounds = GetSpellAuraHolderBounds(holder->GetId());
        MAPLOCK_WRITE(this,MAP_LOCK_TYPE_AURAS);
        for (SpellAuraHolderMap::iterator itr = bounds.first; itr != bounds.second; ++itr)
        {
            if (itr->second == holder)
            {
                m_spellAuraHolders.erase(itr);
                break;
            }
        }
    }

    holder->UnregisterSingleCastHolder();

    for (int32 i = 0; i < MAX_EFFECT_INDEX; ++i)
    {
        if (Aura* aura = holder->GetAuraByEffectIndex(SpellEffectIndex(i)))
            RemoveAura(aura, mode);
    }

    holder->_RemoveSpellAuraHolder();

    if (mode != AURA_REMOVE_BY_DELETE)
        holder->HandleSpellSpecificBoosts(false);

    if (statue)
        statue->UnSummon();


    if (mode != AURA_REMOVE_BY_EXPIRE && IsChanneledSpell(AurSpellInfo) && !IsAreaOfEffectSpell(AurSpellInfo) &&
        caster && caster->GetObjectGuid() != GetObjectGuid())
    {
        caster->InterruptSpell(CURRENT_CHANNELED_SPELL);
    }
}

void Unit::RemoveSingleAuraFromSpellAuraHolder(SpellAuraHolderPtr holder, SpellEffectIndex index, AuraRemoveMode mode)
{
    if (!holder || holder->IsDeleted())
        return;

    Aura *aura = holder->GetAuraByEffectIndex(index);
    if (!aura)
        return;

    RemoveAura(aura, mode);

    if (!holder->IsDeleted() && holder->IsEmptyHolder())
        RemoveSpellAuraHolder(holder, mode);
}

void Unit::RemoveAura(Aura* aura, AuraRemoveMode mode)
{
    // Lock holder for prevent deletion while aura deleting process
    SpellAuraHolderPtr holder = aura->GetHolder();

    // prevent double removing
    if (!holder || aura->IsDeleted())
        return;

    // Set remove mode
    aura->SetDeleted();
    aura->SetRemoveMode(mode);

    // remove from list before mods removing (prevent cyclic calls, mods added before including to aura list - use reverse order)
    if (aura->GetModifier()->m_auraname < TOTAL_AURAS)
    {
        MAPLOCK_WRITE(this,MAP_LOCK_TYPE_AURAS);
        m_modAuras[aura->GetModifier()->m_auraname].remove(aura);

        // aura _MUST_ be remove from holder before unapply.
        // un-apply code expected that aura not find by diff searches
        // in another case it can be double removed for example, if target die/etc in un-apply process.
        holder->RemoveAura(aura->GetEffIndex());

        DEBUG_FILTER_LOG(LOG_FILTER_SPELL_CAST, "Aura %u (spell %u) now is remove mode %d",aura->GetModifier()->m_auraname, aura->GetId(), mode);
    }
    else
    {
        holder->RemoveAura(aura->GetEffIndex());
        sLog.outError("Unit::RemoveAura remove aura %u (spell %u) with unknown modifier type!", aura->GetModifier()->m_auraname, aura->GetId());
    }

    // some auras also need to apply modifier (on caster) on remove
    if (mode == AURA_REMOVE_BY_DELETE)
    {
        switch (aura->GetModifier()->m_auraname)
        {
            // need properly undo any auras with player-caster mover set (or will crash at next caster move packet)
            case SPELL_AURA_MOD_POSSESS:
            case SPELL_AURA_MOD_POSSESS_PET:
            case SPELL_AURA_CONTROL_VEHICLE:
                aura->ApplyModifier(false,true);
                break;
            default:
                break;
        }
    }
    else
        aura->ApplyModifier(false,true);

}

void Unit::RemoveAllAuras(AuraRemoveMode mode /*= AURA_REMOVE_BY_DEFAULT*/)
{
    for(SpellAuraHolderMap::iterator iter = m_spellAuraHolders.begin(); iter != m_spellAuraHolders.end();)
    {
        if (!iter->second->IsDeleted())
        {
            RemoveSpellAuraHolder(iter->second,mode);
            iter = m_spellAuraHolders.begin();
        }
        else
            ++iter;
    }
}

void Unit::RemoveArenaAuras(bool onleave)
{
    // in join, remove positive buffs, on end, remove negative
    // used to remove positive visible auras in arenas
    for(SpellAuraHolderMap::iterator iter = m_spellAuraHolders.begin(); iter != m_spellAuraHolders.end();)
    {
        if (!(iter->second->GetSpellProto()->AttributesEx4 & SPELL_ATTR_EX4_UNK21) &&
                                                            // don't remove stances, shadowform, pally/hunter auras
            !iter->second->IsPassive() &&                   // don't remove passive auras
            (!(iter->second->GetSpellProto()->Attributes & SPELL_ATTR_UNAFFECTED_BY_INVULNERABILITY) ||
            !(iter->second->GetSpellProto()->Attributes & SPELL_ATTR_HIDE_IN_COMBAT_LOG)) &&
                                                            // not unaffected by invulnerability auras or not having that unknown flag (that seemed the most probable)
            (iter->second->IsPositive() != onleave))        // remove positive buffs on enter, negative buffs on leave
        {
            RemoveSpellAuraHolder(iter->second);
            iter = m_spellAuraHolders.begin();
        }
        else
            ++iter;
    }
}

void Unit::HandleArenaPreparation(bool apply)
{
    ApplyModFlag(UNIT_FIELD_FLAGS, UNIT_FLAG_PREPARATION, apply);

    if (apply)
    {
        // max regen powers at start preparation
        SetHealth(GetMaxHealth());
        SetPower(POWER_MANA, GetMaxPower(POWER_MANA));
        SetPower(POWER_ENERGY, GetMaxPower(POWER_ENERGY));
    }
    else
    {
        // reset originally 0 powers at start/leave
        SetPower(POWER_RAGE, 0);
        SetPower(POWER_RUNIC_POWER, 0);
        SetPower(POWER_MANA, GetMaxPower(POWER_MANA));
        SetPower(POWER_ENERGY, GetMaxPower(POWER_ENERGY));

        // Remove all buffs with duration < 25 sec (actually depends on config value)
        // and auras, which have SPELL_ATTR_EX5_REMOVE_AT_ENTER_ARENA (former SPELL_ATTR_EX5_UNK2 = 0x00000004).
        for(SpellAuraHolderMap::iterator iter = m_spellAuraHolders.begin(); iter != m_spellAuraHolders.end();)
        {
            if ((!(iter->second->GetSpellProto()->AttributesEx4 & SPELL_ATTR_EX4_UNK21) &&
                                                            // don't remove stances, shadowform, pally/hunter auras
            !iter->second->IsPassive() &&                   // don't remove passive auras
            ((iter->second->GetAuraMaxDuration() > 0 &&
            iter->second->GetAuraDuration() <= sWorld.getConfig(CONFIG_UINT32_ARENA_AURAS_DURATION)*IN_MILLISECONDS)) ||
            iter->second->GetSpellProto()->AttributesEx5 & SPELL_ATTR_EX5_REMOVE_AT_ENTER_ARENA))
            {
                RemoveSpellAuraHolder(iter->second, AURA_REMOVE_BY_CANCEL);
                iter = m_spellAuraHolders.begin();
            }
            else
                ++iter;
        }
    }

    if (GetObjectGuid().IsPet())
    {
        Pet* pet = ((Pet*)this);
        if (pet)
        {
            Unit* owner = pet->GetOwner();
            if (owner && (owner->GetTypeId() == TYPEID_PLAYER) && ((Player*)owner)->GetGroup())
                ((Player*)owner)->SetGroupUpdateFlag(GROUP_UPDATE_FLAG_PET_AURAS);
        }
    }
    else
        CallForAllControlledUnits(ApplyArenaPreparationWithHelper(apply),CONTROLLED_PET|CONTROLLED_GUARDIANS);
}

bool Unit::RemoveSpellsCausingAuraByCaster(AuraType auraType, ObjectGuid casterGuid, AuraRemoveMode mode)
{
    SpellAuraHolderSet toRemoveHolders;
    for (AuraList::const_iterator iter = m_modAuras[auraType].begin(); iter != m_modAuras[auraType].end(); ++iter)
    {
        Aura* aura = *iter;
        if (!aura || !aura->GetHolder() || aura->GetHolder()->IsDeleted() || aura->GetHolder()->GetCasterGuid() != casterGuid)
            continue;
        toRemoveHolders.insert(aura->GetHolder());
    }

    if (toRemoveHolders.empty())
        return false;

    for (SpellAuraHolderSet::iterator i = toRemoveHolders.begin(); i != toRemoveHolders.end(); ++i)
        RemoveSpellAuraHolder(*i, mode);

    return true;
}

void Unit::RemoveAllAurasOnDeath()
{
    // used just after dieing to remove all visible auras
    // and disable the mods for the passive ones
    for(SpellAuraHolderMap::iterator iter = m_spellAuraHolders.begin(); iter != m_spellAuraHolders.end();)
    {
        if (iter->second && !iter->second->IsDeleted() && !iter->second->IsPassive() && !iter->second->IsDeathPersistent())
        {
            RemoveSpellAuraHolder(iter->second, AURA_REMOVE_BY_DEATH);
            iter = m_spellAuraHolders.begin();
        }
        else
            ++iter;
    }
}

void Unit::DelaySpellAuraHolder(uint32 spellId, int32 delaytime, ObjectGuid casterGuid)
{
    SpellAuraHolderBounds bounds = GetSpellAuraHolderBounds(spellId);
    MAPLOCK_READ(this,MAP_LOCK_TYPE_AURAS);
    for (SpellAuraHolderMap::iterator iter = bounds.first; iter != bounds.second; ++iter)
    {
        if (!iter->second || !iter->second->IsDeleted())
            continue;

        if (casterGuid != iter->second->GetCasterGuid())
            continue;

        if (iter->second->GetAuraDuration() < delaytime)
            iter->second->SetAuraDuration(0);
        else
            iter->second->SetAuraDuration(iter->second->GetAuraDuration() - delaytime);

        iter->second->SendAuraUpdate(false);

        DEBUG_FILTER_LOG(LOG_FILTER_SPELL_CAST, "Spell %u partially interrupted on %s, new duration: %u ms", spellId, GetObjectGuid().GetString().c_str(), iter->second->GetAuraDuration());
    }
}

void Unit::_RemoveAllAuraMods()
{
    for (SpellAuraHolderMap::const_iterator i = m_spellAuraHolders.begin(); i != m_spellAuraHolders.end(); ++i)
    {
        (*i).second->ApplyAuraModifiers(false);
    }
}

void Unit::_ApplyAllAuraMods()
{
    for (SpellAuraHolderMap::const_iterator i = m_spellAuraHolders.begin(); i != m_spellAuraHolders.end(); ++i)
    {
        (*i).second->ApplyAuraModifiers(true);
    }
}

bool Unit::HasAuraType(AuraType auraType) const
{
    return !GetAurasByType(auraType).empty();
}

bool Unit::HasNegativeAuraType(AuraType auraType) const
{
    Unit::AuraList const& auras = GetAurasByType(auraType);

    if (auras.empty())
        return false;

    for (Unit::AuraList::const_iterator itr = auras.begin(); itr != auras.end(); ++itr)
    {
        if (!(*itr)->GetHolder()->IsPositive())
            return true;
    }
    return false;
}

bool Unit::HasAffectedAura(AuraType auraType, SpellEntry const* spellProto) const
{
    Unit::AuraList const& auras = GetAurasByType(auraType);

    for (Unit::AuraList::const_iterator itr = auras.begin(); itr != auras.end(); ++itr)
    {
        if ((*itr)->isAffectedOnSpell(spellProto))
            return true;
    }

    return false;
}

Aura* Unit::GetAura(uint32 spellId, SpellEffectIndex effindex)
{
    SpellAuraHolderBounds bounds = GetSpellAuraHolderBounds(spellId);
    if (bounds.first != bounds.second)
    {
        MAPLOCK_READ(this, MAP_LOCK_TYPE_AURAS);
        if (bounds.first->second && !bounds.first->second->IsDeleted())
            return bounds.first->second->GetAuraByEffectIndex(effindex);
    }
    return NULL;
}

Aura* Unit::GetAura(AuraType type, SpellFamily family, ClassFamilyMask const& classMask, ObjectGuid casterGuid)
{
    AuraList const& auras = GetAurasByType(type);
    for(AuraList::const_iterator i = auras.begin();i != auras.end(); ++i)
        if ((*i)->GetSpellProto()->IsFitToFamily(family, classMask) &&
            (!casterGuid || (*i)->GetCasterGuid() == casterGuid))
            return *i;

    return NULL;
}

Aura* Unit::GetAuraByEffectMask(AuraType type, SpellFamily family, ClassFamilyMask const& classMask, ObjectGuid casterGuid)
{
    AuraList const& auras = GetAurasByType(type);
    for (AuraList::const_iterator i = auras.begin();i != auras.end(); ++i)
    {
        if ((*i)->GetAuraSpellClassMask() == classMask &&
            (family <= SPELLFAMILY_PET &&  (*i)->GetSpellProto()->SpellFamilyName == family) &&
            (!casterGuid || (*i)->GetCasterGuid() == casterGuid))
            return *i;
    }

    return NULL;
}

Aura* Unit::GetTriggeredByClientAura(uint32 spellId)
{
    if (spellId)
    {
        AuraList const& auras = GetAurasByType(SPELL_AURA_PERIODIC_TRIGGER_BY_CLIENT);
        if (!auras.empty())
        {
            for (AuraList::const_iterator itr = auras.begin(); itr != auras.end(); ++itr)
            {
                if (!(*itr)->GetHolder() || (*itr)->GetHolder()->IsDeleted())
                    continue;

                if ((*itr)->GetHolder()->GetCasterGuid() == GetObjectGuid() &&
                    (*itr)->GetHolder()->GetSpellProto()->EffectTriggerSpell[(*itr)->GetEffIndex()] == spellId)
                    return *itr;
            }
        }
    }
    return NULL;
}

Aura* Unit::GetScalingAura(AuraType type, uint32 stat)
{
    AuraList const& auras = GetAurasByType(type);
    for (AuraList::const_iterator i = auras.begin(); i != auras.end(); ++i)
    {
        Aura* aura = (*i);
        if (!aura)
            continue;

        SpellAuraHolderPtr holder = aura->GetHolder();
        if (!holder || holder->IsDeleted() || holder->IsEmptyHolder() || holder->GetCasterGuid() != GetObjectGuid())
            continue;

        if (holder->GetSpellProto()->AttributesEx4 & SPELL_ATTR_EX4_PET_SCALING_AURA)
        {
            switch(type)
            {
                case SPELL_AURA_MOD_ATTACK_POWER:
                case SPELL_AURA_MOD_POWER_REGEN:
                case SPELL_AURA_MOD_HIT_CHANCE:
                case SPELL_AURA_MOD_SPELL_HIT_CHANCE:
                case SPELL_AURA_MOD_EXPERTISE:
                    return aura;
                case SPELL_AURA_MOD_DAMAGE_DONE:
                    if (aura->GetModifier()->m_miscvalue == SpellSchoolMask(stat))
                        return aura;
                    break;
                case SPELL_AURA_MOD_RESISTANCE:
                    if (aura->GetModifier()->m_miscvalue & (1 << SpellSchools(stat)))
                        return aura;
                    break;
                case SPELL_AURA_MOD_STAT:
                    if (aura->GetModifier()->m_miscvalue == Stats(stat))
                        return aura;
                    break;
                case SPELL_AURA_HASTE_ALL:
                    return aura;
                default:
                    break;
            }
        }
    }
    return NULL;
}

bool Unit::HasAura(uint32 spellId, SpellEffectIndex effIndex) const
{
    SpellAuraHolderConstBounds spair = GetSpellAuraHolderBounds(spellId);
    if (spair.first != spair.second)
    {
        MAPLOCK_READ(const_cast<Unit*>(this), MAP_LOCK_TYPE_AURAS);
        for(SpellAuraHolderMap::const_iterator i_holder = spair.first; i_holder != spair.second; ++i_holder)
            if (i_holder->second && !i_holder->second->IsDeleted() && i_holder->second->GetAuraByEffectIndex(effIndex))
                return true;
    }
    return false;
}

bool Unit::HasAuraOfDifficulty(uint32 spellId) const
{
    SpellEntry const* spellEntry = sSpellStore.LookupEntry(spellId);
    if (spellEntry && spellEntry->SpellDifficultyId && IsInWorld() && GetMap()->IsDungeon())
        if (SpellEntry const* spellDiffEntry = GetSpellEntryByDifficulty(spellEntry->SpellDifficultyId, GetMap()->GetDifficulty(), GetMap()->IsRaid()))
            spellId = spellDiffEntry->Id;

    MAPLOCK_READ(const_cast<Unit*>(this), MAP_LOCK_TYPE_AURAS);
    return m_spellAuraHolders.find(spellId) != m_spellAuraHolders.end();
}

void Unit::AddDynObject(DynamicObject* dynObj)
{
    m_dynObjGUIDs.push_back(dynObj->GetObjectGuid());
}

void Unit::RemoveDynObject(uint32 spellid)
{
    if (m_dynObjGUIDs.empty())
        return;
    for (DynObjectGUIDs::iterator i = m_dynObjGUIDs.begin(); i != m_dynObjGUIDs.end();)
    {
        DynamicObject* dynObj = GetMap()->GetDynamicObject(*i);
        if(!dynObj)
        {
            i = m_dynObjGUIDs.erase(i);
        }
        else if (spellid == 0 || dynObj->GetSpellId() == spellid)
        {
            dynObj->Delete();
            i = m_dynObjGUIDs.erase(i);
        }
        else
            ++i;
    }
}

void Unit::RemoveAllDynObjects()
{
    while(!m_dynObjGUIDs.empty())
    {
        if (DynamicObject* dynObj = GetMap()->GetDynamicObject(*m_dynObjGUIDs.begin()))
            dynObj->Delete();
        m_dynObjGUIDs.erase(m_dynObjGUIDs.begin());
    }
}

DynamicObject * Unit::GetDynObject(uint32 spellId, SpellEffectIndex effIndex)
{
    for (DynObjectGUIDs::iterator i = m_dynObjGUIDs.begin(); i != m_dynObjGUIDs.end();)
    {
        DynamicObject* dynObj = GetMap()->GetDynamicObject(*i);
        if(!dynObj)
        {
            i = m_dynObjGUIDs.erase(i);
            continue;
        }

        if (dynObj->GetSpellId() == spellId && dynObj->GetEffIndex() == effIndex)
            return dynObj;
        ++i;
    }
    return NULL;
}

DynamicObject * Unit::GetDynObject(uint32 spellId)
{
    for (DynObjectGUIDs::iterator i = m_dynObjGUIDs.begin(); i != m_dynObjGUIDs.end();)
    {
        DynamicObject* dynObj = GetMap()->GetDynamicObject(*i);
        if(!dynObj)
        {
            i = m_dynObjGUIDs.erase(i);
            continue;
        }

        if (dynObj->GetSpellId() == spellId)
            return dynObj;
        ++i;
    }
    return NULL;
}

GameObject* Unit::GetGameObject(uint32 spellId) const
{
    for (GameObjectList::const_iterator i = m_gameObj.begin(); i != m_gameObj.end(); ++i)
        if ((*i)->GetSpellId() == spellId)
            return *i;

    WildGameObjectMap::const_iterator find = m_wildGameObjs.find(spellId);
    if (find != m_wildGameObjs.end())
        return GetMap()->GetGameObject(find->second);       // Can be NULL

    return NULL;
}

void Unit::AddGameObject(GameObject* gameObj)
{
    MANGOS_ASSERT(gameObj && !gameObj->GetOwnerGuid());
    m_gameObj.push_back(gameObj);
    gameObj->SetOwnerGuid(GetObjectGuid());

    if (GetTypeId() == TYPEID_PLAYER && gameObj->GetSpellId())
    {
        SpellEntry const* createBySpell = sSpellStore.LookupEntry(gameObj->GetSpellId());
        // Need disable spell use for owner
        if (createBySpell && createBySpell->Attributes & SPELL_ATTR_DISABLED_WHILE_ACTIVE)
            // note: item based cooldowns and cooldown spell mods with charges ignored (unknown existing cases)
            ((Player*)this)->AddSpellAndCategoryCooldowns(createBySpell, 0, NULL, true);
    }
}

void Unit::AddWildGameObject(GameObject* gameObj)
{
    MANGOS_ASSERT(gameObj && gameObj->GetOwnerGuid().IsEmpty());
    m_wildGameObjs[gameObj->GetSpellId()] = gameObj->GetObjectGuid();

    // As of 335 there are no wild-summon spells with SPELL_ATTR_DISABLED_WHILE_ACTIVE

    // Remove outdated wild summoned GOs
    for (WildGameObjectMap::iterator itr = m_wildGameObjs.begin(); itr != m_wildGameObjs.end();)
    {
        GameObject* pGo = GetMap()->GetGameObject(itr->second);
        if (pGo)
            ++itr;
        else
            m_wildGameObjs.erase(itr++);
    }
}

void Unit::RemoveGameObject(GameObject* gameObj, bool del)
{
    MANGOS_ASSERT(gameObj && gameObj->GetOwnerGuid() == GetObjectGuid());

    gameObj->SetOwnerGuid(ObjectGuid());

    // GO created by some spell
    if (uint32 spellid = gameObj->GetSpellId())
    {
        RemoveAurasDueToSpell(spellid);

        if (GetTypeId()==TYPEID_PLAYER)
        {
            SpellEntry const* createBySpell = sSpellStore.LookupEntry(spellid );
            // Need activate spell use for owner
            if (createBySpell && createBySpell->Attributes & SPELL_ATTR_DISABLED_WHILE_ACTIVE)
                // note: item based cooldowns and cooldown spell mods with charges ignored (unknown existing cases)
                ((Player*)this)->SendCooldownEvent(createBySpell);
        }
    }

    m_gameObj.remove(gameObj);

    if (del)
    {
        gameObj->SetRespawnTime(0);
        gameObj->Delete();
    }
}

void Unit::RemoveGameObject(uint32 spellid, bool del)
{
    if (m_gameObj.empty())
        return;

    GameObjectList::iterator i, next;
    for (i = m_gameObj.begin(); i != m_gameObj.end(); i = next)
    {
        next = i;
        if (spellid == 0 || (*i)->GetSpellId() == spellid)
        {
            (*i)->SetOwnerGuid(ObjectGuid());
            if (del)
            {
                (*i)->SetRespawnTime(0);
                (*i)->Delete();
            }

            next = m_gameObj.erase(i);
        }
        else
            ++next;
    }
}

void Unit::RemoveAllGameObjects()
{
    // remove references to unit
    for (GameObjectList::iterator i = m_gameObj.begin(); i != m_gameObj.end();)
    {
        (*i)->SetOwnerGuid(ObjectGuid());
        (*i)->SetRespawnTime(0);
        (*i)->Delete();
        i = m_gameObj.erase(i);
    }

    // wild summoned GOs - only remove references, do not remove GOs
    m_wildGameObjs.clear();
}

void Unit::SendSpellNonMeleeDamageLog(DamageInfo *log)
{
    uint32 targetHealth = log->target->GetHealth();
    uint32 overkill = log->damage > targetHealth ? log->damage - targetHealth : 0;

    WorldPacket data(SMSG_SPELLNONMELEEDAMAGELOG, (16+4+4+4+1+4+4+1+1+4+4+1)); // we guess size
    data << log->target->GetPackGUID();
    data << log->attacker->GetPackGUID();
    data << uint32(log->SpellID);
    data << uint32(log->damage);                            // damage amount
    data << uint32(overkill);                               // overkill
    data << uint8 (log->SchoolMask());                      // damage school
    data << uint32(log->absorb);                            // AbsorbedDamage
    data << uint32(log->resist);                            // resist
    data << uint8 (log->physicalLog);                       // if 1, then client show spell name (example: %s's ranged shot hit %s for %u school or %s suffers %u school damage from %s's spell_name
    data << uint8 (log->unused);                            // unused
    data << uint32(log->blocked);                           // blocked
    data << uint32(log->HitInfo);
    data << uint8 (0);                                      // flag to use extend data
    SendMessageToSet( &data, true );
}

void Unit::SendSpellNonMeleeDamageLog(Unit *target, uint32 SpellID, uint32 Damage, SpellSchoolMask damageSchoolMask, uint32 AbsorbedDamage, uint32 Resist, bool PhysicalDamage, uint32 Blocked, bool CriticalHit)
{
    DamageInfo log(this, target, SpellID);
    log.damage = Damage - AbsorbedDamage - Resist - Blocked;
    log.absorb = AbsorbedDamage;
    log.resist = Resist;
    log.physicalLog = PhysicalDamage;
    log.blocked = Blocked;
    log.HitInfo = SPELL_HIT_TYPE_UNK1 | SPELL_HIT_TYPE_UNK3 | SPELL_HIT_TYPE_UNK6;
    if (CriticalHit)
        log.HitInfo |= SPELL_HIT_TYPE_CRIT;
    SendSpellNonMeleeDamageLog(&log);
}

void Unit::SendPeriodicAuraLog(SpellPeriodicAuraLogInfo *pInfo)
{
    Aura *aura = pInfo->aura;
    Modifier *mod = aura->GetModifier();

    WorldPacket data(SMSG_PERIODICAURALOG, 30);
    data << aura->GetTarget()->GetPackGUID();
    data << aura->GetCasterGuid().WriteAsPacked();
    data << uint32(aura->GetId());                          // spellId
    data << uint32(1);                                      // count
    data << uint32(mod->m_auraname);                        // auraId
    switch(mod->m_auraname)
    {
        case SPELL_AURA_PERIODIC_DAMAGE:
        case SPELL_AURA_PERIODIC_DAMAGE_PERCENT:
            data << uint32(pInfo->damage);                  // damage
            data << uint32(pInfo->overDamage);              // overkill?
            data << uint32(GetSpellSchoolMask(aura->GetSpellProto()));
            data << uint32(pInfo->absorb);                  // absorb
            data << uint32(pInfo->resist);                  // resist
            data << uint8(pInfo->critical ? 1 : 0);         // new 3.1.2 critical flag
            break;
        case SPELL_AURA_PERIODIC_HEAL:
        case SPELL_AURA_OBS_MOD_HEALTH:
            data << uint32(pInfo->damage);                  // damage
            data << uint32(pInfo->overDamage);              // overheal?
            data << uint32(pInfo->absorb);                  // absorb
            data << uint8(pInfo->critical ? 1 : 0);         // new 3.1.2 critical flag
            break;
        case SPELL_AURA_OBS_MOD_MANA:
        case SPELL_AURA_PERIODIC_ENERGIZE:
            data << uint32(mod->m_miscvalue);               // power type
            data << uint32(pInfo->damage);                  // damage
            break;
        case SPELL_AURA_PERIODIC_MANA_LEECH:
            data << uint32(mod->m_miscvalue);               // power type
            data << uint32(pInfo->damage);                  // amount
            data << float(pInfo->multiplier);               // gain multiplier
            break;
        default:
            sLog.outError("Unit::SendPeriodicAuraLog: unknown aura %u", uint32(mod->m_auraname));
            return;
    }

    aura->GetTarget()->SendMessageToSet(&data, true);
}

void Unit::ProcDamageAndSpell(Unit* pVictim, uint32 procAttacker, uint32 procVictim, uint32 procExtra, uint32 amount, WeaponAttackType attType, SpellEntry const* procSpell)
{
    // wrapper for old call convention
    DamageInfo damageInfo(this, pVictim, procSpell);
    damageInfo.damage        = amount;
    damageInfo.procAttacker  = procAttacker;
    damageInfo.procVictim    = procVictim;
    damageInfo.procEx        = procExtra;
    damageInfo.attackType    = attType;
    ProcDamageAndSpell(&damageInfo);
}

void Unit::ProcDamageAndSpell(DamageInfo* damageInfo)
{
     // Not much to do if no flags are set.
    if (IsInWorld() && damageInfo->procAttacker)
        ProcDamageAndSpellFor(false, damageInfo);

    Unit* pVictim = damageInfo->target;
    // Now go on with a victim's events'n'auras
    // Not much to do if no flags are set or there is no victim
    if (pVictim && pVictim->IsInWorld() && pVictim->isAlive() && damageInfo->procVictim)
        pVictim->ProcDamageAndSpellFor(true, damageInfo);
}

void Unit::SendSpellMiss(Unit *target, uint32 spellID, SpellMissInfo missInfo)
{
    WorldPacket data(SMSG_SPELLLOGMISS, (4+8+1+4+8+1));
    data << uint32(spellID);
    data << GetObjectGuid();
    data << uint8(0);                                       // can be 0 or 1
    data << uint32(1);                                      // target count
    // for(i = 0; i < target count; ++i)
    data << target->GetObjectGuid();                        // target GUID
    data << uint8(missInfo);
    // end loop
    SendMessageToSet(&data, true);
}

void Unit::SendAttackStateUpdate(DamageInfo* damageInfo)
{
    DEBUG_FILTER_LOG(LOG_FILTER_COMBAT, "WORLD: Sending SMSG_ATTACKERSTATEUPDATE");

    uint32 targetHealth = damageInfo->target->GetHealth();
    uint32 overkill = damageInfo->damage > targetHealth ? damageInfo->damage - targetHealth : 0;

    uint32 count = 1;
    WorldPacket data(SMSG_ATTACKERSTATEUPDATE, 16 + 45);    // we guess size
    data << uint32(damageInfo->HitInfo);
    data << damageInfo->attacker->GetPackGUID();
    data << damageInfo->target->GetPackGUID();
    data << uint32(damageInfo->damage);                     // Full damage
    data << uint32(overkill);                               // overkill value
    data << uint8(count);                                   // Sub damage count

    for(uint32 i = 0; i < count; ++i)
    {
        data << uint32(damageInfo->SchoolMask());           // School of sub damage
        data << float(damageInfo->damage);                  // sub damage
        data << uint32(damageInfo->damage);                 // Sub Damage
    }

    if (damageInfo->HitInfo & (HITINFO_ABSORB | HITINFO_ABSORB2))
    {
        for(uint32 i = 0; i < count; ++i)
            data << uint32(damageInfo->absorb);             // Absorb
    }

    if (damageInfo->HitInfo & (HITINFO_RESIST | HITINFO_RESIST2))
    {
        for(uint32 i = 0; i < count; ++i)
            data << uint32(damageInfo->resist);             // Resist
    }

    data << uint8(damageInfo->TargetState);
    data << uint32(0);                                      // unknown, usually seen with -1, 0 and 1000
    data << uint32(0);                                      // spell id, seen with heroic strike and disarm as examples.
                                                            // HITINFO_NOACTION normally set if spell

    if (damageInfo->HitInfo & HITINFO_BLOCK)
        data << uint32(damageInfo->blocked);

    if (damageInfo->HitInfo & HITINFO_UNK22)
        data << uint32(0);                                  // count of some sort?

    if (damageInfo->HitInfo & HITINFO_UNK0)
    {
        data << uint32(0);
        data << float(0);
        data << float(0);
        data << float(0);
        data << float(0);
        data << float(0);
        data << float(0);
        data << float(0);
        data << float(0);
        for(uint8 i = 0; i < 5; ++i)
        {
            data << float(0);
            data << float(0);
        }
        data << uint32(0);
    }

    SendMessageToSet( &data, true );
}

void Unit::setPowerType(Powers new_powertype)
{
    SetByteValue(UNIT_FIELD_BYTES_0, 3, new_powertype);

    if (GetTypeId() == TYPEID_PLAYER)
    {
        if(((Player*)this)->GetGroup())
            ((Player*)this)->SetGroupUpdateFlag(GROUP_UPDATE_FLAG_POWER_TYPE);
    }
    else if(((Creature*)this)->IsPet())
    {
        Pet *pet = ((Pet*)this);
        if (pet->isControlled())
        {
            Unit *owner = GetOwner();
            if (owner && (owner->GetTypeId() == TYPEID_PLAYER) && ((Player*)owner)->GetGroup())
                ((Player*)owner)->SetGroupUpdateFlag(GROUP_UPDATE_FLAG_PET_POWER_TYPE);
        }
    }

    switch(new_powertype)
    {
        default:
        case POWER_MANA:
            break;
        case POWER_RAGE:
            SetMaxPower(POWER_RAGE,GetCreatePowers(POWER_RAGE));
            SetPower(   POWER_RAGE,0);
            break;
        case POWER_FOCUS:
            SetMaxPower(POWER_FOCUS,GetCreatePowers(POWER_FOCUS));
            SetPower(   POWER_FOCUS,GetCreatePowers(POWER_FOCUS));
            break;
        case POWER_ENERGY:
            SetMaxPower(POWER_ENERGY,GetCreatePowers(POWER_ENERGY));
            break;
        case POWER_HAPPINESS:
            SetMaxPower(POWER_HAPPINESS,GetCreatePowers(POWER_HAPPINESS));
            SetPower(POWER_HAPPINESS,GetCreatePowers(POWER_HAPPINESS));
            break;
    }
}

FactionTemplateEntry const* Unit::getFactionTemplateEntry() const
{
    FactionTemplateEntry const* entry = sFactionTemplateStore.LookupEntry(getFaction());
    if(!entry)
    {
        static ObjectGuid guid;                             // prevent repeating spam same faction problem

        if (GetObjectGuid() != guid)
        {
            sLog.outError("%s have invalid faction (faction template id) #%u", GetGuidStr().c_str(), getFaction());
            guid = GetObjectGuid();
        }
    }
    return entry;
}

bool Unit::IsHostileTo(Unit const* unit) const
{
    // always non-hostile to self
    if (unit == this)
        return false;

    // always non-hostile to GM in GM mode
    if (unit->GetTypeId() == TYPEID_PLAYER && ((Player const*)unit)->isGameMaster())
        return false;

    // always hostile to enemy
    if (getVictim() == unit || unit->getVictim() == this)
        return true;

    // test pet/charm masters instead pers/charmeds
    Unit const* testerOwner = GetCharmerOrOwner();
    Unit const* targetOwner = unit->GetCharmerOrOwner();

    // always hostile to owner's enemy
    if (testerOwner && (testerOwner->getVictim() == unit || unit->getVictim() == testerOwner))
        return true;

    // always hostile to enemy owner
    if (targetOwner && (getVictim() == targetOwner || targetOwner->getVictim() == this))
        return true;

    // always hostile to owner of owner's enemy
    if (testerOwner && targetOwner && (testerOwner->getVictim() == targetOwner || targetOwner->getVictim() == testerOwner))
        return true;

    Unit const* tester = testerOwner ? testerOwner : this;
    Unit const* target = targetOwner ? targetOwner : unit;

    // always non-hostile to target with common owner, or to owner/pet
    if (tester == target)
        return false;

    // special cases (Duel, etc)
    if (tester->GetTypeId() == TYPEID_PLAYER && target->GetTypeId() == TYPEID_PLAYER)
    {
        Player const* pTester = (Player const*)tester;
        Player const* pTarget = (Player const*)target;

        // Duel
        if (pTester->IsInDuelWith(pTarget))
            return true;

        // Group
        if (pTester->GetGroup() && pTester->GetGroup() == pTarget->GetGroup())
            return false;

        // Sanctuary
        if (pTarget->HasByteFlag(UNIT_FIELD_BYTES_2, 1, UNIT_BYTE2_FLAG_SANCTUARY) && pTester->HasByteFlag(UNIT_FIELD_BYTES_2, 1, UNIT_BYTE2_FLAG_SANCTUARY))
            return false;

        // PvP FFA state
        if (pTester->IsFFAPvP() && pTarget->IsFFAPvP())
            return true;

        //= PvP states
        // Green/Blue (can't attack)
        if (pTester->GetTeam() == pTarget->GetTeam())
            return false;

        // Red (can attack) if true, Blue/Yellow (can't attack) in another case
        return pTester->IsPvP() && pTarget->IsPvP();
    }

    // faction base cases
    FactionTemplateEntry const* tester_faction = tester->getFactionTemplateEntry();
    FactionTemplateEntry const* target_faction = target->getFactionTemplateEntry();
    if (!tester_faction || !target_faction)
        return false;

    if (target->isAttackingPlayer() && tester->IsContestedGuard())
        return true;

    // PvC forced reaction and reputation case
    if (tester->GetTypeId() == TYPEID_PLAYER)
    {
        if (target_faction->faction)
        {
            // forced reaction
            if (ReputationRank const* force =((Player*)tester)->GetReputationMgr().GetForcedRankIfAny(target_faction))
                return *force <= REP_HOSTILE;

            // if faction have reputation then hostile state for tester at 100% dependent from at_war state
            if (FactionEntry const* raw_target_faction = sFactionStore.LookupEntry(target_faction->faction))
                if (FactionState const* factionState = ((Player*)tester)->GetReputationMgr().GetState(raw_target_faction))
                    return (factionState->Flags & FACTION_FLAG_AT_WAR);
        }
    }
    // CvP forced reaction and reputation case
    else if (target->GetTypeId() == TYPEID_PLAYER)
    {
        if (tester_faction->faction)
        {
            // forced reaction
            if (ReputationRank const* force = ((Player*)target)->GetReputationMgr().GetForcedRankIfAny(tester_faction))
                return *force <= REP_HOSTILE;

            // apply reputation state
            FactionEntry const* raw_tester_faction = sFactionStore.LookupEntry(tester_faction->faction);
            if (raw_tester_faction && raw_tester_faction->reputationListID >= 0)
                return ((Player const*)target)->GetReputationMgr().GetRank(raw_tester_faction) <= REP_HOSTILE;
        }
    }

    // common faction based case (CvC,PvC,CvP)
    return tester_faction->IsHostileTo(*target_faction);
}

bool Unit::IsFriendlyTo(Unit const* unit) const
{
    if (!unit)
        return true;

    // always friendly to self
    if (unit == this)
        return true;

    // always friendly to GM in GM mode
    if (unit->GetTypeId() == TYPEID_PLAYER && ((Player const*)unit)->isGameMaster())
        return true;

    // always non-friendly to enemy
    if (getVictim() == unit || unit->getVictim() == this)
        return false;

    // test pet/charm masters instead pers/charmeds
    Unit const* testerOwner = GetCharmerOrOwner();
    Unit const* targetOwner = unit->GetCharmerOrOwner();

    // always non-friendly to owner's enemy
    if (testerOwner && (testerOwner->getVictim() == unit || unit->getVictim() == testerOwner))
        return false;

    // always non-friendly to enemy owner
    if (targetOwner && (getVictim() == targetOwner || targetOwner->getVictim() == this))
        return false;

    // always non-friendly to owner of owner's enemy
    if (testerOwner && targetOwner && (testerOwner->getVictim() == targetOwner || targetOwner->getVictim() == testerOwner))
        return false;

    Unit const* tester = testerOwner ? testerOwner : this;
    Unit const* target = targetOwner ? targetOwner : unit;

    // always friendly to target with common owner, or to owner/pet
    if (tester == target)
        return true;

    // special cases (Duel)
    if (tester->GetTypeId() == TYPEID_PLAYER && target->GetTypeId() == TYPEID_PLAYER)
    {
        Player const* pTester = (Player const*)tester;
        Player const* pTarget = (Player const*)target;

        // Duel
        if (pTester->IsInDuelWith(pTarget))
            return false;

        // Group
        if (pTester->GetGroup() && pTester->GetGroup() == pTarget->GetGroup())
            return true;

        // Sanctuary
        if (pTarget->HasByteFlag(UNIT_FIELD_BYTES_2, 1, UNIT_BYTE2_FLAG_SANCTUARY) && pTester->HasByteFlag(UNIT_FIELD_BYTES_2, 1, UNIT_BYTE2_FLAG_SANCTUARY))
            return true;

        // PvP FFA state
        if (pTester->IsFFAPvP() && pTarget->IsFFAPvP())
            return false;

        //= PvP states
        // Green/Blue (non-attackable)
        if (pTester->GetTeam() == pTarget->GetTeam())
            return true;

        // Blue (friendly/non-attackable) if not PVP, or Yellow/Red in another case (attackable)
        return !pTarget->IsPvP();
    }

    // faction base cases
    FactionTemplateEntry const*tester_faction = tester->getFactionTemplateEntry();
    FactionTemplateEntry const*target_faction = target->getFactionTemplateEntry();
    if (!tester_faction || !target_faction)
        return false;

    if (target->isAttackingPlayer() && tester->IsContestedGuard())
        return false;

    // PvC forced reaction and reputation case
    if (tester->GetTypeId() == TYPEID_PLAYER)
    {
        if (target_faction->faction)
        {
            // forced reaction
            if (ReputationRank const* force =((Player*)tester)->GetReputationMgr().GetForcedRankIfAny(target_faction))
                return *force >= REP_FRIENDLY;

            // if faction have reputation then friendly state for tester at 100% dependent from at_war state
            if (FactionEntry const* raw_target_faction = sFactionStore.LookupEntry(target_faction->faction))
                if (FactionState const* factionState = ((Player*)tester)->GetReputationMgr().GetState(raw_target_faction))
                    return !(factionState->Flags & FACTION_FLAG_AT_WAR);
        }
    }
    // CvP forced reaction and reputation case
    else if (target->GetTypeId() == TYPEID_PLAYER)
    {
        if (tester_faction->faction)
        {
            // forced reaction
            if (ReputationRank const* force =((Player*)target)->GetReputationMgr().GetForcedRankIfAny(tester_faction))
                return *force >= REP_FRIENDLY;

            // apply reputation state
            if (FactionEntry const* raw_tester_faction = sFactionStore.LookupEntry(tester_faction->faction))
                if (raw_tester_faction->reputationListID >=0 )
                    return ((Player const*)target)->GetReputationMgr().GetRank(raw_tester_faction) >= REP_FRIENDLY;
        }
    }

    // common faction based case (CvC,PvC,CvP)
    return tester_faction->IsFriendlyTo(*target_faction);
}

bool Unit::IsHostileToPlayers() const
{
    FactionTemplateEntry const* my_faction = getFactionTemplateEntry();
    if(!my_faction || !my_faction->faction)
        return false;

    FactionEntry const* raw_faction = sFactionStore.LookupEntry(my_faction->faction);
    if (raw_faction && raw_faction->reputationListID >=0 )
        return false;

    return my_faction->IsHostileToPlayers();
}

bool Unit::IsNeutralToAll() const
{
    FactionTemplateEntry const* my_faction = getFactionTemplateEntry();
    if(!my_faction || !my_faction->faction)
        return true;

    FactionEntry const* raw_faction = sFactionStore.LookupEntry(my_faction->faction);
    if (raw_faction && raw_faction->reputationListID >=0 )
        return false;

    return my_faction->IsNeutralToAll();
}

Unit* Unit::getAttackerForHelper()
{
    if (getVictim())
        return getVictim();

    if (!IsInCombat())
        return NULL;

    ObjectGuidSet attackers = GetMap()->GetAttackersFor(GetObjectGuid());
    if (!attackers.empty())
    {
        for(ObjectGuidSet::const_iterator itr = attackers.begin(); itr != attackers.end();)
        {
            ObjectGuid guid = *itr++;
            Unit* attacker = GetMap()->GetUnit(guid);
            if (!attacker || !attacker->isAlive())
                GetMap()->RemoveAttackerFor(GetObjectGuid(),guid);
            else
                return attacker;
        }
    }
    return NULL;
}

bool Unit::Attack(Unit *victim, bool meleeAttack)
{
    if(!victim || victim == this)
        return false;

    // dead units can neither attack nor be attacked
    if(!isAlive() || !victim->IsInWorld() || !victim->isAlive())
        return false;

    // player cannot attack while mounted or in vehicle (exclude special vehicles)if
    if (GetTypeId()==TYPEID_PLAYER && (IsMounted() ||
        (GetVehicle() && (!GetVehicle()->GetSeatInfo(this) ||
        !(GetVehicle()->GetSeatInfo(this)->m_flags & (SEAT_FLAG_CAN_CAST | SEAT_FLAG_CAN_ATTACK))))))
        return false;

    // nobody can attack GM in GM-mode
    if (victim->GetTypeId()==TYPEID_PLAYER)
    {
        if(((Player*)victim)->isGameMaster())
            return false;
    }
    else
    {
        if(((Creature*)victim)->IsInEvadeMode())
            return false;
    }

    // remove SPELL_AURA_MOD_UNATTACKABLE at attack (in case non-interruptible spells stun aura applied also that not let attack)
    if (HasAuraType(SPELL_AURA_MOD_UNATTACKABLE))
        RemoveSpellsCausingAura(SPELL_AURA_MOD_UNATTACKABLE);

    // in fighting already
    if (m_attackingGuid)
    {
        if (m_attackingGuid == victim->GetObjectGuid())
        {
            // switch to melee attack from ranged/magic
            if ( meleeAttack && !hasUnitState(UNIT_STAT_MELEE_ATTACKING) )
            {
                addUnitState(UNIT_STAT_MELEE_ATTACKING);
                SendMeleeAttackStart(victim);
                return true;
            }
            return false;
        }

        // remove old target data
        AttackStop(true);
    }
    // new battle
    else
    {
        // set position before any AI calls/assistance
        if (GetTypeId()==TYPEID_UNIT)
            ((Creature*)this)->SetCombatStartPosition(GetPositionX(), GetPositionY(), GetPositionZ());
    }

    if (!GetMap())
        return false;

    // Set our target
    SetTargetGuid(victim->GetObjectGuid());

    if (meleeAttack)
    {
        addUnitState(UNIT_STAT_MELEE_ATTACKING);
        SendMeleeAttackStart(victim);
    }

    m_attackingGuid = victim->GetObjectGuid();

    GetMap()->AddAttackerFor(m_attackingGuid,GetObjectGuid());

    if (GetTypeId() == TYPEID_UNIT)
    {
        ((Creature*)this)->SendAIReaction(AI_REACTION_HOSTILE);
        ((Creature*)this)->CallAssistance();
    }

    // delay offhand weapon attack to next attack time
    if (haveOffhandWeapon())
        resetAttackTimer(OFF_ATTACK);

    return true;
}

void Unit::AttackedBy(Unit *attacker)
{
    if (IsFriendlyTo(attacker) || attacker->IsFriendlyTo(this))
        return;

    // trigger AI reaction
    if (GetTypeId() == TYPEID_UNIT && ((Creature*)this)->AI())
    {
        ((Creature*)this)->AI()->AttackedBy(attacker);
    }

    if (!isInCombat())
    {
        if (GetTypeId() == TYPEID_UNIT  && !GetObjectGuid().IsPet())
            AddThreat(attacker);

        if (Player* attackedPlayer = GetCharmerOrOwnerPlayerOrPlayerItself())
            attacker->SetContestedPvP(attackedPlayer);

        SetInCombatWith(attacker);
        attacker->SetInCombatWith(this);
    }

    // do not pet reaction for self inflicted damage (like environmental)
    if (attacker == this)
        return;

    // trigger pet AI reaction
    if (attacker->IsHostileTo(this))
    {
        GroupPetList m_groupPets = GetPets();
        if (!m_groupPets.empty())
        {
            for (GroupPetList::const_iterator itr = m_groupPets.begin(); itr != m_groupPets.end(); ++itr)
                if (Pet* _pet = GetMap()->GetPet(*itr))
                    _pet->AttackedBy(attacker);
        }
    }
}

bool Unit::AttackStop(bool targetSwitch /*=false*/)
{
    if (!m_attackingGuid || !GetMap())
    {
        clearUnitState(UNIT_STAT_MELEE_ATTACKING);
        SendMeleeAttackStop(NULL);
        return false;
    }

    Unit* victim = GetMap()->GetUnit(m_attackingGuid);
    GetMap()->RemoveAttackerFor(m_attackingGuid,GetObjectGuid());
    m_attackingGuid.Clear();

    // Clear our target
    SetTargetGuid(ObjectGuid());

    clearUnitState(UNIT_STAT_MELEE_ATTACKING);

    InterruptSpell(CURRENT_MELEE_SPELL);

    // reset only at real combat stop
    if(!targetSwitch && GetTypeId()==TYPEID_UNIT )
    {
        ((Creature*)this)->SetNoCallAssistance(false);

        if (((Creature*)this)->HasSearchedAssistance())
        {
            ((Creature*)this)->SetNoSearchAssistance(false);
            UpdateSpeed(MOVE_RUN, false);
        }
    }

    SendMeleeAttackStop(victim);
    return true;
}

void Unit::CombatStop(bool includingCast)
{
    if (includingCast && IsNonMeleeSpellCasted(false))
        InterruptNonMeleeSpells(false);

    AttackStop();
    RemoveAllAttackers();

    if( GetTypeId()==TYPEID_PLAYER )
        ((Player*)this)->SendAttackSwingCancelAttack();     // melee and ranged forced attack cancel
    else if (GetTypeId() == TYPEID_UNIT)
    {
        if (((Creature*)this)->GetTemporaryFactionFlags() & TEMPFACTION_RESTORE_COMBAT_STOP)
            ((Creature*)this)->ClearTemporaryFaction();
    }

    ClearInCombat();
}

struct CombatStopWithPetsHelper
{
    explicit CombatStopWithPetsHelper(bool _includingCast) : includingCast(_includingCast) {}
    void operator()(Unit* unit) const { unit->CombatStop(includingCast); }
    bool includingCast;
};

void Unit::CombatStopWithPets(bool includingCast)
{
    CombatStop(includingCast);
    CallForAllControlledUnits(CombatStopWithPetsHelper(includingCast), CONTROLLED_PET|CONTROLLED_GUARDIANS|CONTROLLED_CHARM);
}

struct IsAttackingPlayerHelper
{
    explicit IsAttackingPlayerHelper() {}
    bool operator()(Unit const* unit) const { return unit->isAttackingPlayer(); }
};

bool Unit::isAttackingPlayer() const
{
    if (hasUnitState(UNIT_STAT_ATTACK_PLAYER))
        return true;

    return CheckAllControlledUnits(IsAttackingPlayerHelper(), CONTROLLED_PET|CONTROLLED_TOTEMS|CONTROLLED_GUARDIANS|CONTROLLED_CHARM);
}

void Unit::RemoveAllAttackers()
{
    if (!GetMap())
        return;

    ObjectGuidSet attackers = GetMap()->GetAttackersFor(GetObjectGuid());

    for (ObjectGuidSet::const_iterator itr = attackers.begin(); itr != attackers.end(); ++itr)
    {
        Unit* attacker = GetMap()->GetUnit(*itr);
        if(!attacker || !attacker->AttackStop())
        {
            sLog.outError("WORLD: Unit has an attacker that isn't attacking it!");
            GetMap()->RemoveAttackerFor(GetObjectGuid(),*itr);
        }
    }
    GetMap()->RemoveAllAttackersFor(GetObjectGuid());
}

bool Unit::HasAuraStateForCaster(AuraState flag, ObjectGuid casterGuid) const
{
    if (!HasAuraState(flag))
        return false;

    // single per-caster aura state
    if (flag == AURA_STATE_CONFLAGRATE)
    {
        Unit::AuraList const& dotList = GetAurasByType(SPELL_AURA_PERIODIC_DAMAGE);
        for (Unit::AuraList::const_iterator i = dotList.begin(); i != dotList.end(); ++i)
        {
            if ((*i)->GetCasterGuid() == casterGuid &&
                //  Immolate or Shadowflame
                (*i)->GetSpellProto()->IsFitToFamily<SPELLFAMILY_WARLOCK, CF_WARLOCK_IMMOLATE, CF_WARLOCK_SHADOWFLAME2>())
            {
                return true;
            }
        }

        return false;
    }

    return true;
}

void Unit::ModifyAuraState(AuraState flag, bool apply)
{
    if (apply)
    {
        if (!HasFlag(UNIT_FIELD_AURASTATE, 1<<(flag-1)))
        {
            SetFlag(UNIT_FIELD_AURASTATE, 1<<(flag-1));
            if (GetTypeId() == TYPEID_PLAYER)
            {
                const PlayerSpellMap& sp_list = ((Player*)this)->GetSpellMap();
                for (PlayerSpellMap::const_iterator itr = sp_list.begin(); itr != sp_list.end(); ++itr)
                {
                    if (itr->second.state == PLAYERSPELL_REMOVED) continue;
                    SpellEntry const *spellInfo = sSpellStore.LookupEntry(itr->first);
                    if (!spellInfo || !IsPassiveSpell(spellInfo)) continue;
                    if (AuraState(spellInfo->CasterAuraState) == flag)
                        CastSpell(this, itr->first, true, NULL);
                }
            }
        }
    }
    else
    {
        if (HasFlag(UNIT_FIELD_AURASTATE,1<<(flag-1)))
        {
            RemoveFlag(UNIT_FIELD_AURASTATE, 1<<(flag-1));

            if (flag != AURA_STATE_ENRAGE)                  // enrage aura state triggering continues auras
            {
                Unit::SpellAuraHolderMap& tAuras = GetSpellAuraHolderMap();
                for (Unit::SpellAuraHolderMap::iterator itr = tAuras.begin(); itr != tAuras.end();)
                {
                    SpellEntry const* spellProto = (*itr).second->GetSpellProto();
                    if (AuraState(spellProto->CasterAuraState) == flag)
                    {
                        RemoveSpellAuraHolder(itr->second);
                        itr = tAuras.begin();
                    }
                    else
                        ++itr;
                }
            }
        }
    }
}

Unit *Unit::GetOwner() const
{
    if (ObjectGuid ownerid = GetOwnerGuid())
        return ObjectAccessor::GetUnit(*this, ownerid);
    return NULL;
}

Unit *Unit::GetCharmer() const
{
    if (ObjectGuid charmerid = GetCharmerGuid())
        return ObjectAccessor::GetUnit(*this, charmerid);
    return NULL;
}

Unit *Unit::GetCreator() const
{
    ObjectGuid creatorid = GetCreatorGuid();
    if(!creatorid.IsEmpty())
        return ObjectAccessor::GetUnit(*this, creatorid);
    return NULL;
}

bool Unit::IsCharmerOrOwnerPlayerOrPlayerItself() const
{
    if (GetTypeId()==TYPEID_PLAYER)
        return true;

    return GetCharmerOrOwnerGuid().IsPlayer();
}

Player* Unit::GetCharmerOrOwnerPlayerOrPlayerItself()
{
    ObjectGuid guid = GetCharmerOrOwnerGuid();
    if (guid.IsPlayer())
        return ObjectAccessor::FindPlayer(guid);

    return GetTypeId()==TYPEID_PLAYER ? (Player*)this : NULL;
}

Player const* Unit::GetCharmerOrOwnerPlayerOrPlayerItself() const
{
    ObjectGuid guid = GetCharmerOrOwnerGuid();
    if (guid.IsPlayer())
        return ObjectAccessor::FindPlayer(guid);

    return GetTypeId() == TYPEID_PLAYER ? (Player const*)this : NULL;
}

Pet* Unit::GetPet() const
{
    if (ObjectGuid pet_guid = GetPetGuid())
    {
        if (IsInWorld())
        {
            if (Pet* pet = GetMap()->GetPet(pet_guid))
                return pet;
        }

        sLog.outError("Unit::GetPet: %s not exist.", pet_guid.GetString().c_str());
        const_cast<Unit*>(this)->SetPet(0);
    }

    return NULL;
}

Pet* Unit::_GetPet(ObjectGuid guid) const
{
    return GetMap() ? GetMap()->GetPet(guid) : NULL;
}

void Unit::RemoveMiniPet()
{
    if (Pet* pet = GetMiniPet())
        pet->Unsummon(PET_SAVE_AS_DELETED,this);
    else
        SetCritterGuid(ObjectGuid());
}

Pet* Unit::GetMiniPet() const
{
    if (!GetCritterGuid())
        return NULL;

    return GetMap()->GetPet(GetCritterGuid());
}

Unit* Unit::GetCharm() const
{
    if (ObjectGuid charm_guid = GetCharmGuid())
    {
        if (Unit* pet = ObjectAccessor::GetUnit(*this, charm_guid))
            return pet;

        sLog.outError("Unit::GetCharm: Charmed %s not exist.", charm_guid.GetString().c_str());
        const_cast<Unit*>(this)->SetCharm(NULL);
    }

    return NULL;
}

void Unit::Uncharm()
{
    if (Unit* charm = GetCharm())
    {
        charm->RemoveSpellsCausingAura(SPELL_AURA_MOD_CHARM);
        charm->RemoveSpellsCausingAura(SPELL_AURA_MOD_POSSESS);
        charm->RemoveSpellsCausingAura(SPELL_AURA_MOD_POSSESS_PET);
        charm->SetCharmerGuid(ObjectGuid());
    }
}

float Unit::GetCombatDistance( const Unit* target ) const
{
    if (!target)
        return 0.0f;

    float radius = target->GetFloatValue(UNIT_FIELD_COMBATREACH) + GetFloatValue(UNIT_FIELD_COMBATREACH);
    float dx = GetPositionX() - target->GetPositionX();
    float dy = GetPositionY() - target->GetPositionY();
    float dz = GetPositionZ() - target->GetPositionZ();
    float dist = sqrt((dx*dx) + (dy*dy) + (dz*dz)) - radius;
    return ( dist > 0 ? dist : 0);
}

void Unit::SetPet(Pet* pet)
{
    if (pet)
    {
        SetPetGuid(pet->GetObjectGuid()) ;  //Using last pet guid for player
        AddPetToList(pet);
    }
    else
        SetPetGuid(ObjectGuid());

    if ((!pet || !pet->GetPetCounter()) && GetTypeId() == TYPEID_PLAYER)
        ((Player*)this)->SendPetGUIDs();
}

void Unit::SetCharm(Unit* pet)
{
    SetCharmGuid(pet ? pet->GetObjectGuid() : ObjectGuid());
}

void Unit::AddPetToList(Pet* pet)
{
    if (pet)
        m_groupPets.insert(pet->GetObjectGuid());
}

void Unit::RemovePetFromList(Pet* pet)
{
    m_groupPets.erase(pet->GetObjectGuid());

    GroupPetList m_groupPetsTmp = GetPets();
    for(GroupPetList::const_iterator itr = m_groupPetsTmp.begin(); itr != m_groupPetsTmp.end(); ++itr)
    {
        Pet* _pet = GetMap()->GetPet(*itr);
        if (!_pet)
            m_groupPets.erase(*itr);
    }
}

void Unit::AddGuardian( Pet* pet )
{
    m_guardianPets.insert(pet->GetObjectGuid());
}

void Unit::RemoveGuardian( Pet* pet )
{
    if (GetTypeId() == TYPEID_PLAYER)
    {
        uint32 SpellID = pet->GetCreateSpellID();
        SpellEntry const *spellInfo = sSpellStore.LookupEntry(SpellID);
        if (spellInfo && spellInfo->Attributes & SPELL_ATTR_DISABLED_WHILE_ACTIVE)
        {
            ((Player*)this)->SendCooldownEvent(spellInfo);
        }
    }
    m_guardianPets.erase(pet->GetObjectGuid());
}

void Unit::RemoveGuardians()
{
    if (m_guardianPets.empty())
        return;

    while (!m_guardianPets.empty())
    {
        ObjectGuid guid = *m_guardianPets.begin();

        if (Pet* pet = GetMap()->GetPet(guid))
            pet->Unsummon(PET_SAVE_AS_DELETED, this); // can remove pet guid from m_guardianPets

        m_guardianPets.erase(guid);
    }

}

Pet* Unit::FindGuardianWithEntry(uint32 entry)
{
    for (GuardianPetList::const_iterator itr = m_guardianPets.begin(); itr != m_guardianPets.end(); ++itr)
        if (Pet* pet = GetMap()->GetPet(*itr))
            if (pet->GetEntry() == entry)
                return pet;

    return NULL;
}

Pet* Unit::GetProtectorPet()
{
    for (GuardianPetList::const_iterator itr = m_guardianPets.begin(); itr != m_guardianPets.end(); ++itr)
        if (Pet* pet = GetMap()->GetPet(*itr))
            if (pet->getPetType() == PROTECTOR_PET)
                return pet;

    return NULL;
}

Unit* Unit::_GetTotem(TotemSlot slot) const
{
    return GetTotem(slot);
}

Totem* Unit::GetTotem(TotemSlot slot ) const
{
    if (slot >= MAX_TOTEM_SLOT || !IsInWorld() || !m_TotemSlot[slot])
        return NULL;

    Creature *totem = GetMap()->GetCreature(m_TotemSlot[slot]);
    return totem && totem->IsTotem() ? (Totem*)totem : NULL;
}

bool Unit::IsAllTotemSlotsUsed() const
{
    for (int i = 0; i < MAX_TOTEM_SLOT; ++i)
        if (!m_TotemSlot[i])
            return false;
    return true;
}

void Unit::_AddTotem(TotemSlot slot, Totem* totem)
{
    m_TotemSlot[slot] = totem->GetObjectGuid();
}

void Unit::_RemoveTotem(Totem* totem)
{
    for(int i = 0; i < MAX_TOTEM_SLOT; ++i)
    {
        if (m_TotemSlot[i] == totem->GetObjectGuid())
        {
            m_TotemSlot[i].Clear();
            break;
        }
    }
}

void Unit::UnsummonAllTotems()
{
    for (int i = 0; i < MAX_TOTEM_SLOT; ++i)
        if (Totem* totem = GetTotem(TotemSlot(i)))
            totem->UnSummon();
}

int32 Unit::DealHeal(Unit* pVictim, uint32 addhealth, SpellEntry const* spellProto, bool critical, uint32 absorb)
{
    int32 gain = pVictim->ModifyHealth(int32(addhealth));

    Unit* unit = this;

    if (GetTypeId() == TYPEID_UNIT && ((Creature*)this)->IsTotem() && ((Totem*)this)->GetTotemType() != TOTEM_STATUE)
        unit = GetOwner();

    // overheal = addhealth - gain
    unit->SendHealSpellLog(pVictim, spellProto->Id, addhealth, addhealth - gain, critical, absorb);

    if (unit->GetTypeId() == TYPEID_PLAYER)
    {
        if (BattleGround* bg = ((Player*)unit)->GetBattleGround())
            bg->UpdatePlayerScore((Player*)unit, SCORE_HEALING_DONE, gain);

        // use the actual gain, as the overheal shall not be counted, skip gain 0 (it ignored anyway in to criteria)
        if (gain)
            ((Player*)unit)->GetAchievementMgr().UpdateAchievementCriteria(ACHIEVEMENT_CRITERIA_TYPE_HEALING_DONE, gain, 0, pVictim);

        ((Player*)unit)->GetAchievementMgr().UpdateAchievementCriteria(ACHIEVEMENT_CRITERIA_TYPE_HIGHEST_HEAL_CASTED, addhealth);
    }

    if (pVictim->GetTypeId() == TYPEID_PLAYER)
    {
        ((Player*)pVictim)->GetAchievementMgr().UpdateAchievementCriteria(ACHIEVEMENT_CRITERIA_TYPE_TOTAL_HEALING_RECEIVED, gain);
        ((Player*)pVictim)->GetAchievementMgr().UpdateAchievementCriteria(ACHIEVEMENT_CRITERIA_TYPE_HIGHEST_HEALING_RECEIVED, addhealth);
    }

    return gain;
}

Unit* Unit::SelectMagnetTarget(Unit *victim, Spell* spell, SpellEffectIndex eff)
{
    if(!victim)
        return NULL;

    // Magic case
    if (spell && (spell->m_spellInfo->PreventionType == SPELL_PREVENTION_TYPE_SILENCE ||
                  spell->m_spellInfo->DmgClass == SPELL_DAMAGE_CLASS_MAGIC ||
                  spell->m_spellInfo->DmgClass == SPELL_DAMAGE_CLASS_NONE ))
    {
        AuraList const& magnetAuras = victim->GetAurasByType(SPELL_AURA_SPELL_MAGNET);
        if (!magnetAuras.empty())
        {
            for (AuraList::const_iterator itr = magnetAuras.begin(); itr != magnetAuras.end(); ++itr)
            {
                Aura* aura = *itr;
                if (!aura || !aura->GetHolder() || aura->GetHolder()->IsDeleted())
                    continue;

                if (Unit* magnet = aura->GetCaster())
                {
                    // spell->CheckTarget() include LOS check
                    if (magnet->isAlive() && spell->CheckTarget(magnet, eff))
                        return magnet;
                }
            }
        }
    }
    // Melee && ranged case
    else
    {
        AuraList const& hitTriggerAuras = victim->GetAurasByType(SPELL_AURA_ADD_CASTER_HIT_TRIGGER);
        if (!hitTriggerAuras.empty())
        {
            for (AuraList::const_iterator itr = hitTriggerAuras.begin(); itr != hitTriggerAuras.end(); ++itr)
            {
                Aura* aura = *itr;
                if (!aura || !aura->GetHolder() || aura->GetHolder()->IsDeleted())
                    continue;

                if (Unit* magnet = aura->GetCaster())
                {
                    // spell->CheckTarget() include LOS check
                    if (magnet->isAlive() && ((!spell && magnet->IsWithinLOSInMap(this)) || (spell && spell->CheckTarget(magnet, eff))))
                    {
                        if (roll_chance_i(aura->GetModifier()->m_amount))
                            return magnet;
                    }
                }
            }
        }
    }

    return victim;
}

void Unit::SendHealSpellLog(Unit *pVictim, uint32 SpellID, uint32 Damage, uint32 OverHeal, bool critical, uint32 absorb)
{
    // we guess size
    WorldPacket data(SMSG_SPELLHEALLOG, (8+8+4+4+1));
    data << pVictim->GetPackGUID();
    data << GetPackGUID();
    data << uint32(SpellID);
    data << uint32(Damage);
    data << uint32(OverHeal);
    data << uint32(absorb);
    data << uint8(critical ? 1 : 0);
    data << uint8(0);                                       // unused in client?
    SendMessageToSet(&data, true);
}

void Unit::SendEnergizeSpellLog(Unit *pVictim, uint32 SpellID, uint32 Damage, Powers powertype)
{
    WorldPacket data(SMSG_SPELLENERGIZELOG, (8+8+4+4+4+1));
    data << pVictim->GetPackGUID();
    data << GetPackGUID();
    data << uint32(SpellID);
    data << uint32(powertype);
    data << uint32(Damage);
    SendMessageToSet(&data, true);
}

void Unit::EnergizeBySpell(Unit *pVictim, uint32 SpellID, uint32 Damage, Powers powertype)
{
    // don't energize isolated units (banished)
    if (pVictim->hasUnitState(UNIT_STAT_ISOLATED))
        return;

    SendEnergizeSpellLog(pVictim, SpellID, Damage, powertype);
    // needs to be called after sending spell log
    pVictim->ModifyPower(powertype, Damage);
}

int32 Unit::SpellBonusWithCoeffs(SpellEntry const *spellProto, int32 total, int32 benefit, int32 ap_benefit,  DamageEffectType damagetype, bool donePart, float defCoeffMod)
{

    // Not apply this to spells with SPELL_ATTR_EX3_DISABLE_MODS attribute
    if (spellProto->AttributesEx3 & SPELL_ATTR_EX3_DISABLE_MODS)
        return total;

    // Distribute Damage over multiple effects, reduce by AoE
    float coeff = 1.0f;

    // Not apply this to creature casted spells
    if (GetTypeId()==TYPEID_UNIT && !((Creature*)this)->IsPet())
        coeff = 1.0f;
    // Check for table values
    else if (SpellBonusEntry const* bonus = sSpellMgr.GetSpellBonusData(spellProto->Id))
    {
        coeff = damagetype == DOT ? bonus->dot_damage : bonus->direct_damage;

        // apply ap bonus at done part calculation only (it flat total mod so common with taken)
        if (donePart && (bonus->ap_bonus || bonus->ap_dot_bonus))
        {
            float ap_bonus = damagetype == DOT ? bonus->ap_dot_bonus : bonus->ap_bonus;

            // Impurity
            if (GetTypeId() == TYPEID_PLAYER && spellProto->SpellFamilyName == SPELLFAMILY_DEATHKNIGHT)
            {
                if (SpellEntry const* spell = ((Player*)this)->GetKnownTalentRankById(2005))
                    ap_bonus += ((spell->CalculateSimpleValue(EFFECT_INDEX_0) * ap_bonus) / 100.0f);
            }

            total += int32(ap_bonus * (GetTotalAttackPowerValue(IsSpellRequiresRangedAP(spellProto) ? RANGED_ATTACK : BASE_ATTACK) + ap_benefit));
        }
    }
    // Default calculation
    else if (benefit)
        coeff = CalculateDefaultCoefficient(spellProto, damagetype) * defCoeffMod;

    if (benefit)
    {
        float LvlPenalty = CalculateLevelPenalty(spellProto);

        // Spellmod SpellDamage
        if (Player* modOwner = GetSpellModOwner())
        {
            coeff *= 100.0f;
            modOwner->ApplySpellMod(spellProto->Id,SPELLMOD_SPELL_BONUS_DAMAGE, coeff);
            coeff /= 100.0f;
        }

        total += int32(benefit * coeff * LvlPenalty);
    }

    return total;
};

/**
 * Calculates caster part of spell damage bonuses,
 * also includes different bonuses dependent from target auras
 */
uint32 Unit::SpellDamageBonusDone(Unit *pVictim, SpellEntry const *spellProto, uint32 pdamage, DamageEffectType damagetype, uint32 stack)
{
    if(!spellProto || !pVictim || !pVictim->GetMap() || damagetype==DIRECT_DAMAGE || spellProto->AttributesEx6 & SPELL_ATTR_EX6_NO_DMG_MODS)
        return pdamage;

    // conflagrate gets damage mods from previously calculated immolate aura damage tick
    if (spellProto->IsFitToFamily<SPELLFAMILY_WARLOCK, CF_WARLOCK_CONFLAGRATE>())
        return pdamage;

    if (!IsInWorld())
        return pdamage;

    MAPLOCK_READ(this,MAP_LOCK_TYPE_AURAS);

    // For totems get damage bonus from owner (statue isn't totem in fact)
    if ( GetTypeId()==TYPEID_UNIT && ((Creature*)this)->IsTotem() && ((Totem*)this)->GetTotemType()!=TOTEM_STATUE)
    {
        if (Unit* owner = GetOwner())
        {
            MAPLOCK_READ1(owner,MAP_LOCK_TYPE_AURAS);
            return owner->SpellDamageBonusDone(pVictim, spellProto, pdamage, damagetype);
        }
    }

    float DoneTotalMod = 1.0f;
    int32 DoneTotal = 0;

    // Creature damage
    if ( GetTypeId() == TYPEID_UNIT && !((Creature*)this)->IsPet() )
        DoneTotalMod *= ((Creature*)this)->GetSpellDamageMod(((Creature*)this)->GetCreatureInfo()->rank);

    float nonStackingPos = 0.0f;
    float nonStackingNeg = 0.0f;

    AuraList const& mModDamagePercentDone = GetAurasByType(SPELL_AURA_MOD_DAMAGE_PERCENT_DONE);
    for(AuraList::const_iterator i = mModDamagePercentDone.begin(); i != mModDamagePercentDone.end(); ++i)
    {
        Aura* aura = *i;
        if (!aura || !aura->GetModifier() || !(aura->GetModifier()->m_miscvalue & GetSpellSchoolMask(spellProto)))
            continue;

        SpellAuraHolderPtr holder = aura->GetHolder();
        if (!holder || holder->IsDeleted())
            continue;

        int32 calculatedBonus = aura->GetModifier()->m_amount;

        if (holder->GetSpellProto()->EquippedItemClass != -1 ||
                                                            // -1 == any item class (not wand then)
            holder->GetSpellProto()->EquippedItemInventoryTypeMask != 0 )
                                                            // 0 == any inventory type (not wand then)
            continue;

        // bonus stored in another auras basepoints
        if (calculatedBonus == 0)
        {
            // Clearcasting - bonus from Elemental Oath
            if (aura->GetSpellProto()->Id == 16246)
            {
                AuraList const& aurasCrit = GetAurasByType(SPELL_AURA_MOD_SPELL_CRIT_CHANCE);
                for (AuraList::const_iterator itr = aurasCrit.begin(); itr != aurasCrit.end(); itr++)
                {
                    if ((*itr)->GetSpellProto()->SpellIconID == 3053)
                    {
                        calculatedBonus = (*itr)->GetSpellProto()->CalculateSimpleValue(EFFECT_INDEX_1);
                        break;
                    }
                }
            }
        }

        if (aura->IsStacking())
            DoneTotalMod *= ((float)calculatedBonus+100.0f)/100.0f;
        else
        {
            if((float)calculatedBonus > nonStackingPos)
                nonStackingPos = (float)calculatedBonus;
            else if((float)calculatedBonus < nonStackingNeg)
                nonStackingNeg = (float)calculatedBonus;
        }
    }
    DoneTotalMod *= ((nonStackingPos + 100.0f) / 100.0f) * ((nonStackingNeg + 100.0f) / 100.0f);

    uint32 creatureTypeMask = pVictim->GetCreatureTypeMask();
    // Add flat bonus from spell damage versus
    DoneTotal += GetTotalAuraModifierByMiscMask(SPELL_AURA_MOD_FLAT_SPELL_DAMAGE_VERSUS, creatureTypeMask);
    AuraList const& mDamageDoneVersus = GetAurasByType(SPELL_AURA_MOD_DAMAGE_DONE_VERSUS);
    for(AuraList::const_iterator i = mDamageDoneVersus.begin();i != mDamageDoneVersus.end(); ++i)
        if (creatureTypeMask & uint32((*i)->GetModifier()->m_miscvalue))
            DoneTotalMod *= ((*i)->GetModifier()->m_amount+100.0f)/100.0f;

    AuraList const& mDamageDoneCreature = GetAurasByType(SPELL_AURA_MOD_DAMAGE_DONE_CREATURE);
    for(AuraList::const_iterator i = mDamageDoneCreature.begin();i != mDamageDoneCreature.end(); ++i)
    {
        if (creatureTypeMask & uint32((*i)->GetModifier()->m_miscvalue))
            DoneTotalMod += ((*i)->GetModifier()->m_amount+100.0f)/100.0f;
    }

    AuraList const& mDamageDoneVersusAuraState = GetAurasByType(SPELL_AURA_DAMAGE_DONE_VERSUS_AURA_STATE_PCT);
    for(AuraList::const_iterator i = mDamageDoneVersusAuraState.begin();i != mDamageDoneVersusAuraState.end(); ++i)
    {
        if (pVictim->HasAuraState(AuraState((*i)->GetModifier()->m_miscvalue)))
            DoneTotalMod *= ((*i)->GetModifier()->m_amount + 100.0f)/100.0f;
    }

    // done scripted mod (take it from owner)
    Unit *owner = GetOwner();
    if (!owner)
        owner = this;

    MAPLOCK_READ1(owner,MAP_LOCK_TYPE_AURAS);
    MAPLOCK_READ2(pVictim,MAP_LOCK_TYPE_AURAS);

    AuraList const& mOverrideClassScript= owner->GetAurasByType(SPELL_AURA_OVERRIDE_CLASS_SCRIPTS);
    for(AuraList::const_iterator i = mOverrideClassScript.begin(); i != mOverrideClassScript.end(); ++i)
    {
        if (!(*i)->isAffectedOnSpell(spellProto))
            continue;
        switch((*i)->GetModifier()->m_miscvalue)
        {
            case 4920: // Molten Fury
            case 4919:
            case 6917: // Death's Embrace
            case 6926:
            case 6928:
            {
                if (pVictim->HasAuraState(AURA_STATE_HEALTHLESS_35_PERCENT))
                    DoneTotalMod *= (100.0f+(*i)->GetModifier()->m_amount)/100.0f;
                break;
            }
            // Soul Siphon
            case 4992:
            case 4993:
            {
                // effect 1 m_amount
                int32 maxPercent = (*i)->GetModifier()->m_amount;
                // effect 0 m_amount
                int32 stepPercent = CalculateSpellDamage(this, (*i)->GetSpellProto(), EFFECT_INDEX_0);
                // count affliction effects and calc additional damage in percentage
                int32 modPercent = 0;
                SpellAuraHolderMap const& victimAuras = pVictim->GetSpellAuraHolderMap();
                for (SpellAuraHolderMap::const_iterator itr = victimAuras.begin(); itr != victimAuras.end(); ++itr)
                {
                    SpellEntry const* m_spell = itr->second->GetSpellProto();
                    //FIXME: would need 15 argument ClassFamilyMask::test() template for this one:
                    // CF_WARLOCK_CORRUPTION, CF_WARLOCK_CURSE_OF_AGONY, CF_WARLOCK_DRAIN_SOUL, CF_WARLOCK_CURSE_OF_WEAKNESS,
                    // CF_WARLOCK_LIFE_TAP, CF_WARLOCK_SLOWING_CURSES, CF_WARLOCK_MISC_DEBUFFS, CF_WARLOCK_SIPHON_LIFE, CF_WARLOCK_CURSE_OF_DOOM,
                    // CF_WARLOCK_HOWL_OF_TERROR, CF_WARLOCK_SEED_OF_CORRUPTION1, CF_WARLOCK_UNSTABLE_AFFLICTION, CF_WARLOCK_CURSE_OF_THE_ELEMENTS,
                    // CF_WARLOCK_FEAR, CF_WARLOCK_HAUNT
                    if (m_spell->SpellFamilyName != SPELLFAMILY_WARLOCK || !(m_spell->SpellFamilyFlags & UI64LIT(0x0004071B8044C402)))
                        continue;
                    modPercent += stepPercent * itr->second->GetStackAmount();
                    if (modPercent >= maxPercent)
                    {
                        modPercent = maxPercent;
                        break;
                    }
                }
                DoneTotalMod *= (modPercent+100.0f)/100.0f;
                break;
            }
            case 6916: // Death's Embrace
            case 6925:
            case 6927:
                if (HasAuraState(AURA_STATE_HEALTHLESS_20_PERCENT))
                    DoneTotalMod *= (100.0f+(*i)->GetModifier()->m_amount)/100.0f;
                break;
            case 5481: // Starfire Bonus
            {
                if (pVictim->GetAura(SPELL_AURA_PERIODIC_DAMAGE, SPELLFAMILY_DRUID, ClassFamilyMask::create<CF_DRUID_MOONFIRE, CF_DRUID_INSECT_SWARM>()))
                    DoneTotalMod *= ((*i)->GetModifier()->m_amount+100.0f)/100.0f;
                break;
            }
            case 4418: // Increased Shock Damage
            case 4554: // Increased Lightning Damage
            case 4555: // Improved Moonfire
            case 5142: // Increased Lightning Damage
            case 5147: // Improved Consecration / Libram of Resurgence
            case 5148: // Idol of the Shooting Star
            case 6008: // Increased Lightning Damage
            case 8627: // Totem of Hex
            {
                DoneTotal+=(*i)->GetModifier()->m_amount;
                break;
            }
            // Tundra Stalker
            // Merciless Combat
            case 7277:
            {
                // Merciless Combat
                if ((*i)->GetSpellProto()->SpellIconID == 2656)
                {
                    if (pVictim->HasAuraState(AURA_STATE_HEALTHLESS_35_PERCENT))
                        DoneTotalMod *= (100.0f+(*i)->GetModifier()->m_amount)/100.0f;
                }
                else // Tundra Stalker
                {
                    // Frost Fever (target debuff)
                    if (pVictim->GetAura<SPELL_AURA_MOD_MELEE_HASTE, SPELLFAMILY_DEATHKNIGHT, CF_DEATHKNIGHT_FF_BP_ACTIVE>())
                        DoneTotalMod *= ((*i)->GetModifier()->m_amount+100.0f)/100.0f;
                    break;
                }
                break;
            }
            case 7293: // Rage of Rivendare
            {
                if (pVictim->GetAura<SPELL_AURA_PERIODIC_DAMAGE, SPELLFAMILY_DEATHKNIGHT, CF_DEATHKNIGHT_BLOOD_PLAGUE>())
                    DoneTotalMod *= ((*i)->GetSpellProto()->CalculateSimpleValue(EFFECT_INDEX_1)*2+100.0f)/100.0f;
                break;
            }
            // Twisted Faith
            case 7377:
            {
                if (pVictim->GetAura<SPELL_AURA_PERIODIC_DAMAGE, SPELLFAMILY_PRIEST, CF_PRIEST_SHADOW_WORD_PAIN>(GetObjectGuid()))
                    DoneTotalMod *= ((*i)->GetModifier()->m_amount+100.0f)/100.0f;
                break;
            }
            // Marked for Death
            case 7598:
            case 7599:
            case 7600:
            case 7601:
            case 7602:
            {
                if (pVictim->GetAura<SPELL_AURA_MOD_STALKED, SPELLFAMILY_HUNTER, CF_HUNTER_HUNTERS_MARK>())
                    DoneTotalMod *= ((*i)->GetModifier()->m_amount+100.0f)/100.0f;
                break;
            }
        }
    }

    // custom scripted mod from dummy
    AuraList const& mDummy = owner->GetAurasByType(SPELL_AURA_DUMMY);
    for(AuraList::const_iterator i = mDummy.begin(); i != mDummy.end(); ++i)
    {
        SpellEntry const *spell = (*i)->GetSpellProto();
        //Fire and Brimstone
        if (spell->SpellFamilyName == SPELLFAMILY_WARLOCK && spell->SpellIconID == 3173)
        {
            if (pVictim->HasAuraState(AURA_STATE_CONFLAGRATE) && (spellProto->SpellFamilyName == SPELLFAMILY_WARLOCK && spellProto->SpellFamilyFlags.test<CF_WARLOCK_INCINERATE, CF_WARLOCK_CHAOS_BOLT>()))
            {
                DoneTotalMod *= ((*i)->GetModifier()->m_amount+100.0f) / 100.0f;
                break;
            }
        }
    }

     // Custom scripted damage
    switch(spellProto->SpellFamilyName)
    {
        case SPELLFAMILY_GENERIC:
        {
            switch(spellProto->Id)
            {
                case 71341: // Pact of the Darkfallen (Lanathel)
                    // dont get any damage done mods
                    DoneTotalMod = 1.0f;
                    break;
            }
            break;
        }
        case SPELLFAMILY_MAGE:
        {
            // Ice Lance
            if (spellProto->SpellIconID == 186)
            {
                if (pVictim->isFrozen() || IsIgnoreUnitState(spellProto, IGNORE_UNIT_TARGET_NON_FROZEN))
                {
                    float multiplier = 3.0f;

                    // if target have higher level
                    if (pVictim->getLevel() > getLevel())
                        // Glyph of Ice Lance
                        if (Aura* glyph = GetDummyAura(56377))
                            multiplier = glyph->GetModifier()->m_amount;

                    DoneTotalMod *= multiplier;
                }
            }
            // Torment the weak affected (Arcane Barrage, Arcane Blast, Frostfire Bolt, Arcane Missiles, Fireball, Pyroblast)
            if (spellProto->SpellFamilyFlags.test<CF_MAGE_FIREBALL, CF_MAGE_FROSTBOLT, CF_MAGE_ARCANE_MISSILES2, CF_MAGE_ARCANE_BLAST, CF_MAGE_FROSTFIRE_BOLT, CF_MAGE_ARCANE_BARRAGE>())
            {
                //Search for Torment the weak dummy aura
                if (Aura* ttwAura = GetAuraByEffectMask(SPELL_AURA_DUMMY,SPELLFAMILY_GENERIC,ClassFamilyMask(0x00240000,0,0),GetObjectGuid()))
                {
                    Unit::SpellAuraHolderMap const& holderMap = pVictim->GetSpellAuraHolderMap();
                    for (Unit::SpellAuraHolderMap::const_iterator itr = holderMap.begin(); itr != holderMap.end(); ++itr)
                    {
                        if (itr->second && 
                            !itr->second->IsDeleted() && 
                            itr->second->HasMechanic(ttwAura->GetModifier()->m_miscvalue))
                        {
                            DoneTotalMod *= ((float)ttwAura->GetModifier()->m_amount + 100.0f) / 100.0f;
                            break;
                        }
                    }
                }
            }
            break;
        }
        case SPELLFAMILY_WARLOCK:
        {
            // Drain Soul
            if (spellProto->SpellFamilyFlags.test<CF_WARLOCK_DRAIN_SOUL>())
            {
                if (pVictim->GetHealth() * 100 / pVictim->GetMaxHealth() <= 25)
                    DoneTotalMod *= 4;
            }
            break;
        }
        case SPELLFAMILY_PRIEST:
        {
            // Mind Flay
            if (spellProto->SpellFamilyFlags.test<CF_PRIEST_MIND_FLAY1>())
            {
                // Shadow Word: Pain
                if (pVictim->GetAura<SPELL_AURA_PERIODIC_DAMAGE, SPELLFAMILY_PRIEST, CF_PRIEST_SHADOW_WORD_PAIN>())
                {
                    // Glyph of Mind Flay
                    if (Aura *aur = GetAura(55687, EFFECT_INDEX_0))
                        DoneTotalMod *= (aur->GetModifier()->m_amount+100.0f) / 100.0f;
                    // Twisted Faith
                    Unit::AuraList const& tf = GetAurasByType(SPELL_AURA_OVERRIDE_CLASS_SCRIPTS);
                    for(Unit::AuraList::const_iterator i = tf.begin(); i != tf.end(); ++i)
                    {
                        if ((*i)->GetSpellProto()->SpellIconID == 2848 && (*i)->GetEffIndex() == 1)
                        {
                            DoneTotalMod *= ((*i)->GetModifier()->m_amount+100.0f) / 100.0f;
                            break;
                        }
                    }
                }
            }
            // Smite
            else if (spellProto->SpellFamilyFlags.test<CF_PRIEST_SMITE>())
            {
                // Holy Fire
                if (pVictim->GetAura<SPELL_AURA_PERIODIC_DAMAGE, SPELLFAMILY_PRIEST, CF_PRIEST_HOLY_FIRE>())
                    // Glyph of Smite
                    if (Aura *aur = GetAura(55692, EFFECT_INDEX_0))
                        DoneTotalMod *= (aur->GetModifier()->m_amount+100.0f) / 100.0f;
            }
            // Shadow word: Death
            else if (spellProto->SpellFamilyFlags.test<CF_PRIEST_SHADOW_WORD_DEATH_TARGET>())
            {
                // Glyph of Shadow word: Death
                if (SpellAuraHolderPtr glyph = GetSpellAuraHolder(55682))
                {
                    Aura* hpPct = glyph->GetAuraByEffectIndex(EFFECT_INDEX_0);
                    Aura* dmPct = glyph->GetAuraByEffectIndex(EFFECT_INDEX_1);
                    if (hpPct && dmPct && pVictim->GetHealth() * 100 <= pVictim->GetMaxHealth() * hpPct->GetModifier()->m_amount)
                        DoneTotalMod *= (dmPct->GetModifier()->m_amount + 100.0f) / 100.0f;
                }
            }
            break;
        }
        case SPELLFAMILY_DRUID:
        {
            // Improved Insect Swarm (Wrath part)
            if (spellProto->SpellFamilyFlags.test<CF_DRUID_WRATH>())
            {
                // if Insect Swarm on target
                if (pVictim->GetAura<SPELL_AURA_PERIODIC_DAMAGE, SPELLFAMILY_DRUID, CF_DRUID_INSECT_SWARM>(GetObjectGuid()))
                {
                    Unit::AuraList const& improvedSwarm = GetAurasByType(SPELL_AURA_DUMMY);
                    for(Unit::AuraList::const_iterator iter = improvedSwarm.begin(); iter != improvedSwarm.end(); ++iter)
                    {
                        if ((*iter)->GetSpellProto()->SpellIconID == 1771)
                        {
                            DoneTotalMod *= ((*iter)->GetModifier()->m_amount+100.0f) / 100.0f;
                            break;
                        }
                    }
                }
            }
            break;
        }
        case SPELLFAMILY_DEATHKNIGHT:
        {
            // Icy Touch and Howling Blast
            if (spellProto->SpellFamilyFlags.test<CF_DEATHKNIGHT_ICY_TOUCH_TALONS, CF_DEATHKNIGHT_HOWLING_BLAST>())
            {
                // search disease
                bool found = false;
                Unit::SpellAuraHolderMap const& auras = pVictim->GetSpellAuraHolderMap();
                for(Unit::SpellAuraHolderMap::const_iterator itr = auras.begin(); itr!=auras.end(); ++itr)
                {
                    if (itr->second->GetSpellProto()->Dispel == DISPEL_DISEASE)
                    {
                        found = true;
                        break;
                    }
                }

                // search for Glacier Rot and  Improved Icy Touch dummy aura
                bool isIcyTouch = spellProto->SpellFamilyFlags.test<CF_DEATHKNIGHT_ICY_TOUCH_TALONS>();
                Unit::AuraList const& dummyAuras = GetAurasByType(SPELL_AURA_DUMMY);
                for(Unit::AuraList::const_iterator i = dummyAuras.begin(); i != dummyAuras.end(); ++i)
                {
                    if ((found && (*i)->GetSpellProto()->EffectMiscValue[(*i)->GetEffIndex()] == 7244) || //Glacier Rot
                        (isIcyTouch && (*i)->GetSpellProto()->SpellIconID == 2721))                       //Improved Icy Touch
                    {
                        DoneTotalMod *= ((*i)->GetModifier()->m_amount+100.0f) / 100.0f;
                    }
                }
            }
            // Death Coil (bonus from Item - Death Knight T8 DPS Relic)
            else if (spellProto->SpellFamilyFlags.test<CF_DEATHKNIGHT_DEATH_COIL>())
            {
                 if (Aura* sigil = GetDummyAura(64962))
                    DoneTotal += sigil->GetModifier()->m_amount;
            }
            break;
        }
        default:
            break;
    }

    // Done fixed damage bonus auras
    int32 DoneAdvertisedBenefit = SpellBaseDamageBonusDone(GetSpellSchoolMask(spellProto));

    // apply ap bonus and benefit affected by spell power implicit coeffs and spell level penalties
    DoneTotal = SpellBonusWithCoeffs(spellProto, DoneTotal, DoneAdvertisedBenefit, 0, damagetype, true);

    float tmpDamage = (int32(pdamage) + DoneTotal * int32(stack)) * DoneTotalMod;
    // apply spellmod to Done damage (flat and pct)
    if (Player* modOwner = GetSpellModOwner())
        modOwner->ApplySpellMod(spellProto->Id, damagetype == DOT ? SPELLMOD_DOT : SPELLMOD_DAMAGE, tmpDamage);

    return tmpDamage > 0 ? uint32(tmpDamage) : 0;
}

/**
 * Calculates target part of spell damage bonuses,
 * will be called on each tick for periodic damage over time auras
 */
uint32 Unit::SpellDamageBonusTaken(Unit *pCaster, SpellEntry const *spellProto, uint32 pdamage, DamageEffectType damagetype, uint32 stack)
{
    if(!spellProto || !pCaster || !IsInWorld() || !GetMap() || damagetype==DIRECT_DAMAGE )
        return pdamage;

    uint32 schoolMask = spellProto->SchoolMask;

    // Taken total percent damage auras
    float TakenTotalMod = 1.0f;
    int32 TakenTotal = 0;

    MAPLOCK_READ(this,MAP_LOCK_TYPE_AURAS);

    // ..taken
    TakenTotalMod *= GetTotalAuraMultiplierByMiscMask(SPELL_AURA_MOD_DAMAGE_PERCENT_TAKEN, schoolMask);

    // .. taken pct: dummy auras
    AuraList const& m_dummyAuras = GetAurasByType(SPELL_AURA_DUMMY);
    for(AuraList::const_iterator itr = m_dummyAuras.begin(); itr != m_dummyAuras.end(); ++itr)
    {
        switch((*itr)->GetSpellProto()->SpellIconID)
        {
            // Cheat Death
            case 2109:
            {
                if (GetTypeId() != TYPEID_PLAYER)
                    continue;

                float mod = -((Player*)this)->GetRatingBonusValue(CR_CRIT_TAKEN_SPELL)*2*4;
                if (mod < float((*itr)->GetModifier()->m_amount))
                    mod = float((*itr)->GetModifier()->m_amount);
                TakenTotalMod *= (mod+100.0f)/100.0f;
                break;
            }
            default:
                break;
        }

        switch((*itr)->GetId())
        {
            case 20911:                                     // Blessing of Sanctuary
            case 25899:                                     // Greater Blessing of Sanctuary
                // don't stack with Vigilance dmg reduction effect (calculated above)
                if (!HasAura(68066))
                    TakenTotalMod *= ((*itr)->GetModifier()->m_amount + 100.0f) / 100.0f;
                break;
            case 47580:                                     // Pain and Suffering (Rank 1)      TODO: can be pct modifier aura
            case 47581:                                     // Pain and Suffering (Rank 2)
            case 47582:                                     // Pain and Suffering (Rank 3)
                // Shadow Word: Death
                if (spellProto->IsFitToFamily<SPELLFAMILY_PRIEST, CF_PRIEST_SHADOW_WORD_DEATH_TARGET>())
                    TakenTotalMod *= ((*itr)->GetModifier()->m_amount + 100.0f) / 100.0f;
                break;
        }
    }

    // From caster spells
    AuraList const& mOwnerTaken = GetAurasByType(SPELL_AURA_MOD_DAMAGE_FROM_CASTER);
    for(AuraList::const_iterator i = mOwnerTaken.begin(); i != mOwnerTaken.end(); ++i)
    {
        if ((*i)->GetCasterGuid() == pCaster->GetObjectGuid() && (*i)->isAffectedOnSpell(spellProto))
            TakenTotalMod *= ((*i)->GetModifier()->m_amount + 100.0f) / 100.0f;
    }

    // Mod damage from spell mechanic
    TakenTotalMod *= GetTotalAuraMultiplierByMiscValueForMask(SPELL_AURA_MOD_MECHANIC_DAMAGE_TAKEN_PERCENT,GetAllSpellMechanicMask(spellProto));

    // Mod damage taken from AoE spells
    if (IsAreaOfEffectSpell(spellProto))
    {
        TakenTotalMod *= GetTotalAuraMultiplierByMiscMask(SPELL_AURA_MOD_AOE_DAMAGE_AVOIDANCE, schoolMask);
        if (GetTypeId() == TYPEID_UNIT && ((Creature*)this)->IsPet())
            TakenTotalMod *= GetTotalAuraMultiplierByMiscMask(SPELL_AURA_MOD_PET_AOE_DAMAGE_AVOIDANCE, schoolMask);
    }

    // Taken fixed damage bonus auras
    int32 TakenAdvertisedBenefit = SpellBaseDamageBonusTaken(GetSpellSchoolMask(spellProto));

    // apply benefit affected by spell power implicit coeffs and spell level penalties
    TakenTotal = SpellBonusWithCoeffs(spellProto, TakenTotal, TakenAdvertisedBenefit, 0, damagetype, false);

    float tmpDamage = (int32(pdamage) + TakenTotal * int32(stack)) * TakenTotalMod;

    return tmpDamage > 0 ? uint32(tmpDamage) : 0;
}

int32 Unit::SpellBaseDamageBonusDone(SpellSchoolMask schoolMask)
{
    int32 DoneAdvertisedBenefit = 0;

    // ..done
    DoneAdvertisedBenefit = GetTotalAuraModifierByMiscMask(SPELL_AURA_MOD_DAMAGE_DONE, schoolMask);

    if (GetTypeId() == TYPEID_PLAYER)
    {
        // Base value
        DoneAdvertisedBenefit +=((Player*)this)->GetBaseSpellPowerBonus();

        // Damage bonus from stats
        AuraList const& mDamageDoneOfStatPercent = GetAurasByType(SPELL_AURA_MOD_SPELL_DAMAGE_OF_STAT_PERCENT);
        for(AuraList::const_iterator i = mDamageDoneOfStatPercent.begin();i != mDamageDoneOfStatPercent.end(); ++i)
        {
            if((*i)->GetModifier()->m_miscvalue & schoolMask)
            {
                // stat used stored in miscValueB for this aura
                Stats usedStat = Stats((*i)->GetMiscBValue());
                DoneAdvertisedBenefit += int32(GetStat(usedStat) * (*i)->GetModifier()->m_amount / 100.0f);
            }
        }
        // ... and attack power
        AuraList const& mDamageDonebyAP = GetAurasByType(SPELL_AURA_MOD_SPELL_DAMAGE_OF_ATTACK_POWER);
        for(AuraList::const_iterator i =mDamageDonebyAP.begin();i != mDamageDonebyAP.end(); ++i)
        {
            if ((*i)->GetModifier()->m_miscvalue & schoolMask)
                DoneAdvertisedBenefit += int32(GetTotalAttackPowerValue(BASE_ATTACK) * (*i)->GetModifier()->m_amount / 100.0f);
        }

    }
    return DoneAdvertisedBenefit;
}

int32 Unit::SpellBaseDamageBonusTaken(SpellSchoolMask schoolMask)
{
    int32 TakenAdvertisedBenefit = 0;

    // ..taken
    AuraList const& mDamageTaken = GetAurasByType(SPELL_AURA_MOD_DAMAGE_TAKEN);
    for(AuraList::const_iterator i = mDamageTaken.begin();i != mDamageTaken.end(); ++i)
    {
        if(((*i)->GetModifier()->m_miscvalue & schoolMask) != 0)
            TakenAdvertisedBenefit += (*i)->GetModifier()->m_amount;
    }

    return TakenAdvertisedBenefit;
}

bool Unit::IsSpellCrit(Unit *pVictim, SpellEntry const *spellProto, SpellSchoolMask schoolMask, WeaponAttackType attackType)
{
    // creatures (except totems) can't crit with spells at all ( for creatures not sure - /dev/rsa)
    if (GetObjectGuid().IsCreature() && !((Creature*)this)->IsTotem())
        return false;

    // not critting spell
    if ((spellProto->AttributesEx2 & SPELL_ATTR_EX2_CANT_CRIT))
        return false;

    float crit_chance = 0.0f;
    switch (spellProto->DmgClass)
    {
        case SPELL_DAMAGE_CLASS_NONE:
            // Some heal should be able to crit
            // We need more spells to find a general way (if there is any)
            switch (spellProto->Id)
            {
                case 379:   // Earth Shield
                case 33778: // Lifebloom Final Bloom
                case 64844: // Divine Hymn
                    break;
                default:
                    return false;
            }
        case SPELL_DAMAGE_CLASS_MAGIC:
        {
            if (schoolMask & SPELL_SCHOOL_MASK_NORMAL)
                crit_chance = 0.0f;
            // For other schools
            else if (GetTypeId() == TYPEID_PLAYER)
                crit_chance = GetFloatValue( PLAYER_SPELL_CRIT_PERCENTAGE1 + GetFirstSchoolInMask(schoolMask));
            else
            {
                crit_chance = float(m_baseSpellCritChance);
                crit_chance += GetTotalAuraModifierByMiscMask(SPELL_AURA_MOD_SPELL_CRIT_CHANCE_SCHOOL, schoolMask);
            }
            // taken
            if (pVictim)
            {
                if (!IsPositiveSpell(spellProto->Id))
                {
                    // Modify critical chance by victim SPELL_AURA_MOD_ATTACKER_SPELL_CRIT_CHANCE
                    crit_chance += pVictim->GetTotalAuraModifierByMiscMask(SPELL_AURA_MOD_ATTACKER_SPELL_CRIT_CHANCE, schoolMask);
                    // Modify critical chance by victim SPELL_AURA_MOD_ATTACKER_SPELL_AND_WEAPON_CRIT_CHANCE
                    crit_chance += pVictim->GetTotalAuraModifier(SPELL_AURA_MOD_ATTACKER_SPELL_AND_WEAPON_CRIT_CHANCE);
                    // Modify by player victim resilience
                    crit_chance -= pVictim->GetSpellCritChanceReduction();
                }

                // scripted (increase crit chance ... against ... target by x%)
                // scripted (Increases the critical effect chance of your .... by x% on targets ...)
                AuraList const& mOverrideClassScript = GetAurasByType(SPELL_AURA_OVERRIDE_CLASS_SCRIPTS);
                for(AuraList::const_iterator i = mOverrideClassScript.begin(); i != mOverrideClassScript.end(); ++i)
                {
                    if (!((*i)->isAffectedOnSpell(spellProto)))
                        continue;
                    switch((*i)->GetModifier()->m_miscvalue)
                    {
                        case  849:                          //Shatter Rank 1
                            if (pVictim->isFrozen() || IsIgnoreUnitState(spellProto, IGNORE_UNIT_TARGET_NON_FROZEN))
                                crit_chance+= 17.0f;
                            break;
                        case  910:                          //Shatter Rank 2
                            if (pVictim->isFrozen() || IsIgnoreUnitState(spellProto, IGNORE_UNIT_TARGET_NON_FROZEN))
                                crit_chance+= 34.0f;
                            break;
                        case  911:                          //Shatter Rank 3
                            if (pVictim->isFrozen() || IsIgnoreUnitState(spellProto, IGNORE_UNIT_TARGET_NON_FROZEN))
                                crit_chance+= 50.0f;
                            break;
                        case 7917:                          // Glyph of Shadowburn
                            if (pVictim->HasAuraState(AURA_STATE_HEALTHLESS_35_PERCENT))
                                crit_chance+=(*i)->GetModifier()->m_amount;
                            break;
                        case 7997:                          // Renewed Hope
                        case 7998:
                            if (pVictim->HasAura(6788))
                                crit_chance+=(*i)->GetModifier()->m_amount;
                            break;
                        default:
                            break;
                    }
                }

                // Custom crit by class
                switch(spellProto->SpellFamilyName)
                {
                    case SPELLFAMILY_MAGE:
                    {
                        // Fire Blast
                        if (spellProto->SpellFamilyFlags.test<CF_MAGE_FIRE_BLAST>() && spellProto->SpellIconID == 12)
                        {
                            // Glyph of Fire Blast
                            if (pVictim->HasFlag(UNIT_FIELD_FLAGS, UNIT_FLAG_STUNNED) || pVictim->isInRoots())
                                if (Aura* aura = GetAura(56369, EFFECT_INDEX_0))
                                    crit_chance += aura->GetModifier()->m_amount;
                        }
                        break;
                    }
                    case SPELLFAMILY_PRIEST:
                        // Flash Heal
                        if (spellProto->SpellFamilyFlags.test<CF_PRIEST_FLASH_HEAL>())
                        {
                            if (pVictim->GetHealth() > pVictim->GetMaxHealth()/2)
                                break;
                            AuraList const& mDummyAuras = GetAurasByType(SPELL_AURA_DUMMY);
                            for(AuraList::const_iterator i = mDummyAuras.begin(); i!= mDummyAuras.end(); ++i)
                            {
                                // Improved Flash Heal
                                if ((*i)->GetSpellProto()->SpellFamilyName == SPELLFAMILY_PRIEST &&
                                    (*i)->GetSpellProto()->SpellIconID == 2542)
                                {
                                    crit_chance+=(*i)->GetModifier()->m_amount;
                                    break;
                                }
                            }
                        }
                        break;
                    case SPELLFAMILY_DRUID:
                        // Improved Insect Swarm (Starfire part)
                        if (spellProto->SpellFamilyFlags.test<CF_DRUID_STARFIRE>())
                        {
                            // search for Moonfire on target
                            if (pVictim->GetAura<SPELL_AURA_PERIODIC_DAMAGE, SPELLFAMILY_DRUID, CF_DRUID_MOONFIRE>(GetObjectGuid()))
                            {
                                Unit::AuraList const& improvedSwarm = GetAurasByType(SPELL_AURA_DUMMY);
                                for(Unit::AuraList::const_iterator iter = improvedSwarm.begin(); iter != improvedSwarm.end(); ++iter)
                                {
                                    if ((*iter)->GetSpellProto()->SpellIconID == 1771)
                                    {
                                        crit_chance += (*iter)->GetModifier()->m_amount;
                                        break;
                                    }
                                }
                            }
                        }
                        // Improved Faerie Fire
                        if (pVictim->HasAura(770) || pVictim->HasAura(16857))
                        {
                            AuraList const& ImprovedAura = GetAurasByType(SPELL_AURA_DUMMY);
                            for(AuraList::const_iterator iter = ImprovedAura.begin(); iter != ImprovedAura.end(); ++iter)
                            {
                                if((*iter)->GetEffIndex() == 0 && (*iter)->GetSpellProto()->SpellIconID == 109 && (*iter)->GetSpellProto()->SpellFamilyName == SPELLFAMILY_DRUID)
                                {
                                    crit_chance += (*iter)->GetModifier()->m_amount;
                                    break;
                                }
                            }
                        }
                        break;
                    case SPELLFAMILY_PALADIN:
                        // Sacred Shield
                        if (spellProto->SpellFamilyFlags.test<CF_PALADIN_FLASH_OF_LIGHT>())
                        {
                            Aura *aura = pVictim->GetDummyAura(58597);
                            if (aura && aura->GetCasterGuid() == GetObjectGuid())
                                crit_chance+=aura->GetModifier()->m_amount;
                        }
                        // Exorcism
                        else if (spellProto->Category == 19)
                        {
                            if (pVictim->GetCreatureTypeMask() & CREATURE_TYPEMASK_DEMON_OR_UNDEAD)
                            {
                                // don't override auras that prevent critical strikes taken
                                if (crit_chance > -100.0f)
                                    return true;
                            }
                        }
                        break;
                    case SPELLFAMILY_SHAMAN:
                        // Lava Burst
                        if (spellProto->SpellFamilyFlags.test<CF_SHAMAN_LAVA_BURST>())
                        {
                            // Flame Shock
                            if (pVictim->GetAura<SPELL_AURA_PERIODIC_DAMAGE, SPELLFAMILY_SHAMAN, CF_SHAMAN_FLAME_SHOCK>(GetObjectGuid()))
                            {
                                // don't override auras that prevent critical strikes taken
                                if (crit_chance > -100.0f)
                                    return true;
                            }
                        }
                        break;
                }
            }
            break;
        }
        case SPELL_DAMAGE_CLASS_MELEE:
            // Rend and Tear crit chance with Ferocious Bite on bleeding target
            if (spellProto->SpellFamilyName == SPELLFAMILY_DRUID)
            {
                if (spellProto->SpellFamilyFlags.test<CF_DRUID_RIP_BITE>())
                {
                    if (pVictim->HasAuraState(AURA_STATE_BLEEDING))
                    {
                        Unit::AuraList const& aura = GetAurasByType(SPELL_AURA_DUMMY);
                        for(Unit::AuraList::const_iterator itr = aura.begin(); itr != aura.end(); ++itr)
                        {
                            if ((*itr)->GetSpellProto()->SpellIconID == 2859 && (*itr)->GetEffIndex() == 1)
                            {
                                crit_chance += (*itr)->GetModifier()->m_amount;
                                break;
                            }
                        }
                    }
                }
            }
            // do not use break here
        case SPELL_DAMAGE_CLASS_RANGED:
        {
            if (pVictim)
                crit_chance += GetUnitCriticalChance(attackType, pVictim);

            crit_chance+= GetTotalAuraModifierByMiscMask(SPELL_AURA_MOD_SPELL_CRIT_CHANCE_SCHOOL, schoolMask);
            break;
        }
        default:
            return false;
    }
    // percent done
    // only players use intelligence for critical chance computations
    if (Player* modOwner = GetSpellModOwner())
        modOwner->ApplySpellMod(spellProto->Id, SPELLMOD_CRITICAL_CHANCE, crit_chance);

    crit_chance = crit_chance > 0.0f ? crit_chance : 0.0f;
    if (roll_chance_f(crit_chance))
        return true;
    return false;
}

uint32 Unit::SpellCriticalDamageBonus(SpellEntry const *spellProto, uint32 damage, Unit *pVictim)
{
    // Calculate critical bonus
    int32 crit_bonus;
    switch(spellProto->DmgClass)
    {
        case SPELL_DAMAGE_CLASS_MELEE:                      // for melee based spells is 100%
        case SPELL_DAMAGE_CLASS_RANGED:
            crit_bonus = damage;
            break;
        default:
            crit_bonus = damage / 2;                        // for spells is 50%
            break;
    }

    if(!pVictim)
        return damage + crit_bonus;

    // increased critical damage (auras, and some talents)
    int32 critPctDamageMod = 0;
    if (spellProto->DmgClass >= SPELL_DAMAGE_CLASS_MELEE)
    {
        if (GetWeaponAttackType(spellProto) == RANGED_ATTACK)
            critPctDamageMod += pVictim->GetTotalAuraModifier(SPELL_AURA_MOD_ATTACKER_RANGED_CRIT_DAMAGE);
        else
            critPctDamageMod += pVictim->GetTotalAuraModifier(SPELL_AURA_MOD_ATTACKER_MELEE_CRIT_DAMAGE);
    }
    else
        critPctDamageMod += pVictim->GetTotalAuraModifierByMiscMask(SPELL_AURA_MOD_ATTACKER_SPELL_CRIT_DAMAGE,GetSpellSchoolMask(spellProto));

    critPctDamageMod += GetTotalAuraModifierByMiscMask(SPELL_AURA_MOD_CRIT_DAMAGE_BONUS, GetSpellSchoolMask(spellProto));

    uint32 creatureTypeMask = pVictim->GetCreatureTypeMask();
    critPctDamageMod += GetTotalAuraModifierByMiscMask(SPELL_AURA_MOD_CRIT_PERCENT_VERSUS, creatureTypeMask);

    uint32 base_dmg = damage;
    damage += crit_bonus;

    if (critPctDamageMod!=0)
        damage += int32(damage) * critPctDamageMod / 100;

    // increased critical damage bonus (from talents)
    if (damage > base_dmg)
        if (Player* modOwner = GetSpellModOwner())
        {
            damage -= base_dmg;
            modOwner->ApplySpellMod(spellProto->Id, SPELLMOD_CRIT_DAMAGE_BONUS, damage);
            damage += base_dmg;
        }

    return damage;
}

uint32 Unit::SpellCriticalHealingBonus(SpellEntry const *spellProto, uint32 damage, Unit *pVictim)
{
    // Calculate critical bonus
    int32 crit_bonus;
    switch(spellProto->DmgClass)
    {
        case SPELL_DAMAGE_CLASS_MELEE:                      // for melee based spells is 100%
        case SPELL_DAMAGE_CLASS_RANGED:
            // TODO: write here full calculation for melee/ranged spells
            crit_bonus = damage;
            break;
        default:
            crit_bonus = damage / 2;                        // for spells is 50%
            break;
    }

    if (crit_bonus > 0)
        damage += crit_bonus;

    damage = int32(damage * GetTotalAuraMultiplier(SPELL_AURA_MOD_CRITICAL_HEALING_AMOUNT));

    return damage;
}

/**
 * Calculates caster part of healing spell bonuses,
 * also includes different bonuses dependent from target auras
 */
uint32 Unit::SpellHealingBonusDone(Unit *pVictim, SpellEntry const *spellProto, int32 healamount, DamageEffectType damagetype, uint32 stack)
{
     // For totems get healing bonus from owner (statue isn't totem in fact)
    if ( GetTypeId()==TYPEID_UNIT && ((Creature*)this)->IsTotem() && ((Totem*)this)->GetTotemType()!=TOTEM_STATUE)
        if (Unit* owner = GetOwner())
            return owner->SpellHealingBonusDone(pVictim, spellProto, healamount, damagetype, stack);

    // No heal amount for this class spells
    if (spellProto->DmgClass == SPELL_DAMAGE_CLASS_NONE)
        return healamount < 0 ? 0 : healamount;

    // Healing Done
    // Done total percent damage auras
    float  DoneTotalMod = 1.0f;
    int32  DoneTotal = 0;

    // Healing done percent
    AuraList const& mHealingDonePct = GetAurasByType(SPELL_AURA_MOD_HEALING_DONE_PERCENT);
    for(AuraList::const_iterator i = mHealingDonePct.begin();i != mHealingDonePct.end(); ++i)
        DoneTotalMod *= (100.0f + (*i)->GetModifier()->m_amount) / 100.0f;

    // done scripted mod (take it from owner)
    Unit *owner = GetOwner();
    if (!owner) owner = this;
    AuraList const& mOverrideClassScript= owner->GetAurasByType(SPELL_AURA_OVERRIDE_CLASS_SCRIPTS);
    for(AuraList::const_iterator i = mOverrideClassScript.begin(); i != mOverrideClassScript.end(); ++i)
    {
        if (!(*i)->isAffectedOnSpell(spellProto))
            continue;
        switch((*i)->GetModifier()->m_miscvalue)
        {
            case 4415: // Increased Rejuvenation Healing
            case 4953:
            case 3736: // Hateful Totem of the Third Wind / Increased Lesser Healing Wave / LK Arena (4/5/6) Totem of the Third Wind / Savage Totem of the Third Wind
                DoneTotal+=(*i)->GetModifier()->m_amount;
                break;
            case 7997: // Renewed Hope
            case 7998:
                if (pVictim->HasAura(6788))
                    DoneTotalMod *=((*i)->GetModifier()->m_amount + 100.0f)/100.0f;
                break;
            case   21: // Test of Faith
            case 6935:
            case 6918:
                if (pVictim->GetHealth() < pVictim->GetMaxHealth()/2)
                    DoneTotalMod *=((*i)->GetModifier()->m_amount + 100.0f)/100.0f;
                break;
            case 7798: // Glyph of Regrowth
            {
                if (pVictim->GetAura<SPELL_AURA_PERIODIC_HEAL, SPELLFAMILY_DRUID, CF_DRUID_REGROWTH>())
                    DoneTotalMod *= ((*i)->GetModifier()->m_amount+100.0f)/100.0f;
                break;
            }
            case 8477: // Nourish Heal Boost
            {
                int32 stepPercent = (*i)->GetModifier()->m_amount;

                int ownHotCount = 0;                        // counted HoT types amount, not stacks

                Unit::AuraList const& RejorRegr = pVictim->GetAurasByType(SPELL_AURA_PERIODIC_HEAL);
                for(Unit::AuraList::const_iterator i = RejorRegr.begin(); i != RejorRegr.end(); ++i)
                    if ((*i)->GetSpellProto()->SpellFamilyName == SPELLFAMILY_DRUID &&
                        (*i)->GetCasterGuid() == GetObjectGuid())
                        ++ownHotCount;

                if (ownHotCount)
                    DoneTotalMod *= (stepPercent * ownHotCount + 100.0f) / 100.0f;
                break;
            }
            case 7871: // Glyph of Lesser Healing Wave
            {
                if (pVictim->GetAura<SPELL_AURA_DUMMY, SPELLFAMILY_SHAMAN, CF_SHAMAN_EARTH_SHIELD>(GetObjectGuid()))
                    DoneTotalMod *= ((*i)->GetModifier()->m_amount+100.0f)/100.0f;
                break;
            }
            default:
                break;
        }
    }

    if (spellProto->SpellFamilyName == SPELLFAMILY_DRUID)
    {
        // Nourish 20% of heal increase if target is affected by Druids HOTs
        if (spellProto->SpellFamilyFlags.test<CF_DRUID_NOURISH>())
        {
            int ownHotCount = 0;                        // counted HoT types amount, not stacks
            Unit::AuraList const& RejorRegr = pVictim->GetAurasByType(SPELL_AURA_PERIODIC_HEAL);
            for(Unit::AuraList::const_iterator i = RejorRegr.begin(); i != RejorRegr.end(); ++i)
                if ((*i)->GetSpellProto()->SpellFamilyName == SPELLFAMILY_DRUID &&
                    (*i)->GetCasterGuid() == GetObjectGuid())
                    ++ownHotCount;

            if (ownHotCount)
            {
                DoneTotalMod *= 1.2f;                          // base bonus at HoTs

                if (Aura* glyph = GetAura(62971, EFFECT_INDEX_0))// Glyph of Nourish
                    DoneTotalMod *= (glyph->GetModifier()->m_amount * ownHotCount + 100.0f) / 100.0f;
            }
        }
        // Lifebloom
        else if (spellProto->SpellFamilyFlags.test<CF_DRUID_LIFEBLOOM>())
        {
            AuraList const& dummyList = owner->GetAurasByType(SPELL_AURA_DUMMY);
            for(AuraList::const_iterator i = dummyList.begin(); i != dummyList.end(); ++i)
            {
                switch((*i)->GetId())
                {
                    case 34246:                                 // Idol of the Emerald Queen        TODO: can be flat modifier aura
                    case 60779:                                 // Idol of Lush Moss
                        DoneTotal += (*i)->GetModifier()->m_amount / 7;
                        break;
                }
            }
        }
    }

    // Done fixed damage bonus auras
    int32 DoneAdvertisedBenefit  = SpellBaseHealingBonusDone(GetSpellSchoolMask(spellProto));

    // apply ap bonus and benefit affected by spell power implicit coeffs and spell level penalties
    DoneTotal = SpellBonusWithCoeffs(spellProto, DoneTotal, DoneAdvertisedBenefit, 0, damagetype, true, 1.88f);

    // use float as more appropriate for negative values and percent applying
    float heal = (healamount + DoneTotal * int32(stack))*DoneTotalMod;
    // apply spellmod to Done amount
    if (Player* modOwner = GetSpellModOwner())
        modOwner->ApplySpellMod(spellProto->Id, damagetype == DOT ? SPELLMOD_DOT : SPELLMOD_DAMAGE, heal);

    return heal < 0 ? 0 : uint32(heal);
}

/**
 * Calculates target part of healing spell bonuses,
 * will be called on each tick for periodic damage over time auras
 */
uint32 Unit::SpellHealingBonusTaken(Unit *pCaster, SpellEntry const *spellProto, int32 healamount, DamageEffectType damagetype, uint32 stack)
{
    // Healing taken percent
    float  TakenTotalMod = GetTotalAuraMultiplier(SPELL_AURA_MOD_HEALING_PCT);

    // No heal amount for this class spells
    if (spellProto->DmgClass == SPELL_DAMAGE_CLASS_NONE)
    {
        healamount = int32(healamount * TakenTotalMod);
        return healamount < 0 ? 0 : healamount;
    }

    // Healing Done
    // Done total percent damage auras
    int32  TakenTotal = 0;

    // Taken fixed damage bonus auras
    int32 TakenAdvertisedBenefit = SpellBaseHealingBonusTaken(GetSpellSchoolMask(spellProto));

    // apply benefit affected by spell power implicit coeffs and spell level penalties
    TakenTotal = SpellBonusWithCoeffs(spellProto, TakenTotal, TakenAdvertisedBenefit, 0, damagetype, false, 1.88f);

    AuraList const& mHealingGet= GetAurasByType(SPELL_AURA_MOD_HEALING_RECEIVED);
    for(AuraList::const_iterator i = mHealingGet.begin(); i != mHealingGet.end(); ++i)
        if ((*i)->isAffectedOnSpell(spellProto))
            TakenTotalMod *= ((*i)->GetModifier()->m_amount + 100.0f) / 100.0f;

    // use float as more appropriate for negative values and percent applying
    float heal = (healamount + TakenTotal * int32(stack)) * TakenTotalMod;

    return heal < 0 ? 0 : uint32(heal);
}

int32 Unit::SpellBaseHealingBonusDone(SpellSchoolMask schoolMask)
{
    int32 AdvertisedBenefit = GetTotalAuraModifier(SPELL_AURA_MOD_HEALING_DONE);

    // Healing bonus of spirit, intellect and strength
    if (GetTypeId() == TYPEID_PLAYER)
    {
        // Base value
        AdvertisedBenefit +=((Player*)this)->GetBaseSpellPowerBonus();

        // Healing bonus from stats
        AuraList const& mHealingDoneOfStatPercent = GetAurasByType(SPELL_AURA_MOD_SPELL_HEALING_OF_STAT_PERCENT);
        for(AuraList::const_iterator i = mHealingDoneOfStatPercent.begin();i != mHealingDoneOfStatPercent.end(); ++i)
        {
            // stat used dependent from misc value (stat index)
            Stats usedStat = Stats((*i)->GetSpellProto()->EffectMiscValue[(*i)->GetEffIndex()]);
            AdvertisedBenefit += int32(GetStat(usedStat) * (*i)->GetModifier()->m_amount / 100.0f);
        }

        // ... and attack power
        AuraList const& mHealingDonebyAP = GetAurasByType(SPELL_AURA_MOD_SPELL_HEALING_OF_ATTACK_POWER);
        for(AuraList::const_iterator i = mHealingDonebyAP.begin();i != mHealingDonebyAP.end(); ++i)
            if ((*i)->GetModifier()->m_miscvalue & schoolMask)
                AdvertisedBenefit += int32(GetTotalAttackPowerValue(BASE_ATTACK) * (*i)->GetModifier()->m_amount / 100.0f);
    }
    return AdvertisedBenefit;
}

int32 Unit::SpellBaseHealingBonusTaken(SpellSchoolMask schoolMask)
{
    int32 AdvertisedBenefit = 0;
    AuraList const& mDamageTaken = GetAurasByType(SPELL_AURA_MOD_HEALING);
    for(AuraList::const_iterator i = mDamageTaken.begin();i != mDamageTaken.end(); ++i)
        if ((*i)->GetModifier()->m_miscvalue & schoolMask)
            AdvertisedBenefit += (*i)->GetModifier()->m_amount;

    return AdvertisedBenefit;
}

bool Unit::IsImmunedToDamage(SpellSchoolMask schoolMask) const
{
    if (IsImmunedToSchool(schoolMask))
        return true;

    //If m_immuneToDamage type contain magic, IMMUNE damage.
    MAPLOCK_READ(const_cast<Unit*>(this), MAP_LOCK_TYPE_AURAS);
    SpellImmuneList const& damageList = m_spellImmune[IMMUNITY_DAMAGE];
    if (!damageList.empty())
        for (SpellImmuneList::const_iterator itr = damageList.begin(); itr != damageList.end(); ++itr)
            if (itr->type & schoolMask)
                return true;

    return false;
}

bool Unit::IsImmunedToSchool(SpellSchoolMask schoolMask) const
{
    //If m_immuneToSchool type contain this school type, IMMUNE damage.
    MAPLOCK_READ(const_cast<Unit*>(this), MAP_LOCK_TYPE_AURAS);
    SpellImmuneList const& schoolList = m_spellImmune[IMMUNITY_SCHOOL];
    if (!schoolList.empty())
        for (SpellImmuneList::const_iterator itr = schoolList.begin(); itr != schoolList.end(); ++itr)
            if (itr->type & schoolMask)
                return true;

    return false;
}

bool Unit::IsImmuneToSpell(SpellEntry const* spellInfo) const
{
    if (!spellInfo)
        return false;

    uint32 effectMask = 0;
    for (int i = 0; i < MAX_EFFECT_INDEX; ++i)
    {
        if (!IsImmuneToSpellEffect(spellInfo, SpellEffectIndex(i)))
            effectMask |= (1 << i);
    }
    if (!effectMask)
        return true;

    MAPLOCK_READ(const_cast<Unit*>(this), MAP_LOCK_TYPE_AURAS);
    SpellImmuneList const& dispelList = m_spellImmune[IMMUNITY_DISPEL];
    for(SpellImmuneList::const_iterator itr = dispelList.begin(); itr != dispelList.end(); ++itr)
        if (itr->type == spellInfo->Dispel)
            return true;

    if (!(spellInfo->Attributes & SPELL_ATTR_UNAFFECTED_BY_INVULNERABILITY) &&
        !(spellInfo->AttributesEx & SPELL_ATTR_EX_UNAFFECTED_BY_SCHOOL_IMMUNE) &&         // unaffected by school immunity
        !(spellInfo->AttributesEx & SPELL_ATTR_EX_DISPEL_AURAS_ON_IMMUNITY))              // can remove immune (by dispell or immune it)
    {
        SpellImmuneList const& schoolList = m_spellImmune[IMMUNITY_SCHOOL];
        for(SpellImmuneList::const_iterator itr = schoolList.begin(); itr != schoolList.end(); ++itr)
            if (!(IsPositiveSpell(itr->spellId) && IsPositiveSpell(spellInfo->Id)) &&
                (itr->type & GetSpellSchoolMask(spellInfo)))
                return true;
    }

    if (uint32 mechanic = spellInfo->Mechanic)
    {
        SpellImmuneList const& mechanicList = m_spellImmune[IMMUNITY_MECHANIC];
        for(SpellImmuneList::const_iterator itr = mechanicList.begin(); itr != mechanicList.end(); ++itr)
            if (itr->type == mechanic)
                return true;

        AuraList const& immuneAuraApply = GetAurasByType(SPELL_AURA_MECHANIC_IMMUNITY_MASK);
        for(AuraList::const_iterator iter = immuneAuraApply.begin(); iter != immuneAuraApply.end(); ++iter)
        {
            if ((*iter)->GetModifier()->m_miscvalue & (1 << (mechanic-1)))
                return true;
        }
    }

    return false;
}

bool Unit::IsImmuneToSpellEffect(SpellEntry const* spellInfo, SpellEffectIndex index) const
{
    if (!spellInfo)
        return false;

    if (spellInfo->Effect[index] == SPELL_EFFECT_NONE)
        return true;

    MAPLOCK_READ(const_cast<Unit*>(this), MAP_LOCK_TYPE_AURAS);
    if (!(spellInfo->Attributes & SPELL_ATTR_UNAFFECTED_BY_INVULNERABILITY))
    {
        //If m_immuneToEffect type contain this effect type, IMMUNE effect.
        uint32 effect = spellInfo->Effect[index];
        SpellImmuneList const& effectList = m_spellImmune[IMMUNITY_EFFECT];
        for (SpellImmuneList::const_iterator itr = effectList.begin(); itr != effectList.end(); ++itr)
            if (itr->type == effect)
                return true;
    }

    if (uint32 mechanic = spellInfo->EffectMechanic[index])
    {
        SpellImmuneList const& mechanicList = m_spellImmune[IMMUNITY_MECHANIC];
        for (SpellImmuneList::const_iterator itr = mechanicList.begin(); itr != mechanicList.end(); ++itr)
            if (itr->type == mechanic)
                return true;

        AuraList const& immuneAuraApply = GetAurasByType(SPELL_AURA_MECHANIC_IMMUNITY_MASK);
        for(AuraList::const_iterator iter = immuneAuraApply.begin(); iter != immuneAuraApply.end(); ++iter)
        {
            if ((*iter)->GetModifier()->m_miscvalue & (1 << (mechanic-1)))
                return true;
        }
    }

    if (uint32 aura = spellInfo->EffectApplyAuraName[index])
    {
        SpellImmuneList const& list = m_spellImmune[IMMUNITY_STATE];
        for(SpellImmuneList::const_iterator itr = list.begin(); itr != list.end(); ++itr)
            if (itr->type == aura)
                return true;

        // Check for immune to application of harmful magical effects
        AuraList const& immuneAuraApply = GetAurasByType(SPELL_AURA_MOD_IMMUNE_AURA_APPLY_SCHOOL);

        if (!immuneAuraApply.empty() &&
            spellInfo->Dispel == DISPEL_MAGIC &&            // Magic debuff)
            !IsPositiveEffect(spellInfo, index))            // Harmful
        {
            // Check school
            SpellSchoolMask schoolMask = GetSpellSchoolMask(spellInfo);
            for(AuraList::const_iterator iter = immuneAuraApply.begin(); iter != immuneAuraApply.end(); ++iter)
                if ((*iter)->GetModifier()->m_miscvalue & schoolMask)
                    return true;
        }
    }

    return false;
}

/**
 * Calculates caster part of melee damage bonuses,
 * also includes different bonuses dependent from target auras
 */
uint32 Unit::MeleeDamageBonusDone(Unit *pVictim, uint32 pdamage,WeaponAttackType attType, SpellEntry const *spellProto, DamageEffectType damagetype, uint32 stack)
{
    if (!pVictim || pdamage == 0 || (spellProto && spellProto->AttributesEx6 & SPELL_ATTR_EX6_NO_DMG_MODS))
        return pdamage;

    if (!pVictim->IsInWorld() || !pVictim->GetMap() || !GetMap())
        return pdamage;

    MAPLOCK_READ(this,MAP_LOCK_TYPE_AURAS);
    MAPLOCK_READ1(pVictim,MAP_LOCK_TYPE_AURAS);

    // differentiate for weapon damage based spells
    bool isWeaponDamageBasedSpell = !(spellProto && (damagetype == DOT || IsSpellHaveEffect(spellProto, SPELL_EFFECT_SCHOOL_DAMAGE)));
    Item*  pWeapon          = GetTypeId() == TYPEID_PLAYER ? ((Player*)this)->GetWeaponForAttack(attType,true,false) : NULL;
    uint32 creatureTypeMask = pVictim->GetCreatureTypeMask();
    uint32 schoolMask       = spellProto ? spellProto->SchoolMask : GetMeleeDamageSchoolMask();

    // FLAT damage bonus auras
    // =======================
    int32 DoneFlat  = 0;
    int32 APbonus   = 0;

    // ..done flat, already included in weapon damage based spells
    if (!isWeaponDamageBasedSpell)
    {
        AuraList const& mModDamageDone = GetAurasByType(SPELL_AURA_MOD_DAMAGE_DONE);
        for(AuraList::const_iterator i = mModDamageDone.begin(); i != mModDamageDone.end(); ++i)
        {
            Aura* aura = *i;
            if (!aura)
                continue;

            SpellAuraHolderPtr holder = aura->GetHolder();  // lock holder
            if (!holder || holder->IsDeleted())
                continue;

            if ((aura->GetModifier()->m_miscvalue & schoolMask ||                        // schoolmask has to fit with the intrinsic spell school
                aura->GetSpellProto()->AttributesEx4 & SPELL_ATTR_EX4_PET_SCALING_AURA) &&  // completely schoolmask-independend: pet scaling auras
                                                                                            // Those auras have SPELL_SCHOOL_MASK_MAGIC, but anyway should also affect
                                                                                            // physical damage from non-weapon-damage-based spells (claw, swipe etc.)
                aura->GetModifier()->m_miscvalue & GetMeleeDamageSchoolMask() &&         // AND schoolmask has to fit with weapon damage school (essential for non-physical spells)
                ((holder->GetSpellProto()->EquippedItemClass == -1) ||                     // general, weapon independent
                (pWeapon && pWeapon->IsFitToSpellRequirements(holder->GetSpellProto()))))  // OR used weapon fits aura requirements
            {
                DoneFlat += aura->GetModifier()->m_amount;
            }
        }
    }

    // ..done flat (by creature type mask)
    DoneFlat += GetTotalAuraModifierByMiscMask(SPELL_AURA_MOD_DAMAGE_DONE_CREATURE, creatureTypeMask);

    // ..done flat (base at attack power for marked target and base at attack power for creature type)
    if (attType == RANGED_ATTACK)
    {
        APbonus += pVictim->GetTotalAuraModifier(SPELL_AURA_RANGED_ATTACK_POWER_ATTACKER_BONUS);
        APbonus += GetTotalAuraModifierByMiscMask(SPELL_AURA_MOD_RANGED_ATTACK_POWER_VERSUS, creatureTypeMask);
    }
    else
    {
        APbonus += pVictim->GetTotalAuraModifier(SPELL_AURA_MELEE_ATTACK_POWER_ATTACKER_BONUS);
        APbonus += GetTotalAuraModifierByMiscMask(SPELL_AURA_MOD_MELEE_ATTACK_POWER_VERSUS, creatureTypeMask);
    }

    // PERCENT damage auras
    // ====================
    float DonePercent   = 1.0f;

    // ..done pct, already included in weapon damage based spells
    if(!isWeaponDamageBasedSpell)
    {
        AuraList const& mModDamagePercentDone = GetAurasByType(SPELL_AURA_MOD_DAMAGE_PERCENT_DONE);
        for(AuraList::const_iterator i = mModDamagePercentDone.begin(); i != mModDamagePercentDone.end(); ++i)
        {
            Aura* aura = *i;
            if (!aura)
                continue;

            SpellAuraHolderPtr holder = aura->GetHolder();  // lock holder
            if (!holder || holder->IsDeleted())
                continue;

            if (aura->GetModifier()->m_miscvalue & schoolMask &&                         // schoolmask has to fit with the intrinsic spell school
                aura->GetModifier()->m_miscvalue & GetMeleeDamageSchoolMask() &&         // AND schoolmask has to fit with weapon damage school (essential for non-physical spells)
                ((holder->GetSpellProto()->EquippedItemClass == -1) ||                     // general, weapon independent
                (pWeapon && pWeapon->IsFitToSpellRequirements(holder->GetSpellProto()))))  // OR used weapon fits aura requirements
            {
                DonePercent *= (aura->GetModifier()->m_amount+100.0f) / 100.0f;
            }
        }

        if (attType == OFF_ATTACK)
            DonePercent *= GetModifierValue(UNIT_MOD_DAMAGE_OFFHAND, TOTAL_PCT);                    // no school check required
    }

    // ..done pct (by creature type mask)
    DonePercent *= GetTotalAuraMultiplierByMiscMask(SPELL_AURA_MOD_DAMAGE_DONE_VERSUS, creatureTypeMask);

    // special dummys/class scripts and other effects
    // =============================================
    Unit *owner = GetOwner();
    if (!owner)
        owner = this;

    AuraList const& mDamageDoneVersusAuraState = GetAurasByType(SPELL_AURA_DAMAGE_DONE_VERSUS_AURA_STATE_PCT);
    for(AuraList::const_iterator i = mDamageDoneVersusAuraState.begin();i != mDamageDoneVersusAuraState.end(); ++i)
    {
        if (pVictim->HasAuraState(AuraState((*i)->GetModifier()->m_miscvalue)))
            DonePercent *= ((*i)->GetModifier()->m_amount + 100.0f)/100.0f;
    }

    // ..done (class scripts)
    if (spellProto)
    {
        AuraList const& mOverrideClassScript= owner->GetAurasByType(SPELL_AURA_OVERRIDE_CLASS_SCRIPTS);
        for(AuraList::const_iterator i = mOverrideClassScript.begin(); i != mOverrideClassScript.end(); ++i)
        {
            if (!(*i))
                continue;

            SpellAuraHolderPtr holder = (*i)->GetHolder();  // lock holder
            if (!holder || holder->IsDeleted())
                continue;

            if (!(*i)->isAffectedOnSpell(spellProto))
                continue;

            switch((*i)->GetModifier()->m_miscvalue)
            {
                // Tundra Stalker
                // Merciless Combat
                case 7277:
                {
                    // Merciless Combat
                    if ((*i)->GetSpellProto()->SpellIconID == 2656)
                    {
                        if (pVictim->HasAuraState(AURA_STATE_HEALTHLESS_35_PERCENT))
                            DonePercent *= (100.0f+(*i)->GetModifier()->m_amount)/100.0f;
                    }
                    else // Tundra Stalker
                    {
                        // Frost Fever (target debuff)
                        if (pVictim->GetAura<SPELL_AURA_MOD_MELEE_HASTE, SPELLFAMILY_DEATHKNIGHT, CF_DEATHKNIGHT_FF_BP_ACTIVE>())
                            DonePercent *= ((*i)->GetModifier()->m_amount+100.0f)/100.0f;
                        break;
                    }
                    break;
                }
                case 7293: // Rage of Rivendare
                {
                    if (pVictim->GetAura<SPELL_AURA_PERIODIC_DAMAGE, SPELLFAMILY_DEATHKNIGHT, CF_DEATHKNIGHT_BLOOD_PLAGUE>())
                        DonePercent *= ((*i)->GetSpellProto()->CalculateSimpleValue(EFFECT_INDEX_1)*2+100.0f)/100.0f;
                    break;
                }
                // Marked for Death
                case 7598:
                case 7599:
                case 7600:
                case 7601:
                case 7602:
                {
                    if (pVictim->GetAura<SPELL_AURA_MOD_STALKED, SPELLFAMILY_HUNTER, CF_HUNTER_HUNTERS_MARK>())
                        DonePercent *= ((*i)->GetModifier()->m_amount+100.0f)/100.0f;
                    break;
                }
            }
        }
    }

    // .. done (class scripts)
    AuraList const& mclassScritAuras = GetAurasByType(SPELL_AURA_OVERRIDE_CLASS_SCRIPTS);
    for(AuraList::const_iterator i = mclassScritAuras.begin(); i != mclassScritAuras.end(); ++i)
    {
        if (!(*i))
            continue;

        SpellAuraHolderPtr holder = (*i)->GetHolder();  // lock holder
        if (!holder || holder->IsDeleted())
            continue;

        switch((*i)->GetMiscValue())
        {
            // Dirty Deeds
            case 6427:
            case 6428:
                if (pVictim->HasAuraState(AURA_STATE_HEALTHLESS_35_PERCENT))
                {
                    Aura* eff0 = GetAura((*i)->GetId(), EFFECT_INDEX_0);
                    if (!eff0 || (*i)->GetEffIndex() != EFFECT_INDEX_1)
                    {
                        sLog.outError("Spell structure of DD (%u) changed.",(*i)->GetId());
                        continue;
                    }

                    // effect 0 have expected value but in negative state
                    DonePercent *= (-eff0->GetModifier()->m_amount + 100.0f) / 100.0f;
                }
                break;
        }
    }

    if (spellProto)
    {
        // Frost Strike
        if (spellProto->SpellFamilyName == SPELLFAMILY_DEATHKNIGHT && spellProto->SpellFamilyFlags.test<CF_DEATHKNIGHT_FROST_STRIKE>())
        {
            // search disease
            bool found = false;
            Unit::SpellAuraHolderMap const& auras = pVictim->GetSpellAuraHolderMap();
            for(Unit::SpellAuraHolderMap::const_iterator itr = auras.begin(); itr!=auras.end(); ++itr)
            {
                if (itr->second->GetSpellProto()->Dispel == DISPEL_DISEASE)
                {
                    found = true;
                    break;
                }
            }

            if (found)
            {
                // search for Glacier Rot dummy aura
                Unit::AuraList const& dummyAuras = GetAurasByType(SPELL_AURA_DUMMY);
                for(Unit::AuraList::const_iterator i = dummyAuras.begin(); i != dummyAuras.end(); ++i)
                {
                    if ((*i)->GetSpellProto()->EffectMiscValue[(*i)->GetEffIndex()] == 7244)
                    {
                        DonePercent *= ((*i)->GetModifier()->m_amount+100.0f) / 100.0f;
                        break;
                    }
                }
            }
        }
        // Glyph of Steady Shot (Steady Shot check)
        else if (spellProto->SpellFamilyName == SPELLFAMILY_HUNTER && spellProto->SpellFamilyFlags.test<CF_HUNTER_STEADY_SHOT>())
        {
            // search for glyph dummy aura
            if (Aura *aur = GetDummyAura(56826))
                // check for Serpent Sting at target
                if (pVictim->GetAura<SPELL_AURA_PERIODIC_DAMAGE, SPELLFAMILY_HUNTER, CF_HUNTER_SERPENT_STING>())
                    DonePercent *= (aur->GetModifier()->m_amount+100.0f) / 100.0f;
        }
     }

    // final calculation
    // =================

    float DoneTotal = 0.0f;

    // scaling of non weapon based spells
    if (!isWeaponDamageBasedSpell)
    {
        // apply ap bonus and benefit affected by spell power implicit coeffs and spell level penalties
        DoneTotal = SpellBonusWithCoeffs(spellProto, DoneTotal, DoneFlat, APbonus, damagetype, true);
    }
    // weapon damage based spells
    else if ( APbonus || DoneFlat )
    {
        bool normalized = spellProto ? IsSpellHaveEffect(spellProto, SPELL_EFFECT_NORMALIZED_WEAPON_DMG) : false;
        DoneTotal += int32(APbonus / 14.0f * GetAPMultiplier(attType,normalized));

        // for weapon damage based spells we still have to apply damage done percent mods
        // (that are already included into pdamage) to not-yet included DoneFlat
        // e.g. from doneVersusCreature, apBonusVs...
        UnitMods unitMod;
        switch(attType)
        {
            default:
            case BASE_ATTACK:   unitMod = UNIT_MOD_DAMAGE_MAINHAND; break;
            case OFF_ATTACK:    unitMod = UNIT_MOD_DAMAGE_OFFHAND;  break;
            case RANGED_ATTACK: unitMod = UNIT_MOD_DAMAGE_RANGED;   break;
        }

        DoneTotal += DoneFlat;

        DoneTotal *= GetModifierValue(unitMod, TOTAL_PCT);
    }

    float tmpDamage = float(int32(pdamage) + DoneTotal * int32(stack)) * DonePercent;

    // apply spellmod to Done damage
    if (spellProto)
    {
        if (Player* modOwner = GetSpellModOwner())
            modOwner->ApplySpellMod(spellProto->Id, damagetype == DOT ? SPELLMOD_DOT : SPELLMOD_DAMAGE, tmpDamage);
    }

    // bonus result can be negative
    return tmpDamage > 0 ? uint32(tmpDamage) : 0;
}

/**
 * Calculates target part of melee damage bonuses,
 * will be called on each tick for periodic damage over time auras
 */
uint32 Unit::MeleeDamageBonusTaken(Unit *pCaster, uint32 pdamage,WeaponAttackType attType, SpellEntry const *spellProto, DamageEffectType damagetype, uint32 stack)
{
    if (!pCaster)
        return pdamage;

    if (pdamage == 0)
        return pdamage;

    // differentiate for weapon damage based spells
    bool isWeaponDamageBasedSpell = !(spellProto && (damagetype == DOT || IsSpellHaveEffect(spellProto, SPELL_EFFECT_SCHOOL_DAMAGE)));
    uint32 schoolMask       = spellProto ? spellProto->SchoolMask : GetMeleeDamageSchoolMask();
    uint32 mechanicMask     = spellProto ? GetAllSpellMechanicMask(spellProto) : 0;

    // Shred and Maul also have bonus as MECHANIC_BLEED damages
    if (spellProto && spellProto->SpellFamilyName==SPELLFAMILY_DRUID && spellProto->SpellFamilyFlags.test<CF_DRUID_MAUL, CF_DRUID_SHRED>())
        mechanicMask |= (1 << (MECHANIC_BLEED-1));

    // FLAT damage bonus auras
    // =======================
    int32 TakenFlat = 0;

    // ..taken flat (base at attack power for marked target and base at attack power for creature type)
    if (attType == RANGED_ATTACK)
        TakenFlat += GetTotalAuraModifier(SPELL_AURA_MOD_RANGED_DAMAGE_TAKEN);
    else
        TakenFlat += GetTotalAuraModifier(SPELL_AURA_MOD_MELEE_DAMAGE_TAKEN);

    // ..taken flat (by school mask)
    TakenFlat += GetTotalAuraModifierByMiscMask(SPELL_AURA_MOD_DAMAGE_TAKEN, schoolMask);

    // PERCENT damage auras
    // ====================
    float TakenPercent  = 1.0f;

    // ..taken pct (by school mask)
    TakenPercent *= GetTotalAuraMultiplierByMiscMask(SPELL_AURA_MOD_DAMAGE_PERCENT_TAKEN, schoolMask);

    // ..taken pct (by mechanic mask)
    TakenPercent *= GetTotalAuraMultiplierByMiscValueForMask(SPELL_AURA_MOD_MECHANIC_DAMAGE_TAKEN_PERCENT,mechanicMask);

    // ..taken pct (melee/ranged)
    if (attType == RANGED_ATTACK)
        TakenPercent *= GetTotalAuraMultiplier(SPELL_AURA_MOD_RANGED_DAMAGE_TAKEN_PCT);
    else
        TakenPercent *= GetTotalAuraMultiplier(SPELL_AURA_MOD_MELEE_DAMAGE_TAKEN_PCT);

    if (spellProto)
    {
        // ..taken pct (from caster spells)
        AuraList const& mOwnerTaken = GetAurasByType(SPELL_AURA_MOD_DAMAGE_FROM_CASTER);
        for(AuraList::const_iterator i = mOwnerTaken.begin(); i != mOwnerTaken.end(); ++i)
        {
            if ((*i)->GetCasterGuid() == pCaster->GetObjectGuid() && (*i)->isAffectedOnSpell(spellProto))
                TakenPercent *= ((*i)->GetModifier()->m_amount + 100.0f) / 100.0f;
        }
    }

    // ..taken pct (aoe avoidance)
    if (spellProto && IsAreaOfEffectSpell(spellProto))
    {
        TakenPercent *= GetTotalAuraMultiplierByMiscMask(SPELL_AURA_MOD_AOE_DAMAGE_AVOIDANCE, schoolMask);
        if (GetTypeId() == TYPEID_UNIT && ((Creature*)this)->IsPet())
            TakenPercent *= GetTotalAuraMultiplierByMiscMask(SPELL_AURA_MOD_PET_AOE_DAMAGE_AVOIDANCE, schoolMask);
    }

    // special dummys/class scripts and other effects
    // =============================================

    // .. taken (dummy auras)
    AuraList const& mDummyAuras = GetAurasByType(SPELL_AURA_DUMMY);
    if (!mDummyAuras.empty())
    for(AuraList::const_iterator i = mDummyAuras.begin(); i != mDummyAuras.end(); ++i)
    {
        switch((*i)->GetId())
        {
            case 45182:                                     // Cheating Death
                if((*i)->GetModifier()->m_miscvalue & SPELL_SCHOOL_MASK_NORMAL)
                {
                    if (GetTypeId() != TYPEID_PLAYER)
                        continue;

                    float mod = ((Player*)this)->GetRatingBonusValue(CR_CRIT_TAKEN_MELEE)*(-8.0f);
                    if (mod < float((*i)->GetModifier()->m_amount))
                        mod = float((*i)->GetModifier()->m_amount);

                    TakenPercent *= (mod + 100.0f) / 100.0f;
                }
                break;
            case 20911:                                     // Blessing of Sanctuary
            case 25899:                                     // Greater Blessing of Sanctuary
                // don't stack with Vigilance dmg reduction effect (calculated above)
                if (!HasAura(68066))
                    TakenPercent *= ((*i)->GetModifier()->m_amount + 100.0f) / 100.0f;
                break;
        }
    }

    // final calculation
    // =================

    // scaling of non weapon based spells
    if (!isWeaponDamageBasedSpell)
    {
        // apply benefit affected by spell power implicit coeffs and spell level penalties
        TakenFlat = SpellBonusWithCoeffs(spellProto, 0, TakenFlat, 0, damagetype, false);
    }

    float tmpDamage = float(int32(pdamage) + TakenFlat * int32(stack)) * TakenPercent;

    // bonus result can be negative
    return tmpDamage > 0 ? uint32(tmpDamage) : 0;
}

void Unit::ApplySpellImmune(uint32 spellId, uint32 op, uint32 type, bool apply)
{
    if (apply)
    {
        MAPLOCK_WRITE(this, MAP_LOCK_TYPE_AURAS);
        for (SpellImmuneList::iterator itr = m_spellImmune[op].begin(), next; itr != m_spellImmune[op].end(); itr = next)
        {
            next = itr; ++next;
            if (itr->type == type)
            {
                m_spellImmune[op].erase(itr);
                next = m_spellImmune[op].begin();
            }
        }
        SpellImmune Immune;
        Immune.spellId = spellId;
        Immune.type = type;
        m_spellImmune[op].push_back(Immune);
    }
    else
    {
        MAPLOCK_WRITE(this, MAP_LOCK_TYPE_AURAS);
        for (SpellImmuneList::iterator itr = m_spellImmune[op].begin(); itr != m_spellImmune[op].end(); ++itr)
        {
            if (itr->spellId == spellId)
            {
                m_spellImmune[op].erase(itr);
                break;
            }
        }
    }
}

void Unit::ApplySpellDispelImmunity(const SpellEntry * spellProto, DispelType type, bool apply)
{
    ApplySpellImmune(spellProto->Id,IMMUNITY_DISPEL, type, apply);

    // such dispell type should not remove auras but only return visibility
    if (type == DISPEL_STEALTH || type == DISPEL_INVISIBILITY)
        return;

    if (apply && spellProto->AttributesEx & SPELL_ATTR_EX_DISPEL_AURAS_ON_IMMUNITY)
        RemoveAurasWithDispelType(type);
}

float Unit::GetWeaponProcChance() const
{
    // normalized proc chance for weapon attack speed
    // (odd formula...)
    if (isAttackReady(BASE_ATTACK))
        return (GetAttackTime(BASE_ATTACK) * 1.8f / 1000.0f);
    else if (haveOffhandWeapon() && isAttackReady(OFF_ATTACK))
        return (GetAttackTime(OFF_ATTACK) * 1.6f / 1000.0f);

    return 0.0f;
}

float Unit::GetPPMProcChance(uint32 WeaponSpeed, float PPM) const
{
    // proc per minute chance calculation
    if (PPM <= 0.0f)
        return 0.0f;
    return WeaponSpeed * PPM / 600.0f;                      // result is chance in percents (probability = Speed_in_sec * (PPM / 60))
}

void Unit::Mount(uint32 mount, uint32 spellId, uint32 vehicleId, uint32 creatureEntry)
{
    if (!mount)
        return;

    RemoveAurasWithInterruptFlags(AURA_INTERRUPT_FLAG_MOUNTING);

    SetUInt32Value(UNIT_FIELD_MOUNTDISPLAYID, mount);

    SetFlag( UNIT_FIELD_FLAGS, UNIT_FLAG_MOUNT );

    if (GetTypeId() == TYPEID_PLAYER)
    {
        // Called by Taxi system / GM command
        if (!spellId)
            ((Player*)this)->UnsummonPetTemporaryIfAny();
        // Called by mount aura
        else if (SpellEntry const* spellInfo = sSpellStore.LookupEntry(spellId))
        {
            // Flying case (Unsummon any pet)
            if (IsSpellHaveAura(spellInfo, SPELL_AURA_MOD_FLIGHT_SPEED_MOUNTED))
                ((Player*)this)->UnsummonPetTemporaryIfAny();
            // Normal case (Unsummon only permanent pet)
            else if (Pet* pet = GetPet())
            {
                if (pet->IsPermanentPetFor((Player*)this) && !((Player*)this)->InArena() &&
                    sWorld.getConfig(CONFIG_BOOL_PET_UNSUMMON_AT_MOUNT))
                {
                    ((Player*)this)->UnsummonPetTemporaryIfAny();
                }
                else
                {
                    pet->GetCharmInfo()->SetState(CHARM_STATE_ACTION,ACTIONS_DISABLE);
                    pet->SendCharmState();
                }
            }
            else if (Pet* minipet = GetMiniPet())
            {
                if (sWorld.getConfig(CONFIG_BOOL_PET_UNSUMMON_AT_MOUNT))
                    minipet->Unsummon(PET_SAVE_AS_DELETED, this);
            }
        }

        if (vehicleId)
        {
            SetVehicleId(vehicleId);
            GetVehicleKit()->Reset();
            if (GetTypeId() != TYPEID_UNIT)
                GetVehicleKit()->InstallAllAccessories(creatureEntry);
        }

        WorldPacket data(SMSG_MOVE_SET_COLLISION_HGT, GetPackGUID().size() + 4 + 4);
        data << GetPackGUID();
        data << uint32(sWorld.GetGameTime());   // Packet counter
        data << ((Player*)this)->GetCollisionHeight(true);
        ((Player*)this)->GetSession()->SendPacket(&data);
    }
}

void Unit::Unmount(bool from_aura)
{
    if (!IsMounted())
        return;

    RemoveAurasWithInterruptFlags(AURA_INTERRUPT_FLAG_NOT_MOUNTED);

    SetUInt32Value(UNIT_FIELD_MOUNTDISPLAYID, 0);
    RemoveFlag(UNIT_FIELD_FLAGS, UNIT_FLAG_MOUNT);

    // Called NOT by Taxi system / GM command
    if (from_aura)
    {
        WorldPacket data(SMSG_DISMOUNT, 8);
        data << GetPackGUID();
        SendMessageToSet(&data, true);
    }

    // only resummon old pet if the player is already added to a map
    // this prevents adding a pet to a not created map which would otherwise cause a crash
    // (it could probably happen when logging in after a previous crash)
    if (GetTypeId() == TYPEID_PLAYER)
    {
        WorldPacket data(SMSG_MOVE_SET_COLLISION_HGT, GetPackGUID().size() + 4 + 4);
        data << GetPackGUID();
        data << uint32(sWorld.GetGameTime());   // Packet counter
        data << ((Player*)this)->GetCollisionHeight(false);
        ((Player*)this)->GetSession()->SendPacket(&data);

        if (Pet* pet = GetPet())
        {
            pet->GetCharmInfo()->SetState(CHARM_STATE_ACTION,ACTIONS_ENABLE);
            pet->SendCharmState();
        }
        else
            ((Player*)this)->ResummonPetTemporaryUnSummonedIfAny();
    }

    if (GetTypeId() == TYPEID_PLAYER && GetVehicleKit())
    {
        // Send other players that we are no longer a vehicle
        WorldPacket data(SMSG_SET_VEHICLE_REC_ID, 8+4);
        data << GetPackGUID();
        data << uint32(0);
        ((Player*)this)->SendMessageToSet(&data, true);

        RemoveVehicleKit();
    }
}

void Unit::SetInCombatWith(Unit* enemy)
{
    Unit* eOwner = enemy->GetCharmerOrOwnerOrSelf();
    if (eOwner->IsPvP())
    {
        SetInCombatState(true, enemy);
        return;
    }

    //check for duel
    if (eOwner->GetTypeId() == TYPEID_PLAYER && ((Player*)eOwner)->duel)
    {
        if (Player const* myOwner = GetCharmerOrOwnerPlayerOrPlayerItself())
        {
            if (myOwner->IsInDuelWith((Player const*)eOwner))
            {
                SetInCombatState(true,enemy);
                return;
            }
        }
    }

    SetInCombatState(false,enemy);
}

void Unit::SetInCombatState(bool PvP, Unit* enemy)
{
    // only alive units can be in combat
    if (!isAlive())
        return;

    if (PvP)
        m_CombatTimer = 5000;

    bool creatureNotInCombat = GetTypeId()==TYPEID_UNIT && !HasFlag(UNIT_FIELD_FLAGS, UNIT_FLAG_IN_COMBAT);

    SetFlag(UNIT_FIELD_FLAGS, UNIT_FLAG_IN_COMBAT);

    if (isCharmed() || (GetTypeId()!=TYPEID_PLAYER && ((Creature*)this)->IsPet()))
        SetFlag(UNIT_FIELD_FLAGS, UNIT_FLAG_PET_IN_COMBAT);

    // interrupt all delayed non-combat casts
    for (uint32 i = CURRENT_FIRST_NON_MELEE_SPELL; i < CURRENT_MAX_SPELL; ++i)
        if (Spell* spell = GetCurrentSpell(CurrentSpellTypes(i)))
            if (IsNonCombatSpell(spell->m_spellInfo))
                InterruptSpell(CurrentSpellTypes(i),false);

    RemoveAurasWithInterruptFlags(AURA_INTERRUPT_FLAG_ENTER_COMBAT);

    if (creatureNotInCombat)
    {
        // should probably be removed for the attacked (+ it's party/group) only, not global
        RemoveFlag(UNIT_FIELD_FLAGS, UNIT_FLAG_OOC_NOT_ATTACKABLE);

        // client does not handle this state on it's own (reset to default at LoadCreatureAddon)
        if (getStandState() == UNIT_STAND_STATE_CUSTOM)
            SetStandState(UNIT_STAND_STATE_STAND);

        Creature* pCreature = (Creature*)this;

        if (pCreature->AI())
            pCreature->AI()->EnterCombat(enemy);

        // Some bosses are set into combat with zone
        if (GetMap()->IsDungeon() && (pCreature->GetCreatureInfo()->flags_extra & CREATURE_FLAG_EXTRA_AGGRO_ZONE) && enemy && enemy->IsControlledByPlayer())
            pCreature->SetInCombatWithZone();

        if (InstanceData* mapInstance = GetInstanceData())
            mapInstance->OnCreatureEnterCombat(pCreature);

        if (m_isCreatureLinkingTrigger)
            GetMap()->GetCreatureLinkingHolder()->DoCreatureLinkingEvent(LINKING_EVENT_AGGRO, pCreature, enemy);
    }
}

void Unit::ClearInCombat()
{
    m_CombatTimer = 0;
    RemoveFlag(UNIT_FIELD_FLAGS, UNIT_FLAG_IN_COMBAT);

    if (isCharmed() || (GetTypeId()!=TYPEID_PLAYER && ((Creature*)this)->IsPet()))
        RemoveFlag(UNIT_FIELD_FLAGS, UNIT_FLAG_PET_IN_COMBAT);

    // Player's state will be cleared in Player::UpdateContestedPvP
    if (GetTypeId() != TYPEID_PLAYER)
    {
        if (((Creature*)this)->GetCreatureInfo()->unit_flags & UNIT_FLAG_OOC_NOT_ATTACKABLE)
            SetFlag(UNIT_FIELD_FLAGS, UNIT_FLAG_OOC_NOT_ATTACKABLE);

        clearUnitState(UNIT_STAT_ATTACK_PLAYER);
    }
    else
        ((Player*)this)->UpdatePotionCooldown();
}

bool Unit::isTargetableForAttack(bool inverseAlive /*=false*/) const
{
    if (GetTypeId()==TYPEID_PLAYER && ((Player *)this)->isGameMaster())
        return false;

    if (HasFlag(UNIT_FIELD_FLAGS, UNIT_FLAG_NON_ATTACKABLE | UNIT_FLAG_NOT_SELECTABLE))
        return false;

    // to be removed if unit by any reason enter combat
    if (HasFlag(UNIT_FIELD_FLAGS, UNIT_FLAG_OOC_NOT_ATTACKABLE))
        return false;

    // inversealive is needed for some spells which need to be casted at dead targets (aoe)
    if (isAlive() == inverseAlive)
        return false;

    return IsInWorld() && !hasUnitState(UNIT_STAT_DIED) && !IsTaxiFlying();
}

int32 Unit::ModifyHealth(int32 dVal)
{
    int32 gain = 0;

    if (dVal==0)
        return 0;

    int32 curHealth = (int32)GetHealth();

    int32 val = dVal + curHealth;
    if (val <= 0)
    {
        SetHealth(0);
        return -curHealth;
    }

    int32 maxHealth = (int32)GetMaxHealth();

    if (val < maxHealth)
    {
        SetHealth(val);
        gain = val - curHealth;
    }
    else if (curHealth != maxHealth)
    {
        SetHealth(maxHealth);
        gain = maxHealth - curHealth;
    }

    return gain;
}

int32 Unit::ModifyPower(Powers power, int32 dVal)
{
    int32 gain = 0;

    if (dVal==0)
        return 0;

    int32 curPower = (int32)GetPower(power);

    int32 val = dVal + curPower;
    if (val <= 0)
    {
        SetPower(power,0);
        return -curPower;
    }

    int32 maxPower = (int32)GetMaxPower(power);

    if (val < maxPower)
    {
        SetPower(power,val);
        gain = val - curPower;
    }
    else if (curPower != maxPower)
    {
        SetPower(power,maxPower);
        gain = maxPower - curPower;
    }

    return gain;
}

bool Unit::isVisibleForOrDetect(Unit const* u, WorldObject const* viewPoint, bool detect, bool inVisibleList, bool is3dDistance) const
{
    if(!u || !IsInMap(u))
        return false;

    // Always can see self
    if (u==this)
        return true;

    // player visible for other player if not logout and at same transport
    // including case when player is out of world
    bool at_same_transport =
        GetTypeId() == TYPEID_PLAYER &&  u->GetTypeId()==TYPEID_PLAYER &&
        !((Player*)this)->GetSession()->PlayerLogout() && !((Player*)u)->GetSession()->PlayerLogout() &&
        !((Player*)this)->GetSession()->PlayerLoading() && !((Player*)u)->GetSession()->PlayerLoading() &&
        ((Player*)this)->GetTransport() && ((Player*)this)->GetTransport() == ((Player*)u)->GetTransport();

    // not in world
    if(!at_same_transport && (!IsInWorld() || !u->IsInWorld()))
        return false;

    // forbidden to seen (at GM respawn command)
    if (m_Visibility==VISIBILITY_RESPAWN)
        return false;

    Map& _map = *u->GetMap();
    // Grid dead/alive checks
    if (u->GetTypeId()==TYPEID_PLAYER)
    {
        // non visible at grid for any stealth state
        if(!IsVisibleInGridForPlayer((Player *)u))
            return false;

        // if player is dead then he can't detect anyone in any cases
        if(!u->isAlive())
            detect = false;
    }
    else
    {
        // all dead creatures/players not visible for any creatures
        if(!u->isAlive() || !isAlive())
            return false;
    }

    // different visible distance checks
    if (u->IsTaxiFlying())                                  // what see player in flight
    {
        // use object grey distance for all (only see objects any way)
        if (!IsWithinDistInMap(viewPoint,World::GetMaxVisibleDistanceInFlight()+(inVisibleList ? World::GetVisibleObjectGreyDistance() : 0.0f), is3dDistance))
            return false;
    }
    else if(!at_same_transport)                             // distance for show player/pet/creature (no transport case)
    {
        // Any units far than max visible distance for viewer or not in our map are not visible too
        if (!IsWithinDistInMap(viewPoint, _map.GetVisibilityDistance() + (inVisibleList ? World::GetVisibleUnitGreyDistance() : 0.0f), is3dDistance))
            return false;
    }

    // always seen by owner
    if (GetCharmerOrOwnerGuid() == u->GetObjectGuid())
        return true;

    // isInvisibleForAlive() those units can only be seen by dead or if other
    // unit is also invisible for alive.. if an isinvisibleforalive unit dies we
    // should be able to see it too
    if (u->isAlive() && isAlive() && isInvisibleForAlive() != u->isInvisibleForAlive())
        if (u->GetTypeId() != TYPEID_PLAYER || !((Player *)u)->isGameMaster())
            return false;

    // Visible units, always are visible for all units, except for units under invisibility and phases
    if (m_Visibility == VISIBILITY_ON && u->m_invisibilityMask==0)
        return true;

    // GMs see any players, not higher GMs and all units in any phase
    if (u->GetTypeId() == TYPEID_PLAYER && ((Player *)u)->isGameMaster())
    {
        if (GetTypeId() == TYPEID_PLAYER)
            return ((Player *)this)->GetSession()->GetSecurity() <= ((Player *)u)->GetSession()->GetSecurity();
        else
            return true;
    }

    // non faction visibility non-breakable for non-GMs
    if (m_Visibility == VISIBILITY_OFF)
        return false;

    // Arena visibility before arena start
    if (GetTypeId() == TYPEID_PLAYER && HasAura(32727)) // Arena Preparation
        if (Player * p_target = ((Unit*)u)->GetCharmerOrOwnerPlayerOrPlayerItself())
            return ((Player*)this)->GetBGTeam() == p_target->GetBGTeam();

    // raw invisibility
    bool invisible = (m_invisibilityMask != 0 || u->m_invisibilityMask !=0);

    // detectable invisibility case
    if ( invisible && (
        // Invisible units, always are visible for units under same invisibility type
        (m_invisibilityMask & u->m_invisibilityMask)!=0 ||
        // Invisible units, always are visible for unit that can detect this invisibility (have appropriate level for detect)
        u->canDetectInvisibilityOf(this) ||
        // Units that can detect invisibility always are visible for units that can be detected
        canDetectInvisibilityOf(u) ))
    {
        invisible = false;
    }

    // special cases for always overwrite invisibility/stealth
    if (invisible || m_Visibility == VISIBILITY_GROUP_STEALTH)
    {
        // non-hostile case
        if (!u->IsHostileTo(this))
        {
            // player see other player with stealth/invisibility only if he in same group or raid or same team (raid/team case dependent from conf setting)
            if (GetTypeId()==TYPEID_PLAYER && u->GetTypeId()==TYPEID_PLAYER)
            {
                if(((Player*)this)->IsGroupVisibleFor(((Player*)u)))
                    return true;

                // else apply same rules as for hostile case (detecting check for stealth)
            }
        }
        // hostile case
        else
        {
            // Hunter mark functionality
            AuraList const& aurasstalked = GetAurasByType(SPELL_AURA_MOD_STALKED);
            for(AuraList::const_iterator iter = aurasstalked.begin(); iter != aurasstalked.end(); ++iter)
                if ((*iter)->GetCasterGuid() == u->GetObjectGuid())
                    return true;

            // Flare functionality
            AuraList const& aurasimunity = GetAurasByType(SPELL_AURA_DISPEL_IMMUNITY);
            for(AuraList::const_iterator iter = aurasimunity.begin(); iter != aurasimunity.end(); ++iter)
                if((*iter)->GetMiscValue() == uint8(invisible ? DISPEL_INVISIBILITY : DISPEL_STEALTH))
                    return true;

            // else apply detecting check for stealth
        }

        // none other cases for detect invisibility, so invisible
        if (invisible)
            return false;

        // else apply stealth detecting check
    }

    // unit got in stealth in this moment and must ignore old detected state
    if (m_Visibility == VISIBILITY_GROUP_NO_DETECT)
        return false;

    // GM invisibility checks early, invisibility if any detectable, so if not stealth then visible
    if (m_Visibility != VISIBILITY_GROUP_STEALTH)
        return true;

    // NOW ONLY STEALTH CASE

    //if in non-detect mode then invisible for unit
    //mobs always detect players (detect == true)... return 'false' for those mobs which have (detect == false)
    //players detect players only in Player::HandleStealthedUnitsDetection()
    if (!detect)
        return (u->GetTypeId() == TYPEID_PLAYER) ? ((Player*)u)->HaveAtClient(this) : false;

    // Special cases

    // If is attacked then stealth is lost, some creature can use stealth too
    if (IsInCombat())
        return true;

    // If there is collision rogue is seen regardless of level difference
    if (IsWithinDist(u,0.24f))
        return true;

    //If a mob or player is stunned he will not be able to detect stealth
    if (u->hasUnitState(UNIT_STAT_STUNNED) && (u != this))
        return false;

    // set max ditance
    float visibleDistance = (u->GetTypeId() == TYPEID_PLAYER) ? MAX_PLAYER_STEALTH_DETECT_RANGE : ((Creature const*)u)->GetAttackDistance(this);

    //Always invisible from back (when stealth detection is on), also filter max distance cases
    bool isInFront = viewPoint->isInFrontInMap(this, visibleDistance);
    if(!isInFront)
        return false;

    // if doesn't have stealth detection (Shadow Sight), then check how stealthy the unit is, otherwise just check los
    if(!u->HasAuraType(SPELL_AURA_DETECT_STEALTH))
    {
        //Calculation if target is in front

        //Visible distance based on stealth value (stealth rank 4 300MOD, 10.5 - 3 = 7.5)
        visibleDistance = 10.5f - (GetTotalAuraModifier(SPELL_AURA_MOD_STEALTH)/100.0f);

        //Visible distance is modified by
        //-Level Diff (every level diff = 1.0f in visible distance)
        visibleDistance += int32(u->GetLevelForTarget(this)) - int32(GetLevelForTarget(u));

        //This allows to check talent tree and will add addition stealth dependent on used points)
        int32 stealthMod = GetTotalAuraModifier(SPELL_AURA_MOD_STEALTH_LEVEL);
        if (stealthMod < 0)
            stealthMod = 0;

        //-Stealth Mod(positive like Master of Deception) and Stealth Detection(negative like paranoia)
        //based on wowwiki every 5 mod we have 1 more level diff in calculation
        int32 detectMod = u->GetTotalAuraModifierByMiscValue(SPELL_AURA_MOD_STEALTH_DETECT, 0); // skip Detect Traps
        visibleDistance += (detectMod - stealthMod) / 5.0f;
        visibleDistance = visibleDistance > MAX_PLAYER_STEALTH_DETECT_RANGE ? MAX_PLAYER_STEALTH_DETECT_RANGE : visibleDistance;

        // recheck new distance
        if (visibleDistance <= 0 || !IsWithinDist(viewPoint,visibleDistance))
            return false;
    }

    // Now check is target visible with LoS
    float ox,oy,oz;
    viewPoint->GetPosition(ox,oy,oz);
    return IsWithinLOS(ox,oy,oz);
}

void Unit::UpdateVisibilityAndView()
{

    static const AuraType auratypes[] = {SPELL_AURA_BIND_SIGHT, SPELL_AURA_FAR_SIGHT, SPELL_AURA_NONE};
    for (AuraType const* type = &auratypes[0]; *type != SPELL_AURA_NONE; ++type)
    {
        AuraList alist = m_modAuras[*type];
        if (alist.empty())
            continue;

        for (AuraList::iterator it = alist.begin(); it != alist.end();)
        {
            Aura* aura = (*it);
            Unit* owner = aura->GetCaster();

            if (!owner || !isVisibleForOrDetect(owner,this,false))
            {
                alist.erase(it);
                RemoveAura(aura);
                it = alist.begin();
            }
            else
                ++it;
        }
    }

    GetViewPoint().Call_UpdateVisibilityForOwner();
    UpdateObjectVisibility();
    ScheduleAINotify(0);
    GetViewPoint().Event_ViewPointVisibilityChanged();
}

void Unit::SetVisibility(UnitVisibility x)
{
    m_Visibility = x;

    if (IsInWorld())
        UpdateVisibilityAndView();
}

bool Unit::canDetectInvisibilityOf(Unit const* u) const
{
    if (uint32 mask = (m_detectInvisibilityMask & u->m_invisibilityMask))
    {
        for(int32 i = 0; i < 32; ++i)
        {
            if (((1 << i) & mask)==0)
                continue;

            // find invisibility level
            int32 invLevel = 0;
            Unit::AuraList const& iAuras = u->GetAurasByType(SPELL_AURA_MOD_INVISIBILITY);
            for(Unit::AuraList::const_iterator itr = iAuras.begin(); itr != iAuras.end(); ++itr)
                if ((*itr)->GetModifier()->m_miscvalue==i && invLevel < (*itr)->GetModifier()->m_amount)
                    invLevel = (*itr)->GetModifier()->m_amount;

            // find invisibility detect level
            int32 detectLevel = 0;
            Unit::AuraList const& dAuras = GetAurasByType(SPELL_AURA_MOD_INVISIBILITY_DETECTION);
            for(Unit::AuraList::const_iterator itr = dAuras.begin(); itr != dAuras.end(); ++itr)
                if ((*itr)->GetModifier()->m_miscvalue==i && detectLevel < (*itr)->GetModifier()->m_amount)
                    detectLevel = (*itr)->GetModifier()->m_amount;

            if (i==6 && GetTypeId()==TYPEID_PLAYER)         // special drunk detection case
                detectLevel = ((Player*)this)->GetDrunkValue();

            if (invLevel <= detectLevel)
                return true;
        }
    }

    return false;
}

void Unit::UpdateSpeed(UnitMoveType mtype, bool forced, float ratio)
{
    // not in combat pet have same speed as owner
    switch(mtype)
    {
        case MOVE_RUN:
        case MOVE_WALK:
        case MOVE_SWIM:
            if (GetTypeId() == TYPEID_UNIT && ((Creature*)this)->IsPet() && hasUnitState(UNIT_STAT_FOLLOW))
            {
                if (Unit* owner = GetOwner())
                {
                    SetSpeedRate(mtype, owner->GetSpeedRate(mtype), forced);
                    return;
                }
            }
            break;
        default:
            break;
    }

    int32 main_speed_mod  = 0;
    float stack_bonus     = 1.0f;
    float non_stack_bonus = 1.0f;

    switch(mtype)
    {
        case MOVE_WALK:
            break;
        case MOVE_RUN:
        {
            if (GetTypeId() == TYPEID_UNIT)
                ratio *= ((Creature*)this)->GetCreatureInfo()->speed_run;

            if (IsMounted()) // Use on mount auras
            {
                main_speed_mod  = GetMaxPositiveAuraModifier(SPELL_AURA_MOD_INCREASE_MOUNTED_SPEED);
                stack_bonus     = GetTotalAuraMultiplier(SPELL_AURA_MOD_MOUNTED_SPEED_ALWAYS);
                non_stack_bonus = (100.0f + GetMaxPositiveAuraModifier(SPELL_AURA_MOD_MOUNTED_SPEED_NOT_STACK))/100.0f;
            }
            else
            {
                main_speed_mod  = GetMaxPositiveAuraModifier(SPELL_AURA_MOD_INCREASE_SPEED);
                stack_bonus     = GetTotalAuraMultiplier(SPELL_AURA_MOD_SPEED_ALWAYS);
                non_stack_bonus = (100.0f + GetMaxPositiveAuraModifier(SPELL_AURA_MOD_SPEED_NOT_STACK))/100.0f;
            }
            break;
        }
        case MOVE_RUN_BACK:
            return;
        case MOVE_SWIM:
        {
            main_speed_mod  = GetMaxPositiveAuraModifier(SPELL_AURA_MOD_INCREASE_SWIM_SPEED);
            break;
        }
        case MOVE_SWIM_BACK:
            return;
        case MOVE_FLIGHT:
        {
            if (IsMounted()) // Use on mount auras
            {
                main_speed_mod  = GetMaxPositiveAuraModifier(SPELL_AURA_MOD_FLIGHT_SPEED_MOUNTED);
                stack_bonus     = GetTotalAuraMultiplier(SPELL_AURA_MOD_FLIGHT_SPEED_MOUNTED_STACKING);
                non_stack_bonus = (100.0f + GetMaxPositiveAuraModifier(SPELL_AURA_MOD_FLIGHT_SPEED_MOUNTED_NOT_STACKING))/100.0f;
            }
            else             // Use not mount (shapeshift for example) auras (should stack)
            {
                main_speed_mod  = GetTotalAuraModifier(SPELL_AURA_MOD_FLIGHT_SPEED);
                stack_bonus     = GetTotalAuraMultiplier(SPELL_AURA_MOD_FLIGHT_SPEED_STACKING);
                non_stack_bonus = (100.0f + GetMaxPositiveAuraModifier(SPELL_AURA_MOD_FLIGHT_SPEED_NOT_STACKING))/100.0f;
            }
            break;
        }
        case MOVE_FLIGHT_BACK:
            return;
        default:
            sLog.outError("Unit::UpdateSpeed: Unsupported move type (%d)", mtype);
            return;
    }

    // Remove Druid Dash bonus if not in Cat Form
    if (GetShapeshiftForm() != FORM_CAT)
    {
        AuraList const& speed_increase_auras = GetAurasByType(SPELL_AURA_MOD_INCREASE_SPEED);
        for(AuraList::const_iterator itr = speed_increase_auras.begin(); itr != speed_increase_auras.end(); ++itr)
        {
            const SpellEntry* aura_proto = (*itr)->GetSpellProto();
            if (aura_proto->SpellFamilyName == SPELLFAMILY_DRUID && aura_proto->SpellIconID == 959)
            {
                main_speed_mod -= (*itr)->GetModifier()->m_amount;
                break;
            }
        }
    }

    float bonus = non_stack_bonus > stack_bonus ? non_stack_bonus : stack_bonus;
    // now we ready for speed calculation
    float speed  = main_speed_mod ? bonus*(100.0f + main_speed_mod)/100.0f : bonus;

    switch(mtype)
    {
        case MOVE_RUN:
        case MOVE_SWIM:
        case MOVE_FLIGHT:
        {
            // Normalize speed by 191 aura SPELL_AURA_USE_NORMAL_MOVEMENT_SPEED if need
            // TODO: possible affect only on MOVE_RUN
            if (int32 normalization = GetMaxPositiveAuraModifier(SPELL_AURA_USE_NORMAL_MOVEMENT_SPEED))
            {
                // Use speed from aura
                float max_speed = normalization / baseMoveSpeed[mtype];
                if (speed > max_speed)
                    speed = max_speed;
            }
            break;
        }
        default:
            break;
    }

    // for creature case, we check explicit if mob searched for assistance
    if (GetTypeId() == TYPEID_UNIT)
    {
        if (((Creature*)this)->HasSearchedAssistance())
            speed *= 0.66f;                                 // best guessed value, so this will be 33% reduction. Based off initial speed, mob can then "run", "walk fast" or "walk".
    }
    // for player case, we look for some custom rates
    else
    {
        if (getDeathState() == CORPSE)
            speed *= sWorld.getConfig(((Player*)this)->InBattleGround() ? CONFIG_FLOAT_GHOST_RUN_SPEED_BG : CONFIG_FLOAT_GHOST_RUN_SPEED_WORLD);
    }

    // Apply strongest slow aura mod to speed
    int32 slow = GetMaxNegativeAuraModifier(SPELL_AURA_MOD_DECREASE_SPEED);
    if (slow)
    {
        speed *=(100.0f + slow)/100.0f;
        float min_speed = (float)GetMaxPositiveAuraModifier(SPELL_AURA_MOD_MINIMUM_SPEED) / 100.0f;
        if (speed < min_speed)
            speed = min_speed;
    }

    if (GetTypeId() == TYPEID_UNIT)
    {
        switch(mtype)
        {
            case MOVE_RUN:
                speed *= ((Creature*)this)->GetCreatureInfo()->speed_run;
                break;
            case MOVE_WALK:
                speed *= ((Creature*)this)->GetCreatureInfo()->speed_walk;
                break;
            default:
                break;
        }
    }

    SetSpeedRate(mtype, speed * ratio, forced);
}

float Unit::GetSpeed( UnitMoveType mtype ) const
{
    return m_speed_rate[mtype]*baseMoveSpeed[mtype];
}

struct SetSpeedRateHelper
{
    explicit SetSpeedRateHelper(UnitMoveType _mtype, bool _forced) : mtype(_mtype), forced(_forced) {}
    void operator()(Unit* unit) const { unit->UpdateSpeed(mtype,forced); }
    UnitMoveType mtype;
    bool forced;
};

void Unit::SetSpeedRate(UnitMoveType mtype, float rate, bool forced)
{
    if (rate < 0)
        rate = 0.0f;

    // Update speed only on change
    if (m_speed_rate[mtype] != rate)
    {
        m_speed_rate[mtype] = rate;
        propagateSpeedChange();

        const uint16 SetSpeed2Opc_table[MAX_MOVE_TYPE][2]=
        {
            {MSG_MOVE_SET_WALK_SPEED,       SMSG_FORCE_WALK_SPEED_CHANGE},
            {MSG_MOVE_SET_RUN_SPEED,        SMSG_FORCE_RUN_SPEED_CHANGE},
            {MSG_MOVE_SET_RUN_BACK_SPEED,   SMSG_FORCE_RUN_BACK_SPEED_CHANGE},
            {MSG_MOVE_SET_SWIM_SPEED,       SMSG_FORCE_SWIM_SPEED_CHANGE},
            {MSG_MOVE_SET_SWIM_BACK_SPEED,  SMSG_FORCE_SWIM_BACK_SPEED_CHANGE},
            {MSG_MOVE_SET_TURN_RATE,        SMSG_FORCE_TURN_RATE_CHANGE},
            {MSG_MOVE_SET_FLIGHT_SPEED,     SMSG_FORCE_FLIGHT_SPEED_CHANGE},
            {MSG_MOVE_SET_FLIGHT_BACK_SPEED,SMSG_FORCE_FLIGHT_BACK_SPEED_CHANGE},
            {MSG_MOVE_SET_PITCH_RATE,       SMSG_FORCE_PITCH_RATE_CHANGE},
        };

        if (forced)
        {
            if (GetTypeId() == TYPEID_PLAYER)
            {
                // register forced speed changes for WorldSession::HandleForceSpeedChangeAck
                // and do it only for real sent packets and use run for run/mounted as client expected
                ++((Player*)this)->m_forced_speed_changes[mtype];
            }

            WorldPacket data(SetSpeed2Opc_table[mtype][1], 18);
            data << GetPackGUID();
            data << (uint32)0;                                  // moveEvent, NUM_PMOVE_EVTS = 0x39
            if (mtype == MOVE_RUN)
                data << uint8(0);                               // new 2.1.0
            data << float(GetSpeed(mtype));
            SendMessageToSet(&data, true);
        }
        else
        {
            m_movementInfo.UpdateTime(WorldTimer::getMSTime());

            WorldPacket data(SetSpeed2Opc_table[mtype][0], 64);
            data << GetPackGUID();
            data << m_movementInfo;
            data << float(GetSpeed(mtype));
            SendMessageToSet(&data, true);
        }
    }

    CallForAllControlledUnits(SetSpeedRateHelper(mtype,forced), CONTROLLED_PET|CONTROLLED_GUARDIANS|CONTROLLED_CHARM|CONTROLLED_MINIPET);
}

void Unit::SetDeathState(DeathState s)
{
    if (s != ALIVE && s!= JUST_ALIVED)
    {
        ExitVehicle();
        CombatStop();
        DeleteThreatList();
        ClearComboPointHolders();                           // any combo points pointed to unit lost at it death

        if (IsNonMeleeSpellCasted(false))
            InterruptNonMeleeSpells(false);
    }

    if (s == JUST_DIED)
    {
        RemoveAllAurasOnDeath();
        RemoveGuardians();
        RemoveMiniPet();
        UnsummonAllTotems();

        GetUnitStateMgr().InitDefaults(false);
        StopMoving();

        ModifyAuraState(AURA_STATE_HEALTHLESS_20_PERCENT, false);
        ModifyAuraState(AURA_STATE_HEALTHLESS_35_PERCENT, false);
        // remove aurastates allowing special moves
        ClearAllReactives();
        ClearDiminishings();
        ProcDamageAndSpell(this, PROC_FLAG_NONE, PROC_FLAG_ON_DEATH, PROC_EX_NONE, 0);

        if (GetVehicleKit())
            GetVehicleKit()->RemoveAllPassengers();
    }
    else if (s == JUST_ALIVED)
    {
        RemoveFlag (UNIT_FIELD_FLAGS, UNIT_FLAG_SKINNABLE); // clear skinnable for creature and player (at battleground)
    }
    else if (s == DEAD || s == CORPSE)
    {
        GetUnitStateMgr().DropAllStates();
    }

    if (m_deathState != ALIVE && s == ALIVE)
    {
        //_ApplyAllAuraMods();
    }
    m_deathState = s;
}

/*########################################
########                          ########
########       AGGRO SYSTEM       ########
########                          ########
########################################*/

bool Unit::CanHaveThreatList() const
{
    // only creatures can have threat list
    if (GetTypeId() != TYPEID_UNIT)
        return false;

    // only alive units can have threat list
    if (!isAlive())
        return false;

    Creature const* creature = ((Creature const*)this);

    // totems can not have threat list
    if (creature->IsTotem())
        return false;

    // pets can not have a threat list, unless they are controlled by a creature
    if (creature->IsPet() && creature->GetOwnerGuid().IsPlayer())
        return false;

    // charmed units can not have a threat list if charmed by player
    if (creature->GetCharmerGuid().IsPlayer())
        return false;

    // Is it correct?
    if (isCharmed())
        return false;

    return true;
}

//======================================================================

float Unit::ApplyTotalThreatModifier(float threat, SpellSchoolMask schoolMask)
{
    if (!HasAuraType(SPELL_AURA_MOD_THREAT))
        return threat;

    if (schoolMask == SPELL_SCHOOL_MASK_NONE)
        return threat;

    SpellSchools school = GetFirstSchoolInMask(schoolMask);

    return threat * m_threatModifier[school];
}

//======================================================================

void Unit::AddThreat(Unit* pVictim, float threat /*= 0.0f*/, bool crit /*= false*/, SpellSchoolMask schoolMask /*= SPELL_SCHOOL_MASK_NONE*/, SpellEntry const *threatSpell /*= NULL*/)
{
    // Only mobs can manage threat lists
    if (CanHaveThreatList())
        m_ThreatManager.addThreat(pVictim, threat, crit, schoolMask, threatSpell);
}

//======================================================================

void Unit::DeleteThreatList()
{
    if (CanHaveThreatList() && !m_ThreatManager.isThreatListEmpty())
        SendThreatClear();

    MAPLOCK_WRITE(this, MAP_LOCK_TYPE_DEFAULT);
    m_ThreatManager.clearReferences();
}

//======================================================================

void Unit::TauntApply(Unit* taunter)
{
    MANGOS_ASSERT(GetTypeId() == TYPEID_UNIT);

    if (!taunter || (taunter->GetTypeId() == TYPEID_PLAYER && ((Player*)taunter)->isGameMaster()))
        return;

    if (!CanHaveThreatList())
        return;

    Unit *target = getVictim();

    if (target && target == taunter)
        return;

    // Only attack taunter if this is a valid target
    if (!hasUnitState(UNIT_STAT_STUNNED | UNIT_STAT_DIED) && !IsSecondChoiceTarget(taunter, true))
    {
        SetInFront(taunter);

        if (((Creature*)this)->AI())
            ((Creature*)this)->AI()->AttackStart(taunter);
    }

    m_ThreatManager.tauntApply(taunter);
}

//======================================================================

void Unit::TauntFadeOut(Unit *taunter)
{
    MANGOS_ASSERT(GetTypeId() == TYPEID_UNIT);

    if (!taunter || (taunter->GetTypeId() == TYPEID_PLAYER && ((Player*)taunter)->isGameMaster()))
        return;

    if (!CanHaveThreatList())
        return;

    Unit *target = getVictim();

    if (!target || target != taunter)
        return;

    if (m_ThreatManager.isThreatListEmpty())
    {
        if (((Creature*)this)->AI())
            ((Creature*)this)->AI()->EnterEvadeMode();

        if (InstanceData* mapInstance = GetInstanceData())
            mapInstance->OnCreatureEvade((Creature*)this);

        if (m_isCreatureLinkingTrigger)
            GetMap()->GetCreatureLinkingHolder()->DoCreatureLinkingEvent(LINKING_EVENT_EVADE, (Creature*)this);

        return;
    }

    m_ThreatManager.tauntFadeOut(taunter);
    target = m_ThreatManager.getHostileTarget();

    if (target && target != taunter)
    {
        SetInFront(target);

        if (((Creature*)this)->AI())
            ((Creature*)this)->AI()->AttackStart(target);
    }
}

//======================================================================

bool Unit::IsSecondChoiceTarget(Unit* pTarget, bool checkThreatArea)
{
    MANGOS_ASSERT(pTarget && GetTypeId() == TYPEID_UNIT);

    return
        pTarget->IsImmunedToDamage(GetMeleeDamageSchoolMask()) ||
        pTarget->hasNegativeAuraWithInterruptFlag(AURA_INTERRUPT_FLAG_DAMAGE) ||
        checkThreatArea && ((Creature*)this)->IsOutOfThreatArea(pTarget);
}

//======================================================================

bool Unit::SelectHostileTarget()
{
    //function provides main threat functionality
    //next-victim-selection algorithm and evade mode are called
    //threat list sorting etc.

    MANGOS_ASSERT(GetTypeId() == TYPEID_UNIT);

    if (!GetMap() ||!isAlive())
        return false;

    //This function only useful once AI has been initialized
    if (!((Creature*)this)->AI())
        return false;

    Unit* target = NULL;
    Unit* oldTarget = getVictim();

    // First checking if we have some taunt on us
    {
        AuraList const& tauntAuras = GetAurasByType(SPELL_AURA_MOD_TAUNT);
        if (!tauntAuras.empty())
        {
            Unit* caster;

            // Find first available taunter target
            // Auras are pushed_back, last caster will be on the end
            for (AuraList::const_reverse_iterator aura = tauntAuras.rbegin(); aura != tauntAuras.rend(); ++aura)
            {
                if ((caster = (*aura)->GetCaster()) && caster->IsInMap(this) &&
                    caster->isTargetableForAttack() && caster->isInAccessablePlaceFor(this) &&
//                  (!IsCombatStationary() || CanReachWithMeleeAttack(caster)) &&
                    !IsSecondChoiceTarget(caster, true))
                {
                    target = caster;
                    break;
                }
            }
        }
    }

    // No taunt aura or taunt aura caster is dead, standard target selection
    if (!target && !m_ThreatManager.isThreatListEmpty())
        target = m_ThreatManager.getHostileTarget();

    if (target)
    {
        if (!hasUnitState(UNIT_STAT_STUNNED | UNIT_STAT_DIED))
        {
            SetInFront(target);
            if (oldTarget != target)
                ((Creature*)this)->AI()->AttackStart(target);

            // check if currently selected target is reachable
            // NOTE: path alrteady generated from AttackStart()
           if (!target->isInAccessablePlaceFor(this))
            {
                // remove all taunts
                RemoveSpellsCausingAura(SPELL_AURA_MOD_TAUNT);

                if(m_ThreatManager.getThreatList().size() < 2)
                {
                    // only one target in list, we have to evade after timer
                    // TODO: make timer - inside Creature class
                    ((Creature*)this)->AI()->EnterEvadeMode();
                }
                else
                {
                    // remove unreachable target from our threat list
                    // next iteration we will select next possible target
                    m_HostileRefManager.deleteReference(target);
                    m_ThreatManager.modifyThreatPercent(target, -101);

                    GetMap()->RemoveAttackerFor(GetObjectGuid(),target->GetObjectGuid());
                }

                return false;
            }
        }
        return true;
    }

    // no target but something prevent go to evade mode
    if (!isInCombat() || HasAuraType(SPELL_AURA_MOD_TAUNT))
        return false;

    // last case when creature don't must go to evade mode:
    // it in combat but attacker not make any damage and not enter to aggro radius to have record in threat list
    // for example at owner command to pet attack some far away creature
    // Note: creature not have targeted movement generator but have attacker in this case
    if (GetMotionMaster()->GetCurrentMovementGeneratorType() != CHASE_MOTION_TYPE)
    {
        ObjectGuidSet attackers = GetMap()->GetAttackersFor(GetObjectGuid());

        for (ObjectGuidSet::const_iterator itr = attackers.begin(); itr != attackers.end(); ++itr)
        {
            Unit* attacker = GetMap()->GetUnit(*itr);
            if (attacker && attacker->IsInMap(this) && attacker->isTargetableForAttack() && attacker->isInAccessablePlaceFor(this))
                return false;
        }
    }

    // enter in evade mode in other case
    ((Creature*)this)->AI()->EnterEvadeMode();

    if (InstanceData* mapInstance = GetInstanceData())
        mapInstance->OnCreatureEvade((Creature*)this);

    if (m_isCreatureLinkingTrigger)
        GetMap()->GetCreatureLinkingHolder()->DoCreatureLinkingEvent(LINKING_EVENT_EVADE, (Creature*)this);

    return false;
}

//======================================================================
//======================================================================
//======================================================================

int32 Unit::CalculateSpellDamage(Unit const* target, SpellEntry const* spellProto, SpellEffectIndex effect_index, int32 const* effBasePoints)
{
    Player* unitPlayer = (GetTypeId() == TYPEID_PLAYER) ? (Player*)this : NULL;

    uint8 comboPoints = GetComboPoints();

    int32 level = int32(getLevel());
    if (level > (int32)spellProto->maxLevel && spellProto->maxLevel > 0)
        level = (int32)spellProto->maxLevel;
    else if (level < (int32)spellProto->baseLevel)
        level = (int32)spellProto->baseLevel;
    level-= (int32)spellProto->spellLevel;

    float basePointsPerLevel = spellProto->EffectRealPointsPerLevel[effect_index];
    int32 basePoints = effBasePoints ? *effBasePoints - 1 : spellProto->EffectBasePoints[effect_index];
    basePoints += int32(level * basePointsPerLevel);
    int32 randomPoints = int32(spellProto->EffectDieSides[effect_index]);
    float comboDamage = spellProto->EffectPointsPerComboPoint[effect_index];

    switch(randomPoints)
    {
        case 0:                                             // not used
        case 1: basePoints += 1; break;                     // range 1..1
        default:
            // range can have positive (1..rand) and negative (rand..1) values, so order its for irand
            int32 randvalue = (randomPoints >= 1)
                ? irand(1, randomPoints)
                : irand(randomPoints, 1);

            basePoints += randvalue;
            break;
    }

    int32 value = basePoints;

    // Life Burst (Malygos) hack
    if (spellProto->Id == 57143)
    {
        value /= 2;
        comboDamage = value;
    }

    // random damage
    if (comboDamage != 0 && unitPlayer && target && (target->GetObjectGuid() == unitPlayer->GetComboTargetGuid() || IsAreaOfEffectSpell(spellProto)))
        value += (int32)(comboDamage * comboPoints);

    Player* modOwner = GetSpellModOwner();

    if (modOwner && IsSpellAffectedBySpellMods(spellProto))
    {
        modOwner->ApplySpellMod(spellProto->Id, SPELLMOD_ALL_EFFECTS, value);

        switch(effect_index)
        {
            case EFFECT_INDEX_0:
                modOwner->ApplySpellMod(spellProto->Id, SPELLMOD_EFFECT1, value);
                break;
            case EFFECT_INDEX_1:
                modOwner->ApplySpellMod(spellProto->Id, SPELLMOD_EFFECT2, value);
                break;
            case EFFECT_INDEX_2:
                modOwner->ApplySpellMod(spellProto->Id, SPELLMOD_EFFECT3, value);
                break;
        }
    }

    if (spellProto->Attributes & SPELL_ATTR_LEVEL_DAMAGE_CALCULATION && spellProto->spellLevel &&
            spellProto->Effect[effect_index] != SPELL_EFFECT_WEAPON_PERCENT_DAMAGE &&
            spellProto->Effect[effect_index] != SPELL_EFFECT_KNOCK_BACK &&
            (spellProto->Effect[effect_index] != SPELL_EFFECT_APPLY_AURA || spellProto->EffectApplyAuraName[effect_index] != SPELL_AURA_MOD_DECREASE_SPEED))
        value = int32(value*0.25f*exp(getLevel()*(70-spellProto->spellLevel)/1000.0f));

    return value;
}

int32 Unit::CalculateAuraDuration(SpellEntry const* spellProto, uint32 effectMask, int32 duration, Unit const* caster)
{
    if (duration <= 0)
        return duration;

    int32 mechanicMod = 0;
    uint32 mechanicMask = GetSpellMechanicMask(spellProto, effectMask);

    for(int32 mechanic = FIRST_MECHANIC; mechanic < MAX_MECHANIC; ++mechanic)
    {
        if (!(mechanicMask & (1 << (mechanic-1))))
            continue;

        int32 stackingMod = GetTotalAuraModifierByMiscValue(SPELL_AURA_MECHANIC_DURATION_MOD, mechanic);
        int32 nonStackingMod = GetMaxNegativeAuraModifierByMiscValue(SPELL_AURA_MECHANIC_DURATION_MOD_NOT_STACK, mechanic);

        mechanicMod = std::min(mechanicMod, std::min(stackingMod, nonStackingMod));
    }

    int32 dispelMod = 0;
    int32 dmgClassMod = 0;
    bool  isAffectedByModifier = !IsPositiveSpell(spellProto);

    for (uint8 eff = 0; eff < MAX_EFFECT_INDEX; ++eff)
    {
        if (effectMask & (1 << eff))
        {
            if (IsAuraApplyEffect(spellProto, SpellEffectIndex(eff)) && IsPositiveEffect(spellProto, SpellEffectIndex(eff)))
                isAffectedByModifier = false;
        }
    }

    if (isAffectedByModifier)
    {
        dispelMod   = GetTotalAuraModifierByMiscValue(SPELL_AURA_MOD_DURATION_OF_EFFECTS_BY_DISPEL, spellProto->Dispel);
        dmgClassMod = GetTotalAuraModifierByMiscValue(SPELL_AURA_MOD_DURATION_OF_MAGIC_EFFECTS, spellProto->DmgClass);
    }

    int32 durationMod = std::min(mechanicMod, std::min(dispelMod, dmgClassMod));

    if (durationMod != 0)
    {
        duration = int32(int64(duration) * (100+durationMod) / 100);

        if (duration < 0)
            duration = 0;
    }

    if (caster == this)
    {
        switch(spellProto->SpellFamilyName)
        {
            case SPELLFAMILY_DRUID:
                // Thorns
                if (spellProto->SpellIconID == 53 && spellProto->SpellFamilyFlags.test<CF_DRUID_THORNS>())
                {
                    // Glyph of Thorns
                    if (Aura *aur = GetAura(57862, EFFECT_INDEX_0))
                        duration += aur->GetModifier()->m_amount * MINUTE * IN_MILLISECONDS;
                }
                break;
            case SPELLFAMILY_PALADIN:
                // Blessing of Might
                if (spellProto->SpellIconID == 298 && spellProto->SpellFamilyFlags.test<CF_PALADIN_BLESSING_OF_MIGHT>())
                {
                    // Glyph of Blessing of Might
                    if (Aura *aur = GetAura(57958, EFFECT_INDEX_0))
                        duration += aur->GetModifier()->m_amount * MINUTE * IN_MILLISECONDS;
                }
                // Blessing of Wisdom
                else if (spellProto->SpellIconID == 306 && spellProto->SpellFamilyFlags.test<CF_PALADIN_BLESSING_OF_WISDOM>())
                {
                    // Glyph of Blessing of Wisdom
                    if (Aura *aur = GetAura(57979, EFFECT_INDEX_0))
                        duration += aur->GetModifier()->m_amount * MINUTE * IN_MILLISECONDS;
                }
                break;
            default:
                break;
        }
    }

    return duration;
}

DiminishingLevels Unit::GetDiminishing(DiminishingGroup group)
{
    for(Diminishing::iterator i = m_Diminishing.begin(); i != m_Diminishing.end(); ++i)
    {
        if (i->DRGroup != group)
            continue;

        if(!i->hitCount)
            return DIMINISHING_LEVEL_1;

        if (!i->hitTime)
            return DIMINISHING_LEVEL_1;

        // If last spell was casted more than 15 seconds ago - reset the count.
        if (i->stack==0 && WorldTimer::getMSTimeDiff(i->hitTime,WorldTimer::getMSTime()) > 15*IN_MILLISECONDS)
        {
            i->hitCount = DIMINISHING_LEVEL_1;
            return DIMINISHING_LEVEL_1;
        }
        // or else increase the count.
        else
        {
            return DiminishingLevels(i->hitCount);
        }
    }
    return DIMINISHING_LEVEL_1;
}

void Unit::IncrDiminishing(DiminishingGroup group)
{
    // Checking for existing in the table
    for(Diminishing::iterator i = m_Diminishing.begin(); i != m_Diminishing.end(); ++i)
    {
        if (i->DRGroup != group)
            continue;
        if (i->hitCount < DIMINISHING_LEVEL_IMMUNE)
            i->hitCount += 1;
        return;
    }
    m_Diminishing.push_back(DiminishingReturn(group,WorldTimer::getMSTime(),DIMINISHING_LEVEL_2));
}

void Unit::ApplyDiminishingToDuration(DiminishingGroup group, int32 &duration,Unit* caster,DiminishingLevels Level, int32 limitduration, bool isReflected)
{
    if (duration == -1 || group == DIMINISHING_NONE || (!isReflected && caster->IsFriendlyTo(this)) )
        return;

    // test pet/charm masters instead pets/charmeds
    Player* target = GetCharmerOrOwnerPlayerOrPlayerItself();
    Player* source = caster->GetCharmerOrOwnerPlayerOrPlayerItself();

    // Duration of crowd control abilities on pvp target is limited by 10 sec. (2.2.0)
    if (limitduration > 0 && duration > limitduration)
    {
        if (target && source)
            duration = limitduration;
    }

    float mod = 1.0f;

    // Some diminishings applies to mobs too (for example, Stun)
    if ((GetDiminishingReturnsGroupType(group) == DRTYPE_PLAYER && target) || GetDiminishingReturnsGroupType(group) == DRTYPE_ALL)
    {
        DiminishingLevels diminish = Level;
        switch(diminish)
        {
            case DIMINISHING_LEVEL_1: break;
            case DIMINISHING_LEVEL_2: mod = 0.5f; break;
            case DIMINISHING_LEVEL_3: mod = 0.25f; break;
            case DIMINISHING_LEVEL_4:
            case DIMINISHING_LEVEL_5:
            case DIMINISHING_LEVEL_IMMUNE: mod = 0.0f;break;
            default: break;
        }
    }
    else if (GetTypeId() == TYPEID_UNIT && (((Creature*)this)->GetCreatureInfo()->flags_extra &  CREATURE_FLAG_EXTRA_TAUNT_DIMINISHING) && GetDiminishingReturnsGroupType(group) == DRTYPE_TAUNT)
    {
        DiminishingLevels diminish = Level;
        switch(diminish)
        {
            case DIMINISHING_LEVEL_1: break;
            case DIMINISHING_LEVEL_2: mod = 0.65f;   break;
            case DIMINISHING_LEVEL_3: mod = 0.4225f; break;
            case DIMINISHING_LEVEL_4: mod = 0.2747f; break;
            case DIMINISHING_LEVEL_5: mod = 0.1785f; break;
            case DIMINISHING_LEVEL_IMMUNE: mod = 0.0f;break;
            default: break;
        }
    }

    duration = int32(duration * mod);
}

void Unit::ApplyDiminishingAura( DiminishingGroup group, bool apply )
{
    // Checking for existing in the table
    for(Diminishing::iterator i = m_Diminishing.begin(); i != m_Diminishing.end(); ++i)
    {
        if (i->DRGroup != group)
            continue;

        if (apply)
            i->stack += 1;
        else if (i->stack)
        {
            i->stack -= 1;
            // Remember time after last aura from group removed
            if (i->stack == 0)
                i->hitTime = WorldTimer::getMSTime();
        }
        break;
    }
}

bool Unit::isVisibleForInState( Player const* u, WorldObject const* viewPoint, bool inVisibleList ) const
{
    return isVisibleForOrDetect(u, viewPoint, false, inVisibleList, false);
}

/// returns true if creature can't be seen by alive units
bool Unit::isInvisibleForAlive() const
{
    if (m_AuraFlags & UNIT_AURAFLAG_ALIVE_INVISIBLE)
        return true;
    // TODO: maybe spiritservices also have just an aura
    return isSpiritService();
}

uint32 Unit::GetCreatureType() const
{
    if (GetTypeId() == TYPEID_PLAYER)
    {
        SpellShapeshiftFormEntry const* ssEntry = sSpellShapeshiftFormStore.LookupEntry(GetShapeshiftForm());
        if (ssEntry && ssEntry->creatureType > 0)
            return ssEntry->creatureType;
        else
            return CREATURE_TYPE_HUMANOID;
    }
    else
        return ((Creature*)this)->GetCreatureInfo()->type;
}

/*#######################################
########                         ########
########       STAT SYSTEM       ########
########                         ########
#######################################*/

bool Unit::HandleStatModifier(UnitMods unitMod, UnitModifierType modifierType, float amount, bool apply)
{
    if (unitMod >= UNIT_MOD_END || modifierType >= MODIFIER_TYPE_END)
    {
        sLog.outError("ERROR in HandleStatModifier(): nonexistent UnitMods or wrong UnitModifierType!");
        return false;
    }

    float val = 1.0f;

    switch(modifierType)
    {
        case BASE_VALUE:
        case TOTAL_VALUE:
            m_auraModifiersGroup[unitMod][modifierType] += apply ? amount : -amount;
            break;
        case BASE_PCT:
        case TOTAL_PCT:
            if (amount <= -100.0f)                           //small hack-fix for -100% modifiers
                amount = -200.0f;

            val = (100.0f + amount) / 100.0f;
            m_auraModifiersGroup[unitMod][modifierType] *= apply ? val : (1.0f/val);
            break;
        case NONSTACKING_PCT:
        case NONSTACKING_PCT_MINOR:
        case NONSTACKING_VALUE_POS:
        case NONSTACKING_VALUE_NEG:
            m_auraModifiersGroup[unitMod][modifierType] = amount;
            break;
        default:
            break;
    }

    if(!CanModifyStats())
        return false;

    switch(unitMod)
    {
        case UNIT_MOD_STAT_STRENGTH:
        case UNIT_MOD_STAT_AGILITY:
        case UNIT_MOD_STAT_STAMINA:
        case UNIT_MOD_STAT_INTELLECT:
        case UNIT_MOD_STAT_SPIRIT:         UpdateStats(GetStatByAuraGroup(unitMod));  break;

        case UNIT_MOD_ARMOR:               UpdateArmor();           break;
        case UNIT_MOD_HEALTH:              UpdateMaxHealth();       break;

        case UNIT_MOD_MANA:
        case UNIT_MOD_RAGE:
        case UNIT_MOD_FOCUS:
        case UNIT_MOD_ENERGY:
        case UNIT_MOD_HAPPINESS:
        case UNIT_MOD_RUNE:
        case UNIT_MOD_RUNIC_POWER:          UpdateMaxPower(GetPowerTypeByAuraGroup(unitMod));          break;

        case UNIT_MOD_RESISTANCE_HOLY:
        case UNIT_MOD_RESISTANCE_FIRE:
        case UNIT_MOD_RESISTANCE_NATURE:
        case UNIT_MOD_RESISTANCE_FROST:
        case UNIT_MOD_RESISTANCE_SHADOW:
        case UNIT_MOD_RESISTANCE_ARCANE:   UpdateResistances(GetSpellSchoolByAuraGroup(unitMod));      break;

        case UNIT_MOD_ATTACK_POWER:        UpdateAttackPowerAndDamage();         break;
        case UNIT_MOD_ATTACK_POWER_RANGED: UpdateAttackPowerAndDamage(true);     break;

        case UNIT_MOD_DAMAGE_MAINHAND:     UpdateDamagePhysical(BASE_ATTACK);    break;
        case UNIT_MOD_DAMAGE_OFFHAND:      UpdateDamagePhysical(OFF_ATTACK);     break;
        case UNIT_MOD_DAMAGE_RANGED:       UpdateDamagePhysical(RANGED_ATTACK);  break;

        default:
            break;
    }

    return true;
}

float Unit::GetModifierValue(UnitMods unitMod, UnitModifierType modifierType) const
{
    double retvalue = 0.0f;

    if ( unitMod >= UNIT_MOD_END || modifierType >= MODIFIER_TYPE_END)
    {
        sLog.outError("Unit::GetModifierValue attempt to access nonexistent modifier value (type %u) from UnitMods!", modifierType);
    }
    else if (modifierType == TOTAL_PCT)
    {
        if (m_auraModifiersGroup[unitMod][modifierType] > M_NULL_F)
            retvalue = m_auraModifiersGroup[unitMod][TOTAL_PCT] * ((m_auraModifiersGroup[unitMod][NONSTACKING_PCT] + m_auraModifiersGroup[unitMod][NONSTACKING_PCT_MINOR] + 100.0f) / 100.0f);
    }
    else if(modifierType == TOTAL_VALUE)
    {
        retvalue = m_auraModifiersGroup[unitMod][TOTAL_VALUE] + m_auraModifiersGroup[unitMod][NONSTACKING_VALUE_POS] + m_auraModifiersGroup[unitMod][NONSTACKING_VALUE_NEG];
    }
    else
        retvalue = m_auraModifiersGroup[unitMod][modifierType];

    return round_pct(retvalue);
}

float Unit::GetTotalStatValue(Stats stat) const
{
    UnitMods unitMod = UnitMods(UNIT_MOD_STAT_START + stat);

    if (m_auraModifiersGroup[unitMod][TOTAL_PCT] <= M_NULL_F)
        return 0.0f;

    // value = ((base_value * base_pct) + total_value) * total_pct
    double value  = m_auraModifiersGroup[unitMod][BASE_VALUE] + GetCreateStat(stat);
    value *= m_auraModifiersGroup[unitMod][BASE_PCT];
    value += (m_auraModifiersGroup[unitMod][TOTAL_VALUE] + m_auraModifiersGroup[unitMod][NONSTACKING_VALUE_POS] + m_auraModifiersGroup[unitMod][NONSTACKING_VALUE_NEG]);
    value *= m_auraModifiersGroup[unitMod][TOTAL_PCT] * ((m_auraModifiersGroup[unitMod][NONSTACKING_PCT] + m_auraModifiersGroup[unitMod][NONSTACKING_PCT_MINOR] + 100.0f) / 100.0f);

    return round_pct(value);
}

float Unit::GetTotalAuraModValue(UnitMods unitMod) const
{
    if (unitMod >= UNIT_MOD_END)
    {
        sLog.outError("attempt to access nonexistent UnitMods in GetTotalAuraModValue()!");
        return 0.0f;
    }

    if (m_auraModifiersGroup[unitMod][TOTAL_PCT] <= M_NULL_F)
        return 0.0f;

    double value  = m_auraModifiersGroup[unitMod][BASE_VALUE];
    value *= m_auraModifiersGroup[unitMod][BASE_PCT];
    value += (m_auraModifiersGroup[unitMod][TOTAL_VALUE] + m_auraModifiersGroup[unitMod][NONSTACKING_VALUE_POS] + m_auraModifiersGroup[unitMod][NONSTACKING_VALUE_NEG]);
    value *= m_auraModifiersGroup[unitMod][TOTAL_PCT] * ((m_auraModifiersGroup[unitMod][NONSTACKING_PCT] + m_auraModifiersGroup[unitMod][NONSTACKING_PCT_MINOR] + 100.0f) / 100.0f);

    return round_pct(value);
}

SpellSchools Unit::GetSpellSchoolByAuraGroup(UnitMods unitMod) const
{
    SpellSchools school = SPELL_SCHOOL_NORMAL;

    switch(unitMod)
    {
        case UNIT_MOD_RESISTANCE_HOLY:     school = SPELL_SCHOOL_HOLY;          break;
        case UNIT_MOD_RESISTANCE_FIRE:     school = SPELL_SCHOOL_FIRE;          break;
        case UNIT_MOD_RESISTANCE_NATURE:   school = SPELL_SCHOOL_NATURE;        break;
        case UNIT_MOD_RESISTANCE_FROST:    school = SPELL_SCHOOL_FROST;         break;
        case UNIT_MOD_RESISTANCE_SHADOW:   school = SPELL_SCHOOL_SHADOW;        break;
        case UNIT_MOD_RESISTANCE_ARCANE:   school = SPELL_SCHOOL_ARCANE;        break;

        default:
            break;
    }

    return school;
}

Stats Unit::GetStatByAuraGroup(UnitMods unitMod) const
{
    Stats stat = STAT_STRENGTH;

    switch(unitMod)
    {
        case UNIT_MOD_STAT_STRENGTH:    stat = STAT_STRENGTH;      break;
        case UNIT_MOD_STAT_AGILITY:     stat = STAT_AGILITY;       break;
        case UNIT_MOD_STAT_STAMINA:     stat = STAT_STAMINA;       break;
        case UNIT_MOD_STAT_INTELLECT:   stat = STAT_INTELLECT;     break;
        case UNIT_MOD_STAT_SPIRIT:      stat = STAT_SPIRIT;        break;

        default:
            break;
    }

    return stat;
}

Powers Unit::GetPowerTypeByAuraGroup(UnitMods unitMod) const
{
    switch(unitMod)
    {
        case UNIT_MOD_MANA:       return POWER_MANA;
        case UNIT_MOD_RAGE:       return POWER_RAGE;
        case UNIT_MOD_FOCUS:      return POWER_FOCUS;
        case UNIT_MOD_ENERGY:     return POWER_ENERGY;
        case UNIT_MOD_HAPPINESS:  return POWER_HAPPINESS;
        case UNIT_MOD_RUNE:       return POWER_RUNE;
        case UNIT_MOD_RUNIC_POWER:return POWER_RUNIC_POWER;
        default:                  return POWER_MANA;
    }

    return POWER_MANA;
}

float Unit::GetTotalAttackPowerValue(WeaponAttackType attType) const
{
    if (attType == RANGED_ATTACK)
    {
        int32 ap = GetInt32Value(UNIT_FIELD_RANGED_ATTACK_POWER) + GetInt32Value(UNIT_FIELD_RANGED_ATTACK_POWER_MODS);
        if (ap < 0)
            return 0.0f;
        return ap * (1.0f + GetFloatValue(UNIT_FIELD_RANGED_ATTACK_POWER_MULTIPLIER));
    }
    else
    {
        int32 ap = GetInt32Value(UNIT_FIELD_ATTACK_POWER) + GetInt32Value(UNIT_FIELD_ATTACK_POWER_MODS);
        if (ap < 0)
            return 0.0f;
        return ap * (1.0f + GetFloatValue(UNIT_FIELD_ATTACK_POWER_MULTIPLIER));
    }
}

float Unit::GetWeaponDamageRange(WeaponAttackType attType ,WeaponDamageRange type) const
{
    if (attType == OFF_ATTACK && !haveOffhandWeapon())
        return 0.0f;

    return m_weaponDamage[attType][type];
}

void Unit::SetLevel(uint32 lvl)
{
    SetUInt32Value(UNIT_FIELD_LEVEL, lvl);

    // group update
    if ((GetTypeId() == TYPEID_PLAYER) && ((Player*)this)->GetGroup())
        ((Player*)this)->SetGroupUpdateFlag(GROUP_UPDATE_FLAG_LEVEL);
}

void Unit::SetHealth(uint32 val)
{
    uint32 maxHealth = GetMaxHealth();
    if (maxHealth < val)
        val = maxHealth;

    SetUInt32Value(UNIT_FIELD_HEALTH, val);

    // group update
    if (GetTypeId() == TYPEID_PLAYER)
    {
        if(((Player*)this)->GetGroup())
            ((Player*)this)->SetGroupUpdateFlag(GROUP_UPDATE_FLAG_CUR_HP);
    }
    else if(((Creature*)this)->IsPet())
    {
        Pet *pet = ((Pet*)this);
        if (pet->isControlled())
        {
            Unit *owner = GetOwner();
            if (owner && (owner->GetTypeId() == TYPEID_PLAYER) && ((Player*)owner)->GetGroup())
                ((Player*)owner)->SetGroupUpdateFlag(GROUP_UPDATE_FLAG_PET_CUR_HP);
        }
    }
}

void Unit::SetMaxHealth(uint32 val)
{
    uint32 health = GetHealth();
    SetUInt32Value(UNIT_FIELD_MAXHEALTH, val);

    // group update
    if (GetTypeId() == TYPEID_PLAYER)
    {
        if(((Player*)this)->GetGroup())
            ((Player*)this)->SetGroupUpdateFlag(GROUP_UPDATE_FLAG_MAX_HP);
    }
    else if(((Creature*)this)->IsPet())
    {
        Pet *pet = ((Pet*)this);
        if (pet->isControlled())
        {
            Unit *owner = GetOwner();
            if (owner && (owner->GetTypeId() == TYPEID_PLAYER) && ((Player*)owner)->GetGroup())
                ((Player*)owner)->SetGroupUpdateFlag(GROUP_UPDATE_FLAG_PET_MAX_HP);
        }
    }

    if (val < health)
        SetHealth(val);
}

void Unit::SetHealthPercent(float percent)
{
    uint32 newHealth = GetMaxHealth() * percent/100.0f;
    SetHealth(newHealth);
}

void Unit::SetPower(Powers power, uint32 val)
{
    if (GetPower(power) == val)
        return;

    uint32 maxPower = GetMaxPower(power);
    if (maxPower < val)
        val = maxPower;

    SetStatInt32Value(UNIT_FIELD_POWER1 + power, val);

    WorldPacket data(SMSG_POWER_UPDATE);
    data << GetPackGUID();
    data << uint8(power);
    data << uint32(val);
    SendMessageToSet(&data, true);

    // group update
    if (GetTypeId() == TYPEID_PLAYER)
    {
        if(((Player*)this)->GetGroup())
            ((Player*)this)->SetGroupUpdateFlag(GROUP_UPDATE_FLAG_CUR_POWER);
    }
    else if(((Creature*)this)->IsPet())
    {
        Pet *pet = ((Pet*)this);
        if (pet->isControlled())
        {
            Unit *owner = GetOwner();
            if (owner && (owner->GetTypeId() == TYPEID_PLAYER) && ((Player*)owner)->GetGroup())
                ((Player*)owner)->SetGroupUpdateFlag(GROUP_UPDATE_FLAG_PET_CUR_POWER);
        }

        // Update the pet's character sheet with happiness damage bonus
        if (pet->getPetType() == HUNTER_PET && power == POWER_HAPPINESS)
        {
            pet->UpdateDamagePhysical(BASE_ATTACK);
        }
    }
}

void Unit::SetMaxPower(Powers power, uint32 val)
{
    uint32 cur_power = GetPower(power);
    SetStatInt32Value(UNIT_FIELD_MAXPOWER1 + power, val);

    // group update
    if (GetTypeId() == TYPEID_PLAYER)
    {
        if(((Player*)this)->GetGroup())
            ((Player*)this)->SetGroupUpdateFlag(GROUP_UPDATE_FLAG_MAX_POWER);
    }
    else if(((Creature*)this)->IsPet())
    {
        Pet *pet = ((Pet*)this);
        if (pet->isControlled())
        {
            Unit *owner = GetOwner();
            if (owner && (owner->GetTypeId() == TYPEID_PLAYER) && ((Player*)owner)->GetGroup())
                ((Player*)owner)->SetGroupUpdateFlag(GROUP_UPDATE_FLAG_PET_MAX_POWER);
        }
    }

    if (val < cur_power)
        SetPower(power, val);
}

void Unit::ApplyPowerMod(Powers power, uint32 val, bool apply)
{
    ApplyModUInt32Value(UNIT_FIELD_POWER1+power, val, apply);

    // group update
    if (GetTypeId() == TYPEID_PLAYER)
    {
        if(((Player*)this)->GetGroup())
            ((Player*)this)->SetGroupUpdateFlag(GROUP_UPDATE_FLAG_CUR_POWER);
    }
    else if(((Creature*)this)->IsPet())
    {
        Pet *pet = ((Pet*)this);
        if (pet->isControlled())
        {
            Unit *owner = GetOwner();
            if (owner && (owner->GetTypeId() == TYPEID_PLAYER) && ((Player*)owner)->GetGroup())
                ((Player*)owner)->SetGroupUpdateFlag(GROUP_UPDATE_FLAG_PET_CUR_POWER);
        }
    }
}

void Unit::ApplyMaxPowerMod(Powers power, uint32 val, bool apply)
{
    ApplyModUInt32Value(UNIT_FIELD_MAXPOWER1+power, val, apply);

    // group update
    if (GetTypeId() == TYPEID_PLAYER)
    {
        if(((Player*)this)->GetGroup())
            ((Player*)this)->SetGroupUpdateFlag(GROUP_UPDATE_FLAG_MAX_POWER);
    }
    else if(((Creature*)this)->IsPet())
    {
        Pet *pet = ((Pet*)this);
        if (pet->isControlled())
        {
            Unit *owner = GetOwner();
            if (owner && (owner->GetTypeId() == TYPEID_PLAYER) && ((Player*)owner)->GetGroup())
                ((Player*)owner)->SetGroupUpdateFlag(GROUP_UPDATE_FLAG_PET_MAX_POWER);
        }
    }
}

void Unit::ApplyAuraProcTriggerDamage( Aura* aura, bool apply )
{
    MAPLOCK_WRITE(this,MAP_LOCK_TYPE_AURAS);
    AuraList& tAuraProcTriggerDamage = m_modAuras[SPELL_AURA_PROC_TRIGGER_DAMAGE];
    if (apply)
        tAuraProcTriggerDamage.push_back(aura);
    else
        tAuraProcTriggerDamage.remove(aura);
}

uint32 Unit::GetCreatePowers( Powers power ) const
{
    switch(power)
    {
        case POWER_HEALTH:      return 0;                   // is it really should be here?
        case POWER_MANA:        return GetCreateMana();
        case POWER_RAGE:        return 1000;
        case POWER_FOCUS:       return (GetTypeId() == TYPEID_PLAYER || !((Creature const*)this)->IsPet() || ((Pet const*)this)->getPetType() != HUNTER_PET ? 0 : 100);
        case POWER_ENERGY:      return 100;
        case POWER_HAPPINESS:   return (GetTypeId() == TYPEID_PLAYER || !((Creature const*)this)->IsPet() || ((Pet const*)this)->getPetType() != HUNTER_PET ? 0 : 1050000);
        case POWER_RUNE:        return (GetTypeId() == TYPEID_PLAYER && ((Player const*)this)->getClass() == CLASS_DEATH_KNIGHT ? 8 : 0);
        case POWER_RUNIC_POWER: return (GetTypeId() == TYPEID_PLAYER && ((Player const*)this)->getClass() == CLASS_DEATH_KNIGHT ? 1000 : 0);
    }

    return 0;
}

void Unit::AddToWorld()
{
    Object::AddToWorld();
    ScheduleAINotify(0);
}

void Unit::RemoveFromWorld()
{
    // cleanup
    if (IsInWorld())
    {
        Uncharm();
        RemoveNotOwnSingleTargetAuras();
        RemoveGuardians();
        RemoveMiniPet();
        UnsummonAllTotems();
        RemoveAllGameObjects();
        RemoveAllDynObjects();
        {
            MAPLOCK_WRITE(this,MAP_LOCK_TYPE_AURAS);
            CleanupDeletedHolders(true);
        }
        GetViewPoint().Event_RemovedFromWorld();
    }

    Object::RemoveFromWorld();
}

void Unit::CleanupsBeforeDelete()
{
    if (m_uint32Values)                                      // only for fully created object
    {
        if (GetVehicle())
            ExitVehicle();
        if (GetVehicleKit())
            RemoveVehicleKit();
        InterruptNonMeleeSpells(true);
        KillAllEvents(false);                      // non-delatable (currently casted spells) will not deleted now but it will deleted at call in Map::RemoveAllObjectsInRemoveList
        if (IsInWorld())
            CombatStop();
        ClearComboPointHolders();
        DeleteThreatList();
        if (GetTypeId()==TYPEID_PLAYER)
            getHostileRefManager().setOnlineOfflineState(false);
        else
            getHostileRefManager().deleteReferences();
        RemoveAllAuras(AURA_REMOVE_BY_DELETE);
        GetUnitStateMgr().InitDefaults(false);
    }
    WorldObject::CleanupsBeforeDelete();
}

CharmInfo* Unit::InitCharmInfo(Unit *charm)
{
    if(!m_charmInfo)
        m_charmInfo = new CharmInfo(charm);
    return m_charmInfo;
}

CharmInfo::CharmInfo(Unit* unit)
: m_unit(unit), m_State(0), m_petnumber(0)
{
    for(int i = 0; i < CREATURE_MAX_SPELLS; ++i)
        m_charmspells[i].SetActionAndType(0,ACT_DISABLED);
    m_petnumber = 0;

    SetState(CHARM_STATE_REACT,REACT_PASSIVE);
    SetState(CHARM_STATE_COMMAND,COMMAND_FOLLOW);
    SetState(CHARM_STATE_ACTION,ACTIONS_ENABLE);
}

void CharmInfo::InitPetActionBar()
{
    // the first 3 SpellOrActions are attack, follow and stay
    for(uint32 i = 0; i < ACTION_BAR_INDEX_PET_SPELL_START - ACTION_BAR_INDEX_START; ++i)
        SetActionBar(ACTION_BAR_INDEX_START + i,COMMAND_ATTACK - i,ACT_COMMAND);

    // middle 4 SpellOrActions are spells/special attacks/abilities
    for(uint32 i = 0; i < ACTION_BAR_INDEX_PET_SPELL_END-ACTION_BAR_INDEX_PET_SPELL_START; ++i)
        SetActionBar(ACTION_BAR_INDEX_PET_SPELL_START + i,0,ACT_DISABLED);

    // last 3 SpellOrActions are reactions
    for(uint32 i = 0; i < ACTION_BAR_INDEX_END - ACTION_BAR_INDEX_PET_SPELL_END; ++i)
        SetActionBar(ACTION_BAR_INDEX_PET_SPELL_END + i,COMMAND_ATTACK - i,ACT_REACTION);
}

void CharmInfo::SetState(CharmStateType type, uint8 value)
{
    SetState((GetState() & ~(uint32(0x00FF) << (type * 8))) | (uint32(value) << (type * 8)));
}

uint8 CharmInfo::GetState(CharmStateType type)
{
    return uint8((GetState() & (uint32(0x00FF) << (type * 8))) >> (type * 8));
}

bool CharmInfo::HasState(CharmStateType type, uint8 value)
{
    return (GetState(type) == value);
}

void CharmInfo::InitEmptyActionBar()
{
    SetActionBar(ACTION_BAR_INDEX_START,COMMAND_ATTACK,ACT_COMMAND);
    for(uint32 x = ACTION_BAR_INDEX_START+1; x < ACTION_BAR_INDEX_END; ++x)
        SetActionBar(x,0,ACT_PASSIVE);
}

void CharmInfo::InitPossessCreateSpells()
{
    InitEmptyActionBar();                                   //charm action bar

    if (m_unit->GetTypeId() == TYPEID_PLAYER)                //possessed players don't have spells, keep the action bar empty
        return;

    for(uint32 x = 0; x <= ((Creature*)m_unit)->GetSpellMaxIndex(); ++x)
    {
        if (IsPassiveSpell(((Creature*)m_unit)->GetSpell(x)))
            m_unit->CastSpell(m_unit, ((Creature*)m_unit)->GetSpell(x), true);
        else
            AddSpellToActionBar(((Creature*)m_unit)->GetSpell(x), ACT_PASSIVE);
    }
}

void CharmInfo::InitVehicleCreateSpells(uint8 seatId)
{
    for (uint32 x = ACTION_BAR_INDEX_START; x < ACTION_BAR_INDEX_END; ++x)
        SetActionBar(x, 0, ActiveStates(0x8 + x));

    for (uint32 x = 0; x <= ((Creature*)m_unit)->GetSpellMaxIndex(seatId); ++x)
    {
        uint32 spellId = ((Creature*)m_unit)->GetSpell(x,seatId);

        if (!spellId)
            continue;

        if (IsPassiveSpell(spellId))
            m_unit->CastSpell(m_unit, spellId, true);
        else
            PetActionBar[x].SetAction(spellId);
    }
}

void CharmInfo::InitCharmCreateSpells()
{
    if (m_unit->GetTypeId() == TYPEID_PLAYER)                //charmed players don't have spells
    {
        InitEmptyActionBar();
        return;
    }

    InitPetActionBar();

    for(uint32 x = 0; x <= ((Creature*)m_unit)->GetSpellMaxIndex(); ++x)
    {
        uint32 spellId = ((Creature*)m_unit)->GetSpell(x);

        if(!spellId)
        {
            m_charmspells[x].SetActionAndType(spellId,ACT_DISABLED);
            continue;
        }

        if (IsPassiveSpell(spellId))
        {
            m_unit->CastSpell(m_unit, spellId, true);
            m_charmspells[x].SetActionAndType(spellId,ACT_PASSIVE);
        }
        else
        {
            m_charmspells[x].SetActionAndType(spellId,ACT_DISABLED);

            ActiveStates newstate;
            bool onlyselfcast = true;
            SpellEntry const *spellInfo = sSpellStore.LookupEntry(spellId);

            if(!spellInfo) onlyselfcast = false;
            for(uint32 i = 0; i < 3 && onlyselfcast; ++i)   //nonexistent spell will not make any problems as onlyselfcast would be false -> break right away
            {
                if (spellInfo->EffectImplicitTargetA[i] != TARGET_SELF && spellInfo->EffectImplicitTargetA[i] != 0)
                    onlyselfcast = false;
            }

            if (onlyselfcast || !IsPositiveSpell(spellId))   // only self cast and spells versus enemies are autocastable
                newstate = ACT_DISABLED;
            else
                newstate = ACT_PASSIVE;

            AddSpellToActionBar(spellId, newstate);
        }
    }
}

bool CharmInfo::AddSpellToActionBar(uint32 spell_id, ActiveStates newstate)
{
    uint32 first_id = sSpellMgr.GetFirstSpellInChain(spell_id);

    // new spell rank can be already listed
    for(uint8 i = 0; i < MAX_UNIT_ACTION_BAR_INDEX; ++i)
    {
        if (uint32 action = PetActionBar[i].GetAction())
        {
            if (PetActionBar[i].IsActionBarForSpell() && sSpellMgr.GetFirstSpellInChain(action) == first_id)
            {
                PetActionBar[i].SetAction(spell_id);
                return true;
            }
        }
    }

    // or use empty slot in other case
    for(uint8 i = 0; i < MAX_UNIT_ACTION_BAR_INDEX; ++i)
    {
        if (!PetActionBar[i].GetAction() && PetActionBar[i].IsActionBarForSpell())
        {
            SetActionBar(i,spell_id,newstate == ACT_DECIDE ? ACT_DISABLED : newstate);
            return true;
        }
    }
    return false;
}

bool CharmInfo::RemoveSpellFromActionBar(uint32 spell_id)
{
    uint32 first_id = sSpellMgr.GetFirstSpellInChain(spell_id);

    for(uint8 i = 0; i < MAX_UNIT_ACTION_BAR_INDEX; ++i)
    {
        if (uint32 action = PetActionBar[i].GetAction())
        {
            if (PetActionBar[i].IsActionBarForSpell() && sSpellMgr.GetFirstSpellInChain(action) == first_id)
            {
                SetActionBar(i,0,ACT_DISABLED);
                return true;
            }
        }
    }

    return false;
}

void CharmInfo::ToggleCreatureAutocast(uint32 spellid, bool apply)
{
    if (IsPassiveSpell(spellid))
        return;

    for(uint32 x = 0; x < CREATURE_MAX_SPELLS; ++x)
        if (spellid == m_charmspells[x].GetAction())
            m_charmspells[x].SetType(apply ? ACT_ENABLED : ACT_DISABLED);
}

void CharmInfo::SetPetNumber(uint32 petnumber, bool statwindow)
{
    m_petnumber = petnumber;
    if (statwindow)
        m_unit->SetUInt32Value(UNIT_FIELD_PETNUMBER, m_petnumber);
    else
        m_unit->SetUInt32Value(UNIT_FIELD_PETNUMBER, 0);
}

void CharmInfo::LoadPetActionBar(const std::string& data )
{
    InitPetActionBar();

    Tokens tokens(data, ' ');

    if (tokens.size() != (ACTION_BAR_INDEX_END-ACTION_BAR_INDEX_START)*2)
        return;                                             // non critical, will reset to default

    int index;
    Tokens::iterator iter;
    for(iter = tokens.begin(), index = ACTION_BAR_INDEX_START; index < ACTION_BAR_INDEX_END; ++iter, ++index )
    {
        // use unsigned cast to avoid sign negative format use at long-> ActiveStates (int) conversion
        uint8 type  = (uint8)atol(*iter);
        ++iter;
        uint32 action = atol(*iter);

        PetActionBar[index].SetActionAndType(action,ActiveStates(type));

        // check correctness
        if (PetActionBar[index].IsActionBarForSpell() && !sSpellStore.LookupEntry(PetActionBar[index].GetAction()))
            SetActionBar(index,0,ACT_DISABLED);
    }
}

void CharmInfo::BuildActionBar( WorldPacket* data )
{
    for(uint32 i = 0; i < MAX_UNIT_ACTION_BAR_INDEX; ++i)
        *data << uint32(PetActionBar[i].packedData);
}

void CharmInfo::SetSpellAutocast( uint32 spell_id, bool state )
{
    for(int i = 0; i < MAX_UNIT_ACTION_BAR_INDEX; ++i)
    {
        if (spell_id == PetActionBar[i].GetAction() && PetActionBar[i].IsActionBarForSpell())
        {
            PetActionBar[i].SetType(state ? ACT_ENABLED : ACT_DISABLED);
            break;
        }
    }
}

void Unit::DoPetAction( Player* owner, uint8 flag, uint32 spellid, ObjectGuid petGuid, ObjectGuid targetGuid)
{
    if (GetTypeId() != TYPEID_UNIT || !IsInWorld() || !isAlive() || (((Creature*)this)->IsPet() && !((Pet*)this)->IsInWorld()) || !GetCharmInfo())
        return;

    switch(flag)
    {
        case ACT_COMMAND:                                   //0x07
        {
        // Maybe exists some flag that disable it at client side
            if (petGuid.IsVehicle())
                return;

            switch(spellid)
            {
                case COMMAND_STAY:                          //flat=1792  //STAY
                {
                    if (IsNonMeleeSpellCasted(false))
                        InterruptNonMeleeSpells(false);
                    AttackStop();
                    StopMoving();
<<<<<<< HEAD
                    GetMotionMaster()->MoveIdle();
=======
                    GetMotionMaster()->Clear(true);
>>>>>>> e7c36c4b
                    GetCharmInfo()->SetState(CHARM_STATE_COMMAND,COMMAND_STAY);
                    SendCharmState();
                    break;
                }
                case COMMAND_FOLLOW:                        //spellid=1792  //FOLLOW
                {
                    if (IsNonMeleeSpellCasted(false))
                        InterruptNonMeleeSpells(false);
                    AttackStop();
<<<<<<< HEAD
=======
                    GetMotionMaster()->Clear(true);
>>>>>>> e7c36c4b
                    GetMotionMaster()->MoveFollow(owner,PET_FOLLOW_DIST,((Pet*)this)->GetPetFollowAngle());
                    GetCharmInfo()->SetState(CHARM_STATE_COMMAND,COMMAND_FOLLOW);
                    SendCharmState();
                    break;
                }
                case COMMAND_ATTACK:                        //spellid=1792  //ATTACK
                {
                    Unit* TargetUnit = owner->GetMap()->GetUnit(targetGuid);
                    if(!TargetUnit)
                        return;

                    // not let attack friendly units.
                    if (owner->IsFriendlyTo(TargetUnit))
                        return;

                    // Not let attack through obstructions
                    if(!IsWithinLOSInMap(TargetUnit) && !owner->IsWithinLOSInMap(TargetUnit) && !TargetUnit->isInAccessablePlaceFor(this))
                        return;

                    // This is true if pet has no target or has target but targets differs.
                    if (getVictim() != TargetUnit)
                    {
                        if (getVictim())
                        {
                            if (IsNonMeleeSpellCasted(false))
                                InterruptNonMeleeSpells(false);
                            AttackStop();
                        }

                        if (hasUnitState(UNIT_STAT_CONTROLLED))
                        {
                            Attack(TargetUnit, true);
                            SendPetAIReaction();
                        }
                        else
                        {
                            GetMotionMaster()->Clear();

                            if (((Creature*)this)->AI())
                                ((Creature*)this)->AI()->AttackStart(TargetUnit);

                            // 10% chance to play special pet attack talk, else growl
                            if(((Creature*)this)->IsPet() && ((Pet*)this)->getPetType() == SUMMON_PET && roll_chance_i(10))
                                SendPetTalk((uint32)PET_TALK_ATTACK);
                            else
                            {
                                // 90% chance for pet and 100% chance for charmed creature
                                SendPetAIReaction();
                            }
                        }

                    }
                    break;
                }
                case COMMAND_ABANDON:                       // abandon (hunter pet) or dismiss (summoned pet)
                {
                    if (IsNonMeleeSpellCasted(false))
                        InterruptNonMeleeSpells(false);
                    AttackStop();
                    StopMoving();
                    GetMotionMaster()->Clear(true);

                    if(((Creature*)this)->IsPet())
                    {
                        Pet* p = (Pet*)this;
                        if (p->getPetType() == HUNTER_PET)
                            p->Unsummon(PET_SAVE_AS_DELETED, owner);
                        else
                            //dismissing a summoned pet is like killing them (this prevents returning a soulshard...)
                            p->SetDeathState(CORPSE);
                    }
                    else                                    // charmed
                        owner->Uncharm();
                    break;
                }
                default:
                    sLog.outError("WORLD: unknown PET command Action %i and spellid %i.", uint32(flag), spellid);
            }
            break;
        }
        case ACT_REACTION:                                  // 0x6
        {
            switch(spellid)
            {
                case REACT_PASSIVE:                         //passive
                case REACT_DEFENSIVE:                       //recovery
                case REACT_AGGRESSIVE:                      //activete
                    GetCharmInfo()->SetState(CHARM_STATE_REACT,ReactStates(spellid));
                    SendCharmState();
                    break;
            }
            break;
        }
        case ACT_DISABLED:                                  // 0x81    spell (disabled), ignore
        case ACT_CASTABLE:                                  // 0x80    spell (disabled), toggle state
        case ACT_PASSIVE:                                   // 0x01
        case ACT_ENABLED:                                   // 0xC1    spell
        case ACT_ACTIVE:                                    // 0xC0    spell
        {
            Unit* unit_target = NULL;

            if (!targetGuid.IsEmpty())
                unit_target = owner->GetMap()->GetUnit(targetGuid);

            if (IsNonMeleeSpellCasted(false))
                InterruptNonMeleeSpells(false);

            DoPetCastSpell(unit_target, spellid);
            break;
        }
        default:
            sLog.outError("WORLD: unknown PET flag Action %i and spellid %i.", uint32(flag), spellid);
            break;
    }
}

void Unit::DoPetCastSpell(Unit* target, uint32 spellId)
{
    if (!IsInWorld() || !isAlive())
        return;

    // do not cast unknown spells
    SpellEntry const *spellInfo = sSpellStore.LookupEntry(spellId);
    if(!spellInfo)
    {
        sLog.outError("WORLD: unknown PET spell id %i", spellInfo->Id);
        return;
    }

    Unit*   owner  = GetObjectGuid().IsPet() ? ((Pet*)this)->GetOwner() : GetCharmerOrOwner();
    Player* powner = (owner && owner->GetTypeId() == TYPEID_PLAYER) ? (Player*)owner : NULL;

    SpellCastTargets targets;
    targets.setUnitTarget(target);
    uint8 cast_count = 1;

    if (powner)
        powner->CallForAllControlledUnits(DoPetCastWithHelper(powner, cast_count, &targets, spellInfo),CONTROLLED_PET|CONTROLLED_GUARDIANS|CONTROLLED_CHARM);
    else
        DoPetCastSpell(NULL, cast_count, &targets, spellInfo);

}

void Unit::DoPetCastSpell(Player *owner, uint8 cast_count, SpellCastTargets* targets, SpellEntry const* spellInfo )
{
    if (!IsInWorld() || !isAlive())
        return;

    if (!spellInfo)
        return;

    if (GetCharmInfo() && GetCharmInfo()->GetGlobalCooldownMgr().HasGlobalCooldown(spellInfo))
        return;

    bool triggered = false;
    SpellEntry const* triggeredBy = NULL;

    Aura* triggeredByAura = GetTriggeredByClientAura(spellInfo->Id);
    if (triggeredByAura)
    {
        triggered = true;
        triggeredBy = triggeredByAura->GetSpellProto();
        cast_count = 0;
    }

    if (!triggered)
    {
        // do not cast passive and not learned spells
        if (IsPassiveSpell(spellInfo->Id))
            return;
        else if((GetObjectGuid().IsPet() && !((Pet*)this)->HasSpell(spellInfo->Id)))
            return;
        else if ((GetObjectGuid().IsCreatureOrVehicle() && !((Creature*)this)->HasSpell(spellInfo->Id)))
            return;
    }

    Creature* pet = dynamic_cast<Creature*>(this);

    Unit* unit_target = targets ? targets->getUnitTarget() : NULL;
    if (!unit_target && !(targets->m_targetMask & TARGET_FLAG_DEST_LOCATION))
    {
        DEBUG_LOG("DoPetCastSpell: %s guid %u tryed to cast spell %u without target!.",GetObjectGuid().IsPet() ? "Pet" : "Creature",GetObjectGuid().GetCounter(), spellInfo->Id);
    }
    else if (targets && !unit_target && targets->m_targetMask & TARGET_FLAG_DEST_LOCATION)
    {
        DEBUG_LOG("Unit::DoPetCastSpell: %s tryed to cast spell %u with setted dest. location without target. Set unitTarget to caster.",GetObjectGuid().GetString().c_str(), spellInfo->Id);
//        targets->setUnitTarget((Unit*)pet);
    }

    Spell *spell = new Spell(this, spellInfo, triggered, GetObjectGuid(), triggeredBy);
    spell->m_cast_count = cast_count;                       // probably pending spell cast

    Unit* unit_target2 = spell->m_targets.getUnitTarget();

    SpellCastResult result = triggered ? SPELL_CAST_OK : spell->CheckPetCast(unit_target);

    //auto turn to target unless possessed
    if (result == SPELL_FAILED_UNIT_NOT_INFRONT && !HasAuraType(SPELL_AURA_MOD_POSSESS))
    {
        if (unit_target)
        {
            SetInFront(unit_target);
            if (unit_target->GetTypeId() == TYPEID_PLAYER)
                SendCreateUpdateToPlayer( (Player*)unit_target );
        }
        else if (unit_target2)
        {
            SetInFront(unit_target2);
            if (unit_target2->GetTypeId() == TYPEID_PLAYER)
                SendCreateUpdateToPlayer( (Player*)unit_target2 );
        }

        if (owner)
            SendCreateUpdateToPlayer(owner);
        result = SPELL_CAST_OK;
    }

    if (targets)
        spell->m_targets = *targets;

    clearUnitState(UNIT_STAT_MOVING);

    if (pet && result == SPELL_CAST_OK)
    {
        pet->AddCreatureSpellCooldown(spellInfo->Id);
        if (GetObjectGuid().IsPet())
        {
            //10% chance to play special pet attack talk, else growl
            //actually this only seems to happen on special spells, fire shield for imp, torment for voidwalker, but it's stupid to check every spell
            if(((Pet*)this)->getPetType() == SUMMON_PET && (urand(0, 100) < 10))
                SendPetTalk((uint32)PET_TALK_SPECIAL_SPELL);
            else
                SendPetAIReaction();
        }

        if ( unit_target && owner && !owner->IsFriendlyTo(unit_target) && !HasAuraType(SPELL_AURA_MOD_POSSESS))
        {
            // This is true if pet has no target or has target but targets differs.
            if (getVictim() != unit_target)
            {
                if (getVictim())
                    AttackStop();

                GetMotionMaster()->Clear();

                if (pet->AI())
                    pet->AI()->AttackStart(unit_target);
            }
        }

        spell->prepare(&(spell->m_targets), triggeredByAura);
    }
    else if (pet)
    {
        if (owner && HasAuraType(SPELL_AURA_MOD_POSSESS))
            Spell::SendCastResult(owner,spellInfo,0,result);
        else
            SendPetCastFail(spellInfo->Id, result);

        if (owner && !((Creature*)this)->HasSpellCooldown(spellInfo->Id) && !triggered)
            owner->SendClearCooldown(spellInfo->Id, pet);

        spell->finish(false);
        delete spell;
    }
    else
    {
        spell->finish(false);
        delete spell;
    }
}

bool Unit::isFrozen() const
{
    return HasAuraState(AURA_STATE_FROZEN);
}

typedef std::multimap<SpellAuraHolderPtr, SpellProcEventEntry const*> ProcTriggeredList;

uint32 createProcExtendMask(DamageInfo *damageInfo, SpellMissInfo missCondition)
{
    uint32 procEx = PROC_EX_NONE;
    // Check victim state
    if (missCondition!=SPELL_MISS_NONE)
    switch (missCondition)
    {
        case SPELL_MISS_MISS:    procEx|=PROC_EX_MISS;   break;
        case SPELL_MISS_RESIST:  procEx|=PROC_EX_RESIST; break;
        case SPELL_MISS_DODGE:   procEx|=PROC_EX_DODGE;  break;
        case SPELL_MISS_PARRY:   procEx|=PROC_EX_PARRY;  break;
        case SPELL_MISS_BLOCK:   procEx|=PROC_EX_BLOCK;  break;
        case SPELL_MISS_EVADE:   procEx|=PROC_EX_EVADE;  break;
        case SPELL_MISS_IMMUNE:  procEx|=PROC_EX_IMMUNE; break;
        case SPELL_MISS_IMMUNE2: procEx|=PROC_EX_IMMUNE; break;
        case SPELL_MISS_DEFLECT: procEx|=PROC_EX_DEFLECT;break;
        case SPELL_MISS_ABSORB:  procEx|=PROC_EX_ABSORB; break;
        case SPELL_MISS_REFLECT: procEx|=PROC_EX_REFLECT;break;
        default:
            break;
    }
    else
    {
        // On block
        if (damageInfo->blocked)
            procEx|=PROC_EX_BLOCK;
        // On absorb
        if (damageInfo->absorb)
            procEx|=PROC_EX_ABSORB;
        // On crit
        if (damageInfo->HitInfo & SPELL_HIT_TYPE_CRIT)
            procEx|=PROC_EX_CRITICAL_HIT;
        else
            procEx|=PROC_EX_NORMAL_HIT;
    }
    return procEx;
}

void Unit::ProcDamageAndSpellFor(bool isVictim, DamageInfo* damageInfo)
{
    // Fixme: need remove this check after make LocationManager
    if (!IsInWorld() || !GetMap())
        return;

    Unit*  pTarget   = isVictim ? damageInfo->attacker : damageInfo->target;
    uint32 procFlag  = isVictim ? damageInfo->procVictim : damageInfo->procAttacker;
    uint32 procExtra = damageInfo->procEx;
    SpellEntry const* procSpell = damageInfo->m_spellInfo;

    // For melee/ranged based attack need update skills and set some Aura states
    if (!(procExtra & PROC_EX_CAST_END) && procFlag & MELEE_BASED_TRIGGER_MASK)
    {
        // Update skills here for players
        if (GetTypeId() == TYPEID_PLAYER)
        {
            // On melee based hit/miss/resist need update skill (for victim and attacker)
            if (procExtra & (PROC_EX_NORMAL_HIT|PROC_EX_MISS|PROC_EX_RESIST))
            {
                if (pTarget && pTarget->GetTypeId() != TYPEID_PLAYER && pTarget->GetCreatureType() != CREATURE_TYPE_CRITTER)
                    ((Player*)this)->UpdateCombatSkills(pTarget, damageInfo->attackType, isVictim);
            }
            // Update defence if player is victim and parry/dodge/block
            if (isVictim && procExtra & (PROC_EX_DODGE|PROC_EX_PARRY|PROC_EX_BLOCK))
                ((Player*)this)->UpdateDefense();
        }
        // If exist crit/parry/dodge/block need update aura state (for victim and attacker)
        if (procExtra & (PROC_EX_CRITICAL_HIT|PROC_EX_PARRY|PROC_EX_DODGE|PROC_EX_BLOCK))
        {
            // for victim
            if (isVictim)
            {
                // if victim and dodge attack
                if (procExtra & PROC_EX_DODGE)
                {
                    //Update AURA_STATE on dodge
                    if (getClass() != CLASS_ROGUE) // skip Rogue Riposte
                    {
                        ModifyAuraState(AURA_STATE_DEFENSE, true);
                        StartReactiveTimer( REACTIVE_DEFENSE );
                    }
                }
                // if victim and parry attack
                if (procExtra & PROC_EX_PARRY)
                {
                    // For Hunters only Counterattack (skip Mongoose bite)
                    if (getClass() == CLASS_HUNTER)
                    {
                        ModifyAuraState(AURA_STATE_HUNTER_PARRY, true);
                        StartReactiveTimer( REACTIVE_HUNTER_PARRY );
                    }
                    else
                    {
                        ModifyAuraState(AURA_STATE_DEFENSE, true);
                        StartReactiveTimer( REACTIVE_DEFENSE );
                    }
                }
                // if and victim block attack
                if (procExtra & PROC_EX_BLOCK)
                {
                    ModifyAuraState(AURA_STATE_DEFENSE,true);
                    StartReactiveTimer( REACTIVE_DEFENSE );
                }
            }
            else //For attacker
            {
                // Overpower on victim dodge
                if (procExtra & PROC_EX_DODGE && GetTypeId() == TYPEID_PLAYER && getClass() == CLASS_WARRIOR)
                {
                    AddComboPoints(pTarget, 1);
                    StartReactiveTimer( REACTIVE_OVERPOWER );
                }
            }
        }
    }

    SpellIdSet removedSpells;
    ProcTriggeredList procTriggered;
    // Fill procTriggered list
    {
        SpellAuraHolderMap const& holderMap = GetSpellAuraHolderMap();
        MAPLOCK_READ(this,MAP_LOCK_TYPE_AURAS);
        for (SpellAuraHolderMap::const_iterator itr = holderMap.begin(); itr != holderMap.end(); ++itr)
        {
            // skip deleted auras (possible at recursive triggered call
            if (!itr->second || itr->second->IsDeleted())
                continue;

            SpellProcEventEntry const* spellProcEvent = sSpellMgr.GetSpellProcEvent(itr->first);
            if(!IsTriggeredAtSpellProcEvent(pTarget, itr->second, procSpell, procFlag, procExtra, damageInfo->attackType, isVictim, spellProcEvent))
               continue;

            // Frost Nova: prevent to remove root effect on self damage
            if (itr->second->GetCaster() == pTarget)
               if (SpellEntry const* spellInfo = itr->second->GetSpellProto())
                  if (procSpell && spellInfo->SpellFamilyName == SPELLFAMILY_MAGE && spellInfo->SpellFamilyFlags.test<CF_MAGE_FROST_NOVA>()
                     && procSpell->SpellFamilyName == SPELLFAMILY_MAGE && procSpell->SpellFamilyFlags.test<CF_MAGE_FROST_NOVA>())
                        continue;

            procTriggered.insert(ProcTriggeredList::value_type(itr->second, spellProcEvent));
        }
    }

    // Nothing found
    if (procTriggered.empty())
        return;

    // Handle effects proceed this time
    for (ProcTriggeredList::const_iterator itr = procTriggered.begin(); itr != procTriggered.end(); ++itr)
    {
        // Some auras can be deleted in function called in this loop (except first, ofc)
        if (!itr->first || itr->first->IsDeleted())
            continue;

        SpellProcEventEntry const *spellProcEvent = itr->second;
        bool useCharges = itr->first->GetAuraCharges() > 0;
        bool procSuccess = true;
        bool anyAuraProc = false;

        // For players set spell cooldown if need
        uint32 cooldown = 0;
        if (GetTypeId() == TYPEID_PLAYER && spellProcEvent && spellProcEvent->cooldown)
            cooldown = spellProcEvent->cooldown;

        for (int32 i = 0; i < MAX_EFFECT_INDEX; ++i)
        {
            Aura* triggeredByAura = itr->first->GetAuraByEffectIndex(SpellEffectIndex(i));
            if (!triggeredByAura || triggeredByAura->IsDeleted())
                continue;

            if (procSpell)
            {
                if (spellProcEvent)
                {
                    if (spellProcEvent->spellFamilyMask[i])
                    {
                        if (!procSpell->IsFitToFamilyMask(spellProcEvent->spellFamilyMask[i]))
                            continue;

                        // don't allow proc from cast end for non modifier spells
                        // unless they have proc ex defined for that
                        if (IsCastEndProcModifierAura(itr->first->GetSpellProto(), SpellEffectIndex(i), procSpell))
                        {
                            if (useCharges && procExtra != PROC_EX_CAST_END && spellProcEvent->procEx == PROC_EX_NONE)
                                continue;
                        }
                        else if (spellProcEvent->procEx == PROC_EX_NONE && procExtra == PROC_EX_CAST_END)
                            continue;

                    }
                    // don't check dbc FamilyFlags if schoolMask exists
                    else if (!triggeredByAura->CanProcFrom(procSpell, procFlag, spellProcEvent->procEx, procExtra, damageInfo->damage != 0, !spellProcEvent->schoolMask))
                        continue;
                }
                else if (!triggeredByAura->CanProcFrom(procSpell, procFlag, PROC_EX_NONE, procExtra, damageInfo->damage != 0, true))
                    continue;
            }

            itr->first->SetInUse(true);
            triggeredByAura->SetInUse(true);
            SpellAuraProcResult procResult = (*this.*AuraProcHandler[itr->first->GetSpellProto()->EffectApplyAuraName[i]])(pTarget, damageInfo, triggeredByAura, procSpell, procFlag, procExtra, cooldown);
            triggeredByAura->SetInUse(false);
            itr->first->SetInUse(false);

            switch (procResult)
            {
                case SPELL_AURA_PROC_CANT_TRIGGER:
                    continue;
                case SPELL_AURA_PROC_FAILED:
                    procSuccess = false;
                    break;
                case SPELL_AURA_PROC_OK:
                    break;
            }
            anyAuraProc = true;
            DEBUG_FILTER_LOG(LOG_FILTER_SPELL_CAST,"Unit::ProcDamageAndSpellFor: %s deal proc on %s, damage %u,  triggeredByAura %u (effect %u), procSpell %u, procFlag %u, procExtra %u, cooldown %u. Proc result %u",
                GetObjectGuid().GetString().c_str(),
                pTarget->GetObjectGuid().GetString().c_str(),
                damageInfo->damage, triggeredByAura->GetId(), i,
                procSpell ? procSpell->Id : 0,
                procFlag, procExtra, cooldown, procResult);
        }

        // Remove charge (aura can be removed by triggers)
        if (useCharges && procSuccess && anyAuraProc && !itr->first->IsDeleted())
        {
            // If last charge dropped add spell to remove list
            if (itr->first->DropAuraCharge())
                removedSpells.insert(itr->first->GetId());
        }
        // If reflecting with Imp. Spell Reflection - we must also remove auras from the remaining aura's targets
        if (itr->first->GetId() == 59725)
            if (Unit* pImpSRCaster = itr->first->GetCaster() )
                if (Group* group = ((Player*)pImpSRCaster)->GetGroup())
                    for(GroupReference *itr = group->GetFirstMember(); itr != NULL; itr = itr->next())
                        if (Player* member = itr->getSource())
                            if (Aura* pAura = member->GetAura(59725, EFFECT_INDEX_0) )
                                if (pAura->GetCaster() == pImpSRCaster)
                                    member->RemoveAura(pAura);
    }

    procTriggered.clear();

    if (!removedSpells.empty())
    {
        // Remove auras from removedAuras
        for (SpellIdSet::const_iterator i = removedSpells.begin(); i != removedSpells.end();++i)
            RemoveAurasDueToSpell(*i);
    }
}

SpellSchoolMask Unit::GetMeleeDamageSchoolMask() const
{
    return SPELL_SCHOOL_MASK_NORMAL;
}

Player* Unit::GetSpellModOwner() const
{
    if (GetTypeId()==TYPEID_PLAYER)
        return (Player*)this;
    if(((Creature*)this)->IsPet() || ((Creature*)this)->IsTotem())
    {
        Unit* owner = GetOwner();
        if (owner && owner->GetTypeId()==TYPEID_PLAYER)
            return (Player*)owner;
    }
    return NULL;
}

///----------Pet responses methods-----------------
void Unit::SendPetCastFail(uint32 spellid, SpellCastResult msg)
{
    if (msg == SPELL_CAST_OK)
        return;

    Unit *owner = GetCharmerOrOwner();
    if(!owner || owner->GetTypeId() != TYPEID_PLAYER)
        return;

    WorldPacket data(SMSG_PET_CAST_FAILED, 1 + 4 + 1);
    data << uint8(0);                                       // cast count?
    data << uint32(spellid);
    data << uint8(msg);

    // More cases exist, see Spell::SendCastResult (can possibly be unified)
    switch(msg)
    {
        case SPELL_FAILED_NOT_READY:
            data << uint32(0);                              // unknown
            break;
        default:
            break;
    }

    ((Player*)owner)->GetSession()->SendPacket(&data);
}

void Unit::SendPetActionFeedback (uint8 msg)
{
    Unit* owner = GetOwner();
    if(!owner || owner->GetTypeId() != TYPEID_PLAYER)
        return;

    WorldPacket data(SMSG_PET_ACTION_FEEDBACK, 1);
    data << uint8(msg);
    ((Player*)owner)->GetSession()->SendPacket(&data);
}

void Unit::SendPetTalk (uint32 pettalk)
{
    Unit* owner = GetOwner();
    if(!owner || owner->GetTypeId() != TYPEID_PLAYER)
        return;

    WorldPacket data(SMSG_PET_ACTION_SOUND, 8 + 4);
    data << GetObjectGuid();
    data << uint32(pettalk);
    ((Player*)owner)->GetSession()->SendPacket(&data);
}

void Unit::SendPetAIReaction()
{
    Unit* owner = GetOwner();
    if(!owner || owner->GetTypeId() != TYPEID_PLAYER)
        return;

    WorldPacket data(SMSG_AI_REACTION, 8 + 4);
    data << GetObjectGuid();
    data << uint32(AI_REACTION_HOSTILE);
    ((Player*)owner)->GetSession()->SendPacket(&data);
}

void Unit::SendCharmState()
{
    CharmInfo* charmInfo = GetCharmInfo();

    if (!charmInfo)
    {
        sLog.outError("Unit::SendCharmState unit (%s) is seems charmed-like but doesn't have a charminfo!", GetObjectGuid().GetString().c_str());
        return;
    }

    Unit* owner = GetOwner();
    if(!owner || owner->GetTypeId() != TYPEID_PLAYER)
        return;

    WorldPacket data(SMSG_PET_MODE, 12);
    data << GetObjectGuid();
    data << uint32(charmInfo->GetState());
    ((Player*)owner)->GetSession()->SendPacket(&data);

}

///----------End of Pet responses methods----------

void Unit::StopMoving()
{
    clearUnitState(UNIT_STAT_MOVING);

    // not need send any packets if not in world
    if (!IsInWorld())
        return;

    Movement::MoveSplineInit init(*this);
    init.SetFacing(GetOrientation());
    init.Launch();
}

void Unit::SetFeared(bool apply, ObjectGuid casterGuid, uint32 spellID, uint32 time)
{
    if (apply)
    {
        if (HasAuraType(SPELL_AURA_PREVENTS_FLEEING))
            return;

        CastStop(GetObjectGuid() == casterGuid ? spellID : 0);

        Unit* caster = IsInWorld() ?  GetMap()->GetUnit(casterGuid) : NULL;

        SetFlag(UNIT_FIELD_FLAGS, UNIT_FLAG_FLEEING);

        GetMotionMaster()->MoveFleeing(caster, time);       // caster==NULL processed in MoveFleeing
    }
    else
    {
        GetUnitStateMgr().DropAction(UNIT_ACTION_FEARED);

        RemoveFlag(UNIT_FIELD_FLAGS, UNIT_FLAG_FLEEING);

        // attack caster if can
        if (GetTypeId() != TYPEID_PLAYER && isAlive())
        {
            if (Unit* caster = IsInWorld() ? GetMap()->GetUnit(casterGuid) : NULL)
                AttackedBy(caster);
        }
    }

    if (GetTypeId() == TYPEID_PLAYER && !GetVehicle())
        ((Player*)this)->SetClientControl(this, !apply);
}

void Unit::SetConfused(bool apply, ObjectGuid casterGuid, uint32 spellID)
{
    if (apply)
    {
        CastStop(GetObjectGuid() == casterGuid ? spellID : 0);
        SetFlag(UNIT_FIELD_FLAGS, UNIT_FLAG_CONFUSED);
        GetMotionMaster()->MoveConfused();
    }
    else
    {
        RemoveFlag(UNIT_FIELD_FLAGS, UNIT_FLAG_CONFUSED);
        GetUnitStateMgr().DropAction(UNIT_ACTION_CONFUSED);
    }

    if (GetTypeId() == TYPEID_PLAYER && !GetVehicle())
        ((Player*)this)->SetClientControl(this, !apply);
}

void Unit::SetFeignDeath(bool apply, ObjectGuid casterGuid, uint32 /*spellID*/)
{
    if (apply)
    {
        /*
        WorldPacket data(SMSG_FEIGN_DEATH_RESISTED, 9);
        data<<GetObjectGuid();
        data<<uint8(0);
        SendMessageToSet(&data,true);
        */

        // prevent interrupt message
        if (casterGuid == GetObjectGuid())
            FinishSpell(CURRENT_GENERIC_SPELL,false);

        GetUnitStateMgr().PushAction(UNIT_ACTION_FEIGNDEATH);
        RemoveAurasWithInterruptFlags(AURA_INTERRUPT_FLAG_IMMUNE_OR_LOST_SELECTION);
    }
    else
    {
        /*
        WorldPacket data(SMSG_FEIGN_DEATH_RESISTED, 9);
        data<<GetObjectGuid();
        data<<uint8(1);
        SendMessageToSet(&data,true);
        */

        GetUnitStateMgr().DropAction(UNIT_ACTION_FEIGNDEATH);
    }
}

bool Unit::IsSitState() const
{
    uint8 s = getStandState();
    return
        s == UNIT_STAND_STATE_SIT_CHAIR        || s == UNIT_STAND_STATE_SIT_LOW_CHAIR  ||
        s == UNIT_STAND_STATE_SIT_MEDIUM_CHAIR || s == UNIT_STAND_STATE_SIT_HIGH_CHAIR ||
        s == UNIT_STAND_STATE_SIT;
}

bool Unit::IsStandState() const
{
    uint8 s = getStandState();
    return !IsSitState() && s != UNIT_STAND_STATE_SLEEP && s != UNIT_STAND_STATE_KNEEL;
}

void Unit::SetStandState(uint8 state)
{
    SetByteValue(UNIT_FIELD_BYTES_1, 0, state);

    if (IsStandState())
        RemoveAurasWithInterruptFlags(AURA_INTERRUPT_FLAG_NOT_SEATED);

    if (GetTypeId()==TYPEID_PLAYER)
    {
        WorldPacket data(SMSG_STANDSTATE_UPDATE, 1);
        data << (uint8)state;
        ((Player*)this)->GetSession()->SendPacket(&data);
    }
}

bool Unit::IsPolymorphed() const
{
    return GetSpellSpecific(getTransForm())==SPELL_MAGE_POLYMORPH;
}

bool Unit::IsCrowdControlled() const
{
    return  HasAuraType(SPELL_AURA_MOD_CONFUSE) ||
            HasAuraType(SPELL_AURA_MOD_FEAR) ||
            HasAuraType(SPELL_AURA_MOD_STUN) ||
            HasAuraType(SPELL_AURA_MOD_ROOT) ||
            HasAuraType(SPELL_AURA_TRANSFORM);
}

void Unit::SetDisplayId(uint32 modelId)
{
    SetUInt32Value(UNIT_FIELD_DISPLAYID, modelId);

    UpdateModelData();

    if (GetTypeId() == TYPEID_UNIT && ((Creature*)this)->IsPet())
    {
        Pet *pet = ((Pet*)this);
        if(!pet->isControlled())
            return;
        Unit *owner = GetOwner();
        if (owner && (owner->GetTypeId() == TYPEID_PLAYER) && ((Player*)owner)->GetGroup())
            ((Player*)owner)->SetGroupUpdateFlag(GROUP_UPDATE_FLAG_PET_MODEL_ID);
    }
}

void Unit::UpdateModelData()
{
    float boundingRadius, combatReach;

    if (CreatureModelInfo const* modelInfo = sObjectMgr.GetCreatureModelInfo(GetDisplayId()))
    {
        if (GetTypeId() == TYPEID_PLAYER)
        {
            // Bounding radius and combat reach is normally modified by scale, but player is always 1.0 scale by default so no need to modify values here.
            boundingRadius = modelInfo->bounding_radius;
            combatReach = modelInfo->combat_reach;
        }
        else
        {
            // We expect values in database to be relative to scale = 1.0
            float scaled_radius = GetObjectScale() * modelInfo->bounding_radius;

            boundingRadius = scaled_radius < 2.0f ? scaled_radius : 2.0f;
            combatReach = GetObjectScale() * (modelInfo->bounding_radius < 2.0 ? modelInfo->combat_reach : modelInfo->combat_reach / modelInfo->bounding_radius);
        }
    }
    else
    {
        if (GetTypeId() == TYPEID_PLAYER)
        {
            boundingRadius = DEFAULT_WORLD_OBJECT_SIZE;
            combatReach = 1.5f;
        }
        else
        {
            boundingRadius = GetObjectScale() * DEFAULT_WORLD_OBJECT_SIZE;
            combatReach = GetObjectScale() * BASE_MELEERANGE_OFFSET;
        }
    }

    SetFloatValue(UNIT_FIELD_BOUNDINGRADIUS, boundingRadius);
    SetFloatValue(UNIT_FIELD_COMBATREACH, combatReach);
}

void Unit::ClearComboPointHolders()
{
    while(!m_ComboPointHolders.empty())
    {
        ObjectGuid guid = *m_ComboPointHolders.begin();

        Unit* owner = ObjectAccessor::GetUnit(*this, guid);
        if (owner && owner->GetComboTargetGuid() == GetObjectGuid())// recheck for safe
            owner->ClearComboPoints();                        // remove also guid from m_ComboPointHolders;
        else
            m_ComboPointHolders.erase(guid);             // or remove manually
    }
}

void Unit::AddComboPoints(Unit* target, int8 count)
{
    if (!count)
        return;

    // without combo points lost (duration checked in aura)
    RemoveSpellsCausingAura(SPELL_AURA_RETAIN_COMBO_POINTS);

    if (target->GetObjectGuid() == m_comboTargetGuid)
    {
        m_comboPoints += count;
    }
    else
    {
        if (!m_comboTargetGuid.IsEmpty())
            if (Unit* target2 = ObjectAccessor::GetUnit(*this, m_comboTargetGuid))
                target2->RemoveComboPointHolder(GetObjectGuid());

        m_comboTargetGuid = target->GetObjectGuid();
        m_comboPoints = count;

        target->AddComboPointHolder(GetObjectGuid());
    }

    if (m_comboPoints > 5) m_comboPoints = 5;
    if (m_comboPoints < 0) m_comboPoints = 0;

    if (GetObjectGuid().IsPlayer())
        ((Player*)this)->SendComboPoints(m_comboTargetGuid, m_comboPoints);
    else if ((GetObjectGuid().IsPet() || GetObjectGuid().IsVehicle()) && GetCharmerOrOwner() && GetCharmerOrOwner()->GetObjectGuid().IsPlayer())
        ((Player*)GetCharmerOrOwner())->SendPetComboPoints(this,m_comboTargetGuid, m_comboPoints);
}

void Unit::ClearComboPoints()
{
    if (m_comboTargetGuid.IsEmpty())
        return;

    // without combopoints lost (duration checked in aura)
    RemoveSpellsCausingAura(SPELL_AURA_RETAIN_COMBO_POINTS);

    m_comboPoints = 0;

    if (GetObjectGuid().IsPlayer())
        ((Player*)this)->SendComboPoints(m_comboTargetGuid, m_comboPoints);
    else if ((GetObjectGuid().IsPet() || GetObjectGuid().IsVehicle()) && GetCharmerOrOwner() && GetCharmerOrOwner()->GetObjectGuid().IsPlayer())
        ((Player*)GetCharmerOrOwner())->SendPetComboPoints(this,m_comboTargetGuid, m_comboPoints);

    if (Unit* target = ObjectAccessor::GetUnit(*this,m_comboTargetGuid))
        target->RemoveComboPointHolder(GetObjectGuid());

    m_comboTargetGuid.Clear();
}

void Unit::ClearAllReactives()
{
    for(int i=0; i < MAX_REACTIVE; ++i)
        m_reactiveTimer[i] = 0;

    if (HasAuraState( AURA_STATE_DEFENSE))
        ModifyAuraState(AURA_STATE_DEFENSE, false);
    if (getClass() == CLASS_HUNTER && HasAuraState( AURA_STATE_HUNTER_PARRY))
        ModifyAuraState(AURA_STATE_HUNTER_PARRY, false);
    if (getClass() == CLASS_WARRIOR && GetTypeId() == TYPEID_PLAYER)
        ClearComboPoints();
}

void Unit::UpdateReactives( uint32 p_time )
{
    for(int i = 0; i < MAX_REACTIVE; ++i)
    {
        ReactiveType reactive = ReactiveType(i);

        if(!m_reactiveTimer[reactive])
            continue;

        if ( m_reactiveTimer[reactive] <= p_time)
        {
            m_reactiveTimer[reactive] = 0;

            switch ( reactive )
            {
                case REACTIVE_DEFENSE:
                    if (HasAuraState(AURA_STATE_DEFENSE))
                        ModifyAuraState(AURA_STATE_DEFENSE, false);
                    break;
                case REACTIVE_HUNTER_PARRY:
                    if ( getClass() == CLASS_HUNTER && HasAuraState(AURA_STATE_HUNTER_PARRY))
                        ModifyAuraState(AURA_STATE_HUNTER_PARRY, false);
                    break;
                case REACTIVE_OVERPOWER:
                    if (getClass() == CLASS_WARRIOR && GetTypeId() == TYPEID_PLAYER)
                        ClearComboPoints();
                    break;
                default:
                    break;
            }
        }
        else
        {
            m_reactiveTimer[reactive] -= p_time;
        }
    }
}

Unit* Unit::SelectRandomUnfriendlyTarget(Unit* except /*= NULL*/, float radius /*= ATTACK_DISTANCE*/) const
{
    std::list<Unit *> targets;

    MaNGOS::AnyUnfriendlyUnitInObjectRangeCheck u_check(this, this, radius);
    MaNGOS::UnitListSearcher<MaNGOS::AnyUnfriendlyUnitInObjectRangeCheck> searcher(targets, u_check);
    Cell::VisitAllObjects(this, searcher, radius);

    // remove current target
    if (except)
        targets.remove(except);

    // remove not LoS targets
    for(std::list<Unit *>::iterator tIter = targets.begin(); tIter != targets.end();)
    {
        if(!IsWithinLOSInMap(*tIter))
        {
            std::list<Unit *>::iterator tIter2 = tIter;
            ++tIter;
            targets.erase(tIter2);
        }
        else
            ++tIter;
    }

    // no appropriate targets
    if (targets.empty())
        return NULL;

    // select random
    uint32 rIdx = urand(0,targets.size()-1);
    std::list<Unit *>::const_iterator tcIter = targets.begin();
    for(uint32 i = 0; i < rIdx; ++i)
        ++tcIter;

    return *tcIter;
}

Unit* Unit::SelectRandomFriendlyTarget(Unit* except /*= NULL*/, float radius /*= ATTACK_DISTANCE*/) const
{
    std::list<Unit *> targets;

    MaNGOS::AnyFriendlyUnitInObjectRangeCheck u_check(this, radius);
    MaNGOS::UnitListSearcher<MaNGOS::AnyFriendlyUnitInObjectRangeCheck> searcher(targets, u_check);

    Cell::VisitAllObjects(this, searcher, radius);
    // remove current target
    if (except)
        targets.remove(except);

    // remove not LoS targets
    for(std::list<Unit *>::iterator tIter = targets.begin(); tIter != targets.end();)
    {
        if(!IsWithinLOSInMap(*tIter))
        {
            std::list<Unit *>::iterator tIter2 = tIter;
            ++tIter;
            targets.erase(tIter2);
        }
        else
            ++tIter;
    }

    // no appropriate targets
    if (targets.empty())
        return NULL;

    // select random
    uint32 rIdx = urand(0,targets.size()-1);
    std::list<Unit *>::const_iterator tcIter = targets.begin();
    for(uint32 i = 0; i < rIdx; ++i)
        ++tcIter;

    return *tcIter;
}

bool Unit::hasNegativeAuraWithInterruptFlag(uint32 flag)
{
    MAPLOCK_READ(this,MAP_LOCK_TYPE_AURAS);
    for (SpellAuraHolderMap::const_iterator iter = m_spellAuraHolders.begin(); iter != m_spellAuraHolders.end(); ++iter)
    {
        if (!iter->second || iter->second->IsDeleted())
            continue;

        if (!iter->second->IsPositive() && iter->second->GetSpellProto()->AuraInterruptFlags & flag)
            return true;
    }
    return false;
}

void Unit::ApplyAttackTimePercentMod( WeaponAttackType att,float val, bool apply )
{
    if (val > 0)
    {
        ApplyPercentModFloatVar(m_modAttackSpeedPct[att], val, !apply);
        ApplyPercentModFloatValue(UNIT_FIELD_BASEATTACKTIME+att,val,!apply);
    }
    else
    {
        ApplyPercentModFloatVar(m_modAttackSpeedPct[att], -val, apply);
        ApplyPercentModFloatValue(UNIT_FIELD_BASEATTACKTIME+att,-val,apply);
    }
    if (GetTypeId() == TYPEID_PLAYER && IsInWorld())
        ((Player*)this)->CallForAllControlledUnits(ApplyScalingBonusWithHelper(SCALING_TARGET_ATTACKSPEED, 0, false),CONTROLLED_PET|CONTROLLED_GUARDIANS);
}

void Unit::ApplyCastTimePercentMod(float val, bool apply )
{
    if (val > 0)
        ApplyPercentModFloatValue(UNIT_MOD_CAST_SPEED,val,!apply);
    else
        ApplyPercentModFloatValue(UNIT_MOD_CAST_SPEED,-val,apply);
}

void Unit::UpdateAuraForGroup(uint8 slot)
{
    if (GetTypeId() == TYPEID_PLAYER)
    {
        Player* player = (Player*)this;
        if (player->GetGroup())
        {
            player->SetGroupUpdateFlag(GROUP_UPDATE_FLAG_AURAS);
            player->SetAuraUpdateMask(slot);
        }
    }
    else if (GetTypeId() == TYPEID_UNIT && ((Creature*)this)->IsPet())
    {
        Pet *pet = ((Pet*)this);
        if (pet->isControlled())
        {
            Unit *owner = GetOwner();
            if (owner && (owner->GetTypeId() == TYPEID_PLAYER) && ((Player*)owner)->GetGroup())
            {
                ((Player*)owner)->SetGroupUpdateFlag(GROUP_UPDATE_FLAG_PET_AURAS);
                pet->SetAuraUpdateMask(slot);
            }
        }
    }
}

float Unit::GetAPMultiplier(WeaponAttackType attType, bool normalized)
{
    if (!normalized || GetTypeId() != TYPEID_PLAYER)
        return float(GetAttackTime(attType))/1000.0f;

    Item *Weapon = ((Player*)this)->GetWeaponForAttack(attType, true, false);
    if (!Weapon)
        return 2.4f;                                         // fist attack

    switch (Weapon->GetProto()->InventoryType)
    {
        case INVTYPE_2HWEAPON:
            return 3.3f;
        case INVTYPE_RANGED:
        case INVTYPE_RANGEDRIGHT:
        case INVTYPE_THROWN:
            return 2.8f;
        case INVTYPE_WEAPON:
        case INVTYPE_WEAPONMAINHAND:
        case INVTYPE_WEAPONOFFHAND:
        default:
            return Weapon->GetProto()->SubClass==ITEM_SUBCLASS_WEAPON_DAGGER ? 1.7f : 2.4f;
    }
}

Aura* Unit::GetDummyAura( uint32 spell_id ) const
{
    Unit::AuraList const& mDummy = GetAurasByType(SPELL_AURA_DUMMY);
    for (Unit::AuraList::const_iterator itr = mDummy.begin(); itr != mDummy.end(); ++itr)
    {
        SpellAuraHolderPtr holder = (*itr)->GetHolder();
        if (!holder || holder->IsDeleted())
            continue;

        if (holder->GetId() == spell_id)
            return *itr;
    }

    return NULL;
}

void Unit::SetContestedPvP(Player *attackedPlayer)
{
    Player* player = GetCharmerOrOwnerPlayerOrPlayerItself();

    if (!player || (attackedPlayer && (attackedPlayer == player || player->IsInDuelWith(attackedPlayer))))
        return;

    player->SetContestedPvPTimer(30000);

    if (!player->hasUnitState(UNIT_STAT_ATTACK_PLAYER))
    {
        player->addUnitState(UNIT_STAT_ATTACK_PLAYER);
        player->SetFlag(PLAYER_FLAGS, PLAYER_FLAGS_CONTESTED_PVP);
        // call MoveInLineOfSight for nearby contested guards
        UpdateVisibilityAndView();
    }

    if (!hasUnitState(UNIT_STAT_ATTACK_PLAYER))
    {
        addUnitState(UNIT_STAT_ATTACK_PLAYER);
        // call MoveInLineOfSight for nearby contested guards
        UpdateVisibilityAndView();
    }
}

void Unit::AddPetAura(PetAura const* petSpell)
{
    m_petAuras.insert(petSpell);
    if (GetPet())
    {
        GroupPetList m_groupPets = GetPets();
        if (!m_groupPets.empty())
        {
            for (GroupPetList::const_iterator itr = m_groupPets.begin(); itr != m_groupPets.end(); ++itr)
                if (Pet* _pet = GetMap()->GetPet(*itr))
                    _pet->CastPetAura(petSpell);
        }
    }

}

void Unit::RemovePetAura(PetAura const* petSpell)
{
    m_petAuras.erase(petSpell);
    if (GetPet())
    {
        GroupPetList m_groupPets = GetPets();
        if (!m_groupPets.empty())
        {
            for (GroupPetList::const_iterator itr = m_groupPets.begin(); itr != m_groupPets.end(); ++itr)
                if (Pet* _pet = GetMap()->GetPet(*itr))
                    _pet->RemoveAurasDueToSpell(petSpell->GetAura(_pet->GetEntry()));
        }
    }
}

void Unit::RemoveAurasAtMechanicImmunity(uint32 mechMask, uint32 exceptSpellId, bool non_positive /*= false*/)
{

    SpellIdSet         spellsToRemove;
    std::set<Aura*>    aurasToRemove;

    {
        MAPLOCK_READ(this,MAP_LOCK_TYPE_AURAS);
        SpellAuraHolderMap const& holders = GetSpellAuraHolderMap();

        for (SpellAuraHolderMap::const_iterator iter = holders.begin(); iter != holders.end(); ++iter)
        {
            if (!iter->second ||
                iter->second->IsDeleted() ||
                iter->second->IsEmptyHolder() ||
                iter->second->GetId() == exceptSpellId ||
                iter->second->GetSpellProto()->Attributes & SPELL_ATTR_UNAFFECTED_BY_INVULNERABILITY ||
                non_positive && iter->second->IsPositive())
                continue;

            if (iter->second->HasMechanicMask(mechMask))
            {
                bool removedSingleAura = false;

                for (int32 i = 0; i < MAX_EFFECT_INDEX; i++)
                {
                    uint8 mechanic  = iter->second->GetSpellProto()->EffectMechanic[SpellEffectIndex(i)] ?
                                      iter->second->GetSpellProto()->EffectMechanic[SpellEffectIndex(i)] :
                                      iter->second->GetSpellProto()->Mechanic;

                    if ((1 << (mechanic - 1)) & mechMask)
                    {
                        Aura* aura = iter->second->GetAuraByEffectIndex(SpellEffectIndex(i));
                        if (aura && !aura->IsDeleted())
                        {
                            if (!aura->IsLastAuraOnHolder())
                            {
                                // don't remove holder if it has other auras that may not have this mechanic
                                aurasToRemove.insert(aura);
                                removedSingleAura = true;
                            }
                            else
                            {
                                // if this is last aura then remove the holder (see below)
                                removedSingleAura = false;
                                break;
                            }
                        }
                    }
                }

                if (!removedSingleAura)
                    spellsToRemove.insert(iter->second->GetId());

            }
        }
    }

    if (!aurasToRemove.empty())
    {
        for (std::set<Aura*>::const_iterator i = aurasToRemove.begin(); i != aurasToRemove.end(); ++i)
            if (Aura* aura = *i)
                if (!aura->IsDeleted())
                    RemoveAura(*i);
    }

    if (!spellsToRemove.empty())
    {
        for (SpellIdSet::const_iterator i = spellsToRemove.begin(); i != spellsToRemove.end(); ++i)
            RemoveAurasDueToSpell(*i);
    }
}

void Unit::RemoveAurasBySpellMechanic(uint32 mechMask)
{
    Unit::SpellAuraHolderMap& holders = GetSpellAuraHolderMap();
    for(Unit::SpellAuraHolderMap::iterator iter = holders.begin(); iter != holders.end();)
    {
        if (!iter->second || iter->second->IsDeleted() || !iter->second->IsPositive())
            ++iter;
        else if (iter->second->GetSpellProto()->Mechanic & mechMask)
        {
            RemoveAurasDueToSpell(iter->second->GetId());

            if (holders.empty())
                break;
            else
                iter = holders.begin();
        }
        else
            ++iter;
    }
}

struct SetPhaseMaskHelper
{
    explicit SetPhaseMaskHelper(uint32 _phaseMask) : phaseMask(_phaseMask) {}
    void operator()(Unit* unit) const { unit->SetPhaseMask(phaseMask, true); }
    uint32 phaseMask;
};

void Unit::SetPhaseMask(uint32 newPhaseMask, bool update)
{
    if (newPhaseMask==GetPhaseMask())
        return;

    // first move to both phase for proper update controlled units
    WorldObject::SetPhaseMask(GetPhaseMask() | newPhaseMask, false);

    if (IsInWorld())
    {
        RemoveNotOwnSingleTargetAuras(newPhaseMask);        // we can lost access to caster or target

        // all controlled except not owned charmed units
        CallForAllControlledUnits(SetPhaseMaskHelper(newPhaseMask), CONTROLLED_PET|CONTROLLED_GUARDIANS|CONTROLLED_MINIPET|CONTROLLED_TOTEMS|CONTROLLED_CHARM);
    }

    WorldObject::SetPhaseMask(newPhaseMask, update);
}

void Unit::NearTeleportTo( float x, float y, float z, float orientation, bool casting /*= false*/ )
{
    DisableSpline();

    if (GetTypeId() == TYPEID_PLAYER)
        ((Player*)this)->TeleportTo(GetMapId(), x, y, z, orientation, TELE_TO_NOT_LEAVE_TRANSPORT | TELE_TO_NOT_LEAVE_COMBAT | TELE_TO_NOT_UNSUMMON_PET | (casting ? TELE_TO_SPELL : 0));
    else
    {
        ExitVehicle();
        Creature* c = (Creature*)this;
        GetMap()->CreatureRelocation((Creature*)this, x, y, z, orientation);
        SendHeartBeat();
    }
}

void Unit::MonsterMoveWithSpeed(float x, float y, float z, float speed, bool generatePath, bool forceDestination)
{
    Movement::MoveSplineInit init(*this);
    init.MoveTo(x,y,z, generatePath, forceDestination);
    init.SetVelocity(speed);
    init.Launch();
}

void Unit::MonsterMoveToDestination(float x, float y, float z, float o, float speed, float height, bool isKnockBack, Unit* target)
{
    MaNGOS::NormalizeMapCoord(x);
    MaNGOS::NormalizeMapCoord(y);

    if (isKnockBack && GetTypeId() != TYPEID_PLAYER)
    {
        // Interrupt spells cause of movement
        InterruptNonMeleeSpells(false);
    }

    GetMotionMaster()->MoveToDestination(x, y, z, o, target, speed, height, 0);
}

struct SetPvPHelper
{
    explicit SetPvPHelper(bool _state) : state(_state) {}
    void operator()(Unit* unit) const { unit->SetPvP(state); }
    bool state;
};

void Unit::RemoveVehicleKit()
{
    if (!m_pVehicleKit)
        return;

    m_pVehicleKit->RemoveAllPassengers();

    delete m_pVehicleKit;
    m_pVehicleKit = NULL;

    m_updateFlag &= ~UPDATEFLAG_VEHICLE;
    RemoveFlag(UNIT_NPC_FLAGS, UNIT_NPC_FLAG_SPELLCLICK);
    RemoveFlag(UNIT_NPC_FLAGS, UNIT_NPC_FLAG_PLAYER_VEHICLE);
}

void Unit::EnterVehicle(VehicleKit* vehicle, int8 seatId)
{
    if (vehicle)
        EnterVehicle(vehicle->GetBase(), seatId);
};

void Unit::EnterVehicle(Unit* vehicleBase, int8 seatId)
{
    if (!isAlive() ||
        !vehicleBase ||
        !vehicleBase->isAlive() ||
        !vehicleBase->GetVehicleKit() ||
        GetVehicleKit() == vehicleBase->GetVehicleKit())
        return;

    if (seatId == -1)
    {
        if (vehicleBase->GetVehicleKit()->HasEmptySeat(-1))
            seatId = vehicleBase->GetVehicleKit()->GetNextEmptySeat(0,true);
        else
        {
            sLog.outError("Unit::EnterVehicle: unit %s try seat to  vehicle %s but no seats!", GetObjectGuid().GetString().c_str(), vehicleBase->GetObjectGuid().GetString().c_str());
            return;
        }
    }

    InterruptNonMeleeSpells(false);
    RemoveSpellsCausingAura(SPELL_AURA_MOUNTED);

    SpellEntry const* spellInfo = NULL;
    int32 bp[MAX_EFFECT_INDEX];
    Unit* caster = NULL;
    Unit* target = NULL;

    if (GetTypeId() == TYPEID_PLAYER && vehicleBase->GetTypeId() == TYPEID_UNIT)
    {
        SpellClickInfoMapBounds clickPair = sObjectMgr.GetSpellClickInfoMapBounds(vehicleBase->GetEntry());
        if (clickPair.first != clickPair.second)
        {
            for (SpellClickInfoMap::const_iterator itr = clickPair.first; itr != clickPair.second; ++itr)
            {
                if (itr->second.IsFitToRequirements((Player*)this))
                {

                    spellInfo = sSpellStore.LookupEntry(itr->second.spellId);

                    if (!spellInfo)
                        continue;

                    bool b_controlAura = false;
                    for (uint32 i = 0; i < MAX_EFFECT_INDEX; ++i)
                    {
                        if (IsAuraApplyEffect(spellInfo, SpellEffectIndex(i)))
                            if (spellInfo->EffectApplyAuraName[i] == SPELL_AURA_CONTROL_VEHICLE)
                                b_controlAura = true;
                    }

                    if (b_controlAura)
                    {
                        caster = (itr->second.castFlags & 0x1) ? this : vehicleBase;
                        target = (itr->second.castFlags & 0x2) ? this : vehicleBase;
                        break;
                    }

                    spellInfo = NULL;
                }
            }
        }
    }

    if (!spellInfo)
    {
        caster = this;
        target = vehicleBase;
        spellInfo = sSpellStore.LookupEntry(SPELL_RIDE_VEHICLE_HARDCODED);
    }
    else
    {
        if (!caster)
            caster = this;
        if (!target)
            target = vehicleBase;
    }

    for (uint32 i = 0; i < MAX_EFFECT_INDEX; ++i)
    {
        if (IsAuraApplyEffect(spellInfo, SpellEffectIndex(i)))
        {
            if (spellInfo->EffectApplyAuraName[i] == SPELL_AURA_CONTROL_VEHICLE)
            {
                bp[i] = seatId + 1;
            }
            else
                bp[i] = NULL;
        }
        else
            bp[i] = NULL;
    }

    caster->CastCustomSpell(target,spellInfo,&bp[EFFECT_INDEX_0],&bp[EFFECT_INDEX_1],&bp[EFFECT_INDEX_2],true,NULL,NULL,caster->GetObjectGuid());
    DEBUG_LOG("Unit::EnterVehicle: unit %s enter vehicle %s with control aura %u", GetObjectGuid().GetString().c_str(), vehicleBase->GetObjectGuid().GetString().c_str(),spellInfo->Id);
}

void Unit::ExitVehicle()
{
    if (!GetVehicle())
        return;
    Unit* vehicleBase = GetVehicle()->GetBase();

    if (!vehicleBase)
        return;

    if (!vehicleBase->RemoveSpellsCausingAuraByCaster(SPELL_AURA_CONTROL_VEHICLE, GetObjectGuid()))
    {
        _ExitVehicle();
        sLog.outDetail("Unit::ExitVehicle: unit %s leave vehicle %s but no control aura!", GetObjectGuid().GetString().c_str(), vehicleBase->GetObjectGuid().GetString().c_str());
    }
}

void Unit::ChangeSeat(int8 seatId, bool next)
{
    if (!GetVehicle())
        return;

    if (seatId < 0)
    {
        seatId = m_pVehicle->GetNextEmptySeat(m_movementInfo.GetTransportSeat(), next);
        if (seatId < 0)
            return;
    }
    else if (seatId == m_movementInfo.GetTransportSeat() || !m_pVehicle->HasEmptySeat(seatId))
        return;

    if (GetVehicle()->GetPassenger(seatId) &&
       (!GetVehicle()->GetPassenger(seatId)->GetObjectGuid().IsVehicle() || !GetVehicle()->GetSeatInfo(GetVehicle()->GetPassenger(seatId))))
        return;

    GetVehicle()->RemovePassenger(this);
    GetVehicle()->AddPassenger(this, seatId);
}

void Unit::_EnterVehicle(VehicleKit* vehicle, int8 seatId)
{
    if (!isAlive() || !vehicle || GetVehicleKit() == vehicle)
        return;

    if (GetVehicle())
    {
        if (GetVehicle() == vehicle)
        {
            if (seatId >= 0)
                ChangeSeat(seatId);

            return;
        }
        else
            ExitVehicle();
    }
    else
    {
        if (Pet* pet = GetPet())
        {
            if (GetTypeId() == TYPEID_PLAYER)
                ((Player*)this)->UnsummonPetTemporaryIfAny(true);
            else
                pet->Unsummon(PET_SAVE_AS_CURRENT,this);
        }
    }

    if (!vehicle->AddPassenger(this, seatId))
        return;

    m_pVehicle = vehicle;

    if (GetTypeId() == TYPEID_PLAYER)
    {
        Player* player = (Player*)this;

        if (BattleGround *bg = player->GetBattleGround())
            bg->EventPlayerDroppedFlag(player);

        WorldPacket data(SMSG_ON_CANCEL_EXPECTED_RIDE_VEHICLE_AURA);
        player->GetSession()->SendPacket(&data);

        data.Initialize(SMSG_BREAK_TARGET, 8);
        data << GetVehicle()->GetBase()->GetPackGUID();
        player->GetSession()->SendPacket(&data);
    }

    if (Transport* pTransport = GetTransport())
    {
        if (GetTypeId() == TYPEID_PLAYER)
            pTransport->RemovePassenger((Player*)this);

        SetTransport(NULL);
    }
}

void Unit::_ExitVehicle()
{
    if (!GetVehicle())
        return;

    GetVehicle()->RemovePassenger(this, true);

    m_pVehicle = NULL;

    if (isAlive() && GetTypeId() == TYPEID_PLAYER)
        ((Player*)this)->ResummonPetTemporaryUnSummonedIfAny();
}

void Unit::SetPvP( bool state )
{
    if (state)
        SetByteFlag(UNIT_FIELD_BYTES_2, 1, UNIT_BYTE2_FLAG_PVP);
    else
        RemoveByteFlag(UNIT_FIELD_BYTES_2, 1, UNIT_BYTE2_FLAG_PVP);

    CallForAllControlledUnits(SetPvPHelper(state), CONTROLLED_PET|CONTROLLED_TOTEMS|CONTROLLED_GUARDIANS|CONTROLLED_CHARM);
}

struct SetFFAPvPHelper
{
    explicit SetFFAPvPHelper(bool _state) : state(_state) {}
    void operator()(Unit* unit) const { unit->SetFFAPvP(state); }
    bool state;
};

void Unit::SetFFAPvP( bool state )
{
    if (state)
        SetByteFlag(UNIT_FIELD_BYTES_2, 1, UNIT_BYTE2_FLAG_FFA_PVP);
    else
        RemoveByteFlag(UNIT_FIELD_BYTES_2, 1, UNIT_BYTE2_FLAG_FFA_PVP);

    CallForAllControlledUnits(SetFFAPvPHelper(state), CONTROLLED_PET|CONTROLLED_TOTEMS|CONTROLLED_GUARDIANS|CONTROLLED_CHARM);
}

void Unit::KnockBackFrom(Unit* target, float horizontalSpeed, float verticalSpeed)
{
    float angle = this == target ? GetOrientation() + M_PI_F : target->GetAngle(this);
    float vsin = sin(angle);
    float vcos = cos(angle);

    if (GetTypeId() == TYPEID_PLAYER)
    {
        KnockBackPlayerWithAngle(angle, horizontalSpeed, verticalSpeed);
    }
    else
    {
        float moveTimeHalf = verticalSpeed / Movement::gravity;
        float max_height = -Movement::computeFallElevation(moveTimeHalf,false,-verticalSpeed);

        float dis = 2 * moveTimeHalf * horizontalSpeed;
        float ox, oy, oz;
        GetPosition(ox, oy, oz);
        float fx = ox + dis * vcos;
        float fy = oy + dis * vsin;
        float fz = oz;

        MonsterMoveToDestination(fx,fy,fz,GetOrientation(),horizontalSpeed,max_height, true);
    }
}

void Unit::KnockBackPlayerWithAngle(float angle, float horizontalSpeed, float verticalSpeed)
{
    float vsin = sin(angle);
    float vcos = cos(angle);

    // Effect propertly implemented only for players
    if (GetTypeId()==TYPEID_PLAYER)
    {
        ((Player*)this)->GetAntiCheat()->SetImmune(uint32((3 * verticalSpeed / Movement::gravity) * 1000));
        WorldPacket data(SMSG_MOVE_KNOCK_BACK, 9+4+4+4+4+4);
        data << GetPackGUID();
        data << uint32(0);                                  // Sequence
        data << float(vcos);                                // x direction
        data << float(vsin);                                // y direction
        data << float(horizontalSpeed);                     // Horizontal speed
        data << float(-verticalSpeed);                      // Z Movement speed (vertical)
        ((Player*)this)->GetSession()->SendPacket(&data);

    }
    else
        sLog.outError("KnockBackPlayer: Target of KnockBackPlayer must be player!");
}

float Unit::GetCombatRatingReduction(CombatRating cr) const
{
    if (GetTypeId() == TYPEID_PLAYER)
        return ((Player const*)this)->GetRatingBonusValue(cr);
    else if (((Creature const*)this)->IsPet())
    {
        // Player's pet get 100% resilience from owner
        if (Unit* owner = GetOwner())
            if (owner->GetTypeId() == TYPEID_PLAYER)
                return ((Player*)owner)->GetRatingBonusValue(cr);
    }

    return 0.0f;
}

uint32 Unit::GetCombatRatingDamageReduction(CombatRating cr, float rate, float cap, uint32 damage) const
{
    float percent = GetCombatRatingReduction(cr) * rate;
    if (percent > cap)
        percent = cap;
    return uint32 (percent * damage / 100.0f);
}

void Unit::SendThreatUpdate()
{
    ThreatList const& tlist = getThreatManager().getThreatList();
    if (uint32 count = tlist.size())
    {
        DEBUG_FILTER_LOG(LOG_FILTER_COMBAT, "WORLD: Send SMSG_THREAT_UPDATE Message");
        WorldPacket data(SMSG_THREAT_UPDATE, 8 + count * 8);
        data << GetPackGUID();
        data << uint32(count);
        for (ThreatList::const_iterator itr = tlist.begin(); itr != tlist.end(); ++itr)
        {
            data << (*itr)->getUnitGuid().WriteAsPacked();
            data << uint32((*itr)->getThreat());
        }
        SendMessageToSet(&data, false);
    }
}

void Unit::SendHighestThreatUpdate(HostileReference* pHostilReference)
{
    ThreatList const& tlist = getThreatManager().getThreatList();
    if (uint32 count = tlist.size())
    {
        DEBUG_FILTER_LOG(LOG_FILTER_COMBAT, "WORLD: Send SMSG_HIGHEST_THREAT_UPDATE Message");
        WorldPacket data(SMSG_HIGHEST_THREAT_UPDATE, 8 + 8 + count * 8);
        data << GetPackGUID();
        data << pHostilReference->getUnitGuid().WriteAsPacked();
        data << uint32(count);
        for (ThreatList::const_iterator itr = tlist.begin(); itr != tlist.end(); ++itr)
        {
            data << (*itr)->getUnitGuid().WriteAsPacked();
            data << uint32((*itr)->getThreat());
        }
        SendMessageToSet(&data, false);
    }
}

void Unit::SendThreatClear()
{
    DEBUG_FILTER_LOG(LOG_FILTER_COMBAT, "WORLD: Send SMSG_THREAT_CLEAR Message");
    WorldPacket data(SMSG_THREAT_CLEAR, 8);
    data << GetPackGUID();
    SendMessageToSet(&data, false);
}

void Unit::SendThreatRemove(HostileReference* pHostileReference)
{
    DEBUG_FILTER_LOG(LOG_FILTER_COMBAT, "WORLD: Send SMSG_THREAT_REMOVE Message");
    WorldPacket data(SMSG_THREAT_REMOVE, 8 + 8);
    data << GetPackGUID();
    data << pHostileReference->getUnitGuid().WriteAsPacked();
    SendMessageToSet(&data, false);
}

struct StopAttackFactionHelper
{
    explicit StopAttackFactionHelper(uint32 _faction_id) : faction_id(_faction_id) {}
    void operator()(Unit* unit) const { unit->StopAttackFaction(faction_id); }
    uint32 faction_id;
};

void Unit::StopAttackFaction(uint32 faction_id)
{
    if (!GetMap())
        return;

    if (Unit* victim = getVictim())
    {
        if (victim->getFactionTemplateEntry()->faction==faction_id)
        {
            AttackStop();
            if (IsNonMeleeSpellCasted(false))
                InterruptNonMeleeSpells(false);

            // melee and ranged forced attack cancel
            if (GetTypeId() == TYPEID_PLAYER)
                ((Player*)this)->SendAttackSwingCancelAttack();
        }
    }

    ObjectGuidSet attackers = GetMap()->GetAttackersFor(GetObjectGuid());

    for (ObjectGuidSet::iterator itr = attackers.begin(); itr != attackers.end(); ++itr)
    {
        Unit* attacker = GetMap()->GetUnit(*itr);

        if (attacker)
        {
            if (attacker->getFactionTemplateEntry()->faction == faction_id)
                attacker->AttackStop();
        }
        else
            GetMap()->RemoveAttackerFor(GetObjectGuid(),*itr);
    }

    getHostileRefManager().deleteReferencesForFaction(faction_id);

    CallForAllControlledUnits(StopAttackFactionHelper(faction_id), CONTROLLED_PET|CONTROLLED_GUARDIANS|CONTROLLED_CHARM);
}

bool Unit::IsIgnoreUnitState(SpellEntry const *spell, IgnoreUnitState ignoreState)
{
    Unit::AuraList const& stateAuras = GetAurasByType(SPELL_AURA_IGNORE_UNIT_STATE);
    for(Unit::AuraList::const_iterator itr = stateAuras.begin(); itr != stateAuras.end(); ++itr)
    {
        if ((*itr)->GetModifier()->m_miscvalue == ignoreState)
        {
            // frozen state absent ignored for all spells
            if (ignoreState == IGNORE_UNIT_TARGET_NON_FROZEN)
                return true;

            if ((*itr)->isAffectedOnSpell(spell))
                return true;
        }
    }

    return false;
}

void Unit::CleanupDeletedHolders(bool force)
{
    if (m_deletedHolders.empty())
        return;

    for (SpellAuraHolderSet::const_iterator iter = m_deletedHolders.begin(); iter != m_deletedHolders.end(); ++iter)
    {
        if ((*iter) && !(*iter)->IsEmptyHolder())
            (*iter)->CleanupsBeforeDelete();
    }

    if (force)
        m_deletedHolders.clear();
    else if (!m_deletedHolders.empty())
    {
        for (SpellAuraHolderSet::iterator iter = m_deletedHolders.begin(); iter != m_deletedHolders.end();)
        {
            if ((*iter) && (!(*iter)->IsInUse() || GetTypeId() != TYPEID_PLAYER))
            {
                m_deletedHolders.erase(*iter);
                iter = m_deletedHolders.begin();
            }
            else
                ++iter;
        }
    }
}

bool Unit::AddSpellAuraHolderToRemoveList(SpellAuraHolderPtr holder)
{
    if (!holder)
        return false;

    MAPLOCK_WRITE(this, MAP_LOCK_TYPE_AURAS);
    holder->SetDeleted();

    if (m_deletedHolders.find(holder) != m_deletedHolders.end())
        return false;

    m_deletedHolders.insert(holder);
    return true;
};

bool Unit::CheckAndIncreaseCastCounter()
{
    uint32 maxCasts = sWorld.getConfig(CONFIG_UINT32_MAX_SPELL_CASTS_IN_CHAIN);

    if (maxCasts && m_castCounter >= maxCasts)
        return false;

    ++m_castCounter;
    return true;
}

SpellAuraHolderPtr Unit::GetSpellAuraHolder (uint32 spellid) const
{
    SpellAuraHolderMap::const_iterator itr = m_spellAuraHolders.find(spellid);
    return itr != m_spellAuraHolders.end() ? itr->second : SpellAuraHolderPtr(NULL);
}

SpellAuraHolderPtr Unit::GetSpellAuraHolder (uint32 spellid, ObjectGuid casterGuid) const
{
    SpellAuraHolderConstBounds bounds = GetSpellAuraHolderBounds(spellid);
    MAPLOCK_READ(const_cast<Unit*>(this), MAP_LOCK_TYPE_AURAS);
    for (SpellAuraHolderMap::const_iterator iter = bounds.first; iter != bounds.second; ++iter)
        if (iter->second->GetCasterGuid() == casterGuid)
            return iter->second;

    return SpellAuraHolderPtr(NULL);
}

void Unit::RemoveUnitFromHostileRefManager(Unit* pUnit)
{
    getHostileRefManager().deleteReference(pUnit);
}

void Unit::_AddAura(uint32 spellID, uint32 duration)
{
    SpellEntry const *spellInfo = sSpellStore.LookupEntry( spellID );

    if (spellInfo)
    {
        if (IsSpellAppliesAura(spellInfo, (1 << EFFECT_INDEX_0) | (1 << EFFECT_INDEX_1) | (1 << EFFECT_INDEX_2)) || IsSpellHaveEffect(spellInfo, SPELL_EFFECT_PERSISTENT_AREA_AURA))
        {
            SpellAuraHolderPtr holder = CreateSpellAuraHolder(spellInfo, this, this);

            for(uint8 i = 0; i < MAX_EFFECT_INDEX; ++i)
            {
                if (spellInfo->Effect[i] >= TOTAL_SPELL_EFFECTS)
                    continue;
                if ( IsAreaAuraEffect(spellInfo->Effect[i])           ||
                    spellInfo->Effect[i] == SPELL_EFFECT_APPLY_AURA  ||
                    spellInfo->Effect[i] == SPELL_EFFECT_PERSISTENT_AREA_AURA )
                {
                    Aura *aura = holder->CreateAura(spellInfo, SpellEffectIndex(i), NULL, holder, this, NULL, NULL);
                    holder->SetAuraDuration(duration);
                    DEBUG_FILTER_LOG(LOG_FILTER_SPELL_CAST, "Manually adding aura of spell %u, index %u, duration %u ms", spellID, i, duration);
                }
            }
            AddSpellAuraHolder(holder);
        }
    }
}

bool Unit::IsAllowedDamageInArea(Unit* pVictim) const
{
    // can damage self anywhere
    if (pVictim == this)
        return true;

    // can damage own pet anywhere
    if (pVictim->GetOwnerGuid() == GetObjectGuid())
        return true;

    // non player controlled unit can damage anywhere
    Player const* pOwner = GetCharmerOrOwnerPlayerOrPlayerItself();
    if (!pOwner)
        return true;

    // can damage non player controlled victim anywhere
    Player const* vOwner = pVictim->GetCharmerOrOwnerPlayerOrPlayerItself();
    if (!vOwner)
        return true;

    // can damage opponent in duel
    if (pOwner->IsInDuelWith(vOwner))
        return true;

    // can't damage player controlled unit by player controlled unit in sanctuary
    AreaTableEntry const* area = GetAreaEntryByAreaID(pVictim->GetAreaId());
    if (area && area->flags & AREA_FLAG_SANCTUARY)
        return false;

    return true;
}

class RelocationNotifyEvent : public BasicEvent
{
public:
    RelocationNotifyEvent(Unit& owner) : BasicEvent(), m_owner(owner)
    {
        m_owner._SetAINotifyScheduled(true);
    }

    bool Execute(uint64 /*e_time*/, uint32 /*p_time*/)
    {
        float radius = MAX_CREATURE_ATTACK_RADIUS * sWorld.getConfig(CONFIG_FLOAT_RATE_CREATURE_AGGRO);
        if (m_owner.GetTypeId() == TYPEID_PLAYER)
        {
            MaNGOS::PlayerRelocationNotifier notify((Player&)m_owner);
            Cell::VisitAllObjects(&m_owner,notify,radius);
        }
        else //if(m_owner.GetTypeId() == TYPEID_UNIT)
        {
            MaNGOS::CreatureRelocationNotifier notify((Creature&)m_owner);
            Cell::VisitAllObjects(&m_owner,notify,radius);
        }
        m_owner._SetAINotifyScheduled(false);
        return true;
    }

    void Abort(uint64)
    {
        m_owner._SetAINotifyScheduled(false);
    }

private:
    Unit& m_owner;
};

void Unit::ScheduleAINotify(uint32 delay)
{
    if (!IsAINotifyScheduled())
        AddEvent(new RelocationNotifyEvent(*this), delay);
}

void Unit::OnRelocated()
{
    // switch to use G3D::Vector3 is good idea, maybe
    float dx = m_last_notified_position.x - GetPositionX();
    float dy = m_last_notified_position.y - GetPositionY();
    float dz = m_last_notified_position.z - GetPositionZ();
    float distsq = dx*dx+dy*dy+dz*dz;
    if (distsq > World::GetRelocationLowerLimitSq())
    {
        m_last_notified_position.x = GetPositionX();
        m_last_notified_position.y = GetPositionY();
        m_last_notified_position.z = GetPositionZ();

        GetViewPoint().Call_UpdateVisibilityForOwner();
        UpdateObjectVisibility();
    }
    ScheduleAINotify(World::GetRelocationAINotifyDelay());
}

ObjectGuid const& Unit::GetCreatorGuid() const
{
    switch(GetObjectGuid().GetHigh())
    {
        case HIGHGUID_VEHICLE:
            {
                if (!(const_cast<Unit*>(this)->GetVehicleInfo()->GetEntry()->m_flags & (VEHICLE_FLAG_NOT_DISMISS | VEHICLE_FLAG_ACCESSORY)))
                    if (GetOwner())
                        return GetOwner()->GetObjectGuid();
            }
        // No break here!
        case HIGHGUID_UNIT:
            if (((Creature*)this)->IsTemporarySummon())
            {
                return ((TemporarySummon*)this)->GetSummonerGuid();
            }
            else
                return ObjectGuid::Null;

        case HIGHGUID_PET:
            return GetGuidValue(UNIT_FIELD_CREATEDBY);

        case HIGHGUID_PLAYER:
            return ObjectGuid::Null;

        default:
            return ObjectGuid::Null;
    }
}

void Unit::SetVehicleId(uint32 entry)
{
    delete m_vehicleInfo;

    if (entry)
    {
        VehicleEntry const* ventry = sVehicleStore.LookupEntry(entry);
        MANGOS_ASSERT(ventry != NULL);

        m_vehicleInfo = new VehicleInfo(ventry);
        m_updateFlag |= UPDATEFLAG_VEHICLE;

        if (!m_pVehicleKit)
            m_pVehicleKit = new VehicleKit(this);
    }
    else
    {
        m_vehicleInfo = NULL;
        m_updateFlag &= ~UPDATEFLAG_VEHICLE;
    }

    if (GetTypeId() == TYPEID_PLAYER)
    {
        WorldPacket data(SMSG_SET_VEHICLE_REC_ID, 16);
        data << GetPackGUID();
        data << uint32(entry);
        SendMessageToSet(&data, true);
    }
}

uint32 Unit::CalculateAuraPeriodicTimeWithHaste(SpellEntry const* spellProto, uint32 oldPeriodicTime)
{
    if (!spellProto || oldPeriodicTime == 0)
        return 0;

    bool applyHaste = spellProto->AttributesEx5 & SPELL_ATTR_EX5_AFFECTED_BY_HASTE;

    if (!applyHaste)
    {
        Unit::AuraList const& mModByHaste = GetAurasByType(SPELL_AURA_MOD_PERIODIC_HASTE);
        for (Unit::AuraList::const_iterator itr = mModByHaste.begin(); itr != mModByHaste.end(); ++itr)
        {
            if ((*itr)->isAffectedOnSpell(spellProto))
            {
                applyHaste = true;
                break;
            }
        }
    }

    if (!applyHaste)
        return oldPeriodicTime;

    uint32 _periodicTime = ceil(float(oldPeriodicTime) * GetFloatValue(UNIT_MOD_CAST_SPEED));

    return _periodicTime;
}

uint32 Unit::CalculateSpellDurationWithHaste(SpellEntry const* spellProto, uint32 oldduration)
{
    if (!spellProto || oldduration == 0)
        return 0;

    bool applyHaste = spellProto->AttributesEx5 & SPELL_ATTR_EX5_AFFECTED_BY_HASTE;

    if (!applyHaste)
    {
        Unit::AuraList const& mModByHaste = GetAurasByType(SPELL_AURA_MOD_PERIODIC_HASTE);
        for (Unit::AuraList::const_iterator itr = mModByHaste.begin(); itr != mModByHaste.end(); ++itr)
        {
            if ((*itr)->isAffectedOnSpell(spellProto))
            {
                applyHaste = true;
                break;
            }
        }
    }

    if (!applyHaste)
        return oldduration;

    // Apply haste to duration

    uint32 duration = ceil(float(oldduration) * GetFloatValue(UNIT_MOD_CAST_SPEED));

    return duration;
}

bool Unit::IsVisibleTargetForAoEDamage(WorldObject const* caster, SpellEntry const* spellInfo) const
{
    bool no_stealth = false;
    switch (spellInfo->SpellFamilyName)
    {
        case SPELLFAMILY_DRUID:
        {
            // Starfall (AoE dummy)
            if (spellInfo->SpellFamilyFlags.test<CF_DRUID_STARFALL2>())
                no_stealth = true;
            break;
        }
        default:
            break;
    }

    // spell can't hit stealth/invisible targets (LoS check included)
    if (no_stealth && caster->isType(TYPEMASK_UNIT))
        return isVisibleForOrDetect(static_cast<Unit const*>(caster), caster, false);
    // spell can hit stealth/invisible targets, just check for LoS
    else
        return spellInfo->AttributesEx2 & SPELL_ATTR_EX2_IGNORE_LOS ? true : caster->IsWithinLOSInMap(this);
}

uint32 Unit::GetModelForForm(SpellShapeshiftFormEntry const* ssEntry) const
{
    // i will asume that creatures will always take the defined model from the dbc
    // since no field in creature_templates describes wether an alliance or
    // horde modelid should be used at shapeshifting
    return ssEntry->modelID_A;
}

uint32 Unit::GetModelForForm() const
{
    ShapeshiftForm form = GetShapeshiftForm();
    SpellShapeshiftFormEntry const* ssEntry = sSpellShapeshiftFormStore.LookupEntry(form);
    return ssEntry ? GetModelForForm(ssEntry) : 0;
}

bool Unit::IsCombatStationary()
{
    return GetMotionMaster()->GetCurrentMovementGeneratorType() != CHASE_MOTION_TYPE || isInRoots();
}

bool Unit::HasMorePoweredBuff(uint32 spellId)
{
    SpellEntry const* spellInfo = sSpellStore.LookupEntry(spellId);

    if (!spellInfo || !(spellInfo->AttributesEx7 & SPELL_ATTR_EX7_REPLACEABLE_AURA))
        return false;

    for (uint8 i = 0; i < MAX_EFFECT_INDEX; ++i)
    {
        if ( spellInfo->Effect[i] != SPELL_EFFECT_APPLY_AURA  &&
             spellInfo->Effect[i] != SPELL_EFFECT_APPLY_AREA_AURA_PARTY &&
             spellInfo->Effect[i] != SPELL_EFFECT_APPLY_AREA_AURA_RAID
            )
            continue;

        MAPLOCK_READ(this,MAP_LOCK_TYPE_AURAS);

        AuraType auraType = AuraType(spellInfo->EffectApplyAuraName[SpellEffectIndex(i)]);

        if (!auraType || auraType >= TOTAL_AURAS)
            continue;

        SpellAuraHolderMap const& holders = GetSpellAuraHolderMap();
        for (SpellAuraHolderMap::const_iterator itr = holders.begin(); itr != holders.end(); ++itr)
        {
            if (!itr->second || itr->second->IsDeleted())
                continue;

            uint32 foundSpellId = itr->first;

            if (!foundSpellId || foundSpellId == spellId)
                continue;

            SpellEntry const* foundSpellInfo = sSpellStore.LookupEntry(foundSpellId);;

            if (!foundSpellInfo)
                continue;

            if (!(foundSpellInfo->AttributesEx7 & SPELL_ATTR_EX7_REPLACEABLE_AURA))
                continue;

            for (uint8 j = 0; j < MAX_EFFECT_INDEX; ++j)
            {
                if ( foundSpellInfo->Effect[j] != SPELL_EFFECT_APPLY_AURA  &&
                     foundSpellInfo->Effect[j] != SPELL_EFFECT_APPLY_AREA_AURA_PARTY &&
                     foundSpellInfo->Effect[j] != SPELL_EFFECT_APPLY_AREA_AURA_RAID
                    )
                    continue;

                if (foundSpellInfo->Effect[j] != spellInfo->Effect[i])
                    continue;

                if (foundSpellInfo->EffectApplyAuraName[j] != spellInfo->EffectApplyAuraName[i])
                    continue;

                if (foundSpellInfo->EffectMiscValue[j] != spellInfo->EffectMiscValue[i])
                    continue;

                if (spellInfo->CalculateSimpleValue(SpellEffectIndex(i)) < foundSpellInfo->CalculateSimpleValue(SpellEffectIndex(j)))
                    return true;
                else
                    return false;
            }
        }
    }

    return false;
}

void Unit::UpdateSplineMovement(uint32 t_diff)
{
    enum{
        POSITION_UPDATE_DELAY = 400,
    };

    if (movespline->Finalized())
        return;

    movespline->updateState(t_diff);
    bool arrived = movespline->Finalized();

    if (arrived)
        DisableSpline();

    m_movesplineTimer.Update(t_diff);
    if (m_movesplineTimer.Passed() || arrived)
    {
        m_movesplineTimer.Reset(POSITION_UPDATE_DELAY);
        Movement::Location loc = movespline->ComputePosition();

        SetPosition(loc.x,loc.y,loc.z,loc.orientation);
    }
}

void Unit::DisableSpline()
{
    m_movementInfo.RemoveMovementFlag(MovementFlags(MOVEFLAG_SPLINE_ENABLED|MOVEFLAG_FORWARD));
    movespline->_Interrupt();
}

uint32 Unit::GetResistance(SpellSchoolMask schoolMask) const
{
    uint32 resistance = 0;

    for (int i = SPELL_SCHOOL_NORMAL; i < MAX_SPELL_SCHOOL; ++i)
    {
        if (schoolMask & (1 << i))
        {
            if (resistance < GetResistance(SpellSchools(i)))
                resistance = GetResistance(SpellSchools(i));
                // by some sources, may be resistance += GetResistance(SpellSchools(i)), but i not sure (/dev/rsa)
        }
    }
    return resistance;
}

void Unit::SendSpellDamageResist(Unit* target, uint32 spellId)
{
    if (!target)
        return;

    WorldPacket data(SMSG_PROCRESIST, 8+8+4+1);
    data << GetObjectGuid();
    data << target->GetObjectGuid();
    data << spellId;
    data << uint8(0);                 // bool - log format: 0-default, 1-debug
    SendMessageToSet(&data, true);
}

void Unit::SendSpellDamageImmune(Unit* target, uint32 spellId)
{
    if (!target)
        return;

    WorldPacket data(SMSG_SPELLORDAMAGE_IMMUNE, 8+8+4+1);
    data << GetObjectGuid();
    data << target->GetObjectGuid();
    data << uint32(spellId);
    data << uint8(0);                 // bool - log format: 0-default, 1-debug
    SendMessageToSet(&data, true);
}

EventProcessor* Unit::GetEvents()
{
    return &m_Events;
}

void Unit::KillAllEvents(bool force)
{
    MAPLOCK_WRITE(this, MAP_LOCK_TYPE_DEFAULT);
    GetEvents()->KillAllEvents(force);
}

void Unit::AddEvent(BasicEvent* Event, uint64 e_time, bool set_addtime)
{
    MAPLOCK_READ(this, MAP_LOCK_TYPE_DEFAULT);
    if (set_addtime)
        GetEvents()->AddEvent(Event, GetEvents()->CalculateTime(e_time), set_addtime);
    else
        GetEvents()->AddEvent(Event, e_time, set_addtime);
}

void Unit::UpdateEvents(uint32 update_diff, uint32 time)
{
    {
        MAPLOCK_WRITE(this, MAP_LOCK_TYPE_DEFAULT);
        GetEvents()->RenewEvents();
    }
    GetEvents()->Update(update_diff);
}

void DamageInfo::Reset(uint32 _damage)
{
    if (SpellID > 0)
        m_spellInfo = sSpellStore.LookupEntry(SpellID);
    else if (m_spellInfo)
        SpellID = m_spellInfo->Id;

    damage        = _damage;
    cleanDamage   = 0;
    absorb        = 0;
    resist        = 0;
    blocked       = 0;
    unused        = false;
    HitInfo       = 0;
    TargetState   = 0;
    hitOutCome    = MELEE_HIT_NORMAL;
    procAttacker  = PROC_FLAG_NONE;
    procVictim    = PROC_FLAG_NONE;
    procEx        = PROC_EX_NONE;
    damageType    = m_spellInfo ? SPELL_DIRECT_DAMAGE : DIRECT_DAMAGE;  // must be corrected after!

    physicalLog   = IsMeleeDamage();
}

SpellSchoolMask DamageInfo::SchoolMask()
{
    return m_spellInfo ? GetSpellSchoolMask(m_spellInfo) : SPELL_SCHOOL_MASK_NORMAL;
}

void Unit::SetLastManaUse()
{
    if (GetTypeId() == TYPEID_PLAYER &&
        !IsUnderLastManaUseEffect() &&
        HasFlag(UNIT_FIELD_FLAGS_2, UNIT_FLAG2_REGENERATE_POWER))
        RemoveFlag(UNIT_FIELD_FLAGS_2, UNIT_FLAG2_REGENERATE_POWER);

    uint32 lastRegenInterval = IsUnderLastManaUseEffect() ? REGEN_TIME_PRECISE : REGEN_TIME_FULL;

    m_lastManaUseTimer = 5000;

    // Do first interrupted powers regen (not only PRECIZE interval), also set player mana regenerate interval to PRECIZE
    if (GetTypeId() == TYPEID_PLAYER)
    {
        int32 diff = lastRegenInterval - ((Player*)this)->GetRegenTimer();
        if (diff > 0)
            ((Player*)this)->RegenerateAll(diff);
    }
}

bool ManaUseEvent::Execute(uint64 /*e_time*/, uint32 /*p_time*/)
{
    m_caster.SetLastManaUse();
    return true;
}<|MERGE_RESOLUTION|>--- conflicted
+++ resolved
@@ -11166,11 +11166,7 @@
                         InterruptNonMeleeSpells(false);
                     AttackStop();
                     StopMoving();
-<<<<<<< HEAD
-                    GetMotionMaster()->MoveIdle();
-=======
                     GetMotionMaster()->Clear(true);
->>>>>>> e7c36c4b
                     GetCharmInfo()->SetState(CHARM_STATE_COMMAND,COMMAND_STAY);
                     SendCharmState();
                     break;
@@ -11180,10 +11176,7 @@
                     if (IsNonMeleeSpellCasted(false))
                         InterruptNonMeleeSpells(false);
                     AttackStop();
-<<<<<<< HEAD
-=======
                     GetMotionMaster()->Clear(true);
->>>>>>> e7c36c4b
                     GetMotionMaster()->MoveFollow(owner,PET_FOLLOW_DIST,((Pet*)this)->GetPetFollowAngle());
                     GetCharmInfo()->SetState(CHARM_STATE_COMMAND,COMMAND_FOLLOW);
                     SendCharmState();
