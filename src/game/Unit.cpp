/*
 * Copyright (C) 2005-2011 MaNGOS <http://getmangos.com/>
 *
 * This program is free software; you can redistribute it and/or modify
 * it under the terms of the GNU General Public License as published by
 * the Free Software Foundation; either version 2 of the License, or
 * (at your option) any later version.
 *
 * This program is distributed in the hope that it will be useful,
 * but WITHOUT ANY WARRANTY; without even the implied warranty of
 * MERCHANTABILITY or FITNESS FOR A PARTICULAR PURPOSE.  See the
 * GNU General Public License for more details.
 *
 * You should have received a copy of the GNU General Public License
 * along with this program; if not, write to the Free Software
 * Foundation, Inc., 59 Temple Place, Suite 330, Boston, MA  02111-1307  USA
 */

#include "Unit.h"
#include "Log.h"
#include "Opcodes.h"
#include "WorldPacket.h"
#include "WorldSession.h"
#include "World.h"
#include "ObjectMgr.h"
#include "ObjectGuid.h"
#include "SpellMgr.h"
#include "QuestDef.h"
#include "Player.h"
#include "Creature.h"
#include "Spell.h"
#include "Group.h"
#include "SpellAuras.h"
#include "MapManager.h"
#include "ObjectAccessor.h"
#include "CreatureAI.h"
#include "TemporarySummon.h"
#include "Formulas.h"
#include "Pet.h"
#include "Util.h"
#include "Totem.h"
#include "BattleGround.h"
#include "InstanceData.h"
#include "InstanceSaveMgr.h"
#include "GridNotifiersImpl.h"
#include "CellImpl.h"
#include "Path.h"
#include "Traveller.h"
#include "Vehicle.h"
#include "VMapFactory.h"
#include "MovementGenerator.h"
#include "Transports.h"

#include <math.h>
#include <stdarg.h>

float baseMoveSpeed[MAX_MOVE_TYPE] =
{
    2.5f,                                                   // MOVE_WALK
    7.0f,                                                   // MOVE_RUN
    2.5f,                                                   // MOVE_RUN_BACK
    4.722222f,                                              // MOVE_SWIM
    4.5f,                                                   // MOVE_SWIM_BACK
    3.141594f,                                              // MOVE_TURN_RATE
    7.0f,                                                   // MOVE_FLIGHT
    4.5f,                                                   // MOVE_FLIGHT_BACK
    3.14f                                                   // MOVE_PITCH_RATE
};

////////////////////////////////////////////////////////////
// Methods of class MovementInfo

void MovementInfo::Read(ByteBuffer &data)
{
    data >> moveFlags;
    data >> moveFlags2;
    data >> time;
    data >> pos.x;
    data >> pos.y;
    data >> pos.z;
    data >> pos.o;

    if(HasMovementFlag(MOVEFLAG_ONTRANSPORT))
    {
        data >> t_guid.ReadAsPacked();
        data >> t_pos.x;
        data >> t_pos.y;
        data >> t_pos.z;
        data >> t_pos.o;
        data >> t_time;
        data >> t_seat;

        if(moveFlags2 & MOVEFLAG2_INTERP_MOVEMENT)
            data >> t_time2;
    }

    if((HasMovementFlag(MovementFlags(MOVEFLAG_SWIMMING | MOVEFLAG_FLYING))) || (moveFlags2 & MOVEFLAG2_ALLOW_PITCHING))
    {
        data >> s_pitch;
    }

    data >> fallTime;

    if(HasMovementFlag(MOVEFLAG_FALLING))
    {
        data >> jump.velocity;
        data >> jump.sinAngle;
        data >> jump.cosAngle;
        data >> jump.xyspeed;
    }

    if(HasMovementFlag(MOVEFLAG_SPLINE_ELEVATION))
    {
        data >> u_unk1;
    }
}

void MovementInfo::Write(ByteBuffer &data) const
{
    data << moveFlags;
    data << moveFlags2;
    data << time;
    data << pos.x;
    data << pos.y;
    data << pos.z;
    data << pos.o;

    if(HasMovementFlag(MOVEFLAG_ONTRANSPORT))
    {
        data << t_guid.WriteAsPacked();
        data << t_pos.x;
        data << t_pos.y;
        data << t_pos.z;
        data << t_pos.o;
        data << t_time;
        data << t_seat;

        if(moveFlags2 & MOVEFLAG2_INTERP_MOVEMENT)
            data << t_time2;
    }

    if((HasMovementFlag(MovementFlags(MOVEFLAG_SWIMMING | MOVEFLAG_FLYING))) || (moveFlags2 & MOVEFLAG2_ALLOW_PITCHING))
    {
        data << s_pitch;
    }

    data << fallTime;

    if(HasMovementFlag(MOVEFLAG_FALLING))
    {
        data << jump.velocity;
        data << jump.sinAngle;
        data << jump.cosAngle;
        data << jump.xyspeed;
    }

    if(HasMovementFlag(MOVEFLAG_SPLINE_ELEVATION))
    {
        data << u_unk1;
    }
}

////////////////////////////////////////////////////////////
// Methods of class GlobalCooldownMgr

bool GlobalCooldownMgr::HasGlobalCooldown(SpellEntry const* spellInfo) const
{
    GlobalCooldownList::const_iterator itr = m_GlobalCooldowns.find(spellInfo->StartRecoveryCategory);
    return itr != m_GlobalCooldowns.end() && itr->second.duration && WorldTimer::getMSTimeDiff(itr->second.cast_time, WorldTimer::getMSTime()) < itr->second.duration;
}

void GlobalCooldownMgr::AddGlobalCooldown(SpellEntry const* spellInfo, uint32 gcd)
{
    m_GlobalCooldowns[spellInfo->StartRecoveryCategory] = GlobalCooldown(gcd, WorldTimer::getMSTime());
}

void GlobalCooldownMgr::CancelGlobalCooldown(SpellEntry const* spellInfo)
{
    m_GlobalCooldowns[spellInfo->StartRecoveryCategory].duration = 0;
}

////////////////////////////////////////////////////////////
// Methods of class Unit

Unit::Unit()
: WorldObject(), i_motionMaster(this), m_ThreatManager(this), m_HostileRefManager(this)
{
    m_objectType |= TYPEMASK_UNIT;
    m_objectTypeId = TYPEID_UNIT;

    m_updateFlag = (UPDATEFLAG_HIGHGUID | UPDATEFLAG_LIVING | UPDATEFLAG_HAS_POSITION);

    m_attackTimer[BASE_ATTACK]   = 0;
    m_attackTimer[OFF_ATTACK]    = 0;
    m_attackTimer[RANGED_ATTACK] = 0;
    m_modAttackSpeedPct[BASE_ATTACK] = 1.0f;
    m_modAttackSpeedPct[OFF_ATTACK] = 1.0f;
    m_modAttackSpeedPct[RANGED_ATTACK] = 1.0f;

    m_extraAttacks = 0;

    m_state = 0;
    m_deathState = ALIVE;

    for (uint32 i = 0; i < CURRENT_MAX_SPELL; ++i)
        m_currentSpells[i] = NULL;

    m_castCounter = 0;

    m_addDmgOnce = 0;

    for(int i = 0; i < MAX_TOTEM_SLOT; ++i)
        m_TotemSlot[i] = 0;

    m_ObjectSlot[0] = m_ObjectSlot[1] = m_ObjectSlot[2] = m_ObjectSlot[3] = 0;
    //m_Aura = NULL;
    //m_AurasCheck = 2000;
    //m_removeAuraTimer = 4;
    m_spellAuraHoldersUpdateIterator = m_spellAuraHolders.end();
    m_AuraFlags = 0;

    m_Visibility = VISIBILITY_ON;

    m_detectInvisibilityMask = 0;
    m_invisibilityMask = 0;
    m_transform = 0;
    m_canModifyStats = false;

    for (int i = 0; i < MAX_SPELL_IMMUNITY; ++i)
        m_spellImmune[i].clear();
    for (int i = 0; i < UNIT_MOD_END; ++i)
    {
        m_auraModifiersGroup[i][BASE_VALUE] = 0.0f;
        m_auraModifiersGroup[i][BASE_PCT] = 1.0f;
        m_auraModifiersGroup[i][TOTAL_VALUE] = 0.0f;
        m_auraModifiersGroup[i][TOTAL_PCT] = 1.0f;
    }
                                                            // implement 50% base damage from offhand
    m_auraModifiersGroup[UNIT_MOD_DAMAGE_OFFHAND][TOTAL_PCT] = 0.5f;

    for (int i = 0; i < MAX_ATTACK; ++i)
    {
        m_weaponDamage[i][MINDAMAGE] = BASE_MINDAMAGE;
        m_weaponDamage[i][MAXDAMAGE] = BASE_MAXDAMAGE;
    }
    for (int i = 0; i < MAX_STATS; ++i)
        m_createStats[i] = 0.0f;

    m_attacking = NULL;
    m_modMeleeHitChance = 0.0f;
    m_modRangedHitChance = 0.0f;
    m_modSpellHitChance = 0.0f;
    m_baseSpellCritChance = 5;

    m_CombatTimer = 0;
    m_lastManaUseTimer = 0;

    //m_victimThreat = 0.0f;
    for (int i = 0; i < MAX_SPELL_SCHOOL; ++i)
        m_threatModifier[i] = 1.0f;
    m_isSorted = true;
    for (int i = 0; i < MAX_MOVE_TYPE; ++i)
        m_speed_rate[i] = 1.0f;

    m_charmInfo = NULL;

    m_ThreatRedirectionPercent = 0;
    m_misdirectionTargetGUID = 0;

    // remove aurastates allowing special moves
    for(int i=0; i < MAX_REACTIVE; ++i)
        m_reactiveTimer[i] = 0;

    m_transport = NULL;

    m_pVehicle = NULL;
    m_pVehicleKit = NULL;

    m_comboPoints = 0;

    // Frozen Mod
    m_spoofSamePlayerFaction = false;
    // Frozen Mod

}

Unit::~Unit()
{
    // set current spells as deletable
    for (uint32 i = 0; i < CURRENT_MAX_SPELL; ++i)
    {
        if (m_currentSpells[i])
        {
            m_currentSpells[i]->SetReferencedFromCurrent(false);
            m_currentSpells[i] = NULL;
        }
    }

    if (m_charmInfo)
        delete m_charmInfo;

    // those should be already removed at "RemoveFromWorld()" call
    MANGOS_ASSERT(m_gameObj.size() == 0);
    MANGOS_ASSERT(m_dynObjGUIDs.size() == 0);
    MANGOS_ASSERT(m_deletedAuras.size() == 0);
    MANGOS_ASSERT(m_deletedHolders.size() == 0);
}

void Unit::Update( uint32 update_diff, uint32 p_time )
{
    if(!IsInWorld())
        return;
    
    /*if(p_time > m_AurasCheck)
    {
    m_AurasCheck = 2000;
    _UpdateAura();
    }else
    m_AurasCheck -= p_time;*/

    // WARNING! Order of execution here is important, do not change.
    // Spells must be processed with event system BEFORE they go to _UpdateSpells.
    // Or else we may have some SPELL_STATE_FINISHED spells stalled in pointers, that is bad.
    m_Events.Update( update_diff );
    _UpdateSpells( update_diff );

    CleanupDeletedAuras();

    if (m_lastManaUseTimer)
    {
        if (update_diff >= m_lastManaUseTimer)
            m_lastManaUseTimer = 0;
        else
            m_lastManaUseTimer -= update_diff;
    }

    if (CanHaveThreatList())
        getThreatManager().UpdateForClient(update_diff);

    // update combat timer only for players and pets
    if (isInCombat() && (GetTypeId() == TYPEID_PLAYER || ((Creature*)this)->IsPet() || ((Creature*)this)->isCharmed()))
    {
        // Check UNIT_STAT_MELEE_ATTACKING or UNIT_STAT_CHASE (without UNIT_STAT_FOLLOW in this case) so pets can reach far away
        // targets without stopping half way there and running off.
        // These flags are reset after target dies or another command is given.
        if (m_HostileRefManager.isEmpty())
        {
            // m_CombatTimer set at aura start and it will be freeze until aura removing
            if (m_CombatTimer <= update_diff)
                CombatStop();
            else
                m_CombatTimer -= update_diff;
        }
    }

    if (uint32 base_att = getAttackTimer(BASE_ATTACK))
    {
        setAttackTimer(BASE_ATTACK, (update_diff >= base_att ? 0 : base_att - update_diff) );
    }

    // update abilities available only for fraction of time
    UpdateReactives( update_diff );

    ModifyAuraState(AURA_STATE_HEALTHLESS_20_PERCENT, GetHealth() < GetMaxHealth()*0.20f);
    ModifyAuraState(AURA_STATE_HEALTHLESS_35_PERCENT, GetHealth() < GetMaxHealth()*0.35f);
    ModifyAuraState(AURA_STATE_HEALTH_ABOVE_75_PERCENT, GetHealth() > GetMaxHealth()*0.75f);

    i_motionMaster.UpdateMotion(p_time);
}

bool Unit::haveOffhandWeapon() const
{
<<<<<<< HEAD
    if (!IsUseEquippedWeapon(OFF_ATTACK))
=======
    if (!IsUseEquipedWeapon(OFF_ATTACK))
>>>>>>> b29b0df3
        return false;

    if(GetTypeId() == TYPEID_PLAYER)
        return ((Player*)this)->GetWeaponForAttack(OFF_ATTACK,true,true);
    else
        return false;
}

void Unit::SendMonsterMove(float NewPosX, float NewPosY, float NewPosZ, SplineType type, SplineFlags flags, uint32 Time, Player* player, ...)
{

    va_list vargs;
    va_start(vargs,player);

    float moveTime = (float)Time;

    WorldPacket data( SMSG_MONSTER_MOVE, (41 + GetPackGUID().size()) );
    data << GetPackGUID();
    data << uint8(0);                                       // new in 3.1 bool, used to toggle MOVEFLAG2_UNK4 = 0x0040 on client side
    data << GetPositionX() << GetPositionY() << GetPositionZ();
    data << uint32(WorldTimer::getMSTime());

    data << uint8(type);                                    // unknown
    switch(type)
    {
        case SPLINETYPE_NORMAL:                             // normal packet
            break;
        case SPLINETYPE_STOP:                               // stop packet (raw pos?)
            va_end(vargs);
            SendMessageToSet( &data, true );
            return;
        case SPLINETYPE_FACINGSPOT:                         // facing spot, not used currently
        {
            data << float(va_arg(vargs,double));
            data << float(va_arg(vargs,double));
            data << float(va_arg(vargs,double));
            break;
        }
        case SPLINETYPE_FACINGTARGET:
            data << uint64(va_arg(vargs,uint64));
            break;
        case SPLINETYPE_FACINGANGLE:                        // not used currently
            data << float(va_arg(vargs,double));            // facing angle
            break;
    }

    data << uint32(flags);                                  // splineflags
    data << uint32(moveTime);                               // Time in between points
    if (flags & SPLINEFLAG_TRAJECTORY)
    {
        data << float(va_arg(vargs, double));               // Z jump speed
        data << uint32(0);                                  // walk time after jump
    }
    data << uint32(1);                                      // 1 single waypoint
    data << NewPosX << NewPosY << NewPosZ;                  // the single waypoint Point B

    va_end(vargs);

    if(player)
        player->GetSession()->SendPacket(&data);
    else
        SendMessageToSet( &data, true );
}

void Unit::SendMonsterMoveJump(float NewPosX, float NewPosY, float NewPosZ, float vert_speed, uint32 flags, uint32 Time, Player* player)
{
    float moveTime = Time;
    flags |= SPLINEFLAG_TRAJECTORY;

    WorldPacket data( SMSG_MONSTER_MOVE, (49 + GetPackGUID().size()) );
    data << GetPackGUID();
    data << uint8(0);                                       // new in 3.1
    data << GetPositionX() << GetPositionY() << GetPositionZ();
    data << uint32(WorldTimer::getMSTime());

    data << uint8(0);                                    // unknown

    data << uint32(flags);

    if(flags & SPLINEFLAG_WALKMODE)
        moveTime *= 1.05f;

    data << uint32(moveTime);                               // Time in between points

    if(flags & SPLINEFLAG_TRAJECTORY)
    {
        data << float(vert_speed);
        data << uint32(0);
    }

    data << uint32(1);                                      // 1 single waypoint
    data << NewPosX << NewPosY << NewPosZ;                  // the single waypoint Point B

    if(player)
        player->GetSession()->SendPacket(&data);
    else
        SendMessageToSet( &data, true );
}

void Unit::SendMonsterMoveWithSpeed(float x, float y, float z, uint32 transitTime, Player* player)
{
    if (!transitTime)
    {
        if(GetTypeId()==TYPEID_PLAYER)
        {
            Traveller<Player> traveller(*(Player*)this);
            transitTime = traveller.GetTotalTravelTimeTo(x, y, z);
        }
        else
        {
            Traveller<Creature> traveller(*(Creature*)this);
            transitTime = traveller.GetTotalTravelTimeTo(x, y, z);
        }
    }
    //float orientation = (float)atan2((double)dy, (double)dx);
    SplineFlags flags = GetTypeId() == TYPEID_PLAYER ? SPLINEFLAG_WALKMODE : ((Creature*)this)->GetSplineFlags();
    SendMonsterMove(x, y, z, SPLINETYPE_NORMAL, flags, transitTime, player);
}

bool Unit::SetPosition(float x, float y, float z, float orientation, bool teleport)
{
    // prevent crash when a bad coord is sent by the client
    if (!MaNGOS::IsValidMapCoord(x, y, z, orientation))
    {
        DEBUG_LOG("Unit::SetPosition(%f, %f, %f, %f, %d) .. bad coordinates for unit %d!", x, y, z, orientation, teleport, GetGUIDLow());
        return false;
    }

    bool turn = GetOrientation() != orientation;
    bool relocate = (teleport || GetPositionX() != x || GetPositionY() != y || GetPositionZ() != z);

    if (turn)
        RemoveAurasWithInterruptFlags(AURA_INTERRUPT_FLAG_TURNING);

    if (relocate)
    {
        RemoveAurasWithInterruptFlags(AURA_INTERRUPT_FLAG_MOVE);

        if (GetTypeId() == TYPEID_PLAYER)
            GetMap()->PlayerRelocation((Player*)this, x, y, z, orientation);
        else
            GetMap()->CreatureRelocation((Creature*)this, x, y, z, orientation);
    }
    else if (turn)
        SetOrientation(orientation);

    if ((relocate || turn) && GetVehicleKit())
        GetVehicleKit()->RelocatePassengers(x, y, z, orientation);

    return relocate || turn;
}

void Unit::SendMonsterMoveTransport(WorldObject *transport, SplineType type, SplineFlags flags, uint32 moveTime, ...)
{
    va_list vargs;
    va_start(vargs, moveTime);

    WorldPacket data(SMSG_MONSTER_MOVE_TRANSPORT, 60);
    data << GetPackGUID();
    data << transport->GetPackGUID();
    data << uint8(m_movementInfo.GetTransportSeat());
    data << uint8(0);                                       // new in 3.1
    data << float(transport->GetPositionX());
    data << float(transport->GetPositionY());
    data << float(transport->GetPositionZ());
    data << uint32(WorldTimer::getMSTime());

    data << uint8(type);                                    // spline type

    switch(type)
    {
        case SPLINETYPE_NORMAL:                             // normal packet
            break;
        case SPLINETYPE_STOP:                               // stop packet (raw pos?)
            va_end(vargs);
            SendMessageToSet(&data, true);
            return;
        case SPLINETYPE_FACINGSPOT:                         // facing spot
            data << float(va_arg(vargs,double));
            data << float(va_arg(vargs,double));
            data << float(va_arg(vargs,double));
            break;
        case SPLINETYPE_FACINGTARGET:
            data << uint64(va_arg(vargs,uint64));
            break;
        case SPLINETYPE_FACINGANGLE:
            data << float(va_arg(vargs,double));            // facing angle
            break;
    }

    va_end(vargs);

    data << uint32(flags);

    data << uint32(moveTime);                               // Time in between points
    data << uint32(1);                                      // 1 single waypoint

    data << float(m_movementInfo.GetTransportPos()->x);
    data << float(m_movementInfo.GetTransportPos()->y);
    data << float(m_movementInfo.GetTransportPos()->z);

    SendMessageToSet(&data, true);
}

void Unit::SendHeartBeat(bool toSelf)
{
    WorldPacket data(MSG_MOVE_HEARTBEAT, 64);
    data << GetPackGUID();
    data << m_movementInfo;
    SendMessageToSet(&data, toSelf);
}

void Unit::resetAttackTimer(WeaponAttackType type)
{
    m_attackTimer[type] = uint32(GetAttackTime(type) * m_modAttackSpeedPct[type]);
}

bool Unit::canReachWithAttack(Unit *pVictim) const
{
    MANGOS_ASSERT(pVictim);
    float reach = GetFloatValue(UNIT_FIELD_COMBATREACH);
    if( reach <= 0.0f )
        reach = 1.0f;
    return IsWithinDistInMap(pVictim, reach);
}

void Unit::RemoveSpellsCausingAura(AuraType auraType)
{
    for (AuraList::const_iterator iter = m_modAuras[auraType].begin(); iter != m_modAuras[auraType].end();)
    {
        RemoveAurasDueToSpell((*iter)->GetId());
        iter = m_modAuras[auraType].begin();
    }
}

void Unit::RemoveSpellsCausingAura(AuraType auraType, SpellAuraHolder* except)
{
    for (AuraList::const_iterator iter = m_modAuras[auraType].begin(); iter != m_modAuras[auraType].end();)
    {
        // skip `except` aura
        if ((*iter)->GetHolder() == except)
        {
            ++iter;
            continue;
        }

        RemoveAurasDueToSpell((*iter)->GetId(), except);
        iter = m_modAuras[auraType].begin();
    }
}

bool Unit::HasAuraType(AuraType auraType) const
{
    return (!m_modAuras[auraType].empty());
}

/* Called by DealDamage for auras that have a chance to be dispelled on damage taken. */
void Unit::RemoveSpellbyDamageTaken(AuraType auraType, uint32 damage)
{
    if(!HasAuraType(auraType))
        return;

    // The chance to dispel an aura depends on the damage taken with respect to the casters level.
    uint32 max_dmg = getLevel() > 8 ? 25 * getLevel() - 150 : 50;

    AuraList const& typeAuras = GetAurasByType(auraType);
    for (AuraList::const_iterator iter = typeAuras.begin(); iter != typeAuras.end(); ++iter)
    {
        Unit *caster = (*iter)->GetCaster();

        if (!caster)
            continue;

        AuraList const& mOverrideClassScript = caster->GetAurasByType(SPELL_AURA_OVERRIDE_CLASS_SCRIPTS);
        for(AuraList::const_iterator i = mOverrideClassScript.begin(); i != mOverrideClassScript.end(); ++i)
        {
            if ((*i)->GetModifier()->m_miscvalue == 7801 && (*i)->isAffectedOnSpell((*iter)->GetSpellProto()))
                max_dmg += (*i)->GetModifier()->m_amount * max_dmg / 100;
        }
    }

    float chance = float(damage) / max_dmg * 100.0f;
    if (roll_chance_f(chance))
        RemoveSpellsCausingAura(auraType);
}

void Unit::DealDamageMods(Unit *pVictim, uint32 &damage, uint32* absorb)
{
    if (!pVictim->isAlive() || pVictim->IsTaxiFlying() || (pVictim->GetTypeId() == TYPEID_UNIT && ((Creature*)pVictim)->IsInEvadeMode()))
    {
        if (absorb)
            *absorb += damage;
        damage = 0;
        return;
    }

    //You don't lose health from damage taken from another player while in a sanctuary
    //You still see it in the combat log though
    if (!IsAllowedDamageInArea(pVictim))
    {
        if(absorb)
            *absorb += damage;
        damage = 0;
    }

    uint32 originalDamage = damage;

    //Script Event damage Deal
    if( GetTypeId()== TYPEID_UNIT && ((Creature *)this)->AI())
        ((Creature *)this)->AI()->DamageDeal(pVictim, damage);
    //Script Event damage taken
    if( pVictim->GetTypeId()== TYPEID_UNIT && ((Creature *)pVictim)->AI() )
        ((Creature *)pVictim)->AI()->DamageTaken(this, damage);

    if(absorb && originalDamage > damage)
        *absorb += (originalDamage - damage);
}

uint32 Unit::DealDamage(Unit *pVictim, uint32 damage, CleanDamage const* cleanDamage, DamageEffectType damagetype, SpellSchoolMask damageSchoolMask, SpellEntry const *spellProto, bool durabilityLoss)
{
    // remove affects from victim (including from 0 damage and DoTs)
    if(pVictim != this)
        pVictim->RemoveSpellsCausingAura(SPELL_AURA_MOD_STEALTH);

    // Divine Storm heal hack
    if ( spellProto && spellProto->Id == 53385 )
    {
        int32 divineDmg = damage * (25 + (HasAura(63220) ? 15 : 0)) / 100; //25%, if has Glyph of Divine Storm -> 40%
        CastCustomSpell(this, 54171, &divineDmg, NULL, NULL, true);
    }

    // remove affects from attacker at any non-DoT damage (including 0 damage)
    if( damagetype != DOT)
    {
        RemoveSpellsCausingAura(SPELL_AURA_MOD_STEALTH);
        RemoveSpellsCausingAura(SPELL_AURA_FEIGN_DEATH);

        if(pVictim != this)
            RemoveSpellsCausingAura(SPELL_AURA_MOD_INVISIBILITY);

        if(pVictim->GetTypeId() == TYPEID_PLAYER && !pVictim->IsStandState() && !pVictim->hasUnitState(UNIT_STAT_STUNNED))
            pVictim->SetStandState(UNIT_STAND_STATE_STAND);
    }

    // Blessed Life talent of Paladin
    if( pVictim->GetTypeId() == TYPEID_PLAYER )
    {
        Unit::AuraList const& BlessedLife = pVictim->GetAurasByType(SPELL_AURA_PROC_TRIGGER_SPELL);
        for(Unit::AuraList::const_iterator i = BlessedLife.begin(); i != BlessedLife.end(); ++i)
            if((*i)->GetSpellProto()->SpellFamilyName == SPELLFAMILY_PALADIN && (*i)->GetSpellProto()->SpellIconID == 2137)
                if( urand(0,100) < (*i)->GetSpellProto()->procChance )
                    damage *= 0.5;
    }

    if(!damage)
    {
        if (!cleanDamage)
            return 0;

        if (!cleanDamage->absorb)
        {
            // Rage from physical damage received .
            if(cleanDamage->damage && (damageSchoolMask & SPELL_SCHOOL_MASK_NORMAL) && pVictim->GetTypeId() == TYPEID_PLAYER && (pVictim->getPowerType() == POWER_RAGE))
                ((Player*)pVictim)->RewardRage(cleanDamage->damage, 0, false);

            return 0;
        }
    }
    if (!spellProto || !IsSpellHaveAura(spellProto,SPELL_AURA_MOD_FEAR))
        pVictim->RemoveSpellbyDamageTaken(SPELL_AURA_MOD_FEAR, damage);
    // root type spells do not dispel the root effect
    if (!spellProto || !(spellProto->Mechanic == MECHANIC_ROOT || IsSpellHaveAura(spellProto,SPELL_AURA_MOD_ROOT)))
        pVictim->RemoveSpellbyDamageTaken(SPELL_AURA_MOD_ROOT, damage);

    // no xp,health if type 8 /critters/
    if (pVictim->GetTypeId() == TYPEID_UNIT && pVictim->GetCreatureType() == CREATURE_TYPE_CRITTER)
    {
        // TODO: fix this part
        // Critter may not die of damage taken, instead expect it to run away (no fighting back)
        // If (this) is TYPEID_PLAYER, (this) will enter combat w/victim, but after some time, automatically leave combat.
        // It is unclear how it should work for other cases.

        ((Creature*)pVictim)->SetLootRecipient(this);

        pVictim->SetDeathState(JUST_DIED);
        pVictim->SetHealth(0);

        // allow loot only if has loot_id in creature_template
        ((Creature*)pVictim)->PrepareBodyLootState();
        ((Creature*)pVictim)->AllLootRemovedFromCorpse();

        // some critters required for quests (need normal entry instead possible heroic in any cases)
        if (GetTypeId() == TYPEID_PLAYER)
        {
            if (CreatureInfo const* normalInfo = ObjectMgr::GetCreatureTemplate(pVictim->GetEntry()))
                ((Player*)this)->KilledMonster(normalInfo, pVictim->GetObjectGuid());
        }

        DEBUG_FILTER_LOG(LOG_FILTER_DAMAGE, "DealDamage critter, critter dies");

        return damage;
    }

    DEBUG_FILTER_LOG(LOG_FILTER_DAMAGE,"DealDamageStart");

    // share damage by auras
    AuraList const& vShareDamageAuras = pVictim->GetAurasByType(SPELL_AURA_SHARE_DAMAGE_PCT);
    for (AuraList::const_iterator itr = vShareDamageAuras.begin(); itr != vShareDamageAuras.end(); ++itr)
    {
        if (Unit* shareTarget = (*itr)->GetCaster())
        {
            if (shareTarget != pVictim && ((*itr)->GetMiscValue() & damageSchoolMask))
            {
                SpellEntry const * shareSpell = (*itr)->GetSpellProto();
                uint32 shareDamage = uint32(damage * (*itr)->GetModifier()->m_amount / 100.0f);
                DealDamageMods(shareTarget, shareDamage, NULL);
                DealDamage(shareTarget, shareDamage, 0, damagetype, GetSpellSchoolMask(shareSpell), spellProto, false);
            }
        }
    }

    uint32 health = pVictim->GetHealth();
    DEBUG_FILTER_LOG(LOG_FILTER_DAMAGE,"deal dmg:%d to health:%d ",damage,health);

    // duel ends when player has 1 or less hp
    bool duel_hasEnded = false;
    if(pVictim->GetTypeId() == TYPEID_PLAYER && ((Player*)pVictim)->duel && damage >= (health-1))
    {
        // prevent kill only if killed in duel and killed by opponent or opponent controlled creature
        if(((Player*)pVictim)->duel->opponent==this || ((Player*)pVictim)->duel->opponent->GetObjectGuid() == GetOwnerGuid())
            damage = health-1;

        duel_hasEnded = true;
    }
    //Get in CombatState
    if(pVictim != this && damagetype != DOT)
    {
        SetInCombatWith(pVictim);
        pVictim->SetInCombatWith(this);

        if(Player* attackedPlayer = pVictim->GetCharmerOrOwnerPlayerOrPlayerItself())
            SetContestedPvP(attackedPlayer);
    }

    // Rage from Damage made (only from direct weapon damage)
    if( cleanDamage && damagetype==DIRECT_DAMAGE && this != pVictim && GetTypeId() == TYPEID_PLAYER && (getPowerType() == POWER_RAGE))
    {
        uint32 weaponSpeedHitFactor;

        switch(cleanDamage->attackType)
        {
            case BASE_ATTACK:
            {
                if(cleanDamage->hitOutCome == MELEE_HIT_CRIT)
                    weaponSpeedHitFactor = uint32(GetAttackTime(cleanDamage->attackType)/1000.0f * 7);
                else
                    weaponSpeedHitFactor = uint32(GetAttackTime(cleanDamage->attackType)/1000.0f * 3.5f);

                ((Player*)this)->RewardRage(damage + cleanDamage->absorb, weaponSpeedHitFactor, true);

                break;
            }
            case OFF_ATTACK:
            {
                if(cleanDamage->hitOutCome == MELEE_HIT_CRIT)
                    weaponSpeedHitFactor = uint32(GetAttackTime(cleanDamage->attackType)/1000.0f * 3.5f);
                else
                    weaponSpeedHitFactor = uint32(GetAttackTime(cleanDamage->attackType)/1000.0f * 1.75f);

                ((Player*)this)->RewardRage(damage + cleanDamage->absorb, weaponSpeedHitFactor, true);

                break;
            }
            case RANGED_ATTACK:
                break;
        }
    }

    if (GetTypeId() == TYPEID_PLAYER && this != pVictim)
    {
        Player *killer = ((Player*)this);

        /* process anticheat check */
        killer->GetAntiCheat()->DoAntiCheatCheck(CHECK_DAMAGE, 0, 0, damage);


        // in bg, count dmg if victim is also a player
        if (pVictim->GetTypeId()==TYPEID_PLAYER)
        {
            if (BattleGround *bg = killer->GetBattleGround())
            {
                // FIXME: kept by compatibility. don't know in BG if the restriction apply.
                bg->UpdatePlayerScore(killer, SCORE_DAMAGE_DONE, damage);
            }
        }

        killer->UpdateAchievementCriteria(ACHIEVEMENT_CRITERIA_TYPE_DAMAGE_DONE, damage, 0, pVictim);
        killer->UpdateAchievementCriteria(ACHIEVEMENT_CRITERIA_TYPE_HIGHEST_HIT_DEALT, damage);
    }

    if (pVictim->GetTypeId() == TYPEID_PLAYER)
        ((Player*)pVictim)->UpdateAchievementCriteria(ACHIEVEMENT_CRITERIA_TYPE_HIGHEST_HIT_RECEIVED, damage);

    if (pVictim->GetTypeId() == TYPEID_UNIT && !((Creature*)pVictim)->IsPet() && !((Creature*)pVictim)->HasLootRecipient())
        ((Creature*)pVictim)->SetLootRecipient(this);

    if (health <= damage)
    {
        DEBUG_FILTER_LOG(LOG_FILTER_DAMAGE,"DealDamage: victim just died");

        // find player: owner of controlled `this` or `this` itself maybe
        // for loot will be sued only if group_tap==NULL
        Player *player_tap = GetCharmerOrOwnerPlayerOrPlayerItself();
        Group *group_tap = NULL;

        // find owner of pVictim, used for creature cases, AI calls
        Unit* pOwner = pVictim->GetCharmerOrOwner();

        // in creature kill case group/player tap stored for creature
        if (pVictim->GetTypeId() == TYPEID_UNIT)
        {
            group_tap = ((Creature*)pVictim)->GetGroupLootRecipient();

            if (Player* recipient = ((Creature*)pVictim)->GetOriginalLootRecipient())
                player_tap = recipient;
        }
        // in player kill case group tap selected by player_tap (killer-player itself, or charmer, or owner, etc)
        else
        {
            if (player_tap)
                group_tap = player_tap->GetGroup();
        }

        if (pVictim->GetTypeId() == TYPEID_PLAYER)
        {
            ((Player*)pVictim)->UpdateAchievementCriteria(ACHIEVEMENT_CRITERIA_TYPE_TOTAL_DAMAGE_RECEIVED, health);
            if (player_tap)
                player_tap->UpdateAchievementCriteria(ACHIEVEMENT_CRITERIA_TYPE_SPECIAL_PVP_KILL,1,0,pVictim);
        }

        // call kill spell proc event (before real die and combat stop to triggering auras removed at death/combat stop)
        if(player_tap && player_tap != pVictim)
        {
            player_tap->ProcDamageAndSpell(pVictim, PROC_FLAG_KILL, PROC_FLAG_KILLED, PROC_EX_NONE, 0);

            WorldPacket data(SMSG_PARTYKILLLOG, (8+8));     //send event PARTY_KILL
            data << player_tap->GetObjectGuid();            //player with killing blow
            data << pVictim->GetObjectGuid();              //victim

            if (group_tap)
                group_tap->BroadcastPacket(&data, false, group_tap->GetMemberGroup(player_tap->GetObjectGuid()),player_tap->GetObjectGuid());

            player_tap->SendDirectMessage(&data);
        }

        // Reward player, his pets, and group/raid members
        if (player_tap != pVictim)
        {
            if (group_tap)
                group_tap->RewardGroupAtKill(pVictim, player_tap);
            else if (player_tap)
                player_tap->RewardSinglePlayerAtKill(pVictim);
        }

        DEBUG_FILTER_LOG(LOG_FILTER_DAMAGE,"DealDamageAttackStop");

        // stop combat
        pVictim->CombatStop();
        pVictim->getHostileRefManager().deleteReferences();

        bool damageFromSpiritOfRedemtionTalent = spellProto && spellProto->Id == 27795;

        // if talent known but not triggered (check priest class for speedup check)
        Aura* spiritOfRedemtionTalentReady = NULL;
        if( !damageFromSpiritOfRedemtionTalent &&           // not called from SPELL_AURA_SPIRIT_OF_REDEMPTION
            pVictim->GetTypeId()==TYPEID_PLAYER && pVictim->getClass()==CLASS_PRIEST )
        {
            AuraList const& vDummyAuras = pVictim->GetAurasByType(SPELL_AURA_DUMMY);
            for(AuraList::const_iterator itr = vDummyAuras.begin(); itr != vDummyAuras.end(); ++itr)
            {
                if((*itr)->GetSpellProto()->SpellIconID==1654)
                {
                    spiritOfRedemtionTalentReady = *itr;
                    break;
                }
            }
        }

        if (!spiritOfRedemtionTalentReady)
        {
            DEBUG_FILTER_LOG(LOG_FILTER_DAMAGE,"SET JUST_DIED");
            pVictim->SetDeathState(JUST_DIED);
        }

        DEBUG_FILTER_LOG(LOG_FILTER_DAMAGE,"DealDamageHealth1");

        if(spiritOfRedemtionTalentReady)
        {
            // save value before aura remove
            uint32 ressSpellId = pVictim->GetUInt32Value(PLAYER_SELF_RES_SPELL);
            if(!ressSpellId)
                ressSpellId = ((Player*)pVictim)->GetResurrectionSpellId();

            //Remove all expected to remove at death auras (most important negative case like DoT or periodic triggers)
            pVictim->RemoveAllAurasOnDeath();

            // restore for use at real death
            pVictim->SetUInt32Value(PLAYER_SELF_RES_SPELL,ressSpellId);

            // FORM_SPIRITOFREDEMPTION and related auras
            pVictim->CastSpell(pVictim,27827,true,NULL,spiritOfRedemtionTalentReady);
        }
        else
            pVictim->SetHealth(0);

        // remember victim PvP death for corpse type and corpse reclaim delay
        // at original death (not at SpiritOfRedemtionTalent timeout)
        if( pVictim->GetTypeId()==TYPEID_PLAYER && !damageFromSpiritOfRedemtionTalent )
            ((Player*)pVictim)->SetPvPDeath(player_tap != NULL);

        // Call KilledUnit for creatures
        if (GetTypeId() == TYPEID_UNIT && ((Creature*)this)->AI())
            ((Creature*)this)->AI()->KilledUnit(pVictim);

        // Call AI OwnerKilledUnit (for any current summoned minipet/guardian/protector)
        PetOwnerKilledUnit(pVictim);

        // achievement stuff
        if (pVictim->GetTypeId() == TYPEID_PLAYER)
        {
            if (GetTypeId() == TYPEID_UNIT)
                ((Player*)pVictim)->GetAchievementMgr().UpdateAchievementCriteria(ACHIEVEMENT_CRITERIA_TYPE_KILLED_BY_CREATURE, GetEntry());
            else if(GetTypeId() == TYPEID_PLAYER && pVictim != this)
                ((Player*)pVictim)->GetAchievementMgr().UpdateAchievementCriteria(ACHIEVEMENT_CRITERIA_TYPE_KILLED_BY_PLAYER, 1, ((Player*)this)->GetTeam());
        }

        // 10% durability loss on death
        // clean InHateListOf
        if (pVictim->GetTypeId() == TYPEID_PLAYER)
        {
            // only if not player and not controlled by player pet. And not at BG
            if (durabilityLoss && !player_tap && !((Player*)pVictim)->InBattleGround())
            {
                DEBUG_LOG("We are dead, loosing 10 percents durability");
                ((Player*)pVictim)->DurabilityLossAll(0.10f,false);
                // durability lost message
                WorldPacket data(SMSG_DURABILITY_DAMAGE_DEATH, 0);
                ((Player*)pVictim)->GetSession()->SendPacket(&data);
            }
        }
        else                                                // creature died
        {
            DEBUG_FILTER_LOG(LOG_FILTER_DAMAGE,"DealDamageNotPlayer");
            Creature *cVictim = (Creature*)pVictim;

            if(!cVictim->IsPet())
            {
                cVictim->DeleteThreatList();
                // only lootable if it has loot or can drop gold
                cVictim->PrepareBodyLootState();
                // may have no loot, so update death timer if allowed
                cVictim->AllLootRemovedFromCorpse();
            }

            // Call creature just died function
            if (cVictim->AI())
                cVictim->AI()->JustDied(this);

            if (cVictim->IsTemporarySummon())
            {
                TemporarySummon* pSummon = (TemporarySummon*)cVictim;
                if (pSummon->GetSummonerGuid().IsCreatureOrVehicle())
                    if(Creature* pSummoner = cVictim->GetMap()->GetCreature(pSummon->GetSummonerGuid()))
                        if (pSummoner->AI())
                            pSummoner->AI()->SummonedCreatureJustDied(cVictim);
            }
            else if (pOwner && pOwner->GetTypeId() == TYPEID_UNIT)
            {
                if (((Creature*)pOwner)->AI())
                    ((Creature*)pOwner)->AI()->SummonedCreatureJustDied(cVictim);
            }

            if (InstanceData* mapInstance = cVictim->GetInstanceData())
                mapInstance->OnCreatureDeath(cVictim);

            // Dungeon specific stuff, only applies to players killing creatures
            if(cVictim->GetInstanceId())
            {
                Map *m = cVictim->GetMap();
                Player *creditedPlayer = GetCharmerOrOwnerPlayerOrPlayerItself();
                // TODO: do instance binding anyway if the charmer/owner is offline

                if(m->IsDungeon() && creditedPlayer)
                {
                    if (m->IsRaidOrHeroicDungeon())
                    {
                        if(cVictim->GetCreatureInfo()->flags_extra & CREATURE_FLAG_EXTRA_INSTANCE_BIND)
                            ((InstanceMap *)m)->PermBindAllPlayers(creditedPlayer);
                    }
                    else
                    {
                        // the reset time is set but not added to the scheduler
                        // until the players leave the instance
                        time_t resettime = cVictim->GetRespawnTimeEx() + 2 * HOUR;
                        if (InstanceSave *save = m->GetInstanceSave())
                            if (save->GetResetTime() < resettime)
                                save->SetResetTime(resettime);
                    }
                }
            }
        }

        // last damage from non duel opponent or opponent controlled creature
        if(duel_hasEnded)
        {
            MANGOS_ASSERT(pVictim->GetTypeId()==TYPEID_PLAYER);
            Player *he = (Player*)pVictim;

            MANGOS_ASSERT(he->duel);

            he->duel->opponent->CombatStopWithPets(true);
            he->CombatStopWithPets(true);

            he->DuelComplete(DUEL_INTERUPTED);
        }

        // battleground things (do this at the end, so the death state flag will be properly set to handle in the bg->handlekill)
        if(pVictim->GetTypeId() == TYPEID_PLAYER && ((Player*)pVictim)->InBattleGround())
        {
            Player *killed = ((Player*)pVictim);
            if(BattleGround *bg = killed->GetBattleGround())
                if(player_tap)
                    bg->HandleKillPlayer(killed, player_tap);
        }
        else if(pVictim->GetTypeId() == TYPEID_UNIT)
        {
            if (player_tap)
                if (BattleGround *bg = player_tap->GetBattleGround())
                    bg->HandleKillUnit((Creature*)pVictim, player_tap);
        }
    }
    else                                                    // if (health <= damage)
    {
        DEBUG_FILTER_LOG(LOG_FILTER_DAMAGE,"DealDamageAlive");

        if (pVictim->GetTypeId() == TYPEID_PLAYER)
            ((Player*)pVictim)->UpdateAchievementCriteria(ACHIEVEMENT_CRITERIA_TYPE_TOTAL_DAMAGE_RECEIVED, damage);

        pVictim->ModifyHealth(- (int32)damage);

        if(damagetype != DOT)
        {
            if(!getVictim())
            {
                // if not have main target then attack state with target (including AI call)
                //start melee attacks only after melee hit
                Attack(pVictim,(damagetype == DIRECT_DAMAGE));
            }

            // if damage pVictim call AI reaction
            if(pVictim->GetTypeId()==TYPEID_UNIT && ((Creature*)pVictim)->AI())
                ((Creature*)pVictim)->AI()->AttackedBy(this);
        }

        // polymorphed, hex and other negative transformed cases
        uint32 morphSpell = pVictim->getTransForm();
        if (morphSpell && !IsPositiveSpell(morphSpell))
        {
            if (SpellEntry const* morphEntry = sSpellStore.LookupEntry(morphSpell))
            {
                if (IsSpellHaveAura(morphEntry, SPELL_AURA_MOD_CONFUSE))
                    pVictim->RemoveAurasDueToSpell(morphSpell);
                else if (IsSpellHaveAura(morphEntry, SPELL_AURA_MOD_PACIFY_SILENCE))
                    pVictim->RemoveSpellbyDamageTaken(SPELL_AURA_MOD_PACIFY_SILENCE, damage);
            }
        }

        if(damagetype == DIRECT_DAMAGE || damagetype == SPELL_DIRECT_DAMAGE)
        {
            if (!spellProto || !(spellProto->AuraInterruptFlags&AURA_INTERRUPT_FLAG_DIRECT_DAMAGE))
                pVictim->RemoveAurasWithInterruptFlags(AURA_INTERRUPT_FLAG_DIRECT_DAMAGE);
        }
        if (pVictim->GetTypeId() != TYPEID_PLAYER)
        {
            if(spellProto && IsDamageToThreatSpell(spellProto))
                pVictim->AddThreat(this, float((damage + (cleanDamage ? cleanDamage->absorb : 0))*2), (cleanDamage && cleanDamage->hitOutCome == MELEE_HIT_CRIT), damageSchoolMask, spellProto);
            else
                pVictim->AddThreat(this, float(damage + (cleanDamage ? cleanDamage->absorb : 0)), (cleanDamage && cleanDamage->hitOutCome == MELEE_HIT_CRIT), damageSchoolMask, spellProto);
        }
        else                                                // victim is a player
        {
            // Rage from damage received
            if(this != pVictim && pVictim->getPowerType() == POWER_RAGE)
            {
                uint32 rage_damage = damage + (cleanDamage ? (cleanDamage->damage + cleanDamage->absorb) : 0);
                ((Player*)pVictim)->RewardRage(rage_damage, 0, false);
            }

            // random durability for items (HIT TAKEN)
            if (roll_chance_f(sWorld.getConfig(CONFIG_FLOAT_RATE_DURABILITY_LOSS_DAMAGE)))
            {
                EquipmentSlots slot = EquipmentSlots(urand(0,EQUIPMENT_SLOT_END-1));
                ((Player*)pVictim)->DurabilityPointLossForEquipSlot(slot);
            }
        }

        if(GetTypeId()==TYPEID_PLAYER)
        {
            // random durability for items (HIT DONE)
            if (roll_chance_f(sWorld.getConfig(CONFIG_FLOAT_RATE_DURABILITY_LOSS_DAMAGE)))
            {
                EquipmentSlots slot = EquipmentSlots(urand(0,EQUIPMENT_SLOT_END-1));
                ((Player*)this)->DurabilityPointLossForEquipSlot(slot);
            }
        }

        // TODO: Store auras by interrupt flag to speed this up.
        SpellAuraHolderMap& vAuras = pVictim->GetSpellAuraHolderMap();
        for (SpellAuraHolderMap::const_iterator i = vAuras.begin(), next; i != vAuras.end(); i = next)
        {
            const SpellEntry *se = i->second->GetSpellProto();
            next = i; ++next;
            if (spellProto && spellProto->Id == se->Id) // Not drop auras added by self
                continue;
            if( se->AuraInterruptFlags & AURA_INTERRUPT_FLAG_DAMAGE )
            {
                bool remove = true;
                if (se->procFlags & (1<<3))
                {
                    if (!roll_chance_i(se->procChance))
                        remove = false;
                }
                if (remove)
                {
                    pVictim->RemoveAurasDueToSpell(i->second->GetId());
                    next = vAuras.begin();
                }
            }
        }

        if (damagetype != NODAMAGE && damage && pVictim->GetTypeId() == TYPEID_PLAYER)
        {
            if( damagetype != DOT )
            {
                for (uint32 i = CURRENT_FIRST_NON_MELEE_SPELL; i < CURRENT_MAX_SPELL; ++i)
                {
                    // skip channeled spell (processed differently below)
                    if (i == CURRENT_CHANNELED_SPELL)
                        continue;

                    if(Spell* spell = pVictim->GetCurrentSpell(CurrentSpellTypes(i)))
                    {
                        if(spell->getState() == SPELL_STATE_PREPARING)
                        {
                            if(spell->m_spellInfo->InterruptFlags & SPELL_INTERRUPT_FLAG_ABORT_ON_DMG)
                                pVictim->InterruptSpell(CurrentSpellTypes(i));
                            else
                                spell->Delayed();
                        }
                    }
                }
            }

            if(Spell* spell = pVictim->m_currentSpells[CURRENT_CHANNELED_SPELL])
            {
                if (spell->getState() == SPELL_STATE_CASTING)
                {
                    uint32 channelInterruptFlags = spell->m_spellInfo->ChannelInterruptFlags;
                    if( channelInterruptFlags & CHANNEL_FLAG_DELAY )
                    {
                        if(pVictim!=this)                   //don't shorten the duration of channeling if you damage yourself
                            spell->DelayedChannel();
                    }
                    else if( (channelInterruptFlags & (CHANNEL_FLAG_DAMAGE | CHANNEL_FLAG_DAMAGE2)) )
                    {
                        DETAIL_LOG("Spell %u canceled at damage!",spell->m_spellInfo->Id);
                        pVictim->InterruptSpell(CURRENT_CHANNELED_SPELL);
                    }
                }
                else if (spell->getState() == SPELL_STATE_DELAYED)
                    // break channeled spell in delayed state on damage
                {
                    DETAIL_LOG("Spell %u canceled at damage!",spell->m_spellInfo->Id);
                    pVictim->InterruptSpell(CURRENT_CHANNELED_SPELL);
                }
            }
        }

        // last damage from duel opponent
        if(duel_hasEnded)
        {
            MANGOS_ASSERT(pVictim->GetTypeId()==TYPEID_PLAYER);
            Player *he = (Player*)pVictim;

            MANGOS_ASSERT(he->duel);

            he->SetHealth(1);

            he->duel->opponent->CombatStopWithPets(true);
            he->CombatStopWithPets(true);

            he->CastSpell(he, 7267, true);                  // beg
            he->DuelComplete(DUEL_WON);
        }
    }

    DEBUG_FILTER_LOG(LOG_FILTER_DAMAGE,"DealDamageEnd returned %d damage", damage);

    return damage;
}

struct PetOwnerKilledUnitHelper
{
    explicit PetOwnerKilledUnitHelper(Unit* pVictim) : m_victim(pVictim) {}
    void operator()(Unit* pTarget) const
    {
        if (pTarget->GetTypeId() == TYPEID_UNIT)
        {
            if (((Creature*)pTarget)->AI())
                ((Creature*)pTarget)->AI()->OwnerKilledUnit(m_victim);
        }
    }

    Unit* m_victim;
};

void Unit::PetOwnerKilledUnit(Unit* pVictim)
{
    // for minipet and guardians (including protector)
    CallForAllControlledUnits(PetOwnerKilledUnitHelper(pVictim), CONTROLLED_MINIPET|CONTROLLED_GUARDIANS);
}

void Unit::CastStop(uint32 except_spellid)
{
    for (uint32 i = CURRENT_FIRST_NON_MELEE_SPELL; i < CURRENT_MAX_SPELL; ++i)
        if (m_currentSpells[i] && m_currentSpells[i]->m_spellInfo->Id!=except_spellid)
            InterruptSpell(CurrentSpellTypes(i),false);
}

void Unit::CastSpell(Unit* Victim, uint32 spellId, bool triggered, Item *castItem, Aura* triggeredByAura, ObjectGuid originalCaster, SpellEntry const* triggeredBy)
{
    SpellEntry const *spellInfo = sSpellStore.LookupEntry(spellId);

    if(!spellInfo)
    {
        if (triggeredByAura)
            sLog.outError("CastSpell: unknown spell id %i by caster: %s triggered by aura %u (eff %u)", spellId, GetGuidStr().c_str(), triggeredByAura->GetId(), triggeredByAura->GetEffIndex());
        else
            sLog.outError("CastSpell: unknown spell id %i by caster: %s", spellId, GetGuidStr().c_str());
        return;
    }

    CastSpell(Victim, spellInfo, triggered, castItem, triggeredByAura, originalCaster, triggeredBy);
}

void Unit::CastSpell(Unit* Victim, SpellEntry const *spellInfo, bool triggered, Item *castItem, Aura* triggeredByAura, ObjectGuid originalCaster, SpellEntry const* triggeredBy)
{
    if(!spellInfo)
    {
        if (triggeredByAura)
            sLog.outError("CastSpell: unknown spell by caster: %s triggered by aura %u (eff %u)", GetGuidStr().c_str(), triggeredByAura->GetId(), triggeredByAura->GetEffIndex());
        else
            sLog.outError("CastSpell: unknown spell by caster: %s", GetGuidStr().c_str());
        return;
    }

    if (castItem)
        DEBUG_FILTER_LOG(LOG_FILTER_SPELL_CAST, "WORLD: cast Item spellId - %i", spellInfo->Id);

    if (triggeredByAura)
    {
        if(originalCaster.IsEmpty())
            originalCaster = triggeredByAura->GetCasterGuid();

        triggeredBy = triggeredByAura->GetSpellProto();
    }

    Spell *spell = new Spell(this, spellInfo, triggered, originalCaster, triggeredBy);

    SpellCastTargets targets;
    targets.setUnitTarget( Victim );
    spell->m_CastItem = castItem;
    spell->prepare(&targets, triggeredByAura);
}

void Unit::CastCustomSpell(Unit* Victim,uint32 spellId, int32 const* bp0, int32 const* bp1, int32 const* bp2, bool triggered, Item *castItem, Aura* triggeredByAura, ObjectGuid originalCaster, SpellEntry const* triggeredBy)
{
    SpellEntry const *spellInfo = sSpellStore.LookupEntry(spellId);

    if(!spellInfo)
    {
        if (triggeredByAura)
            sLog.outError("CastCustomSpell: unknown spell id %i by caster: %s triggered by aura %u (eff %u)", spellId, GetGuidStr().c_str(), triggeredByAura->GetId(), triggeredByAura->GetEffIndex());
        else
            sLog.outError("CastCustomSpell: unknown spell id %i by caster: %s", spellId, GetGuidStr().c_str());
        return;
    }

    CastCustomSpell(Victim, spellInfo, bp0, bp1, bp2, triggered, castItem, triggeredByAura, originalCaster, triggeredBy);
}

void Unit::CastCustomSpell(Unit* Victim, SpellEntry const *spellInfo, int32 const* bp0, int32 const* bp1, int32 const* bp2, bool triggered, Item *castItem, Aura* triggeredByAura, ObjectGuid originalCaster, SpellEntry const* triggeredBy)
{
    if(!spellInfo)
    {
        if (triggeredByAura)
            sLog.outError("CastCustomSpell: unknown spell by caster: %s triggered by aura %u (eff %u)", GetGuidStr().c_str(), triggeredByAura->GetId(), triggeredByAura->GetEffIndex());
        else
            sLog.outError("CastCustomSpell: unknown spell by caster: %s", GetGuidStr().c_str());
        return;
    }

    if(sObjectMgr.IsSpellDisabled(spellInfo->Id))
        return;

    if (castItem)
        DEBUG_FILTER_LOG(LOG_FILTER_SPELL_CAST, "WORLD: cast Item spellId - %i", spellInfo->Id);

    if (triggeredByAura)
    {
        if(originalCaster.IsEmpty())
            if (triggeredByAura->GetHolder())
            {
                originalCaster = triggeredByAura->GetCasterGuid();
                triggeredBy    = triggeredByAura->GetSpellProto();
            }
            else
            {
                sLog.outError("CastCustomSpell: spell %d by caster: %s triggered by aura without original caster and spellholder (CRUSH THERE!)", spellInfo->Id, GetObjectGuid().GetString().c_str());
                return;
            }
    }

    Spell *spell = new Spell(this, spellInfo, triggered, originalCaster, triggeredBy);

    if(bp0)
        spell->m_currentBasePoints[EFFECT_INDEX_0] = *bp0;

    if(bp1)
        spell->m_currentBasePoints[EFFECT_INDEX_1] = *bp1;

    if(bp2)
        spell->m_currentBasePoints[EFFECT_INDEX_2] = *bp2;

    SpellCastTargets targets;
    targets.setUnitTarget( Victim );
    spell->m_CastItem = castItem;
    spell->prepare(&targets, triggeredByAura);
}

// used for scripting
void Unit::CastSpell(float x, float y, float z, uint32 spellId, bool triggered, Item *castItem, Aura* triggeredByAura, ObjectGuid originalCaster, SpellEntry const* triggeredBy)
{
    SpellEntry const *spellInfo = sSpellStore.LookupEntry(spellId);

    if(!spellInfo)
    {
        if (triggeredByAura)
            sLog.outError("CastSpell(x,y,z): unknown spell id %i by caster: %s triggered by aura %u (eff %u)", spellId, GetGuidStr().c_str(), triggeredByAura->GetId(), triggeredByAura->GetEffIndex());
        else
            sLog.outError("CastSpell(x,y,z): unknown spell id %i by caster: %s", spellId, GetGuidStr().c_str());
        return;
    }

    CastSpell(x, y, z, spellInfo, triggered, castItem, triggeredByAura, originalCaster, triggeredBy);
}

// used for scripting
void Unit::CastSpell(float x, float y, float z, SpellEntry const *spellInfo, bool triggered, Item *castItem, Aura* triggeredByAura, ObjectGuid originalCaster, SpellEntry const* triggeredBy)
{
    if(!spellInfo)
    {
        if (triggeredByAura)
            sLog.outError("CastSpell(x,y,z): unknown spell by caster: %s triggered by aura %u (eff %u)", GetGuidStr().c_str(), triggeredByAura->GetId(), triggeredByAura->GetEffIndex());
        else
            sLog.outError("CastSpell(x,y,z): unknown spell by caster: %s", GetGuidStr().c_str());
        return;
    }
	
    if(sObjectMgr.IsSpellDisabled(spellInfo->Id))
        return;

    if (castItem)
        DEBUG_FILTER_LOG(LOG_FILTER_SPELL_CAST, "WORLD: cast Item spellId - %i", spellInfo->Id);

    if (triggeredByAura)
    {
        if(originalCaster.IsEmpty())
            originalCaster = triggeredByAura->GetCasterGuid();

        triggeredBy = triggeredByAura->GetSpellProto();
    }

    Spell *spell = new Spell(this, spellInfo, triggered, originalCaster, triggeredBy);

    SpellCastTargets targets;
    targets.setDestination(x, y, z);
    spell->m_CastItem = castItem;
    spell->prepare(&targets, triggeredByAura);
}

// Obsolete func need remove, here only for comotability vs another patches
uint32 Unit::SpellNonMeleeDamageLog(Unit *pVictim, uint32 spellID, uint32 damage)
{
    SpellEntry const *spellInfo = sSpellStore.LookupEntry(spellID);
    SpellNonMeleeDamage damageInfo(this, pVictim, spellInfo->Id, SpellSchoolMask(spellInfo->SchoolMask));
    CalculateSpellDamage(&damageInfo, damage, spellInfo);
    damageInfo.target->CalculateAbsorbResistBlock(this, &damageInfo, spellInfo);
    DealDamageMods(damageInfo.target,damageInfo.damage,&damageInfo.absorb);
    SendSpellNonMeleeDamageLog(&damageInfo);
    DealSpellDamage(&damageInfo, true);
    return damageInfo.damage;
}

void Unit::CalculateSpellDamage(SpellNonMeleeDamage *damageInfo, int32 damage, SpellEntry const *spellInfo, WeaponAttackType attackType)
{
    SpellSchoolMask damageSchoolMask = damageInfo->schoolMask;
    Unit *pVictim = damageInfo->target;

    if (damage < 0)
        return;

    if(!this || !pVictim)
        return;
    if(!this->isAlive() || !pVictim->isAlive())
        return;

    // Check spell crit chance
    bool crit = IsSpellCrit(pVictim, spellInfo, damageSchoolMask, attackType);

    // damage bonus (per damage class)
    switch (spellInfo->DmgClass)
    {
        // Melee and Ranged Spells
        case SPELL_DAMAGE_CLASS_RANGED:
        case SPELL_DAMAGE_CLASS_MELEE:
        {
            //Calculate damage bonus
            damage = MeleeDamageBonusDone(pVictim, damage, attackType, spellInfo, SPELL_DIRECT_DAMAGE);
            damage = pVictim->MeleeDamageBonusTaken(this, damage, attackType, spellInfo, SPELL_DIRECT_DAMAGE);

            // if crit add critical bonus
            if (crit)
            {
                damageInfo->HitInfo|= SPELL_HIT_TYPE_CRIT;
                damage = SpellCriticalDamageBonus(spellInfo, damage, pVictim);
                // Resilience - reduce crit damage
                uint32 redunction_affected_damage = CalcNotIgnoreDamageRedunction(damage,damageSchoolMask);
                if (attackType != RANGED_ATTACK)
                    damage -= pVictim->GetMeleeCritDamageReduction(redunction_affected_damage);
                else
                    damage -= pVictim->GetRangedCritDamageReduction(redunction_affected_damage);
            }
        }
        break;
        // Magical Attacks
        case SPELL_DAMAGE_CLASS_NONE:
        case SPELL_DAMAGE_CLASS_MAGIC:
        {
            // Calculate damage bonus
            damage = SpellDamageBonusDone(pVictim, spellInfo, damage, SPELL_DIRECT_DAMAGE);
            damage = pVictim->SpellDamageBonusTaken(this, spellInfo, damage, SPELL_DIRECT_DAMAGE);

            // If crit add critical bonus
            if (crit)
            {
                damageInfo->HitInfo|= SPELL_HIT_TYPE_CRIT;
                damage = SpellCriticalDamageBonus(spellInfo, damage, pVictim);
                // Resilience - reduce crit damage
                uint32 redunction_affected_damage = CalcNotIgnoreDamageRedunction(damage,damageSchoolMask);
                damage -= pVictim->GetSpellCritDamageReduction(redunction_affected_damage);
            }
        }
        break;
    }

    // only from players
    if (GetTypeId() == TYPEID_PLAYER)
    {
        uint32 redunction_affected_damage = CalcNotIgnoreDamageRedunction(damage,damageSchoolMask);
        damage -= pVictim->GetSpellDamageReduction(redunction_affected_damage);
    }

    // damage mitigation
    if (damage > 0)
    {
        // physical damage => armor
        if (damageSchoolMask & SPELL_SCHOOL_MASK_NORMAL)
        {
            uint32 armor_affected_damage = CalcNotIgnoreDamageRedunction(damage,damageSchoolMask);
            damage = damage - armor_affected_damage + CalcArmorReducedDamage(pVictim, armor_affected_damage);
        }
    }
    else
        damage = 0;
    damageInfo->damage = damage;
}

void Unit::DealSpellDamage(SpellNonMeleeDamage *damageInfo, bool durabilityLoss)
{
    if (!damageInfo)
        return;

    Unit *pVictim = damageInfo->target;

    if(!this || !pVictim)
        return;

    if (!pVictim->isAlive() || pVictim->IsTaxiFlying() || (pVictim->GetTypeId() == TYPEID_UNIT && ((Creature*)pVictim)->IsInEvadeMode()))
        return;

    SpellEntry const *spellProto = sSpellStore.LookupEntry(damageInfo->SpellID);
    if (spellProto == NULL)
    {
        sLog.outError("Unit::DealSpellDamage have wrong damageInfo->SpellID: %u", damageInfo->SpellID);
        return;
    }

    //You don't lose health from damage taken from another player while in a sanctuary
    //You still see it in the combat log though
    if (!IsAllowedDamageInArea(pVictim))
        return;

    // Call default DealDamage (send critical in hit info for threat calculation)
    CleanDamage cleanDamage(0, damageInfo->absorb, BASE_ATTACK, damageInfo->HitInfo & SPELL_HIT_TYPE_CRIT ? MELEE_HIT_CRIT : MELEE_HIT_NORMAL);
    DealDamage(pVictim, damageInfo->damage, &cleanDamage, SPELL_DIRECT_DAMAGE, damageInfo->schoolMask, spellProto, durabilityLoss);
    // Check if effect can trigger anything actually (is this a right ATTR ?)
    if( spellProto->AttributesEx3 & SPELL_ATTR_EX3_UNK16 )
        return;

    bool hasWeaponDmgEffect = false;

    for (uint32 i = 0; i < 3; ++i)
    {
        if (spellProto->Effect[i] == SPELL_EFFECT_WEAPON_DAMAGE_NOSCHOOL || spellProto->Effect[i] == SPELL_EFFECT_WEAPON_PERCENT_DAMAGE || spellProto->Effect[i] == SPELL_EFFECT_WEAPON_DAMAGE || spellProto->Effect[i] == SPELL_EFFECT_NORMALIZED_WEAPON_DMG)
        {    
            hasWeaponDmgEffect = true;
            break;
        }
    }

    if (!(damageInfo->HitInfo & HITINFO_MISS) && hasWeaponDmgEffect) 
    {
        WeaponAttackType attType = GetWeaponAttackType(spellProto);
        // on weapon hit casts
        if(GetTypeId() == TYPEID_PLAYER && pVictim->isAlive())
            ((Player*)this)->CastItemCombatSpell(pVictim, attType);
    }
}

//TODO for melee need create structure as in
void Unit::CalculateMeleeDamage(Unit *pVictim, uint32 damage, CalcDamageInfo *damageInfo, WeaponAttackType attackType)
{
    damageInfo->attacker         = this;
    damageInfo->target           = pVictim;
    damageInfo->damageSchoolMask = GetMeleeDamageSchoolMask();
    damageInfo->attackType       = attackType;
    damageInfo->damage           = 0;
    damageInfo->cleanDamage      = 0;
    damageInfo->absorb           = 0;
    damageInfo->resist           = 0;
    damageInfo->blocked_amount   = 0;

    damageInfo->TargetState      = 0;
    damageInfo->HitInfo          = 0;
    damageInfo->procAttacker     = PROC_FLAG_NONE;
    damageInfo->procVictim       = PROC_FLAG_NONE;
    damageInfo->procEx           = PROC_EX_NONE;
    damageInfo->hitOutCome       = MELEE_HIT_EVADE;

    if(!this || !pVictim)
        return;
    if(!this->isAlive() || !pVictim->isAlive())
        return;

    // Select HitInfo/procAttacker/procVictim flag based on attack type
    switch (attackType)
    {
        case BASE_ATTACK:
            damageInfo->procAttacker = PROC_FLAG_SUCCESSFUL_MELEE_HIT;
            damageInfo->procVictim   = PROC_FLAG_TAKEN_MELEE_HIT;
            damageInfo->HitInfo      = HITINFO_NORMALSWING2;
            break;
        case OFF_ATTACK:
            damageInfo->procAttacker = PROC_FLAG_SUCCESSFUL_MELEE_HIT | PROC_FLAG_SUCCESSFUL_OFFHAND_HIT;
            damageInfo->procVictim   = PROC_FLAG_TAKEN_MELEE_HIT;//|PROC_FLAG_TAKEN_OFFHAND_HIT // not used
            damageInfo->HitInfo = HITINFO_LEFTSWING;
            break;
        case RANGED_ATTACK:
            damageInfo->procAttacker = PROC_FLAG_SUCCESSFUL_RANGED_HIT;
            damageInfo->procVictim   = PROC_FLAG_TAKEN_RANGED_HIT;
            damageInfo->HitInfo = 0x08;// test
            break;
        default:
            break;
    }

    // Physical Immune check
    if (damageInfo->target->IsImmunedToDamage(damageInfo->damageSchoolMask))
    {
        damageInfo->HitInfo       |= HITINFO_NORMALSWING;
        damageInfo->TargetState    = VICTIMSTATE_IS_IMMUNE;

        damageInfo->procEx |=PROC_EX_IMMUNE;
        damageInfo->damage         = 0;
        damageInfo->cleanDamage    = 0;
        return;
    }
    damage += CalculateDamage (damageInfo->attackType, false);
    // Add melee damage bonus
    damage = MeleeDamageBonusDone(damageInfo->target, damage, damageInfo->attackType);
    damage = damageInfo->target->MeleeDamageBonusTaken(this, damage, damageInfo->attackType);
    // Calculate armor reduction

    uint32 armor_affected_damage = CalcNotIgnoreDamageRedunction(damage,damageInfo->damageSchoolMask);
    damageInfo->damage = damage - armor_affected_damage + CalcArmorReducedDamage(damageInfo->target, armor_affected_damage);
    damageInfo->cleanDamage += damage - damageInfo->damage;

    damageInfo->hitOutCome = RollMeleeOutcomeAgainst(damageInfo->target, damageInfo->attackType);

    // Disable parry or dodge for ranged attack
    if (damageInfo->attackType == RANGED_ATTACK)
    {
        if (damageInfo->hitOutCome == MELEE_HIT_PARRY) damageInfo->hitOutCome = MELEE_HIT_NORMAL;
        if (damageInfo->hitOutCome == MELEE_HIT_DODGE) damageInfo->hitOutCome = MELEE_HIT_MISS;
    }

    switch(damageInfo->hitOutCome)
    {
        case MELEE_HIT_EVADE:
        {
            damageInfo->HitInfo    |= HITINFO_MISS|HITINFO_SWINGNOHITSOUND;
            damageInfo->TargetState = VICTIMSTATE_EVADES;

            damageInfo->procEx|=PROC_EX_EVADE;
            damageInfo->damage = 0;
            damageInfo->cleanDamage = 0;
            return;
        }
        case MELEE_HIT_MISS:
        {
            damageInfo->HitInfo    |= HITINFO_MISS;
            damageInfo->TargetState = VICTIMSTATE_NORMAL;

            damageInfo->procEx|=PROC_EX_MISS;
            damageInfo->damage = 0;
            damageInfo->cleanDamage = 0;
            break;
        }
        case MELEE_HIT_NORMAL:
            damageInfo->TargetState = VICTIMSTATE_NORMAL;
            damageInfo->procEx|=PROC_EX_NORMAL_HIT;
            break;
        case MELEE_HIT_CRIT:
        {
            damageInfo->HitInfo     |= HITINFO_CRITICALHIT;
            damageInfo->TargetState  = VICTIMSTATE_NORMAL;

            damageInfo->procEx|=PROC_EX_CRITICAL_HIT;
            // Crit bonus calc
            damageInfo->damage += damageInfo->damage;
            int32 mod=0;
            // Apply SPELL_AURA_MOD_ATTACKER_RANGED_CRIT_DAMAGE or SPELL_AURA_MOD_ATTACKER_MELEE_CRIT_DAMAGE
            if(damageInfo->attackType == RANGED_ATTACK)
                mod += damageInfo->target->GetTotalAuraModifier(SPELL_AURA_MOD_ATTACKER_RANGED_CRIT_DAMAGE);
            else
                mod += damageInfo->target->GetTotalAuraModifier(SPELL_AURA_MOD_ATTACKER_MELEE_CRIT_DAMAGE);

            mod += GetTotalAuraModifierByMiscMask(SPELL_AURA_MOD_CRIT_DAMAGE_BONUS, SPELL_SCHOOL_MASK_NORMAL);

            uint32 crTypeMask = damageInfo->target->GetCreatureTypeMask();

            // Increase crit damage from SPELL_AURA_MOD_CRIT_PERCENT_VERSUS
            mod += GetTotalAuraModifierByMiscMask(SPELL_AURA_MOD_CRIT_PERCENT_VERSUS, crTypeMask);
            if (mod!=0)
                damageInfo->damage = int32((damageInfo->damage) * float((100.0f + mod)/100.0f));

            // Resilience - reduce crit damage
            uint32 redunction_affected_damage = CalcNotIgnoreDamageRedunction(damageInfo->damage,damageInfo->damageSchoolMask);
            uint32 resilienceReduction;
            if (attackType != RANGED_ATTACK)
                resilienceReduction = pVictim->GetMeleeCritDamageReduction(redunction_affected_damage);
            else
                resilienceReduction = pVictim->GetRangedCritDamageReduction(redunction_affected_damage);

            damageInfo->damage      -= resilienceReduction;
            damageInfo->cleanDamage += resilienceReduction;
            break;
        }
        case MELEE_HIT_PARRY:
            damageInfo->TargetState  = VICTIMSTATE_PARRY;
            damageInfo->procEx |= PROC_EX_PARRY;
            damageInfo->cleanDamage += damageInfo->damage;
            damageInfo->damage = 0;
            break;

        case MELEE_HIT_DODGE:
            damageInfo->TargetState  = VICTIMSTATE_DODGE;
            damageInfo->procEx|=PROC_EX_DODGE;
            damageInfo->cleanDamage += damageInfo->damage;
            damageInfo->damage = 0;
            break;
        case MELEE_HIT_BLOCK:
        {
            damageInfo->TargetState = VICTIMSTATE_NORMAL;
            damageInfo->HitInfo |= HITINFO_BLOCK;
            damageInfo->procEx |= PROC_EX_BLOCK;
            damageInfo->blocked_amount = damageInfo->target->GetShieldBlockValue();

            // Target has a chance to double the blocked amount if it has SPELL_AURA_MOD_BLOCK_CRIT_CHANCE
            if (roll_chance_i(pVictim->GetTotalAuraModifier(SPELL_AURA_MOD_BLOCK_CRIT_CHANCE)))
                damageInfo->blocked_amount *= 2;

            if (damageInfo->blocked_amount >= damageInfo->damage)
            {
                damageInfo->TargetState = VICTIMSTATE_BLOCKS;
                damageInfo->blocked_amount = damageInfo->damage;
                damageInfo->procEx |= PROC_EX_FULL_BLOCK;
            }
            else
                damageInfo->procEx |= PROC_EX_NORMAL_HIT;   // Partial blocks can still cause attacker procs

            damageInfo->damage      -= damageInfo->blocked_amount;
            damageInfo->cleanDamage += damageInfo->blocked_amount;
            break;
        }
        case MELEE_HIT_GLANCING:
        {
            damageInfo->HitInfo |= HITINFO_GLANCING;
            damageInfo->TargetState = VICTIMSTATE_NORMAL;
            damageInfo->procEx |= PROC_EX_NORMAL_HIT;
            float reducePercent = 1.0f;                     //damage factor
            // calculate base values and mods
            float baseLowEnd = 1.3f;
            float baseHighEnd = 1.2f;
            switch(getClass())                              // lowering base values for casters
            {
                case CLASS_SHAMAN:
                case CLASS_PRIEST:
                case CLASS_MAGE:
                case CLASS_WARLOCK:
                case CLASS_DRUID:
                    baseLowEnd  -= 0.7f;
                    baseHighEnd -= 0.3f;
                    break;
            }

            float maxLowEnd = 0.6f;
            switch(getClass())                              // upper for melee classes
            {
                case CLASS_WARRIOR:
                case CLASS_ROGUE:
                    maxLowEnd = 0.91f;                      //If the attacker is a melee class then instead the lower value of 0.91
            }

            // calculate values
            int32 diff = damageInfo->target->GetDefenseSkillValue() - GetWeaponSkillValue(damageInfo->attackType);
            float lowEnd  = baseLowEnd - ( 0.05f * diff );
            float highEnd = baseHighEnd - ( 0.03f * diff );

            // apply max/min bounds
            if ( lowEnd < 0.01f )                           //the low end must not go bellow 0.01f
                lowEnd = 0.01f;
            else if ( lowEnd > maxLowEnd )                  //the smaller value of this and 0.6 is kept as the low end
                lowEnd = maxLowEnd;

            if ( highEnd < 0.2f )                           //high end limits
                highEnd = 0.2f;
            if ( highEnd > 0.99f )
                highEnd = 0.99f;

            if(lowEnd > highEnd)                            // prevent negative range size
                lowEnd = highEnd;

            reducePercent = lowEnd + rand_norm_f() * ( highEnd - lowEnd );

            damageInfo->cleanDamage += damageInfo->damage-uint32(reducePercent *  damageInfo->damage);
            damageInfo->damage   = uint32(reducePercent *  damageInfo->damage);
            break;
        }
        case MELEE_HIT_CRUSHING:
        {
            damageInfo->HitInfo     |= HITINFO_CRUSHING;
            damageInfo->TargetState  = VICTIMSTATE_NORMAL;
            damageInfo->procEx|=PROC_EX_NORMAL_HIT;
            // 150% normal damage
            damageInfo->damage += (damageInfo->damage / 2);
            break;
        }
        default:

            break;
    }

    // only from players
    if (GetTypeId() == TYPEID_PLAYER)
    {
        uint32 redunction_affected_damage = CalcNotIgnoreDamageRedunction(damageInfo->damage,damageInfo->damageSchoolMask);
        uint32 resilienceReduction;
        if (attackType != RANGED_ATTACK)
            resilienceReduction = pVictim->GetMeleeDamageReduction(redunction_affected_damage);
        else
            resilienceReduction = pVictim->GetRangedDamageReduction(redunction_affected_damage);
        damageInfo->damage      -= resilienceReduction;
        damageInfo->cleanDamage += resilienceReduction;
    }

    // Calculate absorb resist
    if(int32(damageInfo->damage) > 0)
    {
        damageInfo->procVictim |= PROC_FLAG_TAKEN_ANY_DAMAGE;

        // Calculate absorb & resists
        uint32 absorb_affected_damage = CalcNotIgnoreAbsorbDamage(damageInfo->damage,damageInfo->damageSchoolMask);
        damageInfo->target->CalculateDamageAbsorbAndResist(this, damageInfo->damageSchoolMask, DIRECT_DAMAGE, absorb_affected_damage, &damageInfo->absorb, &damageInfo->resist, true);
        damageInfo->damage-=damageInfo->absorb + damageInfo->resist;
        if (damageInfo->absorb)
        {
            damageInfo->HitInfo|=HITINFO_ABSORB;
            damageInfo->procEx|=PROC_EX_ABSORB;
        }
        if (damageInfo->resist)
            damageInfo->HitInfo|=HITINFO_RESIST;

    }
    else // Umpossible get negative result but....
        damageInfo->damage = 0;
}

void Unit::DealMeleeDamage(CalcDamageInfo *damageInfo, bool durabilityLoss)
{
    if (damageInfo==0) return;
    Unit *pVictim = damageInfo->target;

    if(!this || !pVictim)
        return;

    if (!pVictim->isAlive() || pVictim->IsTaxiFlying() || (pVictim->GetTypeId() == TYPEID_UNIT && ((Creature*)pVictim)->IsInEvadeMode()))
        return;

    //You don't lose health from damage taken from another player while in a sanctuary
    //You still see it in the combat log though
    if (!IsAllowedDamageInArea(pVictim))
        return;

    // Hmmmm dont like this emotes client must by self do all animations
    if (damageInfo->HitInfo&HITINFO_CRITICALHIT)
        pVictim->HandleEmoteCommand(EMOTE_ONESHOT_WOUNDCRITICAL);
    if (damageInfo->blocked_amount && damageInfo->TargetState!=VICTIMSTATE_BLOCKS)
        pVictim->HandleEmoteCommand(EMOTE_ONESHOT_PARRYSHIELD);

    if(damageInfo->TargetState == VICTIMSTATE_PARRY)
    {
        // Get attack timers
        float offtime  = float(pVictim->getAttackTimer(OFF_ATTACK));
        float basetime = float(pVictim->getAttackTimer(BASE_ATTACK));
        // Reduce attack time
        if (pVictim->haveOffhandWeapon() && offtime < basetime)
        {
            float percent20 = pVictim->GetAttackTime(OFF_ATTACK) * 0.20f;
            float percent60 = 3.0f * percent20;
            if(offtime > percent20 && offtime <= percent60)
            {
                pVictim->setAttackTimer(OFF_ATTACK, uint32(percent20));
            }
            else if(offtime > percent60)
            {
                offtime -= 2.0f * percent20;
                pVictim->setAttackTimer(OFF_ATTACK, uint32(offtime));
            }
        }
        else
        {
            float percent20 = pVictim->GetAttackTime(BASE_ATTACK) * 0.20f;
            float percent60 = 3.0f * percent20;
            if(basetime > percent20 && basetime <= percent60)
            {
                pVictim->setAttackTimer(BASE_ATTACK, uint32(percent20));
            }
            else if(basetime > percent60)
            {
                basetime -= 2.0f * percent20;
                pVictim->setAttackTimer(BASE_ATTACK, uint32(basetime));
            }
        }
    }

    // Call default DealDamage
    CleanDamage cleanDamage(damageInfo->cleanDamage, damageInfo->absorb, damageInfo->attackType, damageInfo->hitOutCome);
    DealDamage(pVictim, damageInfo->damage, &cleanDamage, DIRECT_DAMAGE, damageInfo->damageSchoolMask, NULL, durabilityLoss);

    // If this is a creature and it attacks from behind it has a probability to daze it's victim
    if( (damageInfo->hitOutCome==MELEE_HIT_CRIT || damageInfo->hitOutCome==MELEE_HIT_CRUSHING || damageInfo->hitOutCome==MELEE_HIT_NORMAL || damageInfo->hitOutCome==MELEE_HIT_GLANCING) &&
        GetTypeId() != TYPEID_PLAYER && ((Creature*)this)->GetCharmerOrOwnerGuid().IsEmpty() && !pVictim->HasInArc(M_PI_F, this) )
    {
        // -probability is between 0% and 40%
        // 20% base chance
        float Probability = 20.0f;

        //there is a newbie protection, at level 10 just 7% base chance; assuming linear function
        if( pVictim->getLevel() < 30 )
            Probability = 0.65f*pVictim->getLevel()+0.5f;

        uint32 VictimDefense=pVictim->GetDefenseSkillValue();
        uint32 AttackerMeleeSkill=GetUnitMeleeSkill();

        Probability *= AttackerMeleeSkill/(float)VictimDefense;

        if(Probability > 40.0f)
            Probability = 40.0f;

        if(roll_chance_f(Probability))
            CastSpell(pVictim, 1604, true);
    }

    // If not miss
    if (!(damageInfo->HitInfo & HITINFO_MISS))
    {
        // on weapon hit casts
        if(GetTypeId() == TYPEID_PLAYER && pVictim->isAlive())
            ((Player*)this)->CastItemCombatSpell(pVictim, damageInfo->attackType);

        // victim's damage shield
        std::set<Aura*> alreadyDone;
        AuraList const& vDamageShields = pVictim->GetAurasByType(SPELL_AURA_DAMAGE_SHIELD);
        for(AuraList::const_iterator i = vDamageShields.begin(); i != vDamageShields.end();)
        {
            if (alreadyDone.find(*i) == alreadyDone.end())
            {
                alreadyDone.insert(*i);
                uint32 damage=(*i)->GetModifier()->m_amount;
                SpellEntry const *i_spellProto = (*i)->GetSpellProto();

                // Thorns
                if (i_spellProto->SpellFamilyName == SPELLFAMILY_DRUID && i_spellProto->SpellFamilyFlags & UI64LIT(0x00000100))
                {
                    Unit::AuraList const& dummyList = pVictim->GetAurasByType(SPELL_AURA_DUMMY);
                    for(Unit::AuraList::const_iterator iter = dummyList.begin(); iter != dummyList.end(); ++iter)
                    {
                        // Brambles
                        if((*iter)->GetSpellProto()->SpellFamilyName == SPELLFAMILY_DRUID &&
                            (*iter)->GetSpellProto()->SpellIconID == 53)
                        {
                            damage += uint32(damage * (*iter)->GetModifier()->m_amount / 100);
                            break;
                        }
                    }
                }

                //Calculate absorb resist ??? no data in opcode for this possibly unable to absorb or resist?
                //uint32 absorb;
                //uint32 resist;
                //CalcAbsorbResist(pVictim, SpellSchools(spellProto->School), SPELL_DIRECT_DAMAGE, damage, &absorb, &resist);
                //damage-=absorb + resist;

                pVictim->DealDamageMods(this,damage,NULL);

                uint32 targetHealth = GetHealth();
                uint32 overkill = damage > targetHealth ? damage - targetHealth : 0;

                WorldPacket data(SMSG_SPELLDAMAGESHIELD,(8+8+4+4+4+4));
                data << pVictim->GetObjectGuid();
                data << GetObjectGuid();
                data << uint32(i_spellProto->Id);
                data << uint32(damage);                  // Damage
                data << uint32(overkill);                // Overkill
                data << uint32(i_spellProto->SchoolMask);
                pVictim->SendMessageToSet(&data, true );

                pVictim->DealDamage(this, damage, 0, SPELL_DIRECT_DAMAGE, GetSpellSchoolMask(i_spellProto), i_spellProto, true);

                i = vDamageShields.begin();
            }
            else
                ++i;
        }
    }
}


void Unit::HandleEmoteCommand(uint32 emote_id)
{
    WorldPacket data( SMSG_EMOTE, 4 + 8 );
    data << uint32(emote_id);
    data << GetObjectGuid();
    SendMessageToSet(&data, true);
}

void Unit::HandleEmoteState(uint32 emote_id)
{
    SetUInt32Value(UNIT_NPC_EMOTESTATE, emote_id);
}

void Unit::HandleEmote(uint32 emote_id)
{
    if (!emote_id)
        HandleEmoteState(0);
    else if (EmotesEntry const* emoteEntry = sEmotesStore.LookupEntry(emote_id))
    {
        if (emoteEntry->EmoteType)                          // 1,2 states, 0 command
            HandleEmoteState(emote_id);
        else
            HandleEmoteCommand(emote_id);
    }
}

uint32 Unit::CalcNotIgnoreAbsorbDamage( uint32 damage, SpellSchoolMask damageSchoolMask, SpellEntry const* spellInfo /*= NULL*/)
{
    float absorb_affected_rate = 1.0f;
    Unit::AuraList const& ignoreAbsorbSchool = GetAurasByType(SPELL_AURA_MOD_IGNORE_ABSORB_SCHOOL);
    for(Unit::AuraList::const_iterator i = ignoreAbsorbSchool.begin(); i != ignoreAbsorbSchool.end(); ++i)
        if ((*i)->GetMiscValue() & damageSchoolMask)
            absorb_affected_rate *= (100.0f - (*i)->GetModifier()->m_amount)/100.0f;

    if(spellInfo)
    {
        Unit::AuraList const& ignoreAbsorbForSpell = GetAurasByType(SPELL_AURA_MOD_IGNORE_ABSORB_FOR_SPELL);
        for(Unit::AuraList::const_iterator citr = ignoreAbsorbForSpell.begin(); citr != ignoreAbsorbForSpell.end(); ++citr)
            if ((*citr)->isAffectedOnSpell(spellInfo))
                absorb_affected_rate *= (100.0f - (*citr)->GetModifier()->m_amount)/100.0f;
    }

    return absorb_affected_rate <= 0.0f ? 0 : (absorb_affected_rate < 1.0f  ? uint32(damage * absorb_affected_rate) : damage);
}

uint32 Unit::CalcNotIgnoreDamageRedunction( uint32 damage, SpellSchoolMask damageSchoolMask)
{
    float absorb_affected_rate = 1.0f;
    Unit::AuraList const& ignoreAbsorb = GetAurasByType(SPELL_AURA_MOD_IGNORE_DAMAGE_REDUCTION_SCHOOL);
    for(Unit::AuraList::const_iterator i = ignoreAbsorb.begin(); i != ignoreAbsorb.end(); ++i)
        if ((*i)->GetMiscValue() & damageSchoolMask)
            absorb_affected_rate *= (100.0f - (*i)->GetModifier()->m_amount)/100.0f;

    return absorb_affected_rate <= 0.0f ? 0 : (absorb_affected_rate < 1.0f  ? uint32(damage * absorb_affected_rate) : damage);
}

uint32 Unit::CalcArmorReducedDamage(Unit* pVictim, const uint32 damage)
{
    uint32 newdamage = 0;
    float armor = (float)pVictim->GetArmor();

    // Ignore enemy armor by SPELL_AURA_MOD_TARGET_RESISTANCE aura
    armor += GetTotalAuraModifierByMiscMask(SPELL_AURA_MOD_TARGET_RESISTANCE, SPELL_SCHOOL_MASK_NORMAL);

    // Apply Player CR_ARMOR_PENETRATION rating and percent talents
    if (GetTypeId()==TYPEID_PLAYER)
    {
        float maxArmorPen = 400 + 85 * pVictim->getLevel();
        if (getLevel() > 59)
            maxArmorPen += 4.5f * 85 * (pVictim->getLevel()-59);
        // Cap ignored armor to this value
        maxArmorPen = std::min(((armor+maxArmorPen)/3), armor);
        // Also, armor penetration is limited to 100% since 3.1.2, before greater values did
        // continue to give benefit for targets with more armor than the above cap
        float armorPenPct = std::min(100.f, ((Player*)this)->GetArmorPenetrationPct());
        armor -= maxArmorPen * armorPenPct / 100.0f;
    }

    if (armor < 0.0f)
        armor = 0.0f;

    float levelModifier = (float)getLevel();
    if (levelModifier > 59)
        levelModifier = levelModifier + (4.5f * (levelModifier-59));

    float tmpvalue = 0.1f * armor / (8.5f * levelModifier + 40);
    tmpvalue = tmpvalue/(1.0f + tmpvalue);

    if (tmpvalue < 0.0f)
        tmpvalue = 0.0f;
    if (tmpvalue > 0.75f)
        tmpvalue = 0.75f;

    newdamage = uint32(damage - (damage * tmpvalue));

    return (newdamage > 1) ? newdamage : 1;
}

void Unit::CalculateDamageAbsorbAndResist(Unit *pCaster, SpellSchoolMask schoolMask, DamageEffectType damagetype, const uint32 damage, uint32 *absorb, uint32 *resist, bool canReflect)
{
    if(!pCaster || !isAlive() || !damage)
        return;

    // Magic damage, check for resists
    if ((schoolMask & SPELL_SCHOOL_MASK_NORMAL)==0)
    {
        // Get base victim resistance for school
        float tmpvalue2 = (float)GetResistance(GetFirstSchoolInMask(schoolMask));
        // Ignore resistance by self SPELL_AURA_MOD_TARGET_RESISTANCE aura
        tmpvalue2 += (float)pCaster->GetTotalAuraModifierByMiscMask(SPELL_AURA_MOD_TARGET_RESISTANCE, schoolMask);

        if (pCaster->GetTypeId() == TYPEID_PLAYER)
            tmpvalue2 -= (float)((Player*)pCaster)->GetSpellPenetrationItemMod();

        tmpvalue2 *= (float)(0.15f / getLevel());
        if (tmpvalue2 < 0.0f)
            tmpvalue2 = 0.0f;
        if (tmpvalue2 > 0.75f)
            tmpvalue2 = 0.75f;
        uint32 ran = urand(0, 100);
        float faq[4] = {24.0f,6.0f,4.0f,6.0f};
        uint8 m = 0;
        float Binom = 0.0f;
        for (uint8 i = 0; i < 4; ++i)
        {
            Binom += 2400 *( powf(tmpvalue2, float(i)) * powf( (1-tmpvalue2), float(4-i)))/faq[i];
            if (ran > Binom )
                ++m;
            else
                break;
        }
        if (damagetype == DOT && m == 4)
            *resist += uint32(damage - 1);
        else
            *resist += uint32(damage * m / 4);
        if(*resist > damage)
            *resist = damage;
    }
    else
        *resist = 0;

    int32 RemainingDamage = damage - *resist;

    // Get unit state (need for some absorb check)
    uint32 unitflag = GetUInt32Value(UNIT_FIELD_FLAGS);
    // Reflect damage spells (not cast any damage spell in aura lookup)
    uint32 reflectSpell = 0;
    int32  reflectDamage = 0;
    Aura*  reflectTriggeredBy = NULL;                       // expected as not expired at reflect as in current cases
    // Death Prevention Aura
    SpellEntry const*  preventDeathSpell = NULL;
    int32  preventDeathAmount = 0;

    // full absorb cases (by chance)
    AuraList const& vAbsorb = GetAurasByType(SPELL_AURA_SCHOOL_ABSORB);
    for(AuraList::const_iterator i = vAbsorb.begin(); i != vAbsorb.end() && RemainingDamage > 0; ++i)
    {
        // only work with proper school mask damage
        Modifier* i_mod = (*i)->GetModifier();
        if (!(i_mod->m_miscvalue & schoolMask))
            continue;

        SpellEntry const* i_spellProto = (*i)->GetSpellProto();
        // Fire Ward or Frost Ward
        if(i_spellProto->SpellFamilyName == SPELLFAMILY_MAGE && i_spellProto->SpellFamilyFlags & UI64LIT(0x0000000000000108))
        {
            int chance = 0;
            Unit::AuraList const& auras = GetAurasByType(SPELL_AURA_ADD_PCT_MODIFIER);
            for (Unit::AuraList::const_iterator itr = auras.begin(); itr != auras.end(); ++itr)
            {
                SpellEntry const* itr_spellProto = (*itr)->GetSpellProto();
                // Frost Warding (chance full absorb)
                if (itr_spellProto->SpellFamilyName == SPELLFAMILY_MAGE && itr_spellProto->SpellIconID == 501)
                {
                    // chance stored in next dummy effect
                    chance = itr_spellProto->CalculateSimpleValue(EFFECT_INDEX_1);
                    break;
                }
            }
            if(roll_chance_i(chance))
            {
                int32 amount = RemainingDamage;
                RemainingDamage = 0;

                // Frost Warding (mana regen)
                CastCustomSpell(this, 57776, &amount, NULL, NULL, true, NULL, *i);
                break;
            }
        }
    }

    // Need remove expired auras after
    bool existExpired = false;

    // Incanter's Absorption, for converting to spell power
    int32 incanterAbsorption = 0;

    // absorb without mana cost
    AuraList const& vSchoolAbsorb = GetAurasByType(SPELL_AURA_SCHOOL_ABSORB);
    for(AuraList::const_iterator i = vSchoolAbsorb.begin(); i != vSchoolAbsorb.end() && RemainingDamage > 0; ++i)
    {
        Modifier* mod = (*i)->GetModifier();
        if (!(mod->m_miscvalue & schoolMask))
            continue;

        SpellEntry const* spellProto = (*i)->GetSpellProto();

        // Max Amount can be absorbed by this aura
        int32  currentAbsorb = mod->m_amount;

        // Found empty aura (impossible but..)
        if (currentAbsorb <=0)
        {
            existExpired = true;
            continue;
        }

        // Handle custom absorb auras
        // TODO: try find better way

        switch(spellProto->SpellFamilyName)
        {
            case SPELLFAMILY_GENERIC:
            {
                // Astral Shift
                if (spellProto->SpellIconID == 3066)
                {
                    //reduces all damage taken while stun, fear or silence
                    if (unitflag & (UNIT_FLAG_STUNNED|UNIT_FLAG_FLEEING|UNIT_FLAG_SILENCED))
                        RemainingDamage -= RemainingDamage * currentAbsorb / 100;
                    continue;
                }
                // Nerves of Steel
                if (spellProto->SpellIconID == 2115)
                {
                    // while affected by Stun and Fear
                    if (unitflag&(UNIT_FLAG_STUNNED|UNIT_FLAG_FLEEING))
                        RemainingDamage -= RemainingDamage * currentAbsorb / 100;
                    continue;
                }
                // Spell Deflection
                if (spellProto->SpellIconID == 3006)
                {
                    // You have a chance equal to your Parry chance
                    if (damagetype == SPELL_DIRECT_DAMAGE &&             // Only for direct spell damage
                        roll_chance_f(GetUnitParryChance()))             // Roll chance
                        RemainingDamage -= RemainingDamage * currentAbsorb / 100;
                    continue;
                }
                // Reflective Shield (Lady Malande boss)
                if (spellProto->Id == 41475 && canReflect)
                {
                    if(RemainingDamage < currentAbsorb)
                        reflectDamage = RemainingDamage / 2;
                    else
                        reflectDamage = currentAbsorb / 2;
                    reflectSpell = 33619;
                    reflectTriggeredBy = *i;
                    break;
                }
                if (spellProto->Id == 39228 || // Argussian Compass
                    spellProto->Id == 60218)   // Essence of Gossamer
                {
                    // Max absorb stored in 1 dummy effect
                    int32 max_absorb = spellProto->CalculateSimpleValue(EFFECT_INDEX_1);
                    if (max_absorb < currentAbsorb)
                        currentAbsorb = max_absorb;
                    break;
                }
                break;
            }
            case SPELLFAMILY_DRUID:
            {
                // Primal Tenacity
                if (spellProto->SpellIconID == 2253)
                {
                    //reduces all damage taken while Stunned and in Cat Form
                    if (GetShapeshiftForm() == FORM_CAT && (unitflag & UNIT_FLAG_STUNNED))
                        RemainingDamage -= RemainingDamage * currentAbsorb / 100;
                    continue;
                }
                break;
            }
            case SPELLFAMILY_ROGUE:
            {
                // Cheat Death (make less prio with Guardian Spirit case)
                if (spellProto->SpellIconID == 2109)
                {
                    if (!preventDeathSpell &&
                        GetTypeId()==TYPEID_PLAYER &&           // Only players
                        !((Player*)this)->HasSpellCooldown(31231) &&
                                                                // Only if no cooldown
                        roll_chance_i((*i)->GetModifier()->m_amount))
                                                                // Only if roll
                    {
                        preventDeathSpell = (*i)->GetSpellProto();
                    }
                    // always skip this spell in charge dropping, absorb amount calculation since it has chance as m_amount and doesn't need to absorb any damage
                    continue;
                }
                break;
            }
            case SPELLFAMILY_PALADIN:
            {
                // Ardent Defender
                if (spellProto->SpellIconID == 2135 && GetTypeId() == TYPEID_PLAYER)
                {
                    int32 remainingHealth = GetHealth() - RemainingDamage;
                    uint32 allowedHealth = GetMaxHealth() * 0.35f;
                    // If damage kills us
                    if (remainingHealth <= 0 && !HasAura(66233))
                    {
                        // Cast healing spell, completely avoid damage
                        RemainingDamage = 0;

                        uint32 defenseSkillValue = GetDefenseSkillValue();
                        // Max heal when defense skill denies critical hits from raid bosses
                        // Formula: max defense at level + 140 (raiting from gear)
                        uint32 reqDefForMaxHeal  = getLevel() * 5 + 140;
                        float pctFromDefense = (defenseSkillValue >= reqDefForMaxHeal)
                            ? 1.0f
                            : float(defenseSkillValue) / float(reqDefForMaxHeal);

                        int32 healAmount = GetMaxHealth() * ((*i)->GetSpellProto()->EffectBasePoints[1] + 1) / 100.0f * pctFromDefense;
                        CastSpell(this, 66233, true);
                        CastCustomSpell(this, 66235, &healAmount, NULL, NULL, true);
                    }
                    else if (remainingHealth < int32(allowedHealth))
                    {
                        // Reduce damage that brings us under 35% (or full damage if we are already under 35%) by x%
                        uint32 damageToReduce = (GetHealth() < allowedHealth)
                            ? RemainingDamage
                            : allowedHealth - remainingHealth;
                        RemainingDamage -= damageToReduce * currentAbsorb / 100;
                    }
                    continue;
                }
                break;
            }
            case SPELLFAMILY_PRIEST:
            {
                // Guardian Spirit
                if (spellProto->SpellIconID == 2873)
                {
                    preventDeathSpell = (*i)->GetSpellProto();
                    preventDeathAmount = (*i)->GetModifier()->m_amount;
                    continue;
                }
                // Reflective Shield
                if (spellProto->SpellFamilyFlags == 0x1 && canReflect)
                {
                    if (pCaster == this)
                        break;
                    Unit* caster = (*i)->GetCaster();
                    if (!caster)
                        break;
                    AuraList const& vOverRideCS = caster->GetAurasByType(SPELL_AURA_DUMMY);
                    for(AuraList::const_iterator k = vOverRideCS.begin(); k != vOverRideCS.end(); ++k)
                    {
                        switch((*k)->GetModifier()->m_miscvalue)
                        {
                            case 5065:                      // Rank 1
                            case 5064:                      // Rank 2
                            {
                                if(RemainingDamage >= currentAbsorb)
                                    reflectDamage = (*k)->GetModifier()->m_amount * currentAbsorb/100;
                                else
                                    reflectDamage = (*k)->GetModifier()->m_amount * RemainingDamage/100;
                                reflectSpell = 33619;
                                reflectTriggeredBy = *i;
                            } break;
                            default: break;
                        }
                    }
                    break;
                }
                break;
            }
            case SPELLFAMILY_SHAMAN:
            {
                // Astral Shift
                if (spellProto->SpellIconID == 3066)
                {
                    //reduces all damage taken while stun, fear or silence
                    if (unitflag & (UNIT_FLAG_STUNNED|UNIT_FLAG_FLEEING|UNIT_FLAG_SILENCED))
                        RemainingDamage -= RemainingDamage * currentAbsorb / 100;
                    continue;
                }
                break;
            }
            case SPELLFAMILY_DEATHKNIGHT:
            {
                // Shadow of Death
                if (spellProto->SpellIconID == 1958)
                {
                    // TODO: absorb only while transform
                    continue;
                }
                // Anti-Magic Shell (on self)
                if (spellProto->Id == 48707)
                {
                    // damage absorbed by Anti-Magic Shell energizes the DK with additional runic power.
                    // This, if I'm not mistaken, shows that we get back ~2% of the absorbed damage as runic power.
                    int32 absorbed = RemainingDamage * currentAbsorb / 100;
                    int32 regen = absorbed * 2 / 10;
                    CastCustomSpell(this, 49088, &regen, NULL, NULL, true, NULL, *i);
                    RemainingDamage -= absorbed;
                    continue;
                }
                // Anti-Magic Shell (on single party/raid member)
                if (spellProto->Id == 50462)
                {
                    RemainingDamage -= RemainingDamage * currentAbsorb / 100;
                    continue;
                }
                // Unbreakable armor
                if (spellProto->Id == 51271)
                {
                    int32 absorbed = GetArmor() * currentAbsorb / 100;
                    // If we have a glyph
                    if (Aura* aur = GetDummyAura(58635))
                        absorbed += absorbed * aur->GetModifier()->m_amount / 100;
                    RemainingDamage = (RemainingDamage < absorbed) ? 0 : RemainingDamage - absorbed;
                    continue;
                }
                // Anti-Magic Zone
                if (spellProto->Id == 50461)
                {
                    Unit* caster = (*i)->GetCaster();
                    if (!caster)
                        continue;
                    int32 absorbed = RemainingDamage * currentAbsorb / 100;
                    int32 canabsorb = caster->GetHealth();
                    if (canabsorb < absorbed)
                        absorbed = canabsorb;

                    RemainingDamage -= absorbed;

                    uint32 ab_damage = absorbed;
                    pCaster->DealDamageMods(caster,ab_damage,NULL);
                    pCaster->DealDamage(caster, ab_damage, NULL, damagetype, schoolMask, 0, false);
                    continue;
                }
                // Will of Necropolis
                if (spellProto->SpellIconID == 857)
                {
                    // Apply absorb only on damage below 35% hp
                    int32 absorbableDamage = RemainingDamage + 0.35f * GetMaxHealth() - GetHealth();
                    if (absorbableDamage > RemainingDamage)
                        absorbableDamage = RemainingDamage;
                    if (absorbableDamage > 0)
                        RemainingDamage -= absorbableDamage * currentAbsorb / 100;
                    continue;
                }      
                break;
            }
            default:
                break;
        }

        // currentAbsorb - damage can be absorbed by shield
        // If need absorb less damage
        if (RemainingDamage < currentAbsorb)
            currentAbsorb = RemainingDamage;

        RemainingDamage -= currentAbsorb;

        // Fire Ward or Frost Ward or Ice Barrier (or Mana Shield)
        // for Incanter's Absorption converting to spell power
        if (spellProto->SpellFamilyName == SPELLFAMILY_MAGE && spellProto->SpellFamilyFlags2 & 0x000008)
            incanterAbsorption += currentAbsorb;

        // Reduce shield amount
        mod->m_amount-=currentAbsorb;
        if((*i)->GetHolder()->DropAuraCharge())
            mod->m_amount = 0;
        // Need remove it later
        if (mod->m_amount<=0)
            existExpired = true;
    }

    // Remove all expired absorb auras
    if (existExpired)
    {
        for(AuraList::const_iterator i = vSchoolAbsorb.begin(); i != vSchoolAbsorb.end();)
        {
            if ((*i)->GetModifier()->m_amount<=0)
            {
                RemoveAurasDueToSpell((*i)->GetId(), NULL, AURA_REMOVE_BY_SHIELD_BREAK);
                i = vSchoolAbsorb.begin();
            }
            else
                ++i;
        }
    }

    // Cast back reflect damage spell
    if (canReflect && reflectSpell)
        CastCustomSpell(pCaster,  reflectSpell, &reflectDamage, NULL, NULL, true, NULL, reflectTriggeredBy);

    // absorb by mana cost
    AuraList const& vManaShield = GetAurasByType(SPELL_AURA_MANA_SHIELD);
    for(AuraList::const_iterator i = vManaShield.begin(), next; i != vManaShield.end() && RemainingDamage > 0; i = next)
    {
        next = i; ++next;

        // check damage school mask
        if(((*i)->GetModifier()->m_miscvalue & schoolMask)==0)
            continue;

        int32 currentAbsorb;
        if (RemainingDamage >= (*i)->GetModifier()->m_amount)
            currentAbsorb = (*i)->GetModifier()->m_amount;
        else
            currentAbsorb = RemainingDamage;

        if (float manaMultiplier = (*i)->GetSpellProto()->EffectMultipleValue[(*i)->GetEffIndex()])
        {
            if(Player *modOwner = GetSpellModOwner())
                modOwner->ApplySpellMod((*i)->GetId(), SPELLMOD_MULTIPLE_VALUE, manaMultiplier);

            int32 maxAbsorb = int32(GetPower(POWER_MANA) / manaMultiplier);
            if (currentAbsorb > maxAbsorb)
                currentAbsorb = maxAbsorb;

            int32 manaReduction = int32(currentAbsorb * manaMultiplier);
            ApplyPowerMod(POWER_MANA, manaReduction, false);
        }

        // Mana Shield (or Fire Ward or Frost Ward or Ice Barrier)
        // for Incanter's Absorption converting to spell power
        if ((*i)->GetSpellProto()->SpellFamilyName == SPELLFAMILY_MAGE && (*i)->GetSpellProto()->SpellFamilyFlags2 & 0x000008)
            incanterAbsorption += currentAbsorb;

        (*i)->GetModifier()->m_amount -= currentAbsorb;
        if((*i)->GetModifier()->m_amount <= 0)
        {
            RemoveAurasDueToSpell((*i)->GetId());
            next = vManaShield.begin();
        }

        RemainingDamage -= currentAbsorb;
    }

    // effects dependent from full absorb amount
    // Incanter's Absorption, if have affective absorbing
    if (incanterAbsorption)
    {
        Unit::AuraList const& auras = GetAurasByType(SPELL_AURA_DUMMY);
        for (Unit::AuraList::const_iterator itr = auras.begin(); itr != auras.end(); ++itr)
        {
            SpellEntry const* itr_spellProto = (*itr)->GetSpellProto();

            // Incanter's Absorption
            if (itr_spellProto->SpellFamilyName == SPELLFAMILY_GENERIC &&
                itr_spellProto->SpellIconID == 2941)
            {
                int32 amount = int32(incanterAbsorption * (*itr)->GetModifier()->m_amount / 100);

                // apply normalized part of already accumulated amount in aura
                if (Aura* spdAura = GetAura(44413, EFFECT_INDEX_0))
                    amount += spdAura->GetModifier()->m_amount * spdAura->GetAuraDuration() / spdAura->GetAuraMaxDuration();

                // Incanter's Absorption (triggered absorb based spell power, will replace existing if any)
                CastCustomSpell(this, 44413, &amount, NULL, NULL, true);
                break;
            }
        }
    }

    // only split damage if not damaging yourself
    if(pCaster != this)
    {
        AuraList const& vSplitDamageFlat = GetAurasByType(SPELL_AURA_SPLIT_DAMAGE_FLAT);
        for(AuraList::const_iterator i = vSplitDamageFlat.begin(), next; i != vSplitDamageFlat.end() && RemainingDamage >= 0; i = next)
        {
            next = i; ++next;

            // check damage school mask
            if(((*i)->GetModifier()->m_miscvalue & schoolMask)==0)
                continue;

            // Damage can be splitted only if aura has an alive caster
            Unit *caster = (*i)->GetCaster();
            if(!caster || caster == this || !caster->IsInWorld() || !caster->isAlive())
                continue;

            int32 currentAbsorb;
            if (RemainingDamage >= (*i)->GetModifier()->m_amount)
                currentAbsorb = (*i)->GetModifier()->m_amount;
            else
                currentAbsorb = RemainingDamage;

            RemainingDamage -= currentAbsorb;


            uint32 splitted = currentAbsorb;
            uint32 splitted_absorb = 0;
            pCaster->DealDamageMods(caster,splitted,&splitted_absorb);

            pCaster->SendSpellNonMeleeDamageLog(caster, (*i)->GetSpellProto()->Id, splitted, schoolMask, splitted_absorb, 0, false, 0, false);

            CleanDamage cleanDamage = CleanDamage(splitted, 0, BASE_ATTACK, MELEE_HIT_NORMAL);
            pCaster->DealDamage(caster, splitted, &cleanDamage, DIRECT_DAMAGE, schoolMask, (*i)->GetSpellProto(), false);
        }

        AuraList const& vSplitDamagePct = GetAurasByType(SPELL_AURA_SPLIT_DAMAGE_PCT);
        for(AuraList::const_iterator i = vSplitDamagePct.begin(), next; i != vSplitDamagePct.end() && RemainingDamage >= 0; i = next)
        {
            next = i; ++next;

            // check damage school mask
            if(((*i)->GetModifier()->m_miscvalue & schoolMask)==0)
                continue;

            // Damage can be splitted only if aura has an alive caster
            Unit *caster = (*i)->GetCaster();
            if(!caster || caster == this || !caster->IsInWorld() || !caster->isAlive())
                continue;

            uint32 splitted = uint32(RemainingDamage * (*i)->GetModifier()->m_amount / 100.0f);

            RemainingDamage -=  int32(splitted);

            uint32 split_absorb = 0;
            pCaster->DealDamageMods(caster,splitted,&split_absorb);

            pCaster->SendSpellNonMeleeDamageLog(caster, (*i)->GetSpellProto()->Id, splitted, schoolMask, split_absorb, 0, false, 0, false);

            CleanDamage cleanDamage = CleanDamage(splitted, 0, BASE_ATTACK, MELEE_HIT_NORMAL);
            pCaster->DealDamage(caster, splitted, &cleanDamage, DIRECT_DAMAGE, schoolMask, (*i)->GetSpellProto(), false);
        }
    }

    // Apply death prevention spells effects
    if (preventDeathSpell && RemainingDamage >= (int32)GetHealth())
    {
        switch(preventDeathSpell->SpellFamilyName)
        {
            // Cheat Death
            case SPELLFAMILY_ROGUE:
            {
                // Cheat Death
                if (preventDeathSpell->SpellIconID == 2109)
                {
                    CastSpell(this,31231,true);
                    ((Player*)this)->AddSpellCooldown(31231,0,time(NULL)+60);
                    // with health > 10% lost health until health==10%, in other case no losses
                    uint32 health10 = GetMaxHealth()/10;
                    RemainingDamage = GetHealth() > health10 ? GetHealth() - health10 : 0;
                }
                break;
            }
            // Guardian Spirit
            case SPELLFAMILY_PRIEST:
            {
                // Guardian Spirit
                if (preventDeathSpell->SpellIconID == 2873)
                {
                    int32 healAmount = GetMaxHealth() * preventDeathAmount / 100;
                    CastCustomSpell(this, 48153, &healAmount, NULL, NULL, true);
                    RemoveAurasDueToSpell(preventDeathSpell->Id);
                    RemainingDamage = 0;
                }
                break;
            }
        }
    }

    *absorb = damage - RemainingDamage - *resist;
}

void Unit::CalculateAbsorbResistBlock(Unit *pCaster, SpellNonMeleeDamage *damageInfo, SpellEntry const* spellProto, WeaponAttackType attType)
{
    bool blocked = false;
    // Get blocked status
    switch (spellProto->DmgClass)
    {
        // Melee and Ranged Spells
        case SPELL_DAMAGE_CLASS_RANGED:
        case SPELL_DAMAGE_CLASS_MELEE:
            blocked = IsSpellBlocked(pCaster, spellProto, attType);
            break;
        default:
            break;
    }

    if (blocked)
    {
        damageInfo->blocked = GetShieldBlockValue();
        if (damageInfo->damage < damageInfo->blocked)
            damageInfo->blocked = damageInfo->damage;
        damageInfo->damage-=damageInfo->blocked;
    }

    uint32 absorb_affected_damage = pCaster->CalcNotIgnoreAbsorbDamage(damageInfo->damage,GetSpellSchoolMask(spellProto),spellProto);
    CalculateDamageAbsorbAndResist(pCaster, GetSpellSchoolMask(spellProto), SPELL_DIRECT_DAMAGE, absorb_affected_damage, &damageInfo->absorb, &damageInfo->resist, !(spellProto->AttributesEx2 & SPELL_ATTR_EX2_CANT_REFLECTED));
    damageInfo->damage-= damageInfo->absorb + damageInfo->resist;
}

void Unit::CalculateHealAbsorb(const uint32 heal, uint32 *absorb)
{
    if (!isAlive() || !heal)
        return;

    int32 RemainingHeal = heal;

    // Need remove expired auras after
    bool existExpired = false;

    // absorb
    AuraList const& vHealAbsorb = GetAurasByType(SPELL_AURA_HEAL_ABSORB);
    for(AuraList::const_iterator i = vHealAbsorb.begin(); i != vHealAbsorb.end() && RemainingHeal > 0; ++i)
    {
        Modifier* mod = (*i)->GetModifier();

        // Max Amount can be absorbed by this aura
        int32  currentAbsorb = mod->m_amount;

        // Found empty aura (impossible but..)
        if (currentAbsorb <=0)
        {
            existExpired = true;
            continue;
        }

        // currentAbsorb - heal can be absorbed
        // If need absorb less heal
        if (RemainingHeal < currentAbsorb)
            currentAbsorb = RemainingHeal;

        RemainingHeal -= currentAbsorb;

        // Reduce aura amount
        mod->m_amount -= currentAbsorb;
        if ((*i)->GetHolder()->DropAuraCharge())
            mod->m_amount = 0;
        // Need remove it later
        if (mod->m_amount<=0)
            existExpired = true;
    }

    // Remove all expired absorb auras
    if (existExpired)
    {
        for(AuraList::const_iterator i = vHealAbsorb.begin(); i != vHealAbsorb.end();)
        {
            if ((*i)->GetModifier()->m_amount<=0)
            {
                RemoveAurasDueToSpell((*i)->GetId(), NULL, AURA_REMOVE_BY_SHIELD_BREAK);
                i = vHealAbsorb.begin();
            }
            else
                ++i;
        }
    }

    *absorb = heal - RemainingHeal;
}

void Unit::AttackerStateUpdate (Unit *pVictim, WeaponAttackType attType, bool extra )
{
    if(hasUnitState(UNIT_STAT_CAN_NOT_REACT) || HasFlag(UNIT_FIELD_FLAGS, UNIT_FLAG_PACIFIED) )
        return;

    if (!pVictim->isAlive())
        return;

    if(IsNonMeleeSpellCasted(false))
        return;

    uint32 hitInfo;
    if (attType == BASE_ATTACK)
        hitInfo = HITINFO_NORMALSWING2;
    else if (attType == OFF_ATTACK)
        hitInfo = HITINFO_LEFTSWING;
    else
        return;                                             // ignore ranged case

    uint32 extraAttacks = m_extraAttacks;

    // melee attack spell casted at main hand attack only
    if (attType == BASE_ATTACK && m_currentSpells[CURRENT_MELEE_SPELL])
    {
        m_currentSpells[CURRENT_MELEE_SPELL]->cast();

        // not recent extra attack only at any non extra attack (melee spell case)
        if(!extra && extraAttacks)
        {
            while(m_extraAttacks)
            {
                AttackerStateUpdate(pVictim, BASE_ATTACK, true);
                if(m_extraAttacks > 0)
                    --m_extraAttacks;
            }
        }
        return;
    }

    // attack can be redirected to another target
    pVictim = SelectMagnetTarget(pVictim);

    CalcDamageInfo damageInfo;
    CalculateMeleeDamage(pVictim, 0, &damageInfo, attType);
    // Send log damage message to client
    DealDamageMods(pVictim,damageInfo.damage,&damageInfo.absorb);
    SendAttackStateUpdate(&damageInfo);
    ProcDamageAndSpell(damageInfo.target, damageInfo.procAttacker, damageInfo.procVictim, damageInfo.procEx, damageInfo.damage, damageInfo.attackType);
    DealMeleeDamage(&damageInfo,true);

    if (GetTypeId() == TYPEID_PLAYER)
        DEBUG_FILTER_LOG(LOG_FILTER_COMBAT,"AttackerStateUpdate: (Player) %u attacked %u (TypeId: %u) for %u dmg, absorbed %u, blocked %u, resisted %u.",
            GetGUIDLow(), pVictim->GetGUIDLow(), pVictim->GetTypeId(), damageInfo.damage, damageInfo.absorb, damageInfo.blocked_amount, damageInfo.resist);
    else
        DEBUG_FILTER_LOG(LOG_FILTER_COMBAT,"AttackerStateUpdate: (NPC)    %u attacked %u (TypeId: %u) for %u dmg, absorbed %u, blocked %u, resisted %u.",
            GetGUIDLow(), pVictim->GetGUIDLow(), pVictim->GetTypeId(), damageInfo.damage, damageInfo.absorb, damageInfo.blocked_amount, damageInfo.resist);

    // if damage pVictim call AI reaction
    if(pVictim->GetTypeId()==TYPEID_UNIT && ((Creature*)pVictim)->AI())
        ((Creature*)pVictim)->AI()->AttackedBy(this);

    // extra attack only at any non extra attack (normal case)
    if(!extra && extraAttacks)
    {
        while(m_extraAttacks)
        {
            AttackerStateUpdate(pVictim, BASE_ATTACK, true);
            if(m_extraAttacks > 0)
                --m_extraAttacks;
        }
    }
}

MeleeHitOutcome Unit::RollMeleeOutcomeAgainst(const Unit *pVictim, WeaponAttackType attType) const
{
    // This is only wrapper

    // Miss chance based on melee
    float miss_chance = MeleeMissChanceCalc(pVictim, attType);

    // Critical hit chance
    float crit_chance = GetUnitCriticalChance(attType, pVictim);

    // stunned target cannot dodge and this is check in GetUnitDodgeChance() (returned 0 in this case)
    float dodge_chance = pVictim->GetUnitDodgeChance();
    float block_chance = pVictim->GetUnitBlockChance();
    float parry_chance = pVictim->GetUnitParryChance();

    // Useful if want to specify crit & miss chances for melee, else it could be removed
    DEBUG_FILTER_LOG(LOG_FILTER_COMBAT,"MELEE OUTCOME: miss %f crit %f dodge %f parry %f block %f", miss_chance,crit_chance,dodge_chance,parry_chance,block_chance);

    return RollMeleeOutcomeAgainst(pVictim, attType, int32(crit_chance*100), int32(miss_chance*100), int32(dodge_chance*100),int32(parry_chance*100),int32(block_chance*100));
}

MeleeHitOutcome Unit::RollMeleeOutcomeAgainst (const Unit *pVictim, WeaponAttackType attType, int32 crit_chance, int32 miss_chance, int32 dodge_chance, int32 parry_chance, int32 block_chance) const
{
    if(pVictim->GetTypeId()==TYPEID_UNIT && ((Creature*)pVictim)->IsInEvadeMode())
        return MELEE_HIT_EVADE;

    int32 attackerMaxSkillValueForLevel = GetMaxSkillValueForLevel(pVictim);
    int32 victimMaxSkillValueForLevel = pVictim->GetMaxSkillValueForLevel(this);

    int32 attackerWeaponSkill = GetWeaponSkillValue(attType,pVictim);
    int32 victimDefenseSkill = pVictim->GetDefenseSkillValue(this);

    // bonus from skills is 0.04%
    int32    skillBonus  = 4 * ( attackerWeaponSkill - victimMaxSkillValueForLevel );
    int32    sum = 0, tmp = 0;
    int32    roll = urand (0, 10000);

    DEBUG_FILTER_LOG(LOG_FILTER_COMBAT, "RollMeleeOutcomeAgainst: skill bonus of %d for attacker", skillBonus);
    DEBUG_FILTER_LOG(LOG_FILTER_COMBAT, "RollMeleeOutcomeAgainst: rolled %d, miss %d, dodge %d, parry %d, block %d, crit %d",
        roll, miss_chance, dodge_chance, parry_chance, block_chance, crit_chance);

    tmp = miss_chance;

    if (tmp > 0 && roll < (sum += tmp ))
    {
        DEBUG_FILTER_LOG(LOG_FILTER_COMBAT, "RollMeleeOutcomeAgainst: MISS");
        return MELEE_HIT_MISS;
    }

    // always crit against a sitting target (except 0 crit chance)
    if( pVictim->GetTypeId() == TYPEID_PLAYER && crit_chance > 0 && !pVictim->IsStandState() )
    {
        DEBUG_FILTER_LOG(LOG_FILTER_COMBAT, "RollMeleeOutcomeAgainst: CRIT (sitting victim)");
        return MELEE_HIT_CRIT;
    }

    bool from_behind = !pVictim->HasInArc(M_PI_F,this);

    if (from_behind)
        DEBUG_FILTER_LOG(LOG_FILTER_COMBAT, "RollMeleeOutcomeAgainst: attack came from behind.");

    // Dodge chance

    // only players can't dodge if attacker is behind
    if (pVictim->GetTypeId() != TYPEID_PLAYER || !from_behind)
    {
        // Reduce dodge chance by attacker expertise rating
        if (GetTypeId() == TYPEID_PLAYER)
            dodge_chance -= int32(((Player*)this)->GetExpertiseDodgeOrParryReduction(attType)*100);
        else
            dodge_chance -= GetTotalAuraModifier(SPELL_AURA_MOD_EXPERTISE)*25;

        // Modify dodge chance by attacker SPELL_AURA_MOD_COMBAT_RESULT_CHANCE
        dodge_chance+= GetTotalAuraModifierByMiscValue(SPELL_AURA_MOD_COMBAT_RESULT_CHANCE, VICTIMSTATE_DODGE)*100;

        tmp = dodge_chance;
        if (   (tmp > 0)                                        // check if unit _can_ dodge
            && ((tmp -= skillBonus) > 0)
            && roll < (sum += tmp))
        {
            DEBUG_FILTER_LOG(LOG_FILTER_COMBAT, "RollMeleeOutcomeAgainst: DODGE <%d, %d)", sum-tmp, sum);
            return MELEE_HIT_DODGE;
        }
    }

    // parry chances
    // check if attack comes from behind, nobody can parry or block if attacker is behind
    if (!from_behind)
    {
        // Reduce parry chance by attacker expertise rating
        if (GetTypeId() == TYPEID_PLAYER)
            parry_chance-= int32(((Player*)this)->GetExpertiseDodgeOrParryReduction(attType)*100);
        else
            parry_chance -= GetTotalAuraModifier(SPELL_AURA_MOD_EXPERTISE)*25;

        if(pVictim->GetTypeId()==TYPEID_PLAYER || !(((Creature*)pVictim)->GetCreatureInfo()->flags_extra & CREATURE_FLAG_EXTRA_NO_PARRY) )
        {
            int32 tmp2 = int32(parry_chance);
            if (   (tmp2 > 0)                                   // check if unit _can_ parry
                && ((tmp2 -= skillBonus) > 0)
                && (roll < (sum += tmp2)))
            {
                DEBUG_FILTER_LOG(LOG_FILTER_COMBAT, "RollMeleeOutcomeAgainst: PARRY <%d, %d)", sum-tmp2, sum);
                return MELEE_HIT_PARRY;
            }
        }
    }

    // Max 40% chance to score a glancing blow against mobs that are higher level (can do only players and pets and not with ranged weapon)
    if( attType != RANGED_ATTACK &&
        (GetTypeId() == TYPEID_PLAYER || ((Creature*)this)->IsPet()) &&
        pVictim->GetTypeId() != TYPEID_PLAYER && !((Creature*)pVictim)->IsPet() &&
        getLevel() < pVictim->GetLevelForTarget(this) )
    {
        // cap possible value (with bonuses > max skill)
        int32 skill = attackerWeaponSkill;
        int32 maxskill = attackerMaxSkillValueForLevel;
        skill = (skill > maxskill) ? maxskill : skill;

        tmp = (10 + (victimDefenseSkill - skill)) * 100;
        tmp = tmp > 4000 ? 4000 : tmp;
        if (roll < (sum += tmp))
        {
            DEBUG_FILTER_LOG(LOG_FILTER_COMBAT, "RollMeleeOutcomeAgainst: GLANCING <%d, %d)", sum-4000, sum);
            return MELEE_HIT_GLANCING;
        }
    }

    // block chances
    // check if attack comes from behind, nobody can parry or block if attacker is behind
    if (!from_behind)
    {
        if(pVictim->GetTypeId()==TYPEID_PLAYER || !(((Creature*)pVictim)->GetCreatureInfo()->flags_extra & CREATURE_FLAG_EXTRA_NO_BLOCK) )
        {
            tmp = block_chance;
            if (   (tmp > 0)                                    // check if unit _can_ block
                && ((tmp -= skillBonus) > 0)
                && (roll < (sum += tmp)))
            {
                DEBUG_FILTER_LOG(LOG_FILTER_COMBAT, "RollMeleeOutcomeAgainst: BLOCK <%d, %d)", sum-tmp, sum);
                return MELEE_HIT_BLOCK;
            }
        }
    }

    // Critical chance
    tmp = crit_chance;

    if (tmp > 0 && roll < (sum += tmp))
    {
        DEBUG_FILTER_LOG(LOG_FILTER_COMBAT, "RollMeleeOutcomeAgainst: CRIT <%d, %d)", sum-tmp, sum);
        return MELEE_HIT_CRIT;
    }

    // mobs can score crushing blows if they're 4 or more levels above victim
    if (GetLevelForTarget(pVictim) >= pVictim->GetLevelForTarget(this) + 4 &&
        // can be from by creature (if can) or from controlled player that considered as creature
        ((GetTypeId()!=TYPEID_PLAYER && !((Creature*)this)->IsPet() &&
        !(((Creature*)this)->GetCreatureInfo()->flags_extra & CREATURE_FLAG_EXTRA_NO_CRUSH)) ||
        GetTypeId()==TYPEID_PLAYER && !GetCharmerOrOwnerGuid().IsEmpty()))
    {
        // when their weapon skill is 15 or more above victim's defense skill
        tmp = victimDefenseSkill;
        int32 tmpmax = victimMaxSkillValueForLevel;
        // having defense above your maximum (from items, talents etc.) has no effect
        tmp = tmp > tmpmax ? tmpmax : tmp;
        // tmp = mob's level * 5 - player's current defense skill
        tmp = attackerMaxSkillValueForLevel - tmp;
        if(tmp >= 15)
        {
            // add 2% chance per lacking skill point, min. is 15%
            tmp = tmp * 200 - 1500;
            if (roll < (sum += tmp))
            {
                DEBUG_FILTER_LOG(LOG_FILTER_COMBAT, "RollMeleeOutcomeAgainst: CRUSHING <%d, %d)", sum-tmp, sum);
                return MELEE_HIT_CRUSHING;
            }
        }
    }

    DEBUG_FILTER_LOG(LOG_FILTER_COMBAT, "RollMeleeOutcomeAgainst: NORMAL");
    return MELEE_HIT_NORMAL;
}

uint32 Unit::CalculateDamage (WeaponAttackType attType, bool normalized)
{
    float min_damage, max_damage;

    if (normalized && GetTypeId()==TYPEID_PLAYER)
        ((Player*)this)->CalculateMinMaxDamage(attType,normalized,min_damage, max_damage);
    else
    {
        switch (attType)
        {
            case RANGED_ATTACK:
                min_damage = GetFloatValue(UNIT_FIELD_MINRANGEDDAMAGE);
                max_damage = GetFloatValue(UNIT_FIELD_MAXRANGEDDAMAGE);
                break;
            case BASE_ATTACK:
                min_damage = GetFloatValue(UNIT_FIELD_MINDAMAGE);
                max_damage = GetFloatValue(UNIT_FIELD_MAXDAMAGE);
                break;
            case OFF_ATTACK:
                min_damage = GetFloatValue(UNIT_FIELD_MINOFFHANDDAMAGE);
                max_damage = GetFloatValue(UNIT_FIELD_MAXOFFHANDDAMAGE);
                break;
                // Just for good manner
            default:
                min_damage = 0.0f;
                max_damage = 0.0f;
                break;
        }
    }

    if (min_damage > max_damage)
    {
        std::swap(min_damage,max_damage);
    }

    if(max_damage == 0.0f)
        max_damage = 5.0f;

    return urand((uint32)min_damage, (uint32)max_damage);
}

float Unit::CalculateLevelPenalty(SpellEntry const* spellProto) const
{
    if(!spellProto->spellLevel || !spellProto->maxLevel)
        return 1.0f;

    if(spellProto->maxLevel <= 0)
        return 1.0f;
    //if caster level is lower that max caster level
    if(getLevel() < spellProto->maxLevel)
        return 1.0f;

    float LvlPenalty = 0.0f;

    LvlPenalty = (22.0f + float (spellProto->maxLevel) - float (getLevel())) / 20.0f;
    //to prevent positive effect
    if(LvlPenalty > 1.0f)
        return 1.0f;
    //level penalty is capped at 0
    if(LvlPenalty < 0.0f)
        return 0.0f;

    return LvlPenalty;
}

void Unit::SendMeleeAttackStart(Unit* pVictim)
{
    WorldPacket data( SMSG_ATTACKSTART, 8 + 8 );
    data << GetObjectGuid();
    data << pVictim->GetObjectGuid();

    SendMessageToSet(&data, true);
    DEBUG_LOG( "WORLD: Sent SMSG_ATTACKSTART" );
}

void Unit::SendMeleeAttackStop(Unit* victim)
{
    if(!victim)
        return;

    WorldPacket data( SMSG_ATTACKSTOP, (4+16) );            // we guess size
    data << GetPackGUID();
    data << victim->GetPackGUID();                          // can be 0x00...
    data << uint32(0);                                      // can be 0x1
    SendMessageToSet(&data, true);
    DETAIL_FILTER_LOG(LOG_FILTER_COMBAT, "%s %u stopped attacking %s %u", (GetTypeId()==TYPEID_PLAYER ? "player" : "creature"), GetGUIDLow(), (victim->GetTypeId()==TYPEID_PLAYER ? "player" : "creature"),victim->GetGUIDLow());

    /*if(victim->GetTypeId() == TYPEID_UNIT)
    ((Creature*)victim)->AI().EnterEvadeMode(this);*/
}

bool Unit::IsSpellBlocked(Unit *pCaster, SpellEntry const *spellEntry, WeaponAttackType attackType)
{
    if (!HasInArc(M_PI_F, pCaster))
        return false;

    if (spellEntry)
    {
        // Some spells cannot be blocked
        if (spellEntry->Attributes & SPELL_ATTR_IMPOSSIBLE_DODGE_PARRY_BLOCK)
            return false;
    }

    /*
    // Ignore combat result aura (parry/dodge check on prepare)
    AuraList const& ignore = GetAurasByType(SPELL_AURA_IGNORE_COMBAT_RESULT);
    for(AuraList::const_iterator i = ignore.begin(); i != ignore.end(); ++i)
    {
        if (!(*i)->isAffectedOnSpell(spellProto))
            continue;
        if ((*i)->GetModifier()->m_miscvalue == ???)
            return false;
    }
    */

    // Check creatures flags_extra for disable block
    if (GetTypeId() == TYPEID_UNIT)
    {
        if (((Creature*)this)->GetCreatureInfo()->flags_extra & CREATURE_FLAG_EXTRA_NO_BLOCK)
            return false;
    }

    float blockChance = GetUnitBlockChance();
    blockChance += (int32(pCaster->GetWeaponSkillValue(attackType)) - int32(GetMaxSkillValueForLevel()))*0.04f;

    return roll_chance_f(blockChance);
}

// Melee based spells can be miss, parry or dodge on this step
// Crit or block - determined on damage calculation phase! (and can be both in some time)
float Unit::MeleeSpellMissChance(Unit *pVictim, WeaponAttackType attType, int32 skillDiff, SpellEntry const *spell)
{
    // Calculate hit chance (more correct for chance mod)
    float hitChance = 0.0f;

    // PvP - PvE melee chances
    // TODO: implement diminishing returns for defense from player's defense rating
    // pure skill diff is not sufficient since 3.x anymore, but exact formulas hard to research
    if (pVictim->GetTypeId() == TYPEID_PLAYER)
        hitChance = 95.0f + skillDiff * 0.04f;
    else if (skillDiff < -10)
        hitChance = 94.0f + (skillDiff + 10) * 0.4f;
    else
        hitChance = 95.0f + skillDiff * 0.1f;

    // Hit chance depends from victim auras
    if (attType == RANGED_ATTACK)
        hitChance += pVictim->GetTotalAuraModifier(SPELL_AURA_MOD_ATTACKER_RANGED_HIT_CHANCE);
    else
        hitChance += pVictim->GetTotalAuraModifier(SPELL_AURA_MOD_ATTACKER_MELEE_HIT_CHANCE);

    // Spellmod from SPELLMOD_RESIST_MISS_CHANCE
    if (Player *modOwner = GetSpellModOwner())
        modOwner->ApplySpellMod(spell->Id, SPELLMOD_RESIST_MISS_CHANCE, hitChance);

    // Miss = 100 - hit
    float missChance = 100.0f - hitChance;

    // Bonuses from attacker aura and ratings
    if (attType == RANGED_ATTACK)
        missChance -= m_modRangedHitChance;
    else
        missChance -= m_modMeleeHitChance;

    // Limit miss chance from 0 to 60%
    if (missChance < 0.0f)
        return 0.0f;
    if (missChance > 60.0f)
        return 60.0f;
    return missChance;
}

// Melee based spells hit result calculations
SpellMissInfo Unit::MeleeSpellHitResult(Unit *pVictim, SpellEntry const *spell)
{
    WeaponAttackType attType = BASE_ATTACK;

    if (spell->DmgClass == SPELL_DAMAGE_CLASS_RANGED)
        attType = RANGED_ATTACK;

    // bonus from skills is 0.04% per skill Diff
    int32 attackerWeaponSkill = (spell->EquippedItemClass == ITEM_CLASS_WEAPON) ? int32(GetWeaponSkillValue(attType,pVictim)) : GetMaxSkillValueForLevel();
    int32 skillDiff = attackerWeaponSkill - int32(pVictim->GetMaxSkillValueForLevel(this));
    int32 fullSkillDiff = attackerWeaponSkill - int32(pVictim->GetDefenseSkillValue(this));

    uint32 roll = urand (0, 10000);

    uint32 missChance = uint32(MeleeSpellMissChance(pVictim, attType, fullSkillDiff, spell)*100.0f);
    // Roll miss
    uint32 tmp = missChance;
    if (roll < tmp)
        return SPELL_MISS_MISS;

    // Chance resist mechanic (select max value from every mechanic spell effect)
    int32 resist_mech = 0;
    // Get effects mechanic and chance
    for(int eff = 0; eff < MAX_EFFECT_INDEX; ++eff)
    {
        int32 effect_mech = GetEffectMechanic(spell, SpellEffectIndex(eff));
        if (effect_mech)
        {
            int32 temp = pVictim->GetTotalAuraModifierByMiscValue(SPELL_AURA_MOD_MECHANIC_RESISTANCE, effect_mech);
            if (resist_mech < temp*100)
                resist_mech = temp*100;
        }
    }
    // Roll chance
    tmp += resist_mech;
    if (roll < tmp)
        return SPELL_MISS_RESIST;

    bool canDodge = true;
    bool canParry = true;

    // Same spells cannot be parry/dodge
    if (spell->Attributes & SPELL_ATTR_IMPOSSIBLE_DODGE_PARRY_BLOCK)
        return SPELL_MISS_NONE;

    // Ranged attack cannot be parry/dodge only deflect
    if (attType == RANGED_ATTACK)
    {
        // only if in front
        if (pVictim->HasInArc(M_PI_F,this))
        {
            int32 deflect_chance = pVictim->GetTotalAuraModifier(SPELL_AURA_DEFLECT_SPELLS)*100;
            tmp+=deflect_chance;
            if (roll < tmp)
                return SPELL_MISS_DEFLECT;
        }
        return SPELL_MISS_NONE;
    }

    // Check for attack from behind
    if (!pVictim->HasInArc(M_PI_F,this))
    {
        // Can`t dodge from behind in PvP (but its possible in PvE)
        if (GetTypeId() == TYPEID_PLAYER && pVictim->GetTypeId() == TYPEID_PLAYER)
            canDodge = false;
        // Can`t parry
        canParry = false;
    }
    // Check creatures flags_extra for disable parry
    if(pVictim->GetTypeId()==TYPEID_UNIT)
    {
        uint32 flagEx = ((Creature*)pVictim)->GetCreatureInfo()->flags_extra;
        if( flagEx & CREATURE_FLAG_EXTRA_NO_PARRY )
            canParry = false;
    }
    // Ignore combat result aura
    AuraList const& ignore = GetAurasByType(SPELL_AURA_IGNORE_COMBAT_RESULT);
    for(AuraList::const_iterator i = ignore.begin(); i != ignore.end(); ++i)
    {
        if (!(*i)->isAffectedOnSpell(spell))
            continue;
        switch((*i)->GetModifier()->m_miscvalue)
        {
            case MELEE_HIT_DODGE: canDodge = false; break;
            case MELEE_HIT_BLOCK: break; // Block check in hit step
            case MELEE_HIT_PARRY: canParry = false; break;
            default:
                DEBUG_LOG("Spell %u SPELL_AURA_IGNORE_COMBAT_RESULT have unhandled state %d", (*i)->GetId(), (*i)->GetModifier()->m_miscvalue);
                break;
        }
    }

    if (canDodge)
    {
        // Roll dodge
        int32 dodgeChance = int32(pVictim->GetUnitDodgeChance()*100.0f) - skillDiff * 4;
        // Reduce enemy dodge chance by SPELL_AURA_MOD_COMBAT_RESULT_CHANCE
        dodgeChance+= GetTotalAuraModifierByMiscValue(SPELL_AURA_MOD_COMBAT_RESULT_CHANCE, VICTIMSTATE_DODGE)*100;
        // Reduce dodge chance by attacker expertise rating
        if (GetTypeId() == TYPEID_PLAYER)
            dodgeChance-=int32(((Player*)this)->GetExpertiseDodgeOrParryReduction(attType) * 100.0f);
        else
            dodgeChance -= GetTotalAuraModifier(SPELL_AURA_MOD_EXPERTISE)*25;
        if (dodgeChance < 0)
            dodgeChance = 0;

        tmp += dodgeChance;
        if (roll < tmp)
            return SPELL_MISS_DODGE;
    }

    if (canParry)
    {
        // Roll parry
        int32 parryChance = int32(pVictim->GetUnitParryChance()*100.0f)  - skillDiff * 4;
        // Reduce parry chance by attacker expertise rating
        if (GetTypeId() == TYPEID_PLAYER)
            parryChance-=int32(((Player*)this)->GetExpertiseDodgeOrParryReduction(attType) * 100.0f);
        else
            parryChance -= GetTotalAuraModifier(SPELL_AURA_MOD_EXPERTISE)*25;
        if (parryChance < 0)
            parryChance = 0;

        tmp += parryChance;
        if (roll < tmp)
            return SPELL_MISS_PARRY;
    }

    return SPELL_MISS_NONE;
}

// TODO need use unit spell resistances in calculations
SpellMissInfo Unit::MagicSpellHitResult(Unit *pVictim, SpellEntry const *spell)
{
    // Can`t miss on dead target (on skinning for example)
    if (!pVictim->isAlive())
        return SPELL_MISS_NONE;

    SpellSchoolMask schoolMask = GetSpellSchoolMask(spell);
    // PvP - PvE spell misschances per leveldif > 2
    int32 lchance = pVictim->GetTypeId() == TYPEID_PLAYER ? 7 : 11;
    int32 leveldif = int32(pVictim->GetLevelForTarget(this)) - int32(GetLevelForTarget(pVictim));

    // Base hit chance from attacker and victim levels
    int32 modHitChance;
    if(leveldif < 3)
        modHitChance = 96 - leveldif;
    else
        modHitChance = 94 - (leveldif - 2) * lchance;

    // Spellmod from SPELLMOD_RESIST_MISS_CHANCE
    if(Player *modOwner = GetSpellModOwner())
        modOwner->ApplySpellMod(spell->Id, SPELLMOD_RESIST_MISS_CHANCE, modHitChance);
    // Increase from attacker SPELL_AURA_MOD_INCREASES_SPELL_PCT_TO_HIT auras
    modHitChance+=GetTotalAuraModifierByMiscMask(SPELL_AURA_MOD_INCREASES_SPELL_PCT_TO_HIT, schoolMask);
    // Chance hit from victim SPELL_AURA_MOD_ATTACKER_SPELL_HIT_CHANCE auras
    modHitChance+= pVictim->GetTotalAuraModifierByMiscMask(SPELL_AURA_MOD_ATTACKER_SPELL_HIT_CHANCE, schoolMask);
    // Reduce spell hit chance for Area of effect spells from victim SPELL_AURA_MOD_AOE_AVOIDANCE aura
    if (IsAreaOfEffectSpell(spell))
        modHitChance-=pVictim->GetTotalAuraModifier(SPELL_AURA_MOD_AOE_AVOIDANCE);
    // Reduce spell hit chance for dispel mechanic spells from victim SPELL_AURA_MOD_DISPEL_RESIST
    if (IsDispelSpell(spell))
        modHitChance-=pVictim->GetTotalAuraModifier(SPELL_AURA_MOD_DISPEL_RESIST);
    // Chance resist mechanic (select max value from every mechanic spell effect)
    int32 resist_mech = 0;
    // Get effects mechanic and chance
    for(int eff = 0; eff < MAX_EFFECT_INDEX; ++eff)
    {
        int32 effect_mech = GetEffectMechanic(spell, SpellEffectIndex(eff));
        if (effect_mech)
        {
            int32 temp = pVictim->GetTotalAuraModifierByMiscValue(SPELL_AURA_MOD_MECHANIC_RESISTANCE, effect_mech);
            if (resist_mech < temp)
                resist_mech = temp;
        }
    }
    // Apply mod
    modHitChance-=resist_mech;

    // Chance resist debuff
    modHitChance-=pVictim->GetTotalAuraModifierByMiscValue(SPELL_AURA_MOD_DEBUFF_RESISTANCE, int32(spell->Dispel));

    int32 HitChance = modHitChance * 100;
    // Increase hit chance from attacker SPELL_AURA_MOD_SPELL_HIT_CHANCE and attacker ratings
    HitChance += int32(m_modSpellHitChance*100.0f);

    // Decrease hit chance from victim rating bonus
    if (pVictim->GetTypeId()==TYPEID_PLAYER)
        HitChance -= int32(((Player*)pVictim)->GetRatingBonusValue(CR_HIT_TAKEN_SPELL)*100.0f);

    if (HitChance <  100) HitChance =  100;
    if (HitChance > 10000) HitChance = 10000;

    int32 tmp = 10000 - HitChance;

    int32 rand = irand(0,10000);

    if (rand < tmp)
        return SPELL_MISS_MISS;

    // cast by caster in front of victim
    if (pVictim->HasInArc(M_PI_F,this))
    {
        int32 deflect_chance = pVictim->GetTotalAuraModifier(SPELL_AURA_DEFLECT_SPELLS)*100;
        tmp+=deflect_chance;
        if (rand < tmp)
            return SPELL_MISS_DEFLECT;
    }

    return SPELL_MISS_NONE;
}

// Calculate spell hit result can be:
// Every spell can: Evade/Immune/Reflect/Sucesful hit
// For melee based spells:
//   Miss
//   Dodge
//   Parry
// For spells
//   Resist
SpellMissInfo Unit::SpellHitResult(Unit *pVictim, SpellEntry const *spell, bool CanReflect)
{
    // Return evade for units in evade mode
    if (pVictim->GetTypeId()==TYPEID_UNIT && ((Creature*)pVictim)->IsInEvadeMode())
        return SPELL_MISS_EVADE;

    if (!(spell->Attributes & SPELL_ATTR_UNAFFECTED_BY_INVULNERABILITY))
    {
        // Check for immune
        if (pVictim->IsImmuneToSpell(spell))
            return SPELL_MISS_IMMUNE;

        // All positive spells can`t miss
        // TODO: client not show miss log for this spells - so need find info for this in dbc and use it!
        if (IsPositiveSpell(spell->Id) && IsFriendlyTo(pVictim))
            return SPELL_MISS_NONE;

        // Check for immune
        if (pVictim->IsImmunedToDamage(GetSpellSchoolMask(spell)))
            return SPELL_MISS_IMMUNE;
    }
    else if (IsPositiveSpell(spell->Id) && IsFriendlyTo(pVictim))
        return SPELL_MISS_NONE;

    // Try victim reflect spell
    if (CanReflect)
    {
        int32 reflectchance = pVictim->GetTotalAuraModifier(SPELL_AURA_REFLECT_SPELLS);
        Unit::AuraList const& mReflectSpellsSchool = pVictim->GetAurasByType(SPELL_AURA_REFLECT_SPELLS_SCHOOL);
        for(Unit::AuraList::const_iterator i = mReflectSpellsSchool.begin(); i != mReflectSpellsSchool.end(); ++i)
            if((*i)->GetModifier()->m_miscvalue & GetSpellSchoolMask(spell))
                reflectchance += (*i)->GetModifier()->m_amount;
        if (reflectchance > 0 && roll_chance_i(reflectchance))
        {
            // Start triggers for remove charges if need (trigger only for victim, and mark as active spell)
            ProcDamageAndSpell(pVictim, PROC_FLAG_NONE, PROC_FLAG_TAKEN_NEGATIVE_SPELL_HIT, PROC_EX_REFLECT, 1, BASE_ATTACK, spell);
            return SPELL_MISS_REFLECT;
        }
    }

    switch (spell->DmgClass)
    {
        case SPELL_DAMAGE_CLASS_NONE:
            return SPELL_MISS_NONE;
        case SPELL_DAMAGE_CLASS_MAGIC:
            return MagicSpellHitResult(pVictim, spell);
        case SPELL_DAMAGE_CLASS_MELEE:
        case SPELL_DAMAGE_CLASS_RANGED:
            return MeleeSpellHitResult(pVictim, spell);
    }
    return SPELL_MISS_NONE;
}

float Unit::MeleeMissChanceCalc(const Unit *pVictim, WeaponAttackType attType) const
{
    if(!pVictim)
        return 0.0f;

    // Base misschance 5%
    float missChance = 5.0f;

    // DualWield - white damage has additional 19% miss penalty
    if (haveOffhandWeapon() && attType != RANGED_ATTACK)
    {
        bool isNormal = false;
        for (uint32 i = CURRENT_FIRST_NON_MELEE_SPELL; i < CURRENT_MAX_SPELL; ++i)
        {
            if (m_currentSpells[i] && (GetSpellSchoolMask(m_currentSpells[i]->m_spellInfo) & SPELL_SCHOOL_MASK_NORMAL))
            {
                isNormal = true;
                break;
            }
        }
        if (!isNormal && !m_currentSpells[CURRENT_MELEE_SPELL])
            missChance += 19.0f;
    }

    int32 skillDiff = int32(GetWeaponSkillValue(attType, pVictim)) - int32(pVictim->GetDefenseSkillValue(this));

    // PvP - PvE melee chances
    // TODO: implement diminishing returns for defense from player's defense rating
    // pure skill diff is not sufficient since 3.x anymore, but exact formulas hard to research
    if ( pVictim->GetTypeId() == TYPEID_PLAYER )
        missChance -= skillDiff * 0.04f;
    else if ( skillDiff < -10 )
        missChance -= (skillDiff + 10) * 0.4f - 1.0f;
    else
        missChance -=  skillDiff * 0.1f;

    // Hit chance bonus from attacker based on ratings and auras
    if (attType == RANGED_ATTACK)
        missChance -= m_modRangedHitChance;
    else
        missChance -= m_modMeleeHitChance;

    // Hit chance for victim based on ratings
    if (pVictim->GetTypeId()==TYPEID_PLAYER)
    {
        if (attType == RANGED_ATTACK)
            missChance += ((Player*)pVictim)->GetRatingBonusValue(CR_HIT_TAKEN_RANGED);
        else
            missChance += ((Player*)pVictim)->GetRatingBonusValue(CR_HIT_TAKEN_MELEE);
    }

    // Modify miss chance by victim auras
    if(attType == RANGED_ATTACK)
        missChance -= pVictim->GetTotalAuraModifier(SPELL_AURA_MOD_ATTACKER_RANGED_HIT_CHANCE);
    else
        missChance -= pVictim->GetTotalAuraModifier(SPELL_AURA_MOD_ATTACKER_MELEE_HIT_CHANCE);

    // Limit miss chance from 0 to 60%
    if (missChance < 0.0f)
        return 0.0f;
    if (missChance > 60.0f)
        return 60.0f;

    return missChance;
}

uint32 Unit::GetDefenseSkillValue(Unit const* target) const
{
    if(GetTypeId() == TYPEID_PLAYER)
    {
        // in PvP use full skill instead current skill value
        uint32 value = (target && target->GetTypeId() == TYPEID_PLAYER)
            ? ((Player*)this)->GetMaxSkillValue(SKILL_DEFENSE)
            : ((Player*)this)->GetSkillValue(SKILL_DEFENSE);
        value += uint32(((Player*)this)->GetRatingBonusValue(CR_DEFENSE_SKILL));
        return value;
    }
    else
        return GetUnitMeleeSkill(target);
}

float Unit::GetUnitDodgeChance() const
{
    if(hasUnitState(UNIT_STAT_STUNNED))
        return 0.0f;
    if( GetTypeId() == TYPEID_PLAYER )
        return GetFloatValue(PLAYER_DODGE_PERCENTAGE);
    else
    {
        if(((Creature const*)this)->IsTotem())
            return 0.0f;
        else
        {
            float dodge = 5.0f;
            dodge += GetTotalAuraModifier(SPELL_AURA_MOD_DODGE_PERCENT);
            return dodge > 0.0f ? dodge : 0.0f;
        }
    }
}

float Unit::GetUnitParryChance() const
{
    if ( IsNonMeleeSpellCasted(false) || hasUnitState(UNIT_STAT_STUNNED))
        return 0.0f;

    float chance = 0.0f;

    if(GetTypeId() == TYPEID_PLAYER)
    {
        Player const* player = (Player const*)this;
        if(player->CanParry() )
        {
            Item *tmpitem = player->GetWeaponForAttack(BASE_ATTACK,true,true);
            if(!tmpitem)
                tmpitem = player->GetWeaponForAttack(OFF_ATTACK,true,true);

            if(tmpitem)
                chance = GetFloatValue(PLAYER_PARRY_PERCENTAGE);
        }
    }
    else if(GetTypeId() == TYPEID_UNIT)
    {
        if(GetCreatureType() == CREATURE_TYPE_HUMANOID)
        {
            chance = 5.0f;
            chance += GetTotalAuraModifier(SPELL_AURA_MOD_PARRY_PERCENT);
        }
    }

    return chance > 0.0f ? chance : 0.0f;
}

float Unit::GetUnitBlockChance() const
{
    if ( IsNonMeleeSpellCasted(false) || hasUnitState(UNIT_STAT_STUNNED))
        return 0.0f;

    if(GetTypeId() == TYPEID_PLAYER)
    {
        Player const* player = (Player const*)this;
<<<<<<< HEAD
        if(player->CanBlock() && player->IsUseEquippedWeapon(OFF_ATTACK))
=======
        if(player->CanBlock() && player->IsUseEquipedWeapon(OFF_ATTACK))
>>>>>>> b29b0df3
        {
            Item *tmpitem = player->GetItemByPos(INVENTORY_SLOT_BAG_0, EQUIPMENT_SLOT_OFFHAND);
            if(tmpitem && !tmpitem->IsBroken() && tmpitem->GetProto()->Block)
                return GetFloatValue(PLAYER_BLOCK_PERCENTAGE);
        }
        // is player but has no block ability or no not broken shield equipped
        return 0.0f;
    }
    else
    {
        if(((Creature const*)this)->IsTotem())
            return 0.0f;
        else
        {
            float block = 5.0f;
            block += GetTotalAuraModifier(SPELL_AURA_MOD_BLOCK_PERCENT);
            return block > 0.0f ? block : 0.0f;
        }
    }
}

float Unit::GetUnitCriticalChance(WeaponAttackType attackType, const Unit *pVictim) const
{
    float crit;

    if(GetTypeId() == TYPEID_PLAYER)
    {
        switch(attackType)
        {
            case BASE_ATTACK:
                crit = GetFloatValue( PLAYER_CRIT_PERCENTAGE );
                break;
            case OFF_ATTACK:
                crit = GetFloatValue( PLAYER_OFFHAND_CRIT_PERCENTAGE );
                break;
            case RANGED_ATTACK:
                crit = GetFloatValue( PLAYER_RANGED_CRIT_PERCENTAGE );
                break;
                // Just for good manner
            default:
                crit = 0.0f;
                break;
        }
    }
    else
    {
        crit = 5.0f;
        crit += GetTotalAuraModifier(SPELL_AURA_MOD_CRIT_PERCENT);
    }

    // flat aura mods
    if(attackType == RANGED_ATTACK)
        crit += pVictim->GetTotalAuraModifier(SPELL_AURA_MOD_ATTACKER_RANGED_CRIT_CHANCE);
    else
        crit += pVictim->GetTotalAuraModifier(SPELL_AURA_MOD_ATTACKER_MELEE_CRIT_CHANCE);

    crit += pVictim->GetTotalAuraModifier(SPELL_AURA_MOD_ATTACKER_SPELL_AND_WEAPON_CRIT_CHANCE);

    // reduce crit chance from Rating for players
    if (attackType != RANGED_ATTACK)
        crit -= pVictim->GetMeleeCritChanceReduction();
    else
        crit -= pVictim->GetRangedCritChanceReduction();

    // Apply crit chance from defence skill
    crit += (int32(GetMaxSkillValueForLevel(pVictim)) - int32(pVictim->GetDefenseSkillValue(this))) * 0.04f;

    if (crit < 0.0f)
        crit = 0.0f;
    return crit;
}

uint32 Unit::GetWeaponSkillValue (WeaponAttackType attType, Unit const* target) const
{
    uint32 value = 0;
    if(GetTypeId() == TYPEID_PLAYER)
    {
        Item* item = ((Player*)this)->GetWeaponForAttack(attType,true,true);

        // feral or unarmed skill only for base attack
        if(attType != BASE_ATTACK && !item )
            return 0;

        if(IsInFeralForm())
            return GetMaxSkillValueForLevel();              // always maximized SKILL_FERAL_COMBAT in fact

        // weapon skill or (unarmed for base attack)
        uint32  skill = item ? item->GetSkill() : SKILL_UNARMED;

        // in PvP use full skill instead current skill value
        value = (target && target->GetTypeId() == TYPEID_PLAYER)
            ? ((Player*)this)->GetMaxSkillValue(skill)
            : ((Player*)this)->GetSkillValue(skill);
        // Modify value from ratings
        value += uint32(((Player*)this)->GetRatingBonusValue(CR_WEAPON_SKILL));
        switch (attType)
        {
            case BASE_ATTACK:   value+=uint32(((Player*)this)->GetRatingBonusValue(CR_WEAPON_SKILL_MAINHAND));break;
            case OFF_ATTACK:    value+=uint32(((Player*)this)->GetRatingBonusValue(CR_WEAPON_SKILL_OFFHAND));break;
            case RANGED_ATTACK: value+=uint32(((Player*)this)->GetRatingBonusValue(CR_WEAPON_SKILL_RANGED));break;
        }
    }
    else
        value = GetUnitMeleeSkill(target);
   return value;
}

void Unit::_UpdateSpells( uint32 time )
{
    if(m_currentSpells[CURRENT_AUTOREPEAT_SPELL])
        _UpdateAutoRepeatSpell();

    // remove finished spells from current pointers
    for (uint32 i = 0; i < CURRENT_MAX_SPELL; ++i)
    {
        if (m_currentSpells[i] && m_currentSpells[i]->getState() == SPELL_STATE_FINISHED)
        {
            m_currentSpells[i]->SetReferencedFromCurrent(false);
            m_currentSpells[i] = NULL;                      // remove pointer
        }
    }

    // update auras
    // m_AurasUpdateIterator can be updated in inderect called code at aura remove to skip next planned to update but removed auras
    for (m_spellAuraHoldersUpdateIterator = m_spellAuraHolders.begin(); m_spellAuraHoldersUpdateIterator != m_spellAuraHolders.end();)
    {
        SpellAuraHolder* i_holder = m_spellAuraHoldersUpdateIterator->second;
        ++m_spellAuraHoldersUpdateIterator;                            // need shift to next for allow update if need into aura update
        if (i_holder && !i_holder->IsDeleted() && !i_holder->IsEmptyHolder() && !i_holder->IsInUse())
            i_holder->UpdateHolder(time);
    }

    // remove expired auras
    for (SpellAuraHolderMap::iterator iter = m_spellAuraHolders.begin(); iter != m_spellAuraHolders.end();)
    {
        SpellAuraHolder *holder = iter->second;
        if (holder)
        {
            if (!(holder->IsPermanent() || holder->IsPassive()) )
            {
                bool removedAura = false;
                for (int32 i = 0; i < MAX_EFFECT_INDEX; ++i)
                {
                    if (Aura *aura = holder->GetAuraByEffectIndex(SpellEffectIndex(i)))
                    {
                        if (!aura->GetAuraDuration())
                        {
                            RemoveSingleAuraFromSpellAuraHolder(holder, aura->GetEffIndex(), AURA_REMOVE_BY_EXPIRE);
                            removedAura = true;
                            break;
                        }
                    }
                }

                if (!removedAura)
                    ++iter;
                else
                    iter = m_spellAuraHolders.begin();
            }
            else
                ++iter;
        }
        else
            ++iter;
    }

    if(!m_gameObj.empty())
    {
        GameObjectList::iterator ite1, dnext1;
        for (ite1 = m_gameObj.begin(); ite1 != m_gameObj.end(); ite1 = dnext1)
        {
            dnext1 = ite1;
            //(*i)->Update( difftime );
            if( !(*ite1)->isSpawned() )
            {
                (*ite1)->SetOwnerGuid(ObjectGuid());
                (*ite1)->SetRespawnTime(0);
                (*ite1)->Delete();
                dnext1 = m_gameObj.erase(ite1);
            }
            else
                ++dnext1;
        }
    }
}

void Unit::_UpdateAutoRepeatSpell()
{
    bool isAutoShot = m_currentSpells[CURRENT_AUTOREPEAT_SPELL]->m_spellInfo->Id == SPELL_ID_AUTOSHOT;

    //check movement
    if (GetTypeId() == TYPEID_PLAYER && ((Player*)this)->isMoving())
    {
        // cancel wand shoot
        if(!isAutoShot)
            InterruptSpell(CURRENT_AUTOREPEAT_SPELL);
        // auto shot just waits
        return;
    }

    // check spell casts
    if (IsNonMeleeSpellCasted(false, false, true))
    {
        // cancel wand shoot
        if(!isAutoShot)
        {
            InterruptSpell(CURRENT_AUTOREPEAT_SPELL);
            return;
        }
        // auto shot is delayed by everythihng, except ranged(!) CURRENT_GENERIC_SPELL's -> recheck that
        else if (!(m_currentSpells[CURRENT_GENERIC_SPELL] && m_currentSpells[CURRENT_GENERIC_SPELL]->IsRangedSpell()))
            return;
    }

    //castroutine
    if (isAttackReady(RANGED_ATTACK))
    {
        // Check if able to cast
        if(m_currentSpells[CURRENT_AUTOREPEAT_SPELL]->CheckCast(true) != SPELL_CAST_OK)
        {
            InterruptSpell(CURRENT_AUTOREPEAT_SPELL);
            return;
        }

        // we want to shoot
        Spell* spell = new Spell(this, m_currentSpells[CURRENT_AUTOREPEAT_SPELL]->m_spellInfo, true);
        spell->prepare(&(m_currentSpells[CURRENT_AUTOREPEAT_SPELL]->m_targets));

        // all went good, reset attack
        resetAttackTimer(RANGED_ATTACK);
    }
}

void Unit::SetCurrentCastedSpell( Spell * pSpell )
{
    MANGOS_ASSERT(pSpell);                                  // NULL may be never passed here, use InterruptSpell or InterruptNonMeleeSpells

    CurrentSpellTypes CSpellType = pSpell->GetCurrentContainer();

    if (pSpell == m_currentSpells[CSpellType]) return;      // avoid breaking self

    // break same type spell if it is not delayed
    InterruptSpell(CSpellType,false);

    // special breakage effects:
    switch (CSpellType)
    {
        case CURRENT_GENERIC_SPELL:
        {
            // generic spells always break channeled not delayed spells
            InterruptSpell(CURRENT_CHANNELED_SPELL,false);

            // autorepeat breaking
            if ( m_currentSpells[CURRENT_AUTOREPEAT_SPELL] )
            {
                // break autorepeat if not Auto Shot
                if (m_currentSpells[CURRENT_AUTOREPEAT_SPELL]->m_spellInfo->Id != SPELL_ID_AUTOSHOT)
                    InterruptSpell(CURRENT_AUTOREPEAT_SPELL);
            }
        } break;

        case CURRENT_CHANNELED_SPELL:
        {
            // channel spells always break generic non-delayed and any channeled spells
            InterruptSpell(CURRENT_GENERIC_SPELL,false);
            InterruptSpell(CURRENT_CHANNELED_SPELL);

            // it also does break autorepeat if not Auto Shot
            if ( m_currentSpells[CURRENT_AUTOREPEAT_SPELL] &&
                m_currentSpells[CURRENT_AUTOREPEAT_SPELL]->m_spellInfo->Id != SPELL_ID_AUTOSHOT )
                InterruptSpell(CURRENT_AUTOREPEAT_SPELL);
        } break;

        case CURRENT_AUTOREPEAT_SPELL:
        {
            // only Auto Shoot does not break anything
            if (pSpell->m_spellInfo->Id != SPELL_ID_AUTOSHOT)
            {
                // generic autorepeats break generic non-delayed and channeled non-delayed spells
                InterruptSpell(CURRENT_GENERIC_SPELL,false);
                InterruptSpell(CURRENT_CHANNELED_SPELL,false);
                // special action: first cast delay
                if ( getAttackTimer(RANGED_ATTACK) < 500 )
                    setAttackTimer(RANGED_ATTACK,500);
            }
        } break;

        default:
        {
            // other spell types don't break anything now
        } break;
    }

    // current spell (if it is still here) may be safely deleted now
    if (m_currentSpells[CSpellType])
        m_currentSpells[CSpellType]->SetReferencedFromCurrent(false);

    // set new current spell
    m_currentSpells[CSpellType] = pSpell;
    pSpell->SetReferencedFromCurrent(true);

    pSpell->m_selfContainer = &(m_currentSpells[pSpell->GetCurrentContainer()]);
}

void Unit::InterruptSpell(CurrentSpellTypes spellType, bool withDelayed, bool sendAutoRepeatCancelToClient)
{
    MANGOS_ASSERT(spellType < CURRENT_MAX_SPELL);

    if (m_currentSpells[spellType] && (withDelayed || m_currentSpells[spellType]->getState() != SPELL_STATE_DELAYED) )
    {
        // send autorepeat cancel message for autorepeat spells
        if (spellType == CURRENT_AUTOREPEAT_SPELL && sendAutoRepeatCancelToClient)
        {
            if(GetTypeId() == TYPEID_PLAYER)
                ((Player*)this)->SendAutoRepeatCancel(this);
        }

        if (m_currentSpells[spellType]->getState() != SPELL_STATE_FINISHED)
            m_currentSpells[spellType]->cancel();

        // cancel can interrupt spell already (caster cancel ->target aura remove -> caster iterrupt)
        if (m_currentSpells[spellType])
        {
            m_currentSpells[spellType]->SetReferencedFromCurrent(false);
            m_currentSpells[spellType] = NULL;
        }
    }
}

void Unit::FinishSpell(CurrentSpellTypes spellType, bool ok /*= true*/)
{
    Spell* spell = m_currentSpells[spellType];
    if (!spell)
        return;

    if (spellType == CURRENT_CHANNELED_SPELL)
        spell->SendChannelUpdate(0);

    spell->finish(ok);
}


bool Unit::IsNonMeleeSpellCasted(bool withDelayed, bool skipChanneled, bool skipAutorepeat) const
{
    // We don't do loop here to explicitly show that melee spell is excluded.
    // Maybe later some special spells will be excluded too.

    // generic spells are casted when they are not finished and not delayed
    if ( m_currentSpells[CURRENT_GENERIC_SPELL] &&
        (m_currentSpells[CURRENT_GENERIC_SPELL]->getState() != SPELL_STATE_FINISHED) &&
        (withDelayed || m_currentSpells[CURRENT_GENERIC_SPELL]->getState() != SPELL_STATE_DELAYED) )
        {
            if (!(m_currentSpells[CURRENT_GENERIC_SPELL]->m_spellInfo->AttributesEx2 & SPELL_ATTR_EX2_NOT_RESET_AUTOSHOT))
                return(true);
        }

    // channeled spells may be delayed, but they are still considered casted
    else if ( !skipChanneled && m_currentSpells[CURRENT_CHANNELED_SPELL] &&
        (m_currentSpells[CURRENT_CHANNELED_SPELL]->getState() != SPELL_STATE_FINISHED) )
        return(true);

    // autorepeat spells may be finished or delayed, but they are still considered casted
    else if ( !skipAutorepeat && m_currentSpells[CURRENT_AUTOREPEAT_SPELL] )
        return(true);

    return(false);
}

void Unit::InterruptNonMeleeSpells(bool withDelayed, uint32 spell_id)
{
    // generic spells are interrupted if they are not finished or delayed
    if (m_currentSpells[CURRENT_GENERIC_SPELL] && (!spell_id || m_currentSpells[CURRENT_GENERIC_SPELL]->m_spellInfo->Id==spell_id))
        InterruptSpell(CURRENT_GENERIC_SPELL,withDelayed);

    // autorepeat spells are interrupted if they are not finished or delayed
    if (m_currentSpells[CURRENT_AUTOREPEAT_SPELL] && (!spell_id || m_currentSpells[CURRENT_AUTOREPEAT_SPELL]->m_spellInfo->Id==spell_id))
        InterruptSpell(CURRENT_AUTOREPEAT_SPELL,withDelayed);

    // channeled spells are interrupted if they are not finished, even if they are delayed
    if (m_currentSpells[CURRENT_CHANNELED_SPELL] && (!spell_id || m_currentSpells[CURRENT_CHANNELED_SPELL]->m_spellInfo->Id==spell_id))
        InterruptSpell(CURRENT_CHANNELED_SPELL,true);
}

Spell* Unit::FindCurrentSpellBySpellId(uint32 spell_id) const
{
    for (uint32 i = 0; i < CURRENT_MAX_SPELL; ++i)
        if(m_currentSpells[i] && m_currentSpells[i]->m_spellInfo->Id==spell_id)
            return m_currentSpells[i];
    return NULL;
}

void Unit::SetInFront(Unit const* target)
{
    SetOrientation(GetAngle(target));
}

void Unit::SetFacingTo(float ori, bool bToSelf /*= false*/)
{
    // update orientation at server
    SetOrientation(ori);

    // and client
    SendHeartBeat(bToSelf);
}

// Consider move this to Creature:: since only creature appear to be able to use this
void Unit::SetFacingToObject(WorldObject* pObject)
{
    if (GetTypeId() != TYPEID_UNIT)
        return;

    // never face when already moving
    if (!IsStopped())
        return;

    // TODO: figure out under what conditions creature will move towards object instead of facing it where it currently is.

    SetOrientation(GetAngle(pObject));
    SendMonsterMove(GetPositionX(), GetPositionY(), GetPositionZ(), SPLINETYPE_FACINGTARGET, ((Creature*)this)->GetSplineFlags(), 0, NULL, pObject->GetGUID());
}

bool Unit::isInAccessablePlaceFor(Creature const* c) const
{
    if(IsInWater())
        return c->CanSwim();
    else
        return c->CanWalk() || c->CanFly();
}

bool Unit::IsInWater() const
{
    return GetTerrain()->IsInWater(GetPositionX(),GetPositionY(), GetPositionZ());
}

bool Unit::IsUnderWater() const
{
    return GetTerrain()->IsUnderWater(GetPositionX(),GetPositionY(),GetPositionZ());
}

void Unit::DeMorph()
{
    SetDisplayId(GetNativeDisplayId());
}

int32 Unit::GetTotalAuraModifier(AuraType auratype) const
{
    int32 modifier = 0;

    AuraList const& mTotalAuraList = GetAurasByType(auratype);
    for(AuraList::const_iterator i = mTotalAuraList.begin();i != mTotalAuraList.end(); ++i)
        modifier += (*i)->GetModifier()->m_amount;

    return modifier;
}

float Unit::GetTotalAuraMultiplier(AuraType auratype) const
{
    float multiplier = 1.0f;

    AuraList const& mTotalAuraList = GetAurasByType(auratype);
    for(AuraList::const_iterator i = mTotalAuraList.begin();i != mTotalAuraList.end(); ++i)
        multiplier *= (100.0f + (*i)->GetModifier()->m_amount)/100.0f;

    return multiplier;
}

int32 Unit::GetMaxPositiveAuraModifier(AuraType auratype) const
{
    int32 modifier = 0;

    AuraList const& mTotalAuraList = GetAurasByType(auratype);
    for(AuraList::const_iterator i = mTotalAuraList.begin();i != mTotalAuraList.end(); ++i)
        if ((*i)->GetModifier()->m_amount > modifier)
            modifier = (*i)->GetModifier()->m_amount;

    return modifier;
}

int32 Unit::GetMaxNegativeAuraModifier(AuraType auratype) const
{
    int32 modifier = 0;

    AuraList const& mTotalAuraList = GetAurasByType(auratype);
    for(AuraList::const_iterator i = mTotalAuraList.begin();i != mTotalAuraList.end(); ++i)
        if ((*i)->GetModifier()->m_amount < modifier)
            modifier = (*i)->GetModifier()->m_amount;

    return modifier;
}

int32 Unit::GetTotalAuraModifierByMiscMask(AuraType auratype, uint32 misc_mask) const
{
    if(!misc_mask)
        return 0;

    int32 modifier = 0;

    AuraList const& mTotalAuraList = GetAurasByType(auratype);
    for(AuraList::const_iterator i = mTotalAuraList.begin();i != mTotalAuraList.end(); ++i)
    {
        Modifier* mod = (*i)->GetModifier();
        if (mod->m_miscvalue & misc_mask)
            modifier += mod->m_amount;
    }
    return modifier;
}

float Unit::GetTotalAuraMultiplierByMiscMask(AuraType auratype, uint32 misc_mask) const
{
    if(!misc_mask)
        return 1.0f;

    float multiplier = 1.0f;

    AuraList const& mTotalAuraList = GetAurasByType(auratype);
    for(AuraList::const_iterator i = mTotalAuraList.begin();i != mTotalAuraList.end(); ++i)
    {
        Modifier* mod = (*i)->GetModifier();
        if (mod->m_miscvalue & misc_mask)
            multiplier *= (100.0f + mod->m_amount)/100.0f;
    }
    return multiplier;
}

int32 Unit::GetMaxPositiveAuraModifierByMiscMask(AuraType auratype, uint32 misc_mask) const
{
    if(!misc_mask)
        return 0;

    int32 modifier = 0;

    AuraList const& mTotalAuraList = GetAurasByType(auratype);
    for(AuraList::const_iterator i = mTotalAuraList.begin();i != mTotalAuraList.end(); ++i)
    {
        Modifier* mod = (*i)->GetModifier();
        if (mod->m_miscvalue & misc_mask && mod->m_amount > modifier)
            modifier = mod->m_amount;
    }

    return modifier;
}

int32 Unit::GetMaxNegativeAuraModifierByMiscMask(AuraType auratype, uint32 misc_mask) const
{
    if(!misc_mask)
        return 0;

    int32 modifier = 0;

    AuraList const& mTotalAuraList = GetAurasByType(auratype);
    for(AuraList::const_iterator i = mTotalAuraList.begin();i != mTotalAuraList.end(); ++i)
    {
        Modifier* mod = (*i)->GetModifier();
        if (mod->m_miscvalue & misc_mask && mod->m_amount < modifier)
            modifier = mod->m_amount;
    }

    return modifier;
}

int32 Unit::GetTotalAuraModifierByMiscValue(AuraType auratype, int32 misc_value) const
{
    int32 modifier = 0;

    AuraList const& mTotalAuraList = GetAurasByType(auratype);
    for(AuraList::const_iterator i = mTotalAuraList.begin();i != mTotalAuraList.end(); ++i)
    {
        Modifier* mod = (*i)->GetModifier();
        if (mod->m_miscvalue == misc_value)
            modifier += mod->m_amount;
    }
    return modifier;
}

float Unit::GetTotalAuraMultiplierByMiscValue(AuraType auratype, int32 misc_value) const
{
    float multiplier = 1.0f;

    AuraList const& mTotalAuraList = GetAurasByType(auratype);
    for(AuraList::const_iterator i = mTotalAuraList.begin();i != mTotalAuraList.end(); ++i)
    {
        Modifier* mod = (*i)->GetModifier();
        if (mod->m_miscvalue == misc_value)
            multiplier *= (100.0f + mod->m_amount)/100.0f;
    }
    return multiplier;
}

int32 Unit::GetMaxPositiveAuraModifierByMiscValue(AuraType auratype, int32 misc_value) const
{
    int32 modifier = 0;

    AuraList const& mTotalAuraList = GetAurasByType(auratype);
    for(AuraList::const_iterator i = mTotalAuraList.begin();i != mTotalAuraList.end(); ++i)
    {
        Modifier* mod = (*i)->GetModifier();
        if (mod->m_miscvalue == misc_value && mod->m_amount > modifier)
            modifier = mod->m_amount;
    }

    return modifier;
}

int32 Unit::GetMaxNegativeAuraModifierByMiscValue(AuraType auratype, int32 misc_value) const
{
    int32 modifier = 0;

    AuraList const& mTotalAuraList = GetAurasByType(auratype);
    for(AuraList::const_iterator i = mTotalAuraList.begin();i != mTotalAuraList.end(); ++i)
    {
        Modifier* mod = (*i)->GetModifier();
        if (mod->m_miscvalue == misc_value && mod->m_amount < modifier)
            modifier = mod->m_amount;
    }

    return modifier;
}

float Unit::GetTotalAuraMultiplierByMiscValueForMask(AuraType auratype, uint32 mask) const
{
    if(!mask)
        return 1.0f;

    float multiplier = 1.0f;

    AuraList const& mTotalAuraList = GetAurasByType(auratype);
    for(AuraList::const_iterator i = mTotalAuraList.begin();i != mTotalAuraList.end(); ++i)
    {
        Modifier* mod = (*i)->GetModifier();
        if (mask & (1 << (mod->m_miscvalue -1)))
            multiplier *= (100.0f + mod->m_amount)/100.0f;
    }
    return multiplier;
}

bool Unit::AddSpellAuraHolder(SpellAuraHolder *holder)
{
    SpellEntry const* aurSpellInfo = holder->GetSpellProto();

    // ghost spell check, allow apply any auras at player loading in ghost mode (will be cleanup after load)
    if( !isAlive() && !IsDeathPersistentSpell(aurSpellInfo) &&
        !IsDeathOnlySpell(aurSpellInfo) &&
        (GetTypeId()!=TYPEID_PLAYER || !((Player*)this)->GetSession()->PlayerLoading()) )
    {
        delete holder;
        return false;
    }

    if(holder->GetTarget() != this)
    {
        sLog.outError("Holder (spell %u) add to spell aura holder list of %s (lowguid: %u) but spell aura holder target is %s (lowguid: %u)",
            holder->GetId(),(GetTypeId()==TYPEID_PLAYER?"player":"creature"),GetGUIDLow(),
            (holder->GetTarget()->GetTypeId()==TYPEID_PLAYER?"player":"creature"),holder->GetTarget()->GetGUIDLow());
        delete holder;
        return false;
    }

    // passive and persistent auras can stack with themselves any number of times
    if ((!holder->IsPassive() && !holder->IsPersistent()) || holder->IsAreaAura())
    {
        SpellAuraHolderBounds spair = GetSpellAuraHolderBounds(aurSpellInfo->Id);

        // take out same spell
        for (SpellAuraHolderMap::iterator iter = spair.first; iter != spair.second; ++iter)
        {
            SpellAuraHolder *foundHolder = iter->second;
            if(foundHolder->GetCasterGUID() == holder->GetCasterGUID())
            {
                // Aura can stack on self -> Stack it;
                if(aurSpellInfo->StackAmount)
                {
                    // can be created with >1 stack by some spell mods
                    foundHolder->ModStackAmount(holder->GetStackAmount());
                    delete holder;
                    return false;
                }

                // Check for coexisting Weapon-proced Auras
                if (holder->IsWeaponBuffCoexistableWith(foundHolder))
                    continue;

                // Carry over removed Aura's remaining damage if Aura still has ticks remaining
                if (foundHolder->GetSpellProto()->AttributesEx4 & SPELL_ATTR_EX4_STACK_DOT_MODIFIER)
                {
                    for (int32 i = 0; i < MAX_EFFECT_INDEX; ++i)
                    {
                        if (Aura *aur = holder->GetAuraByEffectIndex(SpellEffectIndex(i)))
                        {
                            // m_auraname can be modified to SPELL_AURA_NONE for area auras, use original
                            AuraType aurNameReal = AuraType(aurSpellInfo->EffectApplyAuraName[i]);

                            if (aurNameReal == SPELL_AURA_PERIODIC_DAMAGE && aur->GetAuraDuration() > 0)
                            {
                                if (Aura *existing = foundHolder->GetAuraByEffectIndex(SpellEffectIndex(i)))
                                {
                                    int32 remainingTicks = existing->GetAuraMaxTicks() - existing->GetAuraTicks();
                                    int32 remainingDamage = existing->GetModifier()->m_amount * remainingTicks;

                                    aur->GetModifier()->m_amount += int32(remainingDamage / aur->GetAuraMaxTicks());
                                }
                                else
                                    DEBUG_LOG("Holder (spell %u) on target (lowguid: %u) doesn't have aura on effect index %u. skipping.", aurSpellInfo->Id, holder->GetTarget()->GetGUIDLow(), i);
                            }
                        }
                    }
                }

                // can be only single
                RemoveSpellAuraHolder(foundHolder, AURA_REMOVE_BY_STACK);
                break;
            }

            bool stop = false;

            for (int32 i = 0; i < MAX_EFFECT_INDEX && !stop; ++i)
            {
                // no need to check non stacking auras that weren't/won't be applied on this target
                if (!foundHolder->m_auras[i] || !holder->m_auras[i])
                    continue;

                // m_auraname can be modified to SPELL_AURA_NONE for area auras, use original
                AuraType aurNameReal = AuraType(aurSpellInfo->EffectApplyAuraName[i]);

                switch(aurNameReal)
                {
                    // DoT/HoT/etc
                    case SPELL_AURA_DUMMY:                  // allow stack
                    case SPELL_AURA_PERIODIC_DAMAGE:
                    case SPELL_AURA_PERIODIC_DAMAGE_PERCENT:
                    case SPELL_AURA_PERIODIC_LEECH:
                    case SPELL_AURA_PERIODIC_HEAL:
                    case SPELL_AURA_OBS_MOD_HEALTH:
                    case SPELL_AURA_PERIODIC_MANA_LEECH:
                    case SPELL_AURA_OBS_MOD_MANA:
                    case SPELL_AURA_POWER_BURN_MANA:
                        break;
                    case SPELL_AURA_PERIODIC_ENERGIZE:      // all or self or clear non-stackable
                    default:                                // not allow
                        // can be only single (this check done at _each_ aura add
                        RemoveSpellAuraHolder(foundHolder,AURA_REMOVE_BY_STACK);
                        stop = true;
                        break;
                }
            }

            if(stop)
                break;

        }
    }

    // passive auras not stackable with other ranks
    if (!IsPassiveSpellStackableWithRanks(aurSpellInfo))
    {
        if (!RemoveNoStackAurasDueToAuraHolder(holder))
        {
            delete holder;
            return false;                                   // couldn't remove conflicting aura with higher rank
        }
    }

    // update single target auras list (before aura add to aura list, to prevent unexpected remove recently added aura)
    if (holder->IsSingleTarget())
    {
        if (Unit* caster = holder->GetCaster())             // caster not in world
        {
            SingleCastSpellTargetMap& scTargets = caster->GetSingleCastSpellTargets();
            for(SingleCastSpellTargetMap::iterator itr = scTargets.begin(); itr != scTargets.end();)
            {
                SpellEntry const* itr_spellEntry = itr->first;
                ObjectGuid itr_targetGuid = itr->second;

                if (itr_targetGuid != GetObjectGuid() &&
                    IsSingleTargetSpells(itr_spellEntry, aurSpellInfo))
                {
                    scTargets.erase(itr);                   // remove for caster in any case

                    // remove from target if target found
                    if (Unit* itr_target = GetMap()->GetUnit(itr_targetGuid))
                        itr_target->RemoveAurasDueToSpell(itr_spellEntry->Id);

                    itr = scTargets.begin();                // list can be chnaged at remove aura
                    continue;
                }

                ++itr;
            }

            // register spell holder single target
            scTargets[aurSpellInfo] = GetObjectGuid();
        }
    }

    // add aura, register in lists and arrays
    holder->_AddSpellAuraHolder();
    m_spellAuraHolders.insert(SpellAuraHolderMap::value_type(holder->GetId(), holder));

    for (int32 i = 0; i < MAX_EFFECT_INDEX; ++i)
        if (Aura *aur = holder->GetAuraByEffectIndex(SpellEffectIndex(i)))
            AddAuraToModList(aur);

    holder->ApplyAuraModifiers(true, true);
    DEBUG_LOG("Holder of spell %u now is in use", holder->GetId());

    // if aura deleted before boosts apply ignore
    // this can be possible it it removed indirectly by triggered spell effect at ApplyModifier
    if (holder->IsDeleted())
        return false;

    holder->HandleSpellSpecificBoosts(true);

    return true;
}

void Unit::AddAuraToModList(Aura *aura)
{
    if (aura->GetModifier()->m_auraname < TOTAL_AURAS)
        m_modAuras[aura->GetModifier()->m_auraname].push_back(aura);
}

void Unit::RemoveRankAurasDueToSpell(uint32 spellId)
{
    SpellEntry const *spellInfo = sSpellStore.LookupEntry(spellId);
    if(!spellInfo)
        return;
    SpellAuraHolderMap::const_iterator i,next;
    for (i = m_spellAuraHolders.begin(); i != m_spellAuraHolders.end(); i = next)
    {
        next = i;
        ++next;
        uint32 i_spellId = (*i).second->GetId();
        if((*i).second && i_spellId && i_spellId != spellId)
        {
            if(sSpellMgr.IsRankSpellDueToSpell(spellInfo,i_spellId))
            {
                RemoveAurasDueToSpell(i_spellId);

                if( m_spellAuraHolders.empty() )
                    break;
                else
                    next =  m_spellAuraHolders.begin();
            }
        }
    }
}

bool Unit::RemoveNoStackAurasDueToAuraHolder(SpellAuraHolder *holder)
{
    if (!holder)
        return false;

    SpellEntry const* spellProto = holder->GetSpellProto();
    if (!spellProto)
        return false;

    uint32 spellId = holder->GetId();

    // passive spell special case (only non stackable with ranks)
    if(IsPassiveSpell(spellProto))
    {
        if(IsPassiveSpellStackableWithRanks(spellProto))
            return true;
    }

    SpellSpecific spellId_spec = GetSpellSpecific(spellId);

    SpellAuraHolderMap::iterator i,next;
    for (i = m_spellAuraHolders.begin(); i != m_spellAuraHolders.end(); i = next)
    {
        next = i;
        ++next;
        if (!(*i).second) continue;

        SpellEntry const* i_spellProto = (*i).second->GetSpellProto();

        if (!i_spellProto)
            continue;

        uint32 i_spellId = i_spellProto->Id;

        // early checks that spellId is passive non stackable spell
        if (IsPassiveSpell(i_spellProto))
        {
            // passive non-stackable spells not stackable only for same caster
            if (holder->GetCasterGuid() != i->second->GetCasterGuid())
                continue;

            // passive non-stackable spells not stackable only with another rank of same spell
            if (!sSpellMgr.IsRankSpellDueToSpell(spellProto, i_spellId))
                continue;
        }

        if(i_spellId == spellId) continue;

        bool is_triggered_by_spell = false;
        // prevent triggering aura of removing aura that triggered it
        for(int j = 0; j < MAX_EFFECT_INDEX; ++j)
            if (i_spellProto->EffectTriggerSpell[j] == spellId)
                is_triggered_by_spell = true;

        // prevent triggered aura of removing aura that triggering it (triggered effect early some aura of parent spell
        for(int j = 0; j < MAX_EFFECT_INDEX; ++j)
            if (spellProto->EffectTriggerSpell[j] == i_spellId)
                is_triggered_by_spell = true;

        if (is_triggered_by_spell)
            continue;

        SpellSpecific i_spellId_spec = GetSpellSpecific(i_spellId);

        // single allowed spell specific from same caster or from any caster at target
        bool is_spellSpecPerTargetPerCaster = IsSingleFromSpellSpecificPerTargetPerCaster(spellId_spec,i_spellId_spec);
        bool is_spellSpecPerTarget = IsSingleFromSpellSpecificPerTarget(spellId_spec,i_spellId_spec);
        if (is_spellSpecPerTarget || (is_spellSpecPerTargetPerCaster && holder->GetCasterGUID() == (*i).second->GetCasterGUID()))
        {
            // cannot remove higher rank
            if (sSpellMgr.IsRankSpellDueToSpell(spellProto, i_spellId))
                if(CompareAuraRanks(spellId, i_spellId) < 0)
                    return false;

            // Its a parent aura (create this aura in ApplyModifier)
            if ((*i).second->IsInUse())
            {
                sLog.outError("SpellAuraHolder (Spell %u) is in process but attempt removed at SpellAuraHolder (Spell %u) adding, need add stack rule for Unit::RemoveNoStackAurasDueToAuraHolder", i->second->GetId(), holder->GetId());
                continue;
            }
            RemoveAurasDueToSpell(i_spellId);

            if( m_spellAuraHolders.empty() )
                break;
            else
                next =  m_spellAuraHolders.begin();

            continue;
        }

        // spell with spell specific that allow single ranks for spell from diff caster
        // same caster case processed or early or later
        bool is_spellPerTarget = IsSingleFromSpellSpecificSpellRanksPerTarget(spellId_spec,i_spellId_spec);
        if ( is_spellPerTarget && holder->GetCasterGUID() != (*i).second->GetCasterGUID() && sSpellMgr.IsRankSpellDueToSpell(spellProto, i_spellId))
        {
            // cannot remove higher rank
            if(CompareAuraRanks(spellId, i_spellId) < 0)
                return false;

            // Its a parent aura (create this aura in ApplyModifier)
            if ((*i).second->IsInUse())
            {
                sLog.outError("SpellAuraHolder (Spell %u) is in process but attempt removed at SpellAuraHolder (Spell %u) adding, need add stack rule for Unit::RemoveNoStackAurasDueToAuraHolder", i->second->GetId(), holder->GetId());
                continue;
            }
            RemoveAurasDueToSpell(i_spellId);

            if( m_spellAuraHolders.empty() )
                break;
            else
                next =  m_spellAuraHolders.begin();

            continue;
        }

        // non single (per caster) per target spell specific (possible single spell per target at caster)
        if( !is_spellSpecPerTargetPerCaster && !is_spellSpecPerTarget && sSpellMgr.IsNoStackSpellDueToSpell(spellId, i_spellId) )
        {
            // Its a parent aura (create this aura in ApplyModifier)
            if ((*i).second->IsInUse())
            {
                sLog.outError("SpellAuraHolder (Spell %u) is in process but attempt removed at SpellAuraHolder (Spell %u) adding, need add stack rule for Unit::RemoveNoStackAurasDueToAuraHolder", i->second->GetId(), holder->GetId());
                continue;
            }
            RemoveAurasDueToSpell(i_spellId);

            if( m_spellAuraHolders.empty() )
                break;
            else
                next =  m_spellAuraHolders.begin();

            continue;
        }

        // Potions stack aura by aura (elixirs/flask already checked)
        if( spellProto->SpellFamilyName == SPELLFAMILY_POTION && i_spellProto->SpellFamilyName == SPELLFAMILY_POTION )
        {
            if (IsNoStackAuraDueToAura(spellId, i_spellId))
            {
                if(CompareAuraRanks(spellId, i_spellId) < 0)
                    return false;                       // cannot remove higher rank

                // Its a parent aura (create this aura in ApplyModifier)
                if ((*i).second->IsInUse())
                {
                    sLog.outError("SpellAuraHolder (Spell %u) is in process but attempt removed at SpellAuraHolder (Spell %u) adding, need add stack rule for Unit::RemoveNoStackAurasDueToAuraHolder", i->second->GetId(), holder->GetId());
                    continue;
                }
                RemoveAurasDueToSpell(i_spellId);

                if( m_spellAuraHolders.empty() )
                    break;
                else
                    next =  m_spellAuraHolders.begin();
            }
        }
    }
    return true;
}

void Unit::RemoveAura(uint32 spellId, SpellEffectIndex effindex, Aura* except)
{
    SpellAuraHolderBounds spair = GetSpellAuraHolderBounds(spellId);
    for(SpellAuraHolderMap::iterator iter = spair.first; iter != spair.second; )
    {
        Aura *aur = iter->second->m_auras[effindex];
        if (aur && aur != except)
        {
            RemoveSingleAuraFromSpellAuraHolder(iter->second, effindex);
            // may remove holder
            spair = GetSpellAuraHolderBounds(spellId);
            iter = spair.first;
        }
        else
            ++iter;
    }
}
void Unit::RemoveAurasByCasterSpell(uint32 spellId, uint64 casterGUID)
{
    SpellAuraHolderBounds spair = GetSpellAuraHolderBounds(spellId);
    for(SpellAuraHolderMap::iterator iter = spair.first; iter != spair.second; )
    {
        if (iter->second->GetCasterGUID() == casterGUID)
        {
            RemoveSpellAuraHolder(iter->second);
            spair = GetSpellAuraHolderBounds(spellId);
            iter = spair.first;
        }
        else
            ++iter;
    }
}

void Unit::RemoveSingleAuraFromSpellAuraHolder(uint32 spellId, SpellEffectIndex effindex, uint64 casterGUID, AuraRemoveMode mode)
{
    SpellAuraHolderBounds spair = GetSpellAuraHolderBounds(spellId);
    for(SpellAuraHolderMap::iterator iter = spair.first; iter != spair.second; )
    {
        Aura *aur = iter->second->m_auras[effindex];
        if (aur && aur->GetCasterGUID() == casterGUID)
        {
            RemoveSingleAuraFromSpellAuraHolder(iter->second, effindex, mode);
            spair = GetSpellAuraHolderBounds(spellId);
            iter = spair.first;
        }
        else
            ++iter;
    }
}

void Unit::RemoveAuraHolderDueToSpellByDispel(uint32 spellId, int32 stackAmount, uint64 casterGUID, Unit *dispeler)
{
    SpellEntry const* spellEntry = sSpellStore.LookupEntry(spellId);

    // Custom dispel cases
    // Unstable Affliction
    if(spellEntry->SpellFamilyName == SPELLFAMILY_WARLOCK && (spellEntry->SpellFamilyFlags & UI64LIT(0x010000000000)))
    {
        if (Aura* dotAura = GetAura(SPELL_AURA_PERIODIC_DAMAGE,SPELLFAMILY_WARLOCK,UI64LIT(0x010000000000),0x00000000,casterGUID))
        {
            // use spellpower-modified value for initial damage
            int damage = dotAura->GetModifier()->m_amount;
            damage *= 9;

            // Remove spell auras from stack
            RemoveAuraHolderFromStack(spellId, stackAmount, casterGUID, AURA_REMOVE_BY_DISPEL);

            // backfire damage and silence
            dispeler->CastCustomSpell(dispeler, 31117, &damage, NULL, NULL, true, NULL, NULL,casterGUID);
            return;
        }
    }
    // Lifebloom
    else if (spellEntry->SpellFamilyName == SPELLFAMILY_DRUID && (spellEntry->SpellFamilyFlags & UI64LIT(0x0000001000000000)))
    {
        if (Aura* dotAura = GetAura(SPELL_AURA_DUMMY, SPELLFAMILY_DRUID, UI64LIT(0x0000001000000000), 0x00000000, casterGUID))
        {
            int32 amount = ( dotAura->GetModifier()->m_amount / dotAura->GetStackAmount() ) * stackAmount;
            CastCustomSpell(this, 33778, &amount, NULL, NULL, true, NULL, dotAura, casterGUID);

            if (Unit* caster = dotAura->GetCaster())
            {
                int32 returnmana = (spellEntry->ManaCostPercentage * caster->GetCreateMana() / 100) * stackAmount / 2;
                caster->CastCustomSpell(caster, 64372, &returnmana, NULL, NULL, true, NULL, dotAura, casterGUID);
            }
        }
    }
    // Flame Shock
    else if (spellEntry->SpellFamilyName == SPELLFAMILY_SHAMAN && (spellEntry->SpellFamilyFlags & UI64LIT(0x10000000)))
    {
        Unit* caster = NULL;
        uint32 triggeredSpell = 0;

        if (Aura* dotAura = GetAura(SPELL_AURA_PERIODIC_DAMAGE, SPELLFAMILY_SHAMAN, UI64LIT(0x10000000), 0x00000000, casterGUID))
            caster = dotAura->GetCaster();

        if (caster && !caster->isDead())
        {
            Unit::AuraList const& auras = caster->GetAurasByType(SPELL_AURA_DUMMY);
            for (Unit::AuraList::const_iterator i = auras.begin(); i != auras.end(); ++i)
            {
                switch((*i)->GetId())
                {
                    case 51480: triggeredSpell=64694; break;// Lava Flows, Rank 1
                    case 51481: triggeredSpell=65263; break;// Lava Flows, Rank 2
                    case 51482: triggeredSpell=65264; break;// Lava Flows, Rank 3
                    default: continue;
                }
                break;
            }
        }

        // Remove spell auras from stack
        RemoveAuraHolderFromStack(spellId, stackAmount, casterGUID, AURA_REMOVE_BY_DISPEL);

        // Haste
        if (triggeredSpell)
            caster->CastSpell(caster, triggeredSpell, true);
        return;
    }
    // Vampiric touch (first dummy aura)
    else if (spellEntry->SpellFamilyName == SPELLFAMILY_PRIEST && spellEntry->SpellFamilyFlags & UI64LIT(0x0000040000000000))
    {
        if (Aura *dot = GetAura(SPELL_AURA_PERIODIC_DAMAGE, SPELLFAMILY_PRIEST, UI64LIT(0x0000040000000000), 0x00000000, casterGUID))
        {
            if (dot->GetCaster())
            {
                // use clean value for initial damage
                int32 bp0 = dot->GetSpellProto()->CalculateSimpleValue(EFFECT_INDEX_1);
                bp0 *= 8;

                // Remove spell auras from stack
                RemoveAuraHolderFromStack(spellId, stackAmount, casterGUID, AURA_REMOVE_BY_DISPEL);

                CastCustomSpell(this, 64085, &bp0, NULL, NULL, true, NULL, NULL, casterGUID);
                return;
            }
        }
    }

    RemoveAuraHolderFromStack(spellId, stackAmount, casterGUID, AURA_REMOVE_BY_DISPEL);
}

void Unit::RemoveAurasDueToSpellBySteal(uint32 spellId, uint64 casterGUID, Unit *stealer)
{
    SpellAuraHolder *holder = GetSpellAuraHolder(spellId, casterGUID);
    SpellEntry const* spellProto = sSpellStore.LookupEntry(spellId);
    SpellAuraHolder *new_holder = CreateSpellAuraHolder(spellProto, stealer, this);

    for (int32 i = 0; i < MAX_EFFECT_INDEX; ++i)
    {
        Aura *aur = holder->GetAuraByEffectIndex(SpellEffectIndex(i));

        if (!aur)
            continue;

        int32 basePoints = aur->GetBasePoints();
        // construct the new aura for the attacker - will never return NULL, it's just a wrapper for
        // some different constructors
        Aura * new_aur = CreateAura(aur->GetSpellProto(), aur->GetEffIndex(), &basePoints, new_holder, stealer, this);

        // set its duration and maximum duration
        // max duration 2 minutes (in msecs)
        int32 dur = aur->GetAuraDuration();
        int32 max_dur = 2*MINUTE*IN_MILLISECONDS;
        int32 new_max_dur = max_dur > dur ? dur : max_dur;
        new_aur->SetAuraMaxDuration( new_max_dur );
        new_aur->SetAuraDuration( new_max_dur );

        // set periodic to do at least one tick (for case when original aura has been at last tick preparing)
        int32 periodic = aur->GetModifier()->periodictime;
        new_aur->GetModifier()->periodictime = periodic < new_max_dur ? periodic : new_max_dur;

        // add the new aura to stealer
        new_holder->AddAura(new_aur, new_aur->GetEffIndex());
    }

    if (holder->ModStackAmount(-1))
        // Remove aura as dispel
        RemoveSpellAuraHolder(holder, AURA_REMOVE_BY_DISPEL);

    // strange but intended behaviour: Stolen single target auras won't be treated as single targeted
    new_holder->SetIsSingleTarget(false);

    stealer->AddSpellAuraHolder(new_holder);
}

void Unit::RemoveAurasDueToSpellByCancel(uint32 spellId)
{
    SpellAuraHolderBounds spair = GetSpellAuraHolderBounds(spellId);
    for(SpellAuraHolderMap::iterator iter = spair.first; iter != spair.second;)
    {
        RemoveSpellAuraHolder(iter->second, AURA_REMOVE_BY_CANCEL);
        spair = GetSpellAuraHolderBounds(spellId);
        iter = spair.first;
    }
}

void Unit::RemoveAurasWithDispelType( DispelType type, uint64 casterGUID )
{
    // Create dispel mask by dispel type
    uint32 dispelMask = GetDispellMask(type);
    // Dispel all existing auras vs current dispel type
    SpellAuraHolderMap& auras = GetSpellAuraHolderMap();
    for(SpellAuraHolderMap::iterator itr = auras.begin(); itr != auras.end(); )
    {
        SpellEntry const* spell = itr->second->GetSpellProto();
        if( ((1<<spell->Dispel) & dispelMask) && (!casterGUID || casterGUID == itr->second->GetCasterGUID()))
        {
            // Dispel aura
            RemoveAurasDueToSpell(spell->Id);
            itr = auras.begin();
        }
        else
            ++itr;
    }
}

void Unit::RemoveAuraHolderFromStack(uint32 spellId, int32 stackAmount, uint64 casterGUID, AuraRemoveMode mode)
{
    SpellAuraHolderBounds spair = GetSpellAuraHolderBounds(spellId);
    for(SpellAuraHolderMap::iterator iter = spair.first; iter != spair.second; ++iter)
    {
        if (!casterGUID || iter->second->GetCasterGUID() == casterGUID)
        {
            if (iter->second->GetAuraCharges() > 1)
            {
                while (stackAmount--)
                {
                    if (iter->second->DropAuraCharge())
                    {
                        RemoveSpellAuraHolder(iter->second, mode);
                        break;
                    }
                }
            }
            else
            {
                if (iter->second->ModStackAmount(-stackAmount))
                {
                    RemoveSpellAuraHolder(iter->second, mode);
                    break;
                }
            }
        }
    }
}

void Unit::RemoveAurasDueToSpell(uint32 spellId, SpellAuraHolder* except, AuraRemoveMode mode)
{
    SpellAuraHolderBounds bounds = GetSpellAuraHolderBounds(spellId);
    for (SpellAuraHolderMap::iterator iter = bounds.first; iter != bounds.second; )
    {
        if (iter->second != except)
        {
            RemoveSpellAuraHolder(iter->second, mode);
            bounds = GetSpellAuraHolderBounds(spellId);
            iter = bounds.first;
        }
        else
            ++iter;
    }
}

void Unit::RemoveAurasDueToItemSpell(Item* castItem,uint32 spellId)
{
    SpellAuraHolderBounds bounds = GetSpellAuraHolderBounds(spellId);
    for (SpellAuraHolderMap::iterator iter = bounds.first; iter != bounds.second; )
    {
        if (iter->second->GetCastItemGuid() == castItem->GetObjectGuid())
        {
            RemoveSpellAuraHolder(iter->second);
            bounds = GetSpellAuraHolderBounds(spellId);
            iter = bounds.first;
        }
        else
            ++iter;
    }
}

void Unit::RemoveAurasWithInterruptFlags(uint32 flags)
{
    for (SpellAuraHolderMap::iterator iter = m_spellAuraHolders.begin(); iter != m_spellAuraHolders.end(); )
    {
        if (iter->second->GetSpellProto()->AuraInterruptFlags & flags)
        {
            RemoveSpellAuraHolder(iter->second);
            iter = m_spellAuraHolders.begin();
        }
        else
            ++iter;
    }
}

void Unit::RemoveAurasWithAttribute(uint32 flags)
{
    for (SpellAuraHolderMap::iterator iter = m_spellAuraHolders.begin(); iter != m_spellAuraHolders.end(); )
    {
        if (iter->second->GetSpellProto()->Attributes & flags)
        {
            RemoveSpellAuraHolder(iter->second);
            iter = m_spellAuraHolders.begin();
        }
        else
            ++iter;
    }
}

void Unit::RemoveNotOwnSingleTargetAuras(uint32 newPhase)
{
    // single target auras from other casters
    for (SpellAuraHolderMap::iterator iter = m_spellAuraHolders.begin(); iter != m_spellAuraHolders.end(); )
    {
        if (iter->second->GetCasterGuid() != GetObjectGuid() && iter->second->IsSingleTarget())
        {
            if (!newPhase)
            {
                RemoveSpellAuraHolder(iter->second);
                iter = m_spellAuraHolders.begin();
                continue;
            }
            else
            {
                Unit* caster = iter->second->GetCaster();
                if (!caster || !caster->InSamePhase(newPhase))
                {
                    RemoveSpellAuraHolder(iter->second);
                    iter = m_spellAuraHolders.begin();
                    continue;
                }
            }
        }

        ++iter;
    }

    // single target auras at other targets
    SingleCastSpellTargetMap& scTargets = GetSingleCastSpellTargets();
    for (SingleCastSpellTargetMap::iterator itr = scTargets.begin(); itr != scTargets.end(); )
    {
        SpellEntry const* itr_spellEntry = itr->first;
        ObjectGuid itr_targetGuid = itr->second;

        if (itr_targetGuid != GetObjectGuid())
        {
            if(!newPhase)
            {
                scTargets.erase(itr);                       // remove for caster in any case

                // remove from target if target found
                if (Unit* itr_target = GetMap()->GetUnit(itr_targetGuid))
                    itr_target->RemoveAurasByCasterSpell(itr_spellEntry->Id, GetGUID());

                itr = scTargets.begin();                    // list can be changed at remove aura
                continue;
            }
            else
            {
                Unit* itr_target = GetMap()->GetUnit(itr_targetGuid);
                if(!itr_target || !itr_target->InSamePhase(newPhase))
                {
                    scTargets.erase(itr);                   // remove for caster in any case

                    // remove from target if target found
                    if (itr_target)
                        itr_target->RemoveAurasByCasterSpell(itr_spellEntry->Id, GetGUID());

                    itr = scTargets.begin();                // list can be changed at remove aura
                    continue;
                }
            }
        }

        ++itr;
    }

}

void Unit::RemoveSpellAuraHolder(SpellAuraHolder *holder, AuraRemoveMode mode)
{
    // Statue unsummoned at holder remove
    SpellEntry const* AurSpellInfo = holder->GetSpellProto();
    Totem* statue = NULL;
    Unit* caster = holder->GetCaster();
    if(IsChanneledSpell(AurSpellInfo) && caster)
        if(caster->GetTypeId()==TYPEID_UNIT && ((Creature*)caster)->IsTotem() && ((Totem*)caster)->GetTotemType()==TOTEM_STATUE)
            statue = ((Totem*)caster);

    if (m_spellAuraHoldersUpdateIterator != m_spellAuraHolders.end() && m_spellAuraHoldersUpdateIterator->second == holder)
        ++m_spellAuraHoldersUpdateIterator;

    SpellAuraHolderBounds bounds = GetSpellAuraHolderBounds(holder->GetId());
    for (SpellAuraHolderMap::iterator itr = bounds.first; itr != bounds.second; ++itr)
    {
        if (itr->second == holder)
        {
            m_spellAuraHolders.erase(itr);
            break;
        }
    }

    holder->SetRemoveMode(mode);
    holder->UnregisterSingleCastHolder();

    for (int32 i = 0; i < MAX_EFFECT_INDEX; ++i)
    {
        if (Aura *aura = holder->m_auras[i])
            RemoveAura(aura, mode);
    }

    holder->_RemoveSpellAuraHolder();

    if (mode != AURA_REMOVE_BY_DELETE)
        holder->HandleSpellSpecificBoosts(false);

    if(statue)
        statue->UnSummon();

    // If holder in use (removed from code that plan access to it data after return)
    // store it in holder list with delayed deletion
    if (holder->IsInUse())
    {
        holder->SetDeleted();
        m_deletedHolders.push_back(holder);
    }
    else
        delete holder;

    if (mode != AURA_REMOVE_BY_EXPIRE && IsChanneledSpell(AurSpellInfo) && !IsAreaOfEffectSpell(AurSpellInfo) && caster && caster->GetGUID() != GetGUID())
        caster->InterruptSpell(CURRENT_CHANNELED_SPELL);
}

void Unit::RemoveSingleAuraFromSpellAuraHolder(SpellAuraHolder *holder, SpellEffectIndex index, AuraRemoveMode mode)
{
    Aura *aura = holder->GetAuraByEffectIndex(index);
    if (!aura)
        return;

    if (aura->IsLastAuraOnHolder())
        RemoveSpellAuraHolder(holder, mode);
    else
        RemoveAura(aura, mode);
}

void Unit::RemoveAura(Aura *Aur, AuraRemoveMode mode)
{
    // remove from list before mods removing (prevent cyclic calls, mods added before including to aura list - use reverse order)
    if (Aur->GetModifier()->m_auraname < TOTAL_AURAS)
    {
        m_modAuras[Aur->GetModifier()->m_auraname].remove(Aur);
    }

    // Set remove mode
    Aur->SetRemoveMode(mode);

    // some ShapeshiftBoosts at remove trigger removing other auras including parent Shapeshift aura
    // remove aura from list before to prevent deleting it before
    ///m_Auras.erase(i);

    DEBUG_FILTER_LOG(LOG_FILTER_SPELL_CAST, "Aura %u now is remove mode %d",Aur->GetModifier()->m_auraname, mode);

    // aura _MUST_ be remove from holder before unapply.
    // un-apply code expected that aura not find by diff searches
    // in another case it can be double removed for example, if target die/etc in un-apply process.
    Aur->GetHolder()->RemoveAura(Aur->GetEffIndex());

    // some auras also need to apply modifier (on caster) on remove
    if (mode == AURA_REMOVE_BY_DELETE)
    {
        switch (Aur->GetModifier()->m_auraname)
        {
            // need properly undo any auras with player-caster mover set (or will crash at next caster move packet)
            case SPELL_AURA_MOD_POSSESS:
            case SPELL_AURA_MOD_POSSESS_PET:
            case SPELL_AURA_CONTROL_VEHICLE:
                Aur->ApplyModifier(false,true);
                break;
            default: break;
        }
    }
    else
        Aur->ApplyModifier(false,true);

    // If aura in use (removed from code that plan access to it data after return)
    // store it in aura list with delayed deletion
    if (Aur->IsInUse())
        m_deletedAuras.push_back(Aur);
    else
        delete Aur;
}

void Unit::RemoveAllAuras(AuraRemoveMode mode /*= AURA_REMOVE_BY_DEFAULT*/)
{
    while (!m_spellAuraHolders.empty())
    {
        SpellAuraHolderMap::iterator iter = m_spellAuraHolders.begin();
        RemoveSpellAuraHolder(iter->second,mode);
    }
}

void Unit::RemoveArenaAuras(bool onleave)
{
    // in join, remove positive buffs, on end, remove negative
    // used to remove positive visible auras in arenas
    for(SpellAuraHolderMap::iterator iter = m_spellAuraHolders.begin(); iter != m_spellAuraHolders.end();)
    {
        if (!(iter->second->GetSpellProto()->AttributesEx4 & SPELL_ATTR_EX4_UNK21) &&
                                                            // don't remove stances, shadowform, pally/hunter auras
            !iter->second->IsPassive() &&                   // don't remove passive auras
            (!(iter->second->GetSpellProto()->Attributes & SPELL_ATTR_UNAFFECTED_BY_INVULNERABILITY) ||
            !(iter->second->GetSpellProto()->Attributes & SPELL_ATTR_UNK8)) &&
                                                            // not unaffected by invulnerability auras or not having that unknown flag (that seemed the most probable)
            (iter->second->IsPositive() != onleave))        // remove positive buffs on enter, negative buffs on leave
        {
            RemoveSpellAuraHolder(iter->second);
            iter = m_spellAuraHolders.begin();
        }
        else
            ++iter;
    }
}

void Unit::RemoveAllAurasOnDeath()
{
    // used just after dieing to remove all visible auras
    // and disable the mods for the passive ones
    for(SpellAuraHolderMap::iterator iter = m_spellAuraHolders.begin(); iter != m_spellAuraHolders.end();)
    {
        if (!iter->second->IsPassive() && !iter->second->IsDeathPersistent())
        {
            RemoveSpellAuraHolder(iter->second, AURA_REMOVE_BY_DEATH);
            iter = m_spellAuraHolders.begin();
        }
        else
            ++iter;
    }
}

void Unit::DelaySpellAuraHolder(uint32 spellId, int32 delaytime, uint64 casterGUID)
{
    SpellAuraHolderBounds bounds = GetSpellAuraHolderBounds(spellId);
    for (SpellAuraHolderMap::iterator iter = bounds.first; iter != bounds.second; ++iter)
    {
        if (casterGUID != iter->second->GetCasterGUID())
            continue;

        for (int32 i = 0; i < MAX_EFFECT_INDEX; ++i)
        {
            if (Aura *aur = iter->second->GetAuraByEffectIndex(SpellEffectIndex(i)))
            {
                if (aur->GetAuraDuration() < delaytime)
                    aur->SetAuraDuration(0);
                else
                    aur->SetAuraDuration(aur->GetAuraDuration() - delaytime);

                DEBUG_FILTER_LOG(LOG_FILTER_SPELL_CAST, "Spell %u, EffectIndex %u partially interrupted on unit %u, new duration: %u ms",spellId, i, GetGUIDLow(), aur->GetAuraDuration());
            }
        }
        iter->second->SendAuraUpdate(false);
    }
}

void Unit::_RemoveAllAuraMods()
{
    for (SpellAuraHolderMap::const_iterator i = m_spellAuraHolders.begin(); i != m_spellAuraHolders.end(); ++i)
    {
        (*i).second->ApplyAuraModifiers(false);
    }
}

void Unit::_ApplyAllAuraMods()
{
    for (SpellAuraHolderMap::const_iterator i = m_spellAuraHolders.begin(); i != m_spellAuraHolders.end(); ++i)
    {
        (*i).second->ApplyAuraModifiers(true);
    }
}

Aura* Unit::GetAura(uint32 spellId, SpellEffectIndex effindex)
{
    SpellAuraHolderBounds bounds = GetSpellAuraHolderBounds(spellId);
    if (bounds.first != bounds.second)
        return bounds.first->second->GetAuraByEffectIndex(effindex);
    return NULL;
}

Aura* Unit::GetAura(AuraType type, SpellFamily family, uint64 familyFlag, uint32 familyFlag2, ObjectGuid casterGuid)
{
    AuraList const& auras = GetAurasByType(type);
    for(AuraList::const_iterator i = auras.begin();i != auras.end(); ++i)
        if ((*i)->GetSpellProto()->IsFitToFamily(family, familyFlag, familyFlag2) &&
            (casterGuid.IsEmpty() || (*i)->GetCasterGuid() == casterGuid))
            return *i;

    return NULL;
}

bool Unit::HasAura(uint32 spellId, SpellEffectIndex effIndex) const
{
    SpellAuraHolderConstBounds spair = GetSpellAuraHolderBounds(spellId);
    for(SpellAuraHolderMap::const_iterator i_holder = spair.first; i_holder != spair.second; ++i_holder)
        if (i_holder->second->GetAuraByEffectIndex(effIndex))
            return true;

    return false;
}

void Unit::AddDynObject(DynamicObject* dynObj)
{
    m_dynObjGUIDs.push_back(dynObj->GetGUID());
}

void Unit::RemoveDynObject(uint32 spellid)
{
    if(m_dynObjGUIDs.empty())
        return;
    for (DynObjectGUIDs::iterator i = m_dynObjGUIDs.begin(); i != m_dynObjGUIDs.end();)
    {
        DynamicObject* dynObj = GetMap()->GetDynamicObject(*i);
        if(!dynObj)
        {
            i = m_dynObjGUIDs.erase(i);
        }
        else if(spellid == 0 || dynObj->GetSpellId() == spellid)
        {
            dynObj->Delete();
            i = m_dynObjGUIDs.erase(i);
        }
        else
            ++i;
    }
}

void Unit::RemoveAllDynObjects()
{
    while(!m_dynObjGUIDs.empty())
    {
        DynamicObject* dynObj = GetMap()->GetDynamicObject(*m_dynObjGUIDs.begin());
        if(dynObj)
            dynObj->Delete();
        m_dynObjGUIDs.erase(m_dynObjGUIDs.begin());
    }
}

DynamicObject * Unit::GetDynObject(uint32 spellId, SpellEffectIndex effIndex)
{
    for (DynObjectGUIDs::iterator i = m_dynObjGUIDs.begin(); i != m_dynObjGUIDs.end();)
    {
        DynamicObject* dynObj = GetMap()->GetDynamicObject(*i);
        if(!dynObj)
        {
            i = m_dynObjGUIDs.erase(i);
            continue;
        }

        if (dynObj->GetSpellId() == spellId && dynObj->GetEffIndex() == effIndex)
            return dynObj;
        ++i;
    }
    return NULL;
}

DynamicObject * Unit::GetDynObject(uint32 spellId)
{
    for (DynObjectGUIDs::iterator i = m_dynObjGUIDs.begin(); i != m_dynObjGUIDs.end();)
    {
        DynamicObject* dynObj = GetMap()->GetDynamicObject(*i);
        if(!dynObj)
        {
            i = m_dynObjGUIDs.erase(i);
            continue;
        }

        if (dynObj->GetSpellId() == spellId)
            return dynObj;
        ++i;
    }
    return NULL;
}

GameObject* Unit::GetGameObject(uint32 spellId) const
{
    for (GameObjectList::const_iterator i = m_gameObj.begin(); i != m_gameObj.end(); ++i)
        if ((*i)->GetSpellId() == spellId)
            return *i;

    return NULL;
}

void Unit::AddGameObject(GameObject* gameObj)
{
    MANGOS_ASSERT(gameObj && gameObj->GetOwnerGuid().IsEmpty());
    m_gameObj.push_back(gameObj);
    gameObj->SetOwnerGuid(GetObjectGuid());

    if ( GetTypeId()==TYPEID_PLAYER && gameObj->GetSpellId() )
    {
        SpellEntry const* createBySpell = sSpellStore.LookupEntry(gameObj->GetSpellId());
        // Need disable spell use for owner
        if (createBySpell && createBySpell->Attributes & SPELL_ATTR_DISABLED_WHILE_ACTIVE)
            // note: item based cooldowns and cooldown spell mods with charges ignored (unknown existing cases)
            ((Player*)this)->AddSpellAndCategoryCooldowns(createBySpell,0,NULL,true);
    }
}

void Unit::RemoveGameObject(GameObject* gameObj, bool del)
{
    MANGOS_ASSERT(gameObj && gameObj->GetOwnerGuid() == GetObjectGuid());

    gameObj->SetOwnerGuid(ObjectGuid());

    // GO created by some spell
    if (uint32 spellid = gameObj->GetSpellId())
    {
        RemoveAurasDueToSpell(spellid);

        if (GetTypeId()==TYPEID_PLAYER)
        {
            SpellEntry const* createBySpell = sSpellStore.LookupEntry(spellid );
            // Need activate spell use for owner
            if (createBySpell && createBySpell->Attributes & SPELL_ATTR_DISABLED_WHILE_ACTIVE)
                // note: item based cooldowns and cooldown spell mods with charges ignored (unknown existing cases)
                ((Player*)this)->SendCooldownEvent(createBySpell);
        }
    }

    m_gameObj.remove(gameObj);

    if(del)
    {
        gameObj->SetRespawnTime(0);
        gameObj->Delete();
    }
}

void Unit::RemoveGameObject(uint32 spellid, bool del)
{
    if(m_gameObj.empty())
        return;
    GameObjectList::iterator i, next;
    for (i = m_gameObj.begin(); i != m_gameObj.end(); i = next)
    {
        next = i;
        if(spellid == 0 || (*i)->GetSpellId() == spellid)
        {
            (*i)->SetOwnerGuid(ObjectGuid());
            if(del)
            {
                (*i)->SetRespawnTime(0);
                (*i)->Delete();
            }

            next = m_gameObj.erase(i);
        }
        else
            ++next;
    }
}

void Unit::RemoveAllGameObjects()
{
    // remove references to unit
    for(GameObjectList::iterator i = m_gameObj.begin(); i != m_gameObj.end();)
    {
        (*i)->SetOwnerGuid(ObjectGuid());
        (*i)->SetRespawnTime(0);
        (*i)->Delete();
        i = m_gameObj.erase(i);
    }
}

void Unit::SendSpellNonMeleeDamageLog(SpellNonMeleeDamage *log)
{
    uint32 targetHealth = log->target->GetHealth();
    uint32 overkill = log->damage > targetHealth ? log->damage - targetHealth : 0;

    WorldPacket data(SMSG_SPELLNONMELEEDAMAGELOG, (16+4+4+4+1+4+4+1+1+4+4+1)); // we guess size
    data << log->target->GetPackGUID();
    data << log->attacker->GetPackGUID();
    data << uint32(log->SpellID);
    data << uint32(log->damage);                            // damage amount
    data << uint32(overkill);                               // overkill
    data << uint8 (log->schoolMask);                        // damage school
    data << uint32(log->absorb);                            // AbsorbedDamage
    data << uint32(log->resist);                            // resist
    data << uint8 (log->physicalLog);                       // if 1, then client show spell name (example: %s's ranged shot hit %s for %u school or %s suffers %u school damage from %s's spell_name
    data << uint8 (log->unused);                            // unused
    data << uint32(log->blocked);                           // blocked
    data << uint32(log->HitInfo);
    data << uint8 (0);                                      // flag to use extend data
    SendMessageToSet( &data, true );
}

void Unit::SendSpellNonMeleeDamageLog(Unit *target, uint32 SpellID, uint32 Damage, SpellSchoolMask damageSchoolMask, uint32 AbsorbedDamage, uint32 Resist, bool PhysicalDamage, uint32 Blocked, bool CriticalHit)
{
    SpellNonMeleeDamage log(this, target, SpellID, damageSchoolMask);
    log.damage = Damage - AbsorbedDamage - Resist - Blocked;
    log.absorb = AbsorbedDamage;
    log.resist = Resist;
    log.physicalLog = PhysicalDamage;
    log.blocked = Blocked;
    log.HitInfo = SPELL_HIT_TYPE_UNK1 | SPELL_HIT_TYPE_UNK3 | SPELL_HIT_TYPE_UNK6;
    if(CriticalHit)
        log.HitInfo |= SPELL_HIT_TYPE_CRIT;
    SendSpellNonMeleeDamageLog(&log);
}

void Unit::SendPeriodicAuraLog(SpellPeriodicAuraLogInfo *pInfo)
{
    Aura *aura = pInfo->aura;
    Modifier *mod = aura->GetModifier();

    WorldPacket data(SMSG_PERIODICAURALOG, 30);
    data << aura->GetTarget()->GetPackGUID();
    data << aura->GetCasterGuid().WriteAsPacked();
    data << uint32(aura->GetId());                          // spellId
    data << uint32(1);                                      // count
    data << uint32(mod->m_auraname);                        // auraId
    switch(mod->m_auraname)
    {
        case SPELL_AURA_PERIODIC_DAMAGE:
        case SPELL_AURA_PERIODIC_DAMAGE_PERCENT:
            data << uint32(pInfo->damage);                  // damage
            data << uint32(pInfo->overDamage);              // overkill?
            data << uint32(GetSpellSchoolMask(aura->GetSpellProto()));
            data << uint32(pInfo->absorb);                  // absorb
            data << uint32(pInfo->resist);                  // resist
            data << uint8(pInfo->critical ? 1 : 0);         // new 3.1.2 critical flag
            break;
        case SPELL_AURA_PERIODIC_HEAL:
        case SPELL_AURA_OBS_MOD_HEALTH:
            data << uint32(pInfo->damage);                  // damage
            data << uint32(pInfo->overDamage);              // overheal?
            data << uint32(pInfo->absorb);                  // absorb
            data << uint8(pInfo->critical ? 1 : 0);         // new 3.1.2 critical flag
            break;
        case SPELL_AURA_OBS_MOD_MANA:
        case SPELL_AURA_PERIODIC_ENERGIZE:
            data << uint32(mod->m_miscvalue);               // power type
            data << uint32(pInfo->damage);                  // damage
            break;
        case SPELL_AURA_PERIODIC_MANA_LEECH:
            data << uint32(mod->m_miscvalue);               // power type
            data << uint32(pInfo->damage);                  // amount
            data << float(pInfo->multiplier);               // gain multiplier
            break;
        default:
            sLog.outError("Unit::SendPeriodicAuraLog: unknown aura %u", uint32(mod->m_auraname));
            return;
    }

    aura->GetTarget()->SendMessageToSet(&data, true);
}

void Unit::ProcDamageAndSpell(Unit *pVictim, uint32 procAttacker, uint32 procVictim, uint32 procExtra, uint32 amount, WeaponAttackType attType, SpellEntry const *procSpell)
{
     // Not much to do if no flags are set.
    if (procAttacker)
        ProcDamageAndSpellFor(false,pVictim,procAttacker, procExtra,attType, procSpell, amount);
    // Now go on with a victim's events'n'auras
    // Not much to do if no flags are set or there is no victim
    if(pVictim && pVictim->isAlive() && procVictim)
        pVictim->ProcDamageAndSpellFor(true,this,procVictim, procExtra, attType, procSpell, amount);
}

void Unit::SendSpellMiss(Unit *target, uint32 spellID, SpellMissInfo missInfo)
{
    WorldPacket data(SMSG_SPELLLOGMISS, (4+8+1+4+8+1));
    data << uint32(spellID);
    data << GetObjectGuid();
    data << uint8(0);                                       // can be 0 or 1
    data << uint32(1);                                      // target count
    // for(i = 0; i < target count; ++i)
    data << target->GetObjectGuid();                        // target GUID
    data << uint8(missInfo);
    // end loop
    SendMessageToSet(&data, true);
}

void Unit::SendAttackStateUpdate(CalcDamageInfo *damageInfo)
{
    DEBUG_FILTER_LOG(LOG_FILTER_COMBAT, "WORLD: Sending SMSG_ATTACKERSTATEUPDATE");

    uint32 targetHealth = damageInfo->target->GetHealth();
    uint32 overkill = damageInfo->damage > targetHealth ? damageInfo->damage - targetHealth : 0;

    uint32 count = 1;
    WorldPacket data(SMSG_ATTACKERSTATEUPDATE, 16 + 45);    // we guess size
    data << uint32(damageInfo->HitInfo);
    data << damageInfo->attacker->GetPackGUID();
    data << damageInfo->target->GetPackGUID();
    data << uint32(damageInfo->damage);                     // Full damage
    data << uint32(overkill);                               // overkill value
    data << uint8(count);                                   // Sub damage count

    for(uint32 i = 0; i < count; ++i)
    {
        data << uint32(damageInfo->damageSchoolMask);       // School of sub damage
        data << float(damageInfo->damage);                  // sub damage
        data << uint32(damageInfo->damage);                 // Sub Damage
    }

    if(damageInfo->HitInfo & (HITINFO_ABSORB | HITINFO_ABSORB2))
    {
        for(uint32 i = 0; i < count; ++i)
            data << uint32(damageInfo->absorb);             // Absorb
    }

    if(damageInfo->HitInfo & (HITINFO_RESIST | HITINFO_RESIST2))
    {
        for(uint32 i = 0; i < count; ++i)
            data << uint32(damageInfo->resist);             // Resist
    }

    data << uint8(damageInfo->TargetState);
    data << uint32(0);
    data << uint32(0);

    if(damageInfo->HitInfo & HITINFO_BLOCK)
        data << uint32(damageInfo->blocked_amount);

    if(damageInfo->HitInfo & HITINFO_UNK3)
        data << uint32(0);

    if(damageInfo->HitInfo & HITINFO_UNK1)
    {
        data << uint32(0);
        data << float(0);
        data << float(0);
        data << float(0);
        data << float(0);
        data << float(0);
        data << float(0);
        data << float(0);
        data << float(0);
        for(uint8 i = 0; i < 5; ++i)
        {
            data << float(0);
            data << float(0);
        }
        data << uint32(0);
    }

    SendMessageToSet( &data, true );
}

void Unit::SendAttackStateUpdate(uint32 HitInfo, Unit *target, uint8 /*SwingType*/, SpellSchoolMask damageSchoolMask, uint32 Damage, uint32 AbsorbDamage, uint32 Resist, VictimState TargetState, uint32 BlockedAmount)
{
    CalcDamageInfo dmgInfo;
    dmgInfo.HitInfo = HitInfo;
    dmgInfo.attacker = this;
    dmgInfo.target = target;
    dmgInfo.damage = Damage - AbsorbDamage - Resist - BlockedAmount;
    dmgInfo.damageSchoolMask = damageSchoolMask;
    dmgInfo.absorb = AbsorbDamage;
    dmgInfo.resist = Resist;
    dmgInfo.TargetState = TargetState;
    dmgInfo.blocked_amount = BlockedAmount;
    SendAttackStateUpdate(&dmgInfo);
}

void Unit::setPowerType(Powers new_powertype)
{
    SetByteValue(UNIT_FIELD_BYTES_0, 3, new_powertype);

    if(GetTypeId() == TYPEID_PLAYER)
    {
        if(((Player*)this)->GetGroup())
            ((Player*)this)->SetGroupUpdateFlag(GROUP_UPDATE_FLAG_POWER_TYPE);
    }
    else if(((Creature*)this)->IsPet())
    {
        Pet *pet = ((Pet*)this);
        if(pet->isControlled())
        {
            Unit *owner = GetOwner();
            if(owner && (owner->GetTypeId() == TYPEID_PLAYER) && ((Player*)owner)->GetGroup())
                ((Player*)owner)->SetGroupUpdateFlag(GROUP_UPDATE_FLAG_PET_POWER_TYPE);
        }
    }

    switch(new_powertype)
    {
        default:
        case POWER_MANA:
            break;
        case POWER_RAGE:
            SetMaxPower(POWER_RAGE,GetCreatePowers(POWER_RAGE));
            SetPower(   POWER_RAGE,0);
            break;
        case POWER_FOCUS:
            SetMaxPower(POWER_FOCUS,GetCreatePowers(POWER_FOCUS));
            SetPower(   POWER_FOCUS,GetCreatePowers(POWER_FOCUS));
            break;
        case POWER_ENERGY:
            SetMaxPower(POWER_ENERGY,GetCreatePowers(POWER_ENERGY));
            break;
        case POWER_HAPPINESS:
            SetMaxPower(POWER_HAPPINESS,GetCreatePowers(POWER_HAPPINESS));
            SetPower(POWER_HAPPINESS,GetCreatePowers(POWER_HAPPINESS));
            break;
    }
}

FactionTemplateEntry const* Unit::getFactionTemplateEntry() const
{
    FactionTemplateEntry const* entry = sFactionTemplateStore.LookupEntry(getFaction());
    if(!entry)
    {
        static uint64 guid = 0;                             // prevent repeating spam same faction problem

        if(GetGUID() != guid)
        {
            if(GetTypeId() == TYPEID_PLAYER)
                sLog.outError("Player %s have invalid faction (faction template id) #%u", ((Player*)this)->GetName(), getFaction());
            else
                sLog.outError("Creature (template id: %u) have invalid faction (faction template id) #%u", ((Creature*)this)->GetCreatureInfo()->Entry, getFaction());
            guid = GetGUID();
        }
    }
    return entry;
}

bool Unit::IsHostileTo(Unit const* unit) const
{
    // always non-hostile to self
    if(unit==this)
        return false;

    // always non-hostile to GM in GM mode
    if(unit->GetTypeId()==TYPEID_PLAYER && ((Player const*)unit)->isGameMaster())
        return false;

    // always hostile to enemy
    if(getVictim()==unit || unit->getVictim()==this)
        return true;

    // test pet/charm masters instead pers/charmeds
    Unit const* testerOwner = GetCharmerOrOwner();
    Unit const* targetOwner = unit->GetCharmerOrOwner();

    // always hostile to owner's enemy
    if(testerOwner && (testerOwner->getVictim()==unit || unit->getVictim()==testerOwner))
        return true;

    // always hostile to enemy owner
    if(targetOwner && (getVictim()==targetOwner || targetOwner->getVictim()==this))
        return true;

    // always hostile to owner of owner's enemy
    if(testerOwner && targetOwner && (testerOwner->getVictim()==targetOwner || targetOwner->getVictim()==testerOwner))
        return true;

    Unit const* tester = testerOwner ? testerOwner : this;
    Unit const* target = targetOwner ? targetOwner : unit;

    // always non-hostile to target with common owner, or to owner/pet
    if(tester==target)
        return false;

    // special cases (Duel, etc)
    if(tester->GetTypeId()==TYPEID_PLAYER && target->GetTypeId()==TYPEID_PLAYER)
    {
        Player const* pTester = (Player const*)tester;
        Player const* pTarget = (Player const*)target;

        // Duel
        if(pTester->duel && pTester->duel->opponent == pTarget && pTester->duel->startTime != 0)
            return true;

        // Group
        if(pTester->GetGroup() && pTester->GetGroup()==pTarget->GetGroup())
            return false;

        // Sanctuary
        if(pTarget->HasByteFlag(UNIT_FIELD_BYTES_2, 1, UNIT_BYTE2_FLAG_SANCTUARY) && pTester->HasByteFlag(UNIT_FIELD_BYTES_2, 1, UNIT_BYTE2_FLAG_SANCTUARY))
            return false;

        // PvP FFA state
        if(pTester->IsFFAPvP() && pTarget->IsFFAPvP())
            return true;

        //= PvP states
        // Green/Blue (can't attack)
        if(pTester->GetTeam()==pTarget->GetTeam())
            return false;

        // Red (can attack) if true, Blue/Yellow (can't attack) in another case
        return pTester->IsPvP() && pTarget->IsPvP();
    }

    // faction base cases
    FactionTemplateEntry const*tester_faction = tester->getFactionTemplateEntry();
    FactionTemplateEntry const*target_faction = target->getFactionTemplateEntry();
    if(!tester_faction || !target_faction)
        return false;

    if(target->isAttackingPlayer() && tester->IsContestedGuard())
        return true;

    // PvC forced reaction and reputation case
    if(tester->GetTypeId()==TYPEID_PLAYER)
    {
        // forced reaction
        if(target_faction->faction)
        {
            if(ReputationRank const* force =((Player*)tester)->GetReputationMgr().GetForcedRankIfAny(target_faction))
                return *force <= REP_HOSTILE;

            // if faction have reputation then hostile state for tester at 100% dependent from at_war state
            if(FactionEntry const* raw_target_faction = sFactionStore.LookupEntry(target_faction->faction))
                if(FactionState const* factionState = ((Player*)tester)->GetReputationMgr().GetState(raw_target_faction))
                    return (factionState->Flags & FACTION_FLAG_AT_WAR);
        }
    }
    // CvP forced reaction and reputation case
    else if(target->GetTypeId()==TYPEID_PLAYER)
    {
        // forced reaction
        if(tester_faction->faction)
        {
            if(ReputationRank const* force = ((Player*)target)->GetReputationMgr().GetForcedRankIfAny(tester_faction))
                return *force <= REP_HOSTILE;

            // apply reputation state
            FactionEntry const* raw_tester_faction = sFactionStore.LookupEntry(tester_faction->faction);
            if(raw_tester_faction && raw_tester_faction->reputationListID >=0 )
                return ((Player const*)target)->GetReputationMgr().GetRank(raw_tester_faction) <= REP_HOSTILE;
        }
    }

    // common faction based case (CvC,PvC,CvP)
    return tester_faction->IsHostileTo(*target_faction);
}

bool Unit::IsFriendlyTo(Unit const* unit) const
{
    // always friendly to self
    if(unit==this)
        return true;

    // always friendly to GM in GM mode
    if(unit->GetTypeId()==TYPEID_PLAYER && ((Player const*)unit)->isGameMaster())
        return true;

    // always non-friendly to enemy
    if(getVictim()==unit || unit->getVictim()==this)
        return false;

    // test pet/charm masters instead pers/charmeds
    Unit const* testerOwner = GetCharmerOrOwner();
    Unit const* targetOwner = unit->GetCharmerOrOwner();

    // always non-friendly to owner's enemy
    if(testerOwner && (testerOwner->getVictim()==unit || unit->getVictim()==testerOwner))
        return false;

    // always non-friendly to enemy owner
    if(targetOwner && (getVictim()==targetOwner || targetOwner->getVictim()==this))
        return false;

    // always non-friendly to owner of owner's enemy
    if(testerOwner && targetOwner && (testerOwner->getVictim()==targetOwner || targetOwner->getVictim()==testerOwner))
        return false;

    Unit const* tester = testerOwner ? testerOwner : this;
    Unit const* target = targetOwner ? targetOwner : unit;

    // always friendly to target with common owner, or to owner/pet
    if(tester==target)
        return true;

    // special cases (Duel)
    if(tester->GetTypeId()==TYPEID_PLAYER && target->GetTypeId()==TYPEID_PLAYER)
    {
        Player const* pTester = (Player const*)tester;
        Player const* pTarget = (Player const*)target;

        // Duel
        if(pTester->duel && pTester->duel->opponent == target && pTester->duel->startTime != 0)
            return false;

        // Group
        if(pTester->GetGroup() && pTester->GetGroup()==pTarget->GetGroup())
            return true;

        // Sanctuary
        if(pTarget->HasByteFlag(UNIT_FIELD_BYTES_2, 1, UNIT_BYTE2_FLAG_SANCTUARY) && pTester->HasByteFlag(UNIT_FIELD_BYTES_2, 1, UNIT_BYTE2_FLAG_SANCTUARY))
            return true;

        // PvP FFA state
        if(pTester->IsFFAPvP() && pTarget->IsFFAPvP())
            return false;

        //= PvP states
        // Green/Blue (non-attackable)
        if(pTester->GetTeam()==pTarget->GetTeam())
            return true;

        // Blue (friendly/non-attackable) if not PVP, or Yellow/Red in another case (attackable)
        return !pTarget->IsPvP();
    }

    // faction base cases
    FactionTemplateEntry const*tester_faction = tester->getFactionTemplateEntry();
    FactionTemplateEntry const*target_faction = target->getFactionTemplateEntry();
    if(!tester_faction || !target_faction)
        return false;

    if(target->isAttackingPlayer() && tester->IsContestedGuard())
        return false;

    // PvC forced reaction and reputation case
    if(tester->GetTypeId()==TYPEID_PLAYER)
    {
        // forced reaction
        if(target_faction->faction)
        {
            if(ReputationRank const* force =((Player*)tester)->GetReputationMgr().GetForcedRankIfAny(target_faction))
                return *force >= REP_FRIENDLY;

            // if faction have reputation then friendly state for tester at 100% dependent from at_war state
            if(FactionEntry const* raw_target_faction = sFactionStore.LookupEntry(target_faction->faction))
                if(FactionState const* factionState = ((Player*)tester)->GetReputationMgr().GetState(raw_target_faction))
                    return !(factionState->Flags & FACTION_FLAG_AT_WAR);
        }
    }
    // CvP forced reaction and reputation case
    else if(target->GetTypeId()==TYPEID_PLAYER)
    {
        // forced reaction
        if(tester_faction->faction)
        {
            if(ReputationRank const* force =((Player*)target)->GetReputationMgr().GetForcedRankIfAny(tester_faction))
                return *force >= REP_FRIENDLY;

            // apply reputation state
            if(FactionEntry const* raw_tester_faction = sFactionStore.LookupEntry(tester_faction->faction))
                if(raw_tester_faction->reputationListID >=0 )
                    return ((Player const*)target)->GetReputationMgr().GetRank(raw_tester_faction) >= REP_FRIENDLY;
        }
    }

    // common faction based case (CvC,PvC,CvP)
    return tester_faction->IsFriendlyTo(*target_faction);
}

bool Unit::IsHostileToPlayers() const
{
    FactionTemplateEntry const* my_faction = getFactionTemplateEntry();
    if(!my_faction || !my_faction->faction)
        return false;

    FactionEntry const* raw_faction = sFactionStore.LookupEntry(my_faction->faction);
    if(raw_faction && raw_faction->reputationListID >=0 )
        return false;

    return my_faction->IsHostileToPlayers();
}

bool Unit::IsNeutralToAll() const
{
    FactionTemplateEntry const* my_faction = getFactionTemplateEntry();
    if(!my_faction || !my_faction->faction)
        return true;

    FactionEntry const* raw_faction = sFactionStore.LookupEntry(my_faction->faction);
    if(raw_faction && raw_faction->reputationListID >=0 )
        return false;

    return my_faction->IsNeutralToAll();
}

bool Unit::Attack(Unit *victim, bool meleeAttack)
{
    if(!victim || victim == this)
        return false;

    // dead units can neither attack nor be attacked
    if(!isAlive() || !victim->IsInWorld() || !victim->isAlive())
        return false;

    // player cannot attack while mounted or in vehicle
    if(GetTypeId()==TYPEID_PLAYER && (IsMounted() || GetVehicle()))
        return false;

    // nobody can attack GM in GM-mode
    if(victim->GetTypeId()==TYPEID_PLAYER)
    {
        if(((Player*)victim)->isGameMaster())
            return false;
    }
    else
    {
        if(((Creature*)victim)->IsInEvadeMode())
            return false;
    }

    // remove SPELL_AURA_MOD_UNATTACKABLE at attack (in case non-interruptible spells stun aura applied also that not let attack)
    if(HasAuraType(SPELL_AURA_MOD_UNATTACKABLE))
        RemoveSpellsCausingAura(SPELL_AURA_MOD_UNATTACKABLE);

    // in fighting already
    if (m_attacking)
    {
        if (m_attacking == victim)
        {
            // switch to melee attack from ranged/magic
            if( meleeAttack && !hasUnitState(UNIT_STAT_MELEE_ATTACKING) )
            {
                addUnitState(UNIT_STAT_MELEE_ATTACKING);
                SendMeleeAttackStart(victim);
                return true;
            }
            return false;
        }

        // remove old target data
        AttackStop(true);
    }
    // new battle
    else
    {
        // set position before any AI calls/assistance
        if(GetTypeId()==TYPEID_UNIT)
            ((Creature*)this)->SetCombatStartPosition(GetPositionX(), GetPositionY(), GetPositionZ());
    }

    // Set our target
    SetTargetGuid(victim->GetObjectGuid());

    if(meleeAttack)
        addUnitState(UNIT_STAT_MELEE_ATTACKING);

    m_attacking = victim;
    m_attacking->_addAttacker(this);

    if (GetTypeId() == TYPEID_UNIT)
    {
        ((Creature*)this)->SendAIReaction(AI_REACTION_HOSTILE);
        ((Creature*)this)->CallAssistance();
    }

    // delay offhand weapon attack to next attack time
    if(haveOffhandWeapon())
        resetAttackTimer(OFF_ATTACK);

    if(meleeAttack)
        SendMeleeAttackStart(victim);

    return true;
}

bool Unit::AttackStop(bool targetSwitch /*=false*/)
{
    if (!m_attacking)
        return false;

    Unit* victim = m_attacking;

    m_attacking->_removeAttacker(this);
    m_attacking = NULL;

    // Clear our target
    SetTargetGuid(ObjectGuid());

    clearUnitState(UNIT_STAT_MELEE_ATTACKING);

    InterruptSpell(CURRENT_MELEE_SPELL);

    // reset only at real combat stop
    if(!targetSwitch && GetTypeId()==TYPEID_UNIT )
    {
        ((Creature*)this)->SetNoCallAssistance(false);

        if (((Creature*)this)->HasSearchedAssistance())
        {
            ((Creature*)this)->SetNoSearchAssistance(false);
            UpdateSpeed(MOVE_RUN, false);
        }
    }

    SendMeleeAttackStop(victim);

    return true;
}

void Unit::CombatStop(bool includingCast)
{
    if (includingCast && IsNonMeleeSpellCasted(false))
        InterruptNonMeleeSpells(false);

    AttackStop();
    RemoveAllAttackers();
    if( GetTypeId()==TYPEID_PLAYER )
        ((Player*)this)->SendAttackSwingCancelAttack();     // melee and ranged forced attack cancel
    ClearInCombat();
}

struct CombatStopWithPetsHelper
{
    explicit CombatStopWithPetsHelper(bool _includingCast) : includingCast(_includingCast) {}
    void operator()(Unit* unit) const { unit->CombatStop(includingCast); }
    bool includingCast;
};

void Unit::CombatStopWithPets(bool includingCast)
{
    CombatStop(includingCast);
    CallForAllControlledUnits(CombatStopWithPetsHelper(includingCast), CONTROLLED_PET|CONTROLLED_GUARDIANS|CONTROLLED_CHARM);
}

struct IsAttackingPlayerHelper
{
    explicit IsAttackingPlayerHelper() {}
    bool operator()(Unit const* unit) const { return unit->isAttackingPlayer(); }
};

bool Unit::isAttackingPlayer() const
{
    if(hasUnitState(UNIT_STAT_ATTACK_PLAYER))
        return true;

    return CheckAllControlledUnits(IsAttackingPlayerHelper(), CONTROLLED_PET|CONTROLLED_TOTEMS|CONTROLLED_GUARDIANS|CONTROLLED_CHARM);
}

void Unit::RemoveAllAttackers()
{
    while (!m_attackers.empty())
    {
        AttackerSet::iterator iter = m_attackers.begin();
        if(!(*iter)->AttackStop())
        {
            sLog.outError("WORLD: Unit has an attacker that isn't attacking it!");
            m_attackers.erase(iter);
        }
    }
}

bool Unit::HasAuraStateForCaster(AuraState flag, uint64 caster) const
{
    if(!HasAuraState(flag))
        return false;

    // single per-caster aura state
    if(flag == AURA_STATE_CONFLAGRATE)
    {
        Unit::AuraList const& dotList = GetAurasByType(SPELL_AURA_PERIODIC_DAMAGE);
        for(Unit::AuraList::const_iterator i = dotList.begin(); i != dotList.end(); ++i)
        {
            if ((*i)->GetSpellProto()->SpellFamilyName == SPELLFAMILY_WARLOCK &&
                (*i)->GetCasterGUID() == caster &&
                //  Immolate
                (((*i)->GetSpellProto()->SpellFamilyFlags & UI64LIT(0x0000000000000004)) ||
                // Shadowflame
                ((*i)->GetSpellProto()->SpellFamilyFlags2 & 0x00000002)))
            {
                return true;
            }
        }

        return false;
    }

    return true;
}

void Unit::ModifyAuraState(AuraState flag, bool apply)
{
    if (apply)
    {
        if (!HasFlag(UNIT_FIELD_AURASTATE, 1<<(flag-1)))
        {
            SetFlag(UNIT_FIELD_AURASTATE, 1<<(flag-1));
            if(GetTypeId() == TYPEID_PLAYER)
            {
                const PlayerSpellMap& sp_list = ((Player*)this)->GetSpellMap();
                for (PlayerSpellMap::const_iterator itr = sp_list.begin(); itr != sp_list.end(); ++itr)
                {
                    if(itr->second.state == PLAYERSPELL_REMOVED) continue;
                    SpellEntry const *spellInfo = sSpellStore.LookupEntry(itr->first);
                    if (!spellInfo || !IsPassiveSpell(spellInfo)) continue;
                    if (AuraState(spellInfo->CasterAuraState) == flag)
                        CastSpell(this, itr->first, true, NULL);
                }
            }
        }
    }
    else
    {
        if (HasFlag(UNIT_FIELD_AURASTATE,1<<(flag-1)))
        {
            RemoveFlag(UNIT_FIELD_AURASTATE, 1<<(flag-1));

            if (flag != AURA_STATE_ENRAGE)                  // enrage aura state triggering continues auras
            {
                Unit::SpellAuraHolderMap& tAuras = GetSpellAuraHolderMap();
                for (Unit::SpellAuraHolderMap::iterator itr = tAuras.begin(); itr != tAuras.end();)
                {
                    SpellEntry const* spellProto = (*itr).second->GetSpellProto();
                    if (AuraState(spellProto->CasterAuraState) == flag)
                    {
                        RemoveSpellAuraHolder(itr->second);
                        itr = tAuras.begin();
                    }
                    else
                        ++itr;
                }
            }
        }
    }
}

Unit *Unit::GetOwner() const
{
    ObjectGuid ownerid = GetOwnerGuid();
    if (!ownerid.IsEmpty())
        return ObjectAccessor::GetUnit(*this, ownerid);
    return NULL;
}

Unit *Unit::GetCharmer() const
{
    ObjectGuid charmerid = GetCharmerGuid();
    if (!charmerid.IsEmpty())
        return ObjectAccessor::GetUnit(*this, charmerid);
    return NULL;
}

Unit *Unit::GetCreator() const
{
    ObjectGuid creatorid = GetCreatorGuid();
    if(!creatorid.IsEmpty())
        return ObjectAccessor::GetUnit(*this, creatorid);
    return NULL;
}

bool Unit::IsCharmerOrOwnerPlayerOrPlayerItself() const
{
    if (GetTypeId()==TYPEID_PLAYER)
        return true;

    return GetCharmerOrOwnerGuid().IsPlayer();
}

Player* Unit::GetCharmerOrOwnerPlayerOrPlayerItself()
{
    ObjectGuid guid = GetCharmerOrOwnerGuid();
    if (guid.IsPlayer())
        return ObjectAccessor::FindPlayer(guid);

    return GetTypeId()==TYPEID_PLAYER ? (Player*)this : NULL;
}

Pet* Unit::GetPet() const
{
    ObjectGuid pet_guid = GetPetGuid();
    if (!pet_guid.IsEmpty())
    {
        if (IsInWorld())
        {
            if (Pet* pet = GetMap()->GetPet(pet_guid))
                return pet;
        }

        sLog.outError("Unit::GetPet: %s not exist.", pet_guid.GetString().c_str());
        const_cast<Unit*>(this)->SetPet(0);
    }

    return NULL;
}

Pet* Unit::_GetPet(ObjectGuid guid) const
{
    return ObjectAccessor::FindPet(guid);
}

void Unit::RemoveMiniPet()
{
    if (Pet* pet = GetMiniPet())
        pet->Unsummon(PET_SAVE_AS_DELETED,this);
    else
        SetCritterGuid(ObjectGuid());
}

Pet* Unit::GetMiniPet() const
{
    if (GetCritterGuid().IsEmpty())
        return NULL;

    return GetMap()->GetPet(GetCritterGuid());
}

Unit* Unit::GetCharm() const
{
    ObjectGuid charm_guid = GetCharmGuid();
    if (!charm_guid.IsEmpty())
    {
        if (Unit* pet = ObjectAccessor::GetUnit(*this, charm_guid))
            return pet;

        sLog.outError("Unit::GetCharm: Charmed %s not exist.", charm_guid.GetString().c_str());
        const_cast<Unit*>(this)->SetCharm(NULL);
    }

    return NULL;
}

void Unit::Uncharm()
{
    if (Unit* charm = GetCharm())
    {
        charm->RemoveSpellsCausingAura(SPELL_AURA_MOD_CHARM);
        charm->RemoveSpellsCausingAura(SPELL_AURA_MOD_POSSESS);
        charm->RemoveSpellsCausingAura(SPELL_AURA_MOD_POSSESS_PET);
        charm->SetCharmerGuid(ObjectGuid());
    }
}

float Unit::GetCombatDistance( const Unit* target ) const
{
    float radius = target->GetFloatValue(UNIT_FIELD_COMBATREACH) + GetFloatValue(UNIT_FIELD_COMBATREACH);
    float dx = GetPositionX() - target->GetPositionX();
    float dy = GetPositionY() - target->GetPositionY();
    float dz = GetPositionZ() - target->GetPositionZ();
    float dist = sqrt((dx*dx) + (dy*dy) + (dz*dz)) - radius;
    return ( dist > 0 ? dist : 0);
}

void Unit::SetPet(Pet* pet)
{
    if (pet)
    {
        SetPetGuid(pet->GetObjectGuid()) ;  //Using last pet guid for player

        AddPetToList(pet);

        if(GetTypeId() == TYPEID_PLAYER)
        {
            ((Player*)this)->AddKnownPetName(pet->GetCharmInfo()->GetPetNumber(),pet->GetName());
            ((Player*)this)->SendPetGUIDs();
        }
    }
    else
        SetPetGuid(ObjectGuid());
}

void Unit::SetCharm(Unit* pet)
{
    SetCharmGuid(pet ? pet->GetObjectGuid() : ObjectGuid());
}

void Unit::AddPetToList(Pet* pet)
{
    if (pet)
        m_groupPets.insert(pet->GetObjectGuid());
}

void Unit::RemovePetFromList(Pet* pet)
{
    m_groupPets.erase(pet->GetObjectGuid());

    GroupPetList m_groupPetsTmp = GetPets();
    for(GroupPetList::const_iterator itr = m_groupPetsTmp.begin(); itr != m_groupPetsTmp.end(); ++itr)
    {
        Pet* _pet = GetMap()->GetPet(*itr);
        if (!_pet)
            m_groupPets.erase(*itr);
    }
}

void Unit::AddGuardian( Pet* pet )
{
    m_guardianPets.insert(pet->GetGUID());
}

void Unit::RemoveGuardian( Pet* pet )
{
    if(GetTypeId() == TYPEID_PLAYER)
    {
        uint32 SpellID = pet->GetCreateSpellID();
        SpellEntry const *spellInfo = sSpellStore.LookupEntry(SpellID);
        if (spellInfo && spellInfo->Attributes & SPELL_ATTR_DISABLED_WHILE_ACTIVE)
        {
            ((Player*)this)->SendCooldownEvent(spellInfo);
        }
    }
    m_guardianPets.erase(pet->GetGUID());
}

void Unit::RemoveGuardians()
{
    while(!m_guardianPets.empty())
    {
        uint64 guid = *m_guardianPets.begin();
        if(Pet* pet = GetMap()->GetPet(guid))
            pet->Unsummon(PET_SAVE_AS_DELETED, this);

        m_guardianPets.erase(guid);
    }
    m_guardianPets.clear();
}

Pet* Unit::FindGuardianWithEntry(uint32 entry)
{
    for(GuardianPetList::const_iterator itr = m_guardianPets.begin(); itr != m_guardianPets.end(); ++itr)
        if(Pet* pet = GetMap()->GetPet(*itr))
            if (pet->GetEntry() == entry)
                return pet;

    return NULL;
}

Pet* Unit::GetProtectorPet()
{
    for(GuardianPetList::const_iterator itr = m_guardianPets.begin(); itr != m_guardianPets.end(); ++itr)
        if(Pet* pet = GetMap()->GetPet(*itr))
            if (pet->getPetType() == PROTECTOR_PET)
                return pet;

    return NULL;
}

Unit* Unit::_GetTotem(TotemSlot slot) const
{
    return GetTotem(slot);
}

Totem* Unit::GetTotem(TotemSlot slot ) const
{
    if(slot >= MAX_TOTEM_SLOT || !IsInWorld())
        return NULL;

    Creature *totem = GetMap()->GetCreature(m_TotemSlot[slot]);
    return totem && totem->IsTotem() ? (Totem*)totem : NULL;
}

bool Unit::IsAllTotemSlotsUsed() const
{
    for (int i = 0; i < MAX_TOTEM_SLOT; ++i)
        if (!m_TotemSlot[i])
            return false;
    return true;
}

void Unit::_AddTotem(TotemSlot slot, Totem* totem)
{
    m_TotemSlot[slot] = totem->GetGUID();
}

void Unit::_RemoveTotem(Totem* totem)
{
    for(int i = 0; i < MAX_TOTEM_SLOT; ++i)
    {
        if (m_TotemSlot[i] == totem->GetGUID())
        {
            m_TotemSlot[i] = 0;
            break;
        }
    }
}

void Unit::UnsummonAllTotems()
{
    for (int i = 0; i < MAX_TOTEM_SLOT; ++i)
        if (Totem* totem = GetTotem(TotemSlot(i)))
            totem->UnSummon();
}

int32 Unit::DealHeal(Unit *pVictim, uint32 addhealth, SpellEntry const *spellProto, bool critical, uint32 absorb)
{
    int32 gain = pVictim->ModifyHealth(int32(addhealth));

    Unit* unit = this;

    if( GetTypeId()==TYPEID_UNIT && ((Creature*)this)->IsTotem() && ((Totem*)this)->GetTotemType()!=TOTEM_STATUE)
        unit = GetOwner();

    if (unit->GetTypeId()==TYPEID_PLAYER)
    {
        // overheal = addhealth - gain
        unit->SendHealSpellLog(pVictim, spellProto->Id, addhealth, addhealth - gain, critical, absorb);

        if (BattleGround *bg = ((Player*)unit)->GetBattleGround())
            bg->UpdatePlayerScore((Player*)unit, SCORE_HEALING_DONE, gain);

        // use the actual gain, as the overheal shall not be counted, skip gain 0 (it ignored anyway in to criteria)
        if (gain)
            ((Player*)unit)->GetAchievementMgr().UpdateAchievementCriteria(ACHIEVEMENT_CRITERIA_TYPE_HEALING_DONE, gain, 0, pVictim);

        ((Player*)unit)->GetAchievementMgr().UpdateAchievementCriteria(ACHIEVEMENT_CRITERIA_TYPE_HIGHEST_HEAL_CASTED, addhealth);
    }

    if (pVictim->GetTypeId()==TYPEID_PLAYER)
    {
        ((Player*)pVictim)->GetAchievementMgr().UpdateAchievementCriteria(ACHIEVEMENT_CRITERIA_TYPE_TOTAL_HEALING_RECEIVED, gain);
        ((Player*)pVictim)->GetAchievementMgr().UpdateAchievementCriteria(ACHIEVEMENT_CRITERIA_TYPE_HIGHEST_HEALING_RECEIVED, addhealth);
    }

    return gain;
}

Unit* Unit::SelectMagnetTarget(Unit *victim, Spell* spell, SpellEffectIndex eff)
{
    if(!victim)
        return NULL;

    // Magic case
    if (spell && (spell->m_spellInfo->DmgClass == SPELL_DAMAGE_CLASS_NONE || spell->m_spellInfo->DmgClass == SPELL_DAMAGE_CLASS_MAGIC))
    {
        Unit::AuraList const& magnetAuras = victim->GetAurasByType(SPELL_AURA_SPELL_MAGNET);
        for(Unit::AuraList::const_iterator itr = magnetAuras.begin(); itr != magnetAuras.end(); ++itr)
        {
            if (Unit* magnet = (*itr)->GetCaster())
            {
                if (magnet->isAlive() && magnet->IsWithinLOSInMap(this) && spell->CheckTarget(magnet, eff))
                {
                    if (SpellAuraHolder *holder = (*itr)->GetHolder())
                        if (holder->DropAuraCharge())
                            victim->RemoveSpellAuraHolder(holder);
                    return magnet;
                }
            }
        }
    }
    // Melee && ranged case
    else
    {
        AuraList const& hitTriggerAuras = victim->GetAurasByType(SPELL_AURA_ADD_CASTER_HIT_TRIGGER);
        for(AuraList::const_iterator i = hitTriggerAuras.begin(); i != hitTriggerAuras.end(); ++i)
        {
            if (Unit* magnet = (*i)->GetCaster())
            {
                if (magnet->isAlive() && magnet->IsWithinLOSInMap(this) && (!spell || spell->CheckTarget(magnet, eff)))
                {
                    if (roll_chance_i((*i)->GetModifier()->m_amount))
                    {
                        if (SpellAuraHolder *holder = (*i)->GetHolder())
                            if (holder->DropAuraCharge())
                                victim->RemoveSpellAuraHolder(holder);
                        return magnet;
                    }
                }
            }
        }
    }

    return victim;
}

void Unit::SendHealSpellLog(Unit *pVictim, uint32 SpellID, uint32 Damage, uint32 OverHeal, bool critical, uint32 absorb)
{
    // we guess size
    WorldPacket data(SMSG_SPELLHEALLOG, (8+8+4+4+1));
    data << pVictim->GetPackGUID();
    data << GetPackGUID();
    data << uint32(SpellID);
    data << uint32(Damage);
    data << uint32(OverHeal);
    data << uint32(absorb);
    data << uint8(critical ? 1 : 0);
    data << uint8(0);                                       // unused in client?
    SendMessageToSet(&data, true);
}

void Unit::SendEnergizeSpellLog(Unit *pVictim, uint32 SpellID, uint32 Damage, Powers powertype)
{
    WorldPacket data(SMSG_SPELLENERGIZELOG, (8+8+4+4+4+1));
    data << pVictim->GetPackGUID();
    data << GetPackGUID();
    data << uint32(SpellID);
    data << uint32(powertype);
    data << uint32(Damage);
    SendMessageToSet(&data, true);
}

void Unit::EnergizeBySpell(Unit *pVictim, uint32 SpellID, uint32 Damage, Powers powertype)
{
    SendEnergizeSpellLog(pVictim, SpellID, Damage, powertype);
    // needs to be called after sending spell log
    pVictim->ModifyPower(powertype, Damage);
}

int32 Unit::SpellBonusWithCoeffs(SpellEntry const *spellProto, int32 total, int32 benefit, int32 ap_benefit,  DamageEffectType damagetype, bool donePart, float defCoeffMod)
{
    // Distribute Damage over multiple effects, reduce by AoE
    float coeff;

    // Not apply this to creature casted spells
    if (GetTypeId()==TYPEID_UNIT && !((Creature*)this)->IsPet())
        coeff = 1.0f;
    // Check for table values
    else if (SpellBonusEntry const* bonus = sSpellMgr.GetSpellBonusData(spellProto->Id))
    {
        coeff = damagetype == DOT ? bonus->dot_damage : bonus->direct_damage;

        // apply ap bonus at done part calculation only (it flat total mod so common with taken)
        if (donePart && (bonus->ap_bonus || bonus->ap_dot_bonus))
        {
            float ap_bonus = damagetype == DOT ? bonus->ap_dot_bonus : bonus->ap_bonus;

            // Impurity
            if (GetTypeId() == TYPEID_PLAYER && spellProto->SpellFamilyName == SPELLFAMILY_DEATHKNIGHT)
            {
                if (SpellEntry const* spell = ((Player*)this)->GetKnownTalentRankById(2005))
                    ap_bonus += ((spell->CalculateSimpleValue(EFFECT_INDEX_0) * ap_bonus) / 100.0f);
            }

            total += int32(ap_bonus * (GetTotalAttackPowerValue(IsSpellRequiresRangedAP(spellProto) ? RANGED_ATTACK : BASE_ATTACK) + ap_benefit));
        }
    }
    // Default calculation
    else if (benefit)
        coeff = CalculateDefaultCoefficient(spellProto, damagetype) * defCoeffMod;

    if (benefit)
    {
        float LvlPenalty = CalculateLevelPenalty(spellProto);

        // Spellmod SpellDamage
        if(Player* modOwner = GetSpellModOwner())
        {
            coeff *= 100.0f;
            modOwner->ApplySpellMod(spellProto->Id,SPELLMOD_SPELL_BONUS_DAMAGE, coeff);
            coeff /= 100.0f;
        }

        total += int32(benefit * coeff * LvlPenalty);
    }

    return total;
};

/**
 * Calculates caster part of spell damage bonuses,
 * also includes different bonuses dependent from target auras
 */
uint32 Unit::SpellDamageBonusDone(Unit *pVictim, SpellEntry const *spellProto, uint32 pdamage, DamageEffectType damagetype, uint32 stack)
{
    if(!spellProto || !pVictim || damagetype==DIRECT_DAMAGE || spellProto->AttributesEx6 & SPELL_ATTR_EX6_NO_DMG_MODS)
        return pdamage;

    // For totems get damage bonus from owner (statue isn't totem in fact)
    if( GetTypeId()==TYPEID_UNIT && ((Creature*)this)->IsTotem() && ((Totem*)this)->GetTotemType()!=TOTEM_STATUE)
    {
        if(Unit* owner = GetOwner())
            return owner->SpellDamageBonusDone(pVictim, spellProto, pdamage, damagetype);
    }

    float DoneTotalMod = 1.0f;
    int32 DoneTotal = 0;

    // Creature damage
    if( GetTypeId() == TYPEID_UNIT && !((Creature*)this)->IsPet() )
        DoneTotalMod *= ((Creature*)this)->GetSpellDamageMod(((Creature*)this)->GetCreatureInfo()->rank);

    AuraList const& mModDamagePercentDone = GetAurasByType(SPELL_AURA_MOD_DAMAGE_PERCENT_DONE);
    for(AuraList::const_iterator i = mModDamagePercentDone.begin(); i != mModDamagePercentDone.end(); ++i)
    {
        if( ((*i)->GetModifier()->m_miscvalue & GetSpellSchoolMask(spellProto)) &&
            (*i)->GetSpellProto()->EquippedItemClass == -1 &&
                                                            // -1 == any item class (not wand then)
            (*i)->GetSpellProto()->EquippedItemInventoryTypeMask == 0 )
                                                            // 0 == any inventory type (not wand then)
        {
            DoneTotalMod *= ((*i)->GetModifier()->m_amount+100.0f)/100.0f;
        }
    }

    uint32 creatureTypeMask = pVictim->GetCreatureTypeMask();
    // Add flat bonus from spell damage versus
    DoneTotal += GetTotalAuraModifierByMiscMask(SPELL_AURA_MOD_FLAT_SPELL_DAMAGE_VERSUS, creatureTypeMask);
    AuraList const& mDamageDoneVersus = GetAurasByType(SPELL_AURA_MOD_DAMAGE_DONE_VERSUS);
    for(AuraList::const_iterator i = mDamageDoneVersus.begin();i != mDamageDoneVersus.end(); ++i)
        if(creatureTypeMask & uint32((*i)->GetModifier()->m_miscvalue))
            DoneTotalMod *= ((*i)->GetModifier()->m_amount+100.0f)/100.0f;

    AuraList const& mDamageDoneCreature = GetAurasByType(SPELL_AURA_MOD_DAMAGE_DONE_CREATURE);
    for(AuraList::const_iterator i = mDamageDoneCreature.begin();i != mDamageDoneCreature.end(); ++i)
    {
        if(creatureTypeMask & uint32((*i)->GetModifier()->m_miscvalue))
            DoneTotalMod += ((*i)->GetModifier()->m_amount+100.0f)/100.0f;
    }

    // done scripted mod (take it from owner)
    Unit *owner = GetOwner();
    if (!owner) owner = this;
    AuraList const& mOverrideClassScript= owner->GetAurasByType(SPELL_AURA_OVERRIDE_CLASS_SCRIPTS);
    for(AuraList::const_iterator i = mOverrideClassScript.begin(); i != mOverrideClassScript.end(); ++i)
    {
        if (!(*i)->isAffectedOnSpell(spellProto))
            continue;
        switch((*i)->GetModifier()->m_miscvalue)
        {
            case 4920: // Molten Fury
            case 4919:
            case 6917: // Death's Embrace
            case 6926:
            case 6928:
            {
                if(pVictim->HasAuraState(AURA_STATE_HEALTHLESS_35_PERCENT))
                    DoneTotalMod *= (100.0f+(*i)->GetModifier()->m_amount)/100.0f;
                break;
            }
            // Soul Siphon
            case 4992:
            case 4993:
            {
                // effect 1 m_amount
                int32 maxPercent = (*i)->GetModifier()->m_amount;
                // effect 0 m_amount
                int32 stepPercent = CalculateSpellDamage(this, (*i)->GetSpellProto(), EFFECT_INDEX_0);
                // count affliction effects and calc additional damage in percentage
                int32 modPercent = 0;
                SpellAuraHolderMap const& victimAuras = pVictim->GetSpellAuraHolderMap();
                for (SpellAuraHolderMap::const_iterator itr = victimAuras.begin(); itr != victimAuras.end(); ++itr)
                {
                    SpellEntry const* m_spell = itr->second->GetSpellProto();
                    if (m_spell->SpellFamilyName != SPELLFAMILY_WARLOCK || !(m_spell->SpellFamilyFlags & UI64LIT(0x0004071B8044C402)))
                        continue;
                    modPercent += stepPercent * itr->second->GetStackAmount();
                    if (modPercent >= maxPercent)
                    {
                        modPercent = maxPercent;
                        break;
                    }
                }
                DoneTotalMod *= (modPercent+100.0f)/100.0f;
                break;
            }
            case 6916: // Death's Embrace
            case 6925:
            case 6927:
                if (HasAuraState(AURA_STATE_HEALTHLESS_20_PERCENT))
                    DoneTotalMod *= (100.0f+(*i)->GetModifier()->m_amount)/100.0f;
                break;
            case 5481: // Starfire Bonus
            {
                if (pVictim->GetAura(SPELL_AURA_PERIODIC_DAMAGE, SPELLFAMILY_DRUID, UI64LIT(0x0000000000200002)))
                    DoneTotalMod *= ((*i)->GetModifier()->m_amount+100.0f)/100.0f;
                break;
            }
            case 4418: // Increased Shock Damage
            case 4554: // Increased Lightning Damage
            case 4555: // Improved Moonfire
            case 5142: // Increased Lightning Damage
            case 5147: // Improved Consecration / Libram of Resurgence
            case 5148: // Idol of the Shooting Star
            case 6008: // Increased Lightning Damage
            case 8627: // Totem of Hex
            {
                DoneTotal+=(*i)->GetModifier()->m_amount;
                break;
            }
            // Tundra Stalker
            // Merciless Combat
            case 7277:
            {
                // Merciless Combat
                if ((*i)->GetSpellProto()->SpellIconID == 2656)
                {
                    if(pVictim->HasAuraState(AURA_STATE_HEALTHLESS_35_PERCENT))
                        DoneTotalMod *= (100.0f+(*i)->GetModifier()->m_amount)/100.0f;
                }
                else // Tundra Stalker
                {
                    // Frost Fever (target debuff)
                    if (pVictim->GetAura(SPELL_AURA_MOD_MELEE_HASTE, SPELLFAMILY_DEATHKNIGHT, UI64LIT(0x0000000000000000), 0x00000002))
                        DoneTotalMod *= ((*i)->GetModifier()->m_amount+100.0f)/100.0f;
                    break;
                }
                break;
            }
            case 7293: // Rage of Rivendare
            {
                if (pVictim->GetAura(SPELL_AURA_PERIODIC_DAMAGE, SPELLFAMILY_DEATHKNIGHT, UI64LIT(0x0200000000000000)))
                    DoneTotalMod *= ((*i)->GetSpellProto()->CalculateSimpleValue(EFFECT_INDEX_1)*2+100.0f)/100.0f;
                break;
            }
            // Twisted Faith
            case 7377:
            {
                if (pVictim->GetAura(SPELL_AURA_PERIODIC_DAMAGE, SPELLFAMILY_PRIEST, UI64LIT(0x0000000000008000), 0, GetGUID()))
                    DoneTotalMod *= ((*i)->GetModifier()->m_amount+100.0f)/100.0f;
                break;
            }
            // Marked for Death
            case 7598:
            case 7599:
            case 7600:
            case 7601:
            case 7602:
            {
                if (pVictim->GetAura(SPELL_AURA_MOD_STALKED, SPELLFAMILY_HUNTER, UI64LIT(0x0000000000000400)))
                    DoneTotalMod *= ((*i)->GetModifier()->m_amount+100.0f)/100.0f;
                break;
            }
        }
    }

    // custom scripted mod from dummy
    AuraList const& mDummy = owner->GetAurasByType(SPELL_AURA_DUMMY);
    for(AuraList::const_iterator i = mDummy.begin(); i != mDummy.end(); ++i)
    {
        SpellEntry const *spell = (*i)->GetSpellProto();
        //Fire and Brimstone
        if (spell->SpellFamilyName == SPELLFAMILY_WARLOCK && spell->SpellIconID == 3173)
        {
            if (pVictim->HasAuraState(AURA_STATE_CONFLAGRATE) && (spellProto->SpellFamilyName == SPELLFAMILY_WARLOCK && spellProto->SpellFamilyFlags & UI64LIT(0x0002004000000000)))
            {
                DoneTotalMod *= ((*i)->GetModifier()->m_amount+100.0f) / 100.0f;
                break;
            }
        }
    }

     // Custom scripted damage
    switch(spellProto->SpellFamilyName)
    {
        case SPELLFAMILY_MAGE:
        {
            // Ice Lance
            if (spellProto->SpellIconID == 186)
            {
                if (pVictim->isFrozen() || IsIgnoreUnitState(spellProto, IGNORE_UNIT_TARGET_NON_FROZEN))
                {
                    float multiplier = 3.0f;

                    // if target have higher level
                    if (pVictim->getLevel() > getLevel())
                        // Glyph of Ice Lance
                        if (Aura* glyph = GetDummyAura(56377))
                            multiplier = glyph->GetModifier()->m_amount;

                    DoneTotalMod *= multiplier;
                }
            }
            // Torment the weak affected (Arcane Barrage, Arcane Blast, Frostfire Bolt, Arcane Missiles, Fireball)
            if ((spellProto->SpellFamilyFlags & UI64LIT(0x0000900020200021)) &&
                (pVictim->HasAuraType(SPELL_AURA_MOD_DECREASE_SPEED) || pVictim->HasAuraType(SPELL_AURA_HASTE_ALL)))
            {
                //Search for Torment the weak dummy aura
                Unit::AuraList const& ttw = GetAurasByType(SPELL_AURA_DUMMY);
                for(Unit::AuraList::const_iterator i = ttw.begin(); i != ttw.end(); ++i)
                {
                    if ((*i)->GetSpellProto()->SpellIconID == 3263)
                    {
                        DoneTotalMod *= ((*i)->GetModifier()->m_amount+100.0f) / 100.0f;
                        break;
                    }
                }
            }
            break;
        }
        case SPELLFAMILY_WARLOCK:
        {
            // Drain Soul
            if (spellProto->SpellFamilyFlags & UI64LIT(0x0000000000004000))
            {
                if (pVictim->GetHealth() * 100 / pVictim->GetMaxHealth() <= 25)
                    DoneTotalMod *= 4;
            }
            break;
        }
        case SPELLFAMILY_PRIEST:
        {
            // Glyph of Smite
            if (spellProto->SpellFamilyFlags & UI64LIT(0x00000080))
            {
                // Holy Fire
                if (pVictim->GetAura(SPELL_AURA_PERIODIC_DAMAGE, SPELLFAMILY_PRIEST, UI64LIT(0x00100000)))
                    if (Aura *aur = GetAura(55692, EFFECT_INDEX_0))
                        DoneTotalMod *= (aur->GetModifier()->m_amount+100.0f) / 100.0f;
            }
            // Mind Flay
            else if (spellProto->SpellFamilyFlags & UI64LIT(0x00800000))
            {
                // Shadow Word: Pain
                if (pVictim->GetAura(SPELL_AURA_PERIODIC_DAMAGE, SPELLFAMILY_PRIEST, UI64LIT(0x00008000)))
                {
                    // Glyph of Mind Flay
                    if (Aura *aur = GetAura(55687, EFFECT_INDEX_0))
                        DoneTotalMod *= (aur->GetModifier()->m_amount+100.0f) / 100.0f;
                    // Twisted Faith
                    Unit::AuraList const& tf = GetAurasByType(SPELL_AURA_OVERRIDE_CLASS_SCRIPTS);
                    for(Unit::AuraList::const_iterator i = tf.begin(); i != tf.end(); ++i)
                    {
                        if ((*i)->GetSpellProto()->SpellIconID == 2848 && (*i)->GetEffIndex() == 1)
                        {
                            DoneTotalMod *= ((*i)->GetModifier()->m_amount+100.0f) / 100.0f;
                            break;
                        }
                    }
                }
            }
            break;
        }
        case SPELLFAMILY_DRUID:
        {
            // Improved Insect Swarm (Wrath part)
            if (spellProto->SpellFamilyFlags & UI64LIT(0x0000000000000001))
            {
                // if Insect Swarm on target
                if (pVictim->GetAura(SPELL_AURA_PERIODIC_DAMAGE, SPELLFAMILY_DRUID, UI64LIT(0x000000000200000), 0, GetGUID()))
                {
                    Unit::AuraList const& improvedSwarm = GetAurasByType(SPELL_AURA_DUMMY);
                    for(Unit::AuraList::const_iterator iter = improvedSwarm.begin(); iter != improvedSwarm.end(); ++iter)
                    {
                        if ((*iter)->GetSpellProto()->SpellIconID == 1771)
                        {
                            DoneTotalMod *= ((*iter)->GetModifier()->m_amount+100.0f) / 100.0f;
                            break;
                        }
                    }
                }
            }
            break;
        }
        case SPELLFAMILY_DEATHKNIGHT:
        {
            // Icy Touch and Howling Blast
            if (spellProto->SpellFamilyFlags & UI64LIT(0x0000000200000002))
            {
                // search disease
                bool found = false;
                Unit::SpellAuraHolderMap const& auras = pVictim->GetSpellAuraHolderMap();
                for(Unit::SpellAuraHolderMap::const_iterator itr = auras.begin(); itr!=auras.end(); ++itr)
                {
                    if(itr->second->GetSpellProto()->Dispel == DISPEL_DISEASE)
                    {
                        found = true;
                        break;
                    }
                }

                // search for Glacier Rot and  Improved Icy Touch dummy aura
                bool isIcyTouch=(spellProto->SpellFamilyFlags & UI64LIT(0x0000000000000002));
                Unit::AuraList const& dummyAuras = GetAurasByType(SPELL_AURA_DUMMY);
                for(Unit::AuraList::const_iterator i = dummyAuras.begin(); i != dummyAuras.end(); ++i)
                {
                    if ((found && (*i)->GetSpellProto()->EffectMiscValue[(*i)->GetEffIndex()] == 7244) || //Glacier Rot
                        (isIcyTouch && (*i)->GetSpellProto()->SpellIconID == 2721))                       //Improved Icy Touch 
                    {
                        DoneTotalMod *= ((*i)->GetModifier()->m_amount+100.0f) / 100.0f;
                    }
                }

                // Icy Touch
                if (spellProto->SpellFamilyFlags & UI64LIT(0x0000000000000002))
                {
                    // Improved Icy Touch
                    Unit::AuraList const& dummyAuras = GetAurasByType(SPELL_AURA_DUMMY);
                    for(Unit::AuraList::const_iterator i = dummyAuras.begin(); i != dummyAuras.end(); ++i)
                    {
                        if ((*i)->GetSpellProto()->SpellIconID == 2721)
                        {
                            DoneTotalMod *= ((*i)->GetModifier()->m_amount+100.0f) / 100.0f;
                            break;
                        }
                    }
                }
            }
            // Death Coil (bonus from Item - Death Knight T8 DPS Relic)
            else if (spellProto->SpellFamilyFlags & UI64LIT(0x00002000))
            {
                 if (Aura* sigil = GetDummyAura(64962))
                    DoneTotal += sigil->GetModifier()->m_amount;
            }
            break;
        }
        default:
            break;
    }

    // Done fixed damage bonus auras
    int32 DoneAdvertisedBenefit = SpellBaseDamageBonusDone(GetSpellSchoolMask(spellProto));

    // apply ap bonus and benefit affected by spell power implicit coeffs and spell level penalties
    DoneTotal = SpellBonusWithCoeffs(spellProto, DoneTotal, DoneAdvertisedBenefit, 0, damagetype, true);

    float tmpDamage = (int32(pdamage) + DoneTotal * int32(stack)) * DoneTotalMod;
    // apply spellmod to Done damage (flat and pct)
    if(Player* modOwner = GetSpellModOwner())
        modOwner->ApplySpellMod(spellProto->Id, damagetype == DOT ? SPELLMOD_DOT : SPELLMOD_DAMAGE, tmpDamage);

    return tmpDamage > 0 ? uint32(tmpDamage) : 0;
}

/**
 * Calculates target part of spell damage bonuses,
 * will be called on each tick for periodic damage over time auras
 */
uint32 Unit::SpellDamageBonusTaken(Unit *pCaster, SpellEntry const *spellProto, uint32 pdamage, DamageEffectType damagetype, uint32 stack)
{
    if(!spellProto || !pCaster || damagetype==DIRECT_DAMAGE )
        return pdamage;

    uint32 schoolMask = spellProto->SchoolMask;

    // Taken total percent damage auras
    float TakenTotalMod = 1.0f;
    int32 TakenTotal = 0;

    // ..taken
    TakenTotalMod *= GetTotalAuraMultiplierByMiscMask(SPELL_AURA_MOD_DAMAGE_PERCENT_TAKEN, schoolMask);

    // .. taken pct: dummy auras
    // .. taken (dummy auras)
    AuraList const& m_dummyAuras = GetAurasByType(SPELL_AURA_DUMMY);
    for(AuraList::const_iterator itr = m_dummyAuras.begin(); itr != m_dummyAuras.end(); ++itr)
    {
        switch((*itr)->GetSpellProto()->SpellIconID)
        {
            // Cheat Death
            case 2109:
            {
                if(GetTypeId() != TYPEID_PLAYER)
                    continue;

                float mod = -((Player*)this)->GetRatingBonusValue(CR_CRIT_TAKEN_SPELL)*2*4;
                if (mod < float((*itr)->GetModifier()->m_amount))
                    mod = float((*itr)->GetModifier()->m_amount);
                TakenTotalMod *= (mod+100.0f)/100.0f;
                break;
            }
            // Ebon Plague
            case 1933:
            {
                if ((*itr)->GetMiscValue() & (spellProto ? GetSpellSchoolMask(spellProto) : 0))
                {
                    if (spellProto && spellProto->Dispel == DISPEL_DISEASE)
                        TakenTotalMod *= ((*itr)->GetSpellProto()->CalculateSimpleValue(EFFECT_INDEX_0) + 100.0f) / 100.0f;
                    else
                        TakenTotalMod *= ((*itr)->GetModifier()->m_amount + 100.0f) / 100.0f;
                }
                break;
            }
            default:
                break;
        }
    }

    // From caster spells
    AuraList const& mOwnerTaken = GetAurasByType(SPELL_AURA_MOD_DAMAGE_FROM_CASTER);
    for(AuraList::const_iterator i = mOwnerTaken.begin(); i != mOwnerTaken.end(); ++i)
    {
        if ((*i)->GetCasterGuid() == pCaster->GetObjectGuid() && (*i)->isAffectedOnSpell(spellProto))
            TakenTotalMod *= ((*i)->GetModifier()->m_amount + 100.0f) / 100.0f;
    }

    // Mod damage from spell mechanic
    TakenTotalMod *= GetTotalAuraMultiplierByMiscValueForMask(SPELL_AURA_MOD_MECHANIC_DAMAGE_TAKEN_PERCENT,GetAllSpellMechanicMask(spellProto));

    // Mod damage taken from AoE spells
    if(IsAreaOfEffectSpell(spellProto))
    {
        TakenTotalMod *= GetTotalAuraMultiplierByMiscMask(SPELL_AURA_MOD_AOE_DAMAGE_AVOIDANCE, schoolMask);
        if (GetTypeId() == TYPEID_UNIT && ((Creature*)this)->IsPet())
            TakenTotalMod *= GetTotalAuraMultiplierByMiscMask(SPELL_AURA_MOD_PET_AOE_DAMAGE_AVOIDANCE, schoolMask);
    }

    // Taken fixed damage bonus auras
    int32 TakenAdvertisedBenefit = SpellBaseDamageBonusTaken(GetSpellSchoolMask(spellProto));

    // apply benefit affected by spell power implicit coeffs and spell level penalties
    TakenTotal = SpellBonusWithCoeffs(spellProto, TakenTotal, TakenAdvertisedBenefit, 0, damagetype, false);

    float tmpDamage = (int32(pdamage) + TakenTotal * int32(stack)) * TakenTotalMod;

    return tmpDamage > 0 ? uint32(tmpDamage) : 0;
}

int32 Unit::SpellBaseDamageBonusDone(SpellSchoolMask schoolMask)
{
    int32 DoneAdvertisedBenefit = 0;

    // ..done
    AuraList const& mDamageDone = GetAurasByType(SPELL_AURA_MOD_DAMAGE_DONE);
    for(AuraList::const_iterator i = mDamageDone.begin();i != mDamageDone.end(); ++i)
    {
        if (!(*i)->GetHolder() || (*i)->GetHolder()->IsDeleted())
            continue;

        if (((*i)->GetModifier()->m_miscvalue & schoolMask) != 0 &&
            (*i)->GetSpellProto()->EquippedItemClass == -1 &&                   // -1 == any item class (not wand then)
            (*i)->GetSpellProto()->EquippedItemInventoryTypeMask == 0)          //  0 == any inventory type (not wand then)
                DoneAdvertisedBenefit += (*i)->GetModifier()->m_amount;
    }

    if (GetTypeId() == TYPEID_PLAYER)
    {
        // Base value
        DoneAdvertisedBenefit +=((Player*)this)->GetBaseSpellPowerBonus();

        // Damage bonus from stats
        AuraList const& mDamageDoneOfStatPercent = GetAurasByType(SPELL_AURA_MOD_SPELL_DAMAGE_OF_STAT_PERCENT);
        for(AuraList::const_iterator i = mDamageDoneOfStatPercent.begin();i != mDamageDoneOfStatPercent.end(); ++i)
        {
            if((*i)->GetModifier()->m_miscvalue & schoolMask)
            {
                // stat used stored in miscValueB for this aura
                Stats usedStat = Stats((*i)->GetMiscBValue());
                DoneAdvertisedBenefit += int32(GetStat(usedStat) * (*i)->GetModifier()->m_amount / 100.0f);
            }
        }
        // ... and attack power
        AuraList const& mDamageDonebyAP = GetAurasByType(SPELL_AURA_MOD_SPELL_DAMAGE_OF_ATTACK_POWER);
        for(AuraList::const_iterator i =mDamageDonebyAP.begin();i != mDamageDonebyAP.end(); ++i)
        {
            if ((*i)->GetModifier()->m_miscvalue & schoolMask)
                DoneAdvertisedBenefit += int32(GetTotalAttackPowerValue(BASE_ATTACK) * (*i)->GetModifier()->m_amount / 100.0f);
        }

    }
    return DoneAdvertisedBenefit;
}

int32 Unit::SpellBaseDamageBonusTaken(SpellSchoolMask schoolMask)
{
    int32 TakenAdvertisedBenefit = 0;

    // ..taken
    AuraList const& mDamageTaken = GetAurasByType(SPELL_AURA_MOD_DAMAGE_TAKEN);
    for(AuraList::const_iterator i = mDamageTaken.begin();i != mDamageTaken.end(); ++i)
    {
        if(((*i)->GetModifier()->m_miscvalue & schoolMask) != 0)
            TakenAdvertisedBenefit += (*i)->GetModifier()->m_amount;
    }

    return TakenAdvertisedBenefit;
}

bool Unit::IsSpellCrit(Unit *pVictim, SpellEntry const *spellProto, SpellSchoolMask schoolMask, WeaponAttackType attackType)
{
    // mobs can't crit with spells at all
    if (GetObjectGuid().IsCreature())
        return false;

    // not critting spell
    if((spellProto->AttributesEx2 & SPELL_ATTR_EX2_CANT_CRIT))
        return false;

    float crit_chance = 0.0f;
    switch(spellProto->DmgClass)
    {
        case SPELL_DAMAGE_CLASS_NONE:
            if (spellProto->Id != 379 && spellProto->Id != 33778) // Earth Shield and Lifebloom heal should be able to crit
                return false;
        case SPELL_DAMAGE_CLASS_MAGIC:
        {
            if (schoolMask & SPELL_SCHOOL_MASK_NORMAL)
                crit_chance = 0.0f;
            // For other schools
            else if (GetTypeId() == TYPEID_PLAYER)
                crit_chance = GetFloatValue( PLAYER_SPELL_CRIT_PERCENTAGE1 + GetFirstSchoolInMask(schoolMask));
            else
            {
                crit_chance = float(m_baseSpellCritChance);
                crit_chance += GetTotalAuraModifierByMiscMask(SPELL_AURA_MOD_SPELL_CRIT_CHANCE_SCHOOL, schoolMask);
            }
            // taken
            if (pVictim)
            {
                if (!IsPositiveSpell(spellProto->Id))
                {
                    // Modify critical chance by victim SPELL_AURA_MOD_ATTACKER_SPELL_CRIT_CHANCE
                    crit_chance += pVictim->GetTotalAuraModifierByMiscMask(SPELL_AURA_MOD_ATTACKER_SPELL_CRIT_CHANCE, schoolMask);
                    // Modify critical chance by victim SPELL_AURA_MOD_ATTACKER_SPELL_AND_WEAPON_CRIT_CHANCE
                    crit_chance += pVictim->GetTotalAuraModifier(SPELL_AURA_MOD_ATTACKER_SPELL_AND_WEAPON_CRIT_CHANCE);
                    // Modify by player victim resilience
                    crit_chance -= pVictim->GetSpellCritChanceReduction();
                }

                // scripted (increase crit chance ... against ... target by x%)
                // scripted (Increases the critical effect chance of your .... by x% on targets ...)
                AuraList const& mOverrideClassScript = GetAurasByType(SPELL_AURA_OVERRIDE_CLASS_SCRIPTS);
                for(AuraList::const_iterator i = mOverrideClassScript.begin(); i != mOverrideClassScript.end(); ++i)
                {
                    if (!((*i)->isAffectedOnSpell(spellProto)))
                        continue;
                    switch((*i)->GetModifier()->m_miscvalue)
                    {
                        case  849:                          //Shatter Rank 1
                            if (pVictim->isFrozen() || IsIgnoreUnitState(spellProto, IGNORE_UNIT_TARGET_NON_FROZEN))
                                crit_chance+= 17.0f;
                            break;
                        case  910:                          //Shatter Rank 2
                            if (pVictim->isFrozen() || IsIgnoreUnitState(spellProto, IGNORE_UNIT_TARGET_NON_FROZEN))
                                crit_chance+= 34.0f;
                            break;
                        case  911:                          //Shatter Rank 3
                            if (pVictim->isFrozen() || IsIgnoreUnitState(spellProto, IGNORE_UNIT_TARGET_NON_FROZEN))
                                crit_chance+= 50.0f;
                            break;
                        case 7917:                          // Glyph of Shadowburn
                            if (pVictim->HasAuraState(AURA_STATE_HEALTHLESS_35_PERCENT))
                                crit_chance+=(*i)->GetModifier()->m_amount;
                            break;
                        case 7997:                          // Renewed Hope
                        case 7998:
                            if (pVictim->HasAura(6788))
                                crit_chance+=(*i)->GetModifier()->m_amount;
                            break;
                        default:
                            break;
                    }
                }

                // Custom crit by class
                switch(spellProto->SpellFamilyName)
                {
                    case SPELLFAMILY_PRIEST:
                        // Flash Heal
                        if (spellProto->SpellFamilyFlags & UI64LIT(0x0000000000000800))
                        {
                            if (pVictim->GetHealth() > pVictim->GetMaxHealth()/2)
                                break;
                            AuraList const& mDummyAuras = GetAurasByType(SPELL_AURA_DUMMY);
                            for(AuraList::const_iterator i = mDummyAuras.begin(); i!= mDummyAuras.end(); ++i)
                            {
                                // Improved Flash Heal
                                if ((*i)->GetSpellProto()->SpellFamilyName == SPELLFAMILY_PRIEST &&
                                    (*i)->GetSpellProto()->SpellIconID == 2542)
                                {
                                    crit_chance+=(*i)->GetModifier()->m_amount;
                                    break;
                                }
                            }
                        }
                        break;
                    case SPELLFAMILY_DRUID:
                        // Improved Insect Swarm (Starfire part)
                        if (spellProto->SpellFamilyFlags & UI64LIT(0x0000000000000004))
                        {
                            // search for Moonfire on target
                            if (pVictim->GetAura(SPELL_AURA_PERIODIC_DAMAGE, SPELLFAMILY_DRUID, UI64LIT(0x000000000000002), 0, GetGUID()))
                            {
                                Unit::AuraList const& improvedSwarm = GetAurasByType(SPELL_AURA_DUMMY);
                                for(Unit::AuraList::const_iterator iter = improvedSwarm.begin(); iter != improvedSwarm.end(); ++iter)
                                {
                                    if ((*iter)->GetSpellProto()->SpellIconID == 1771)
                                    {
                                        crit_chance += (*iter)->GetModifier()->m_amount;
                                        break;
                                    }
                                }
                            }
                        }
                        break;
                    case SPELLFAMILY_PALADIN:
                        // Sacred Shield
                        if (spellProto->SpellFamilyFlags & UI64LIT(0x0000000040000000))
                        {
                            Aura *aura = pVictim->GetDummyAura(58597);
                            if (aura && aura->GetCasterGuid() == GetObjectGuid())
                                crit_chance+=aura->GetModifier()->m_amount;
                        }
                        // Exorcism
                        else if (spellProto->Category == 19)
                        {
                            if (pVictim->GetCreatureTypeMask() & CREATURE_TYPEMASK_DEMON_OR_UNDEAD)
                                return true;
                        }
                        break;
                    case SPELLFAMILY_SHAMAN:
                        // Lava Burst
                        if (spellProto->SpellFamilyFlags & UI64LIT(0x0000100000000000))
                        {
                            // Flame Shock
                            if (pVictim->GetAura(SPELL_AURA_PERIODIC_DAMAGE, SPELLFAMILY_SHAMAN, UI64LIT(0x0000000010000000), 0, GetGUID()))
                                return true;
                        }
                        break;
                }
            }
            break;
        }
        case SPELL_DAMAGE_CLASS_MELEE:
            // Rend and Tear crit chance with Ferocious Bite on bleeding target
            if (spellProto->SpellFamilyName == SPELLFAMILY_DRUID)
            {
                if(spellProto->SpellFamilyFlags & UI64LIT(0x0000000000800000))
                {
                    if(pVictim->HasAuraState(AURA_STATE_MECHANIC_BLEED))
                    {
                        Unit::AuraList const& aura = GetAurasByType(SPELL_AURA_DUMMY);
                        for(Unit::AuraList::const_iterator itr = aura.begin(); itr != aura.end(); ++itr)
                        {
                            if ((*itr)->GetSpellProto()->SpellIconID == 2859 && (*itr)->GetEffIndex() == 1)
                            {
                                crit_chance += (*itr)->GetModifier()->m_amount;
                                break;
                            }
                        }
                    }
                }
            }
            // do not use break here
        case SPELL_DAMAGE_CLASS_RANGED:
        {
            if (pVictim)
                crit_chance = GetUnitCriticalChance(attackType, pVictim);

            crit_chance+= GetTotalAuraModifierByMiscMask(SPELL_AURA_MOD_SPELL_CRIT_CHANCE_SCHOOL, schoolMask);
            break;
        }
        default:
            return false;
    }
    // percent done
    // only players use intelligence for critical chance computations
    if(Player* modOwner = GetSpellModOwner())
        modOwner->ApplySpellMod(spellProto->Id, SPELLMOD_CRITICAL_CHANCE, crit_chance);

    crit_chance = crit_chance > 0.0f ? crit_chance : 0.0f;
    if (roll_chance_f(crit_chance))
        return true;
    return false;
}

uint32 Unit::SpellCriticalDamageBonus(SpellEntry const *spellProto, uint32 damage, Unit *pVictim)
{
    // Calculate critical bonus
    int32 crit_bonus;
    switch(spellProto->DmgClass)
    {
        case SPELL_DAMAGE_CLASS_MELEE:                      // for melee based spells is 100%
        case SPELL_DAMAGE_CLASS_RANGED:
            crit_bonus = damage;
            break;
        default:
            crit_bonus = damage / 2;                        // for spells is 50%
            break;
    }

    // adds additional damage to crit_bonus (from talents)
    if(Player* modOwner = GetSpellModOwner())
        modOwner->ApplySpellMod(spellProto->Id, SPELLMOD_CRIT_DAMAGE_BONUS, crit_bonus);

    if(!pVictim)
        return damage += crit_bonus;

    int32 critPctDamageMod = 0;
    if(spellProto->DmgClass >= SPELL_DAMAGE_CLASS_MELEE)
    {
        if(GetWeaponAttackType(spellProto) == RANGED_ATTACK)
            critPctDamageMod += pVictim->GetTotalAuraModifier(SPELL_AURA_MOD_ATTACKER_RANGED_CRIT_DAMAGE);
        else
            critPctDamageMod += pVictim->GetTotalAuraModifier(SPELL_AURA_MOD_ATTACKER_MELEE_CRIT_DAMAGE);
    }
    else
        critPctDamageMod += pVictim->GetTotalAuraModifierByMiscMask(SPELL_AURA_MOD_ATTACKER_SPELL_CRIT_DAMAGE,GetSpellSchoolMask(spellProto));

    critPctDamageMod += GetTotalAuraModifierByMiscMask(SPELL_AURA_MOD_CRIT_DAMAGE_BONUS, GetSpellSchoolMask(spellProto));

    uint32 creatureTypeMask = pVictim->GetCreatureTypeMask();
    critPctDamageMod += GetTotalAuraMultiplierByMiscMask(SPELL_AURA_MOD_CRIT_PERCENT_VERSUS, creatureTypeMask);

    if(critPctDamageMod!=0)
        crit_bonus = int32(crit_bonus * float((100.0f + critPctDamageMod)/100.0f));

    if(crit_bonus > 0)
        damage += crit_bonus;

    return damage;
}

uint32 Unit::SpellCriticalHealingBonus(SpellEntry const *spellProto, uint32 damage, Unit *pVictim)
{
    // Calculate critical bonus
    int32 crit_bonus;
    switch(spellProto->DmgClass)
    {
        case SPELL_DAMAGE_CLASS_MELEE:                      // for melee based spells is 100%
        case SPELL_DAMAGE_CLASS_RANGED:
            // TODO: write here full calculation for melee/ranged spells
            crit_bonus = damage;
            break;
        default:
            crit_bonus = damage / 2;                        // for spells is 50%
            break;
    }

    if(pVictim)
    {
        uint32 creatureTypeMask = pVictim->GetCreatureTypeMask();
        crit_bonus = int32(crit_bonus * GetTotalAuraMultiplierByMiscMask(SPELL_AURA_MOD_CRIT_PERCENT_VERSUS, creatureTypeMask));
    }

    if(crit_bonus > 0)
        damage += crit_bonus;

    damage = int32(damage * GetTotalAuraMultiplier(SPELL_AURA_MOD_CRITICAL_HEALING_AMOUNT));

    return damage;
}

/**
 * Calculates caster part of healing spell bonuses,
 * also includes different bonuses dependent from target auras
 */
uint32 Unit::SpellHealingBonusDone(Unit *pVictim, SpellEntry const *spellProto, int32 healamount, DamageEffectType damagetype, uint32 stack)
{
     // For totems get healing bonus from owner (statue isn't totem in fact)
    if( GetTypeId()==TYPEID_UNIT && ((Creature*)this)->IsTotem() && ((Totem*)this)->GetTotemType()!=TOTEM_STATUE)
        if(Unit* owner = GetOwner())
            return owner->SpellHealingBonusDone(pVictim, spellProto, healamount, damagetype, stack);

    // No heal amount for this class spells
    if (spellProto->DmgClass == SPELL_DAMAGE_CLASS_NONE)
        return healamount < 0 ? 0 : healamount;

    // Healing Done
    // Done total percent damage auras
    float  DoneTotalMod = 1.0f;
    int32  DoneTotal = 0;

    // Healing done percent
    AuraList const& mHealingDonePct = GetAurasByType(SPELL_AURA_MOD_HEALING_DONE_PERCENT);
    for(AuraList::const_iterator i = mHealingDonePct.begin();i != mHealingDonePct.end(); ++i)
        DoneTotalMod *= (100.0f + (*i)->GetModifier()->m_amount) / 100.0f;

    // done scripted mod (take it from owner)
    Unit *owner = GetOwner();
    if (!owner) owner = this;
    AuraList const& mOverrideClassScript= owner->GetAurasByType(SPELL_AURA_OVERRIDE_CLASS_SCRIPTS);
    for(AuraList::const_iterator i = mOverrideClassScript.begin(); i != mOverrideClassScript.end(); ++i)
    {
        if (!(*i)->isAffectedOnSpell(spellProto))
            continue;
        switch((*i)->GetModifier()->m_miscvalue)
        {
            case 4415: // Increased Rejuvenation Healing
            case 4953:
            case 3736: // Hateful Totem of the Third Wind / Increased Lesser Healing Wave / LK Arena (4/5/6) Totem of the Third Wind / Savage Totem of the Third Wind
                DoneTotal+=(*i)->GetModifier()->m_amount;
                break;
            case 7997: // Renewed Hope
            case 7998:
                if (pVictim->HasAura(6788))
                    DoneTotalMod *=((*i)->GetModifier()->m_amount + 100.0f)/100.0f;
                break;
            case   21: // Test of Faith
            case 6935:
            case 6918:
                if (pVictim->GetHealth() < pVictim->GetMaxHealth()/2)
                    DoneTotalMod *=((*i)->GetModifier()->m_amount + 100.0f)/100.0f;
                break;
            case 7798: // Glyph of Regrowth
            {
                if (pVictim->GetAura(SPELL_AURA_PERIODIC_HEAL, SPELLFAMILY_DRUID, UI64LIT(0x0000000000000040)))
                    DoneTotalMod *= ((*i)->GetModifier()->m_amount+100.0f)/100.0f;
                break;
            }
            case 8477: // Nourish Heal Boost
            {
                int32 stepPercent = (*i)->GetModifier()->m_amount;

                int ownHotCount = 0;                        // counted HoT types amount, not stacks

                Unit::AuraList const& RejorRegr = pVictim->GetAurasByType(SPELL_AURA_PERIODIC_HEAL);
                for(Unit::AuraList::const_iterator i = RejorRegr.begin(); i != RejorRegr.end(); ++i)
                    if ((*i)->GetSpellProto()->SpellFamilyName == SPELLFAMILY_DRUID &&
                        (*i)->GetCasterGuid() == GetObjectGuid())
                        ++ownHotCount;

                if (ownHotCount)
                    DoneTotalMod *= (stepPercent * ownHotCount + 100.0f) / 100.0f;
                break;
            }
            case 7871: // Glyph of Lesser Healing Wave
            {
                if (pVictim->GetAura(SPELL_AURA_DUMMY, SPELLFAMILY_SHAMAN, UI64LIT(0x0000040000000000), 0, GetGUID()))
                    DoneTotalMod *= ((*i)->GetModifier()->m_amount+100.0f)/100.0f;
                break;
            }
            default:
                break;
        }
    }

    // Nourish 20% of heal increase if target is affected by Druids HOTs
    if (spellProto->SpellFamilyName == SPELLFAMILY_DRUID && (spellProto->SpellFamilyFlags & UI64LIT(0x0200000000000000)))
    {
        int ownHotCount = 0;                        // counted HoT types amount, not stacks
        Unit::AuraList const& RejorRegr = pVictim->GetAurasByType(SPELL_AURA_PERIODIC_HEAL);
        for(Unit::AuraList::const_iterator i = RejorRegr.begin(); i != RejorRegr.end(); ++i)
            if ((*i)->GetSpellProto()->SpellFamilyName == SPELLFAMILY_DRUID &&
                (*i)->GetCasterGuid() == GetObjectGuid())
                ++ownHotCount;

        if (ownHotCount)
        {
            DoneTotalMod *= 1.2f;                          // base bonus at HoTs

            if (Aura* glyph = GetAura(62971, EFFECT_INDEX_0))// Glyph of Nourish
                DoneTotalMod *= (glyph->GetModifier()->m_amount * ownHotCount + 100.0f) / 100.0f;
        }
    }

    // Done fixed damage bonus auras
    int32 DoneAdvertisedBenefit  = SpellBaseHealingBonusDone(GetSpellSchoolMask(spellProto));

    // apply ap bonus and benefit affected by spell power implicit coeffs and spell level penalties
    DoneTotal = SpellBonusWithCoeffs(spellProto, DoneTotal, DoneAdvertisedBenefit, 0, damagetype, true, 1.88f);

    // use float as more appropriate for negative values and percent applying
    float heal = (healamount + DoneTotal * int32(stack))*DoneTotalMod;
    // apply spellmod to Done amount
    if(Player* modOwner = GetSpellModOwner())
        modOwner->ApplySpellMod(spellProto->Id, damagetype == DOT ? SPELLMOD_DOT : SPELLMOD_DAMAGE, heal);

    return heal < 0 ? 0 : uint32(heal);
}

/**
 * Calculates target part of healing spell bonuses,
 * will be called on each tick for periodic damage over time auras
 */
uint32 Unit::SpellHealingBonusTaken(Unit *pCaster, SpellEntry const *spellProto, int32 healamount, DamageEffectType damagetype, uint32 stack)
{
    float  TakenTotalMod = 1.0f;

    // Healing taken percent
    float minval = float(GetMaxNegativeAuraModifier(SPELL_AURA_MOD_HEALING_PCT));
    if (damagetype == DOT)
    {
        // overwrite max SPELL_AURA_MOD_HEALING_PCT if greater negative effect
        float minDotVal = float(GetMaxNegativeAuraModifier(SPELL_AURA_MOD_PERIODIC_HEAL));
        minval = (minDotVal < minval) ? minDotVal : minval;
    }
    if (minval)
        TakenTotalMod *= (100.0f + minval) / 100.0f;

    float maxval = float(GetMaxPositiveAuraModifier(SPELL_AURA_MOD_HEALING_PCT));
    // no SPELL_AURA_MOD_PERIODIC_HEAL positive cases
    if (maxval)
        TakenTotalMod *= (100.0f + maxval) / 100.0f;

    // No heal amount for this class spells
    if (spellProto->DmgClass == SPELL_DAMAGE_CLASS_NONE)
    {
        healamount = int32(healamount * TakenTotalMod);
        return healamount < 0 ? 0 : healamount;
    }

    // Healing Done
    // Done total percent damage auras
    int32  TakenTotal = 0;

    // Taken fixed damage bonus auras
    int32 TakenAdvertisedBenefit = SpellBaseHealingBonusTaken(GetSpellSchoolMask(spellProto));

    // apply benefit affected by spell power implicit coeffs and spell level penalties
    TakenTotal = SpellBonusWithCoeffs(spellProto, TakenTotal, TakenAdvertisedBenefit, 0, damagetype, false, 1.88f);

    AuraList const& mHealingGet= GetAurasByType(SPELL_AURA_MOD_HEALING_RECEIVED);
    for(AuraList::const_iterator i = mHealingGet.begin(); i != mHealingGet.end(); ++i)
        if ((*i)->isAffectedOnSpell(spellProto))
            TakenTotalMod *= ((*i)->GetModifier()->m_amount + 100.0f) / 100.0f;

    // use float as more appropriate for negative values and percent applying
    float heal = (healamount + TakenTotal * int32(stack)) * TakenTotalMod;

    return heal < 0 ? 0 : uint32(heal);
}

int32 Unit::SpellBaseHealingBonusDone(SpellSchoolMask schoolMask)
{
    int32 AdvertisedBenefit = 0;

    AuraList const& mHealingDone = GetAurasByType(SPELL_AURA_MOD_HEALING_DONE);
    for(AuraList::const_iterator i = mHealingDone.begin();i != mHealingDone.end(); ++i)
        if(!(*i)->GetModifier()->m_miscvalue || ((*i)->GetModifier()->m_miscvalue & schoolMask) != 0)
            AdvertisedBenefit += (*i)->GetModifier()->m_amount;

    // Healing bonus of spirit, intellect and strength
    if (GetTypeId() == TYPEID_PLAYER)
    {
        // Base value
        AdvertisedBenefit +=((Player*)this)->GetBaseSpellPowerBonus();

        // Healing bonus from stats
        AuraList const& mHealingDoneOfStatPercent = GetAurasByType(SPELL_AURA_MOD_SPELL_HEALING_OF_STAT_PERCENT);
        for(AuraList::const_iterator i = mHealingDoneOfStatPercent.begin();i != mHealingDoneOfStatPercent.end(); ++i)
        {
            // stat used dependent from misc value (stat index)
            Stats usedStat = Stats((*i)->GetSpellProto()->EffectMiscValue[(*i)->GetEffIndex()]);
            AdvertisedBenefit += int32(GetStat(usedStat) * (*i)->GetModifier()->m_amount / 100.0f);
        }

        // ... and attack power
        AuraList const& mHealingDonebyAP = GetAurasByType(SPELL_AURA_MOD_SPELL_HEALING_OF_ATTACK_POWER);
        for(AuraList::const_iterator i = mHealingDonebyAP.begin();i != mHealingDonebyAP.end(); ++i)
            if ((*i)->GetModifier()->m_miscvalue & schoolMask)
                AdvertisedBenefit += int32(GetTotalAttackPowerValue(BASE_ATTACK) * (*i)->GetModifier()->m_amount / 100.0f);
    }
    return AdvertisedBenefit;
}

int32 Unit::SpellBaseHealingBonusTaken(SpellSchoolMask schoolMask)
{
    int32 AdvertisedBenefit = 0;
    AuraList const& mDamageTaken = GetAurasByType(SPELL_AURA_MOD_HEALING);
    for(AuraList::const_iterator i = mDamageTaken.begin();i != mDamageTaken.end(); ++i)
        if ((*i)->GetModifier()->m_miscvalue & schoolMask)
            AdvertisedBenefit += (*i)->GetModifier()->m_amount;

    return AdvertisedBenefit;
}

bool Unit::IsImmunedToDamage(SpellSchoolMask shoolMask)
{
    //If m_immuneToSchool type contain this school type, IMMUNE damage.
    SpellImmuneList const& schoolList = m_spellImmune[IMMUNITY_SCHOOL];
    for (SpellImmuneList::const_iterator itr = schoolList.begin(); itr != schoolList.end(); ++itr)
        if (itr->type & shoolMask)
            return true;

    //If m_immuneToDamage type contain magic, IMMUNE damage.
    SpellImmuneList const& damageList = m_spellImmune[IMMUNITY_DAMAGE];
    for (SpellImmuneList::const_iterator itr = damageList.begin(); itr != damageList.end(); ++itr)
        if (itr->type & shoolMask)
            return true;

    return false;
}

bool Unit::IsImmuneToSpell(SpellEntry const* spellInfo)
{
    if (!spellInfo)
        return false;

    //TODO add spellEffect immunity checks!, player with flag in bg is immune to immunity buffs from other friendly players!
    //SpellImmuneList const& dispelList = m_spellImmune[IMMUNITY_EFFECT];

    SpellImmuneList const& dispelList = m_spellImmune[IMMUNITY_DISPEL];
    for(SpellImmuneList::const_iterator itr = dispelList.begin(); itr != dispelList.end(); ++itr)
        if (itr->type == spellInfo->Dispel)
            return true;

    if (!(spellInfo->AttributesEx & SPELL_ATTR_EX_UNAFFECTED_BY_SCHOOL_IMMUNE) &&         // unaffected by school immunity
        !(spellInfo->AttributesEx & SPELL_ATTR_EX_DISPEL_AURAS_ON_IMMUNITY))              // can remove immune (by dispell or immune it)
    {
        SpellImmuneList const& schoolList = m_spellImmune[IMMUNITY_SCHOOL];
        for(SpellImmuneList::const_iterator itr = schoolList.begin(); itr != schoolList.end(); ++itr)
            if (!(IsPositiveSpell(itr->spellId) && IsPositiveSpell(spellInfo->Id)) &&
                (itr->type & GetSpellSchoolMask(spellInfo)))
                return true;
    }

    if(uint32 mechanic = spellInfo->Mechanic)
    {
        SpellImmuneList const& mechanicList = m_spellImmune[IMMUNITY_MECHANIC];
        for(SpellImmuneList::const_iterator itr = mechanicList.begin(); itr != mechanicList.end(); ++itr)
            if (itr->type == mechanic)
                return true;

        AuraList const& immuneAuraApply = GetAurasByType(SPELL_AURA_MECHANIC_IMMUNITY_MASK);
        for(AuraList::const_iterator iter = immuneAuraApply.begin(); iter != immuneAuraApply.end(); ++iter)
            if ((*iter)->GetModifier()->m_miscvalue & (1 << (mechanic-1)))
                return true;
    }

    return false;
}

bool Unit::IsImmuneToSpellEffect(SpellEntry const* spellInfo, SpellEffectIndex index) const
{
    //If m_immuneToEffect type contain this effect type, IMMUNE effect.
    uint32 effect = spellInfo->Effect[index];
    SpellImmuneList const& effectList = m_spellImmune[IMMUNITY_EFFECT];
    for (SpellImmuneList::const_iterator itr = effectList.begin(); itr != effectList.end(); ++itr)
        if (itr->type == effect)
            return true;

    if(uint32 mechanic = spellInfo->EffectMechanic[index])
    {
        SpellImmuneList const& mechanicList = m_spellImmune[IMMUNITY_MECHANIC];
        for (SpellImmuneList::const_iterator itr = mechanicList.begin(); itr != mechanicList.end(); ++itr)
            if (itr->type == mechanic)
                return true;

        AuraList const& immuneAuraApply = GetAurasByType(SPELL_AURA_MECHANIC_IMMUNITY_MASK);
        for(AuraList::const_iterator iter = immuneAuraApply.begin(); iter != immuneAuraApply.end(); ++iter)
            if ((*iter)->GetModifier()->m_miscvalue & (1 << (mechanic-1)))
                return true;
    }

    if(uint32 aura = spellInfo->EffectApplyAuraName[index])
    {
        SpellImmuneList const& list = m_spellImmune[IMMUNITY_STATE];
        for(SpellImmuneList::const_iterator itr = list.begin(); itr != list.end(); ++itr)
            if (itr->type == aura)
                return true;

        // Check for immune to application of harmful magical effects
        AuraList const& immuneAuraApply = GetAurasByType(SPELL_AURA_MOD_IMMUNE_AURA_APPLY_SCHOOL);
        for(AuraList::const_iterator iter = immuneAuraApply.begin(); iter != immuneAuraApply.end(); ++iter)
            if (spellInfo->Dispel == DISPEL_MAGIC &&                                      // Magic debuff
                ((*iter)->GetModifier()->m_miscvalue & GetSpellSchoolMask(spellInfo)) &&  // Check school
                !IsPositiveEffect(spellInfo->Id, index))                                  // Harmful
                return true;

        AuraList const& immuneMechanicAuraApply = GetAurasByType(SPELL_AURA_MECHANIC_IMMUNITY_MASK);
        for(AuraList::const_iterator i = immuneMechanicAuraApply.begin(); i != immuneMechanicAuraApply.end(); ++i)
            if ((spellInfo->EffectMechanic[index] & (*i)->GetMiscValue() ||
                spellInfo->Mechanic & (*i)->GetMiscValue()) ||
                ((*i)->GetId() == 46924 &&                                                // Bladestorm Immunity
                spellInfo->EffectMechanic[index] & IMMUNE_TO_MOVEMENT_IMPAIRMENT_AND_LOSS_CONTROL_MASK ||
                spellInfo->Mechanic & IMMUNE_TO_MOVEMENT_IMPAIRMENT_AND_LOSS_CONTROL_MASK))
                return true;
    }

    return false;
}

bool Unit::IsDamageToThreatSpell(SpellEntry const * spellInfo) const
{
    if (!spellInfo)
        return false;

    uint32 family = spellInfo->SpellFamilyName;
    uint64 flags = spellInfo->SpellFamilyFlags;

    if ((family == 5 && flags == 256) ||                    //Searing Pain
        (family == 6 && flags == 8192) ||                   //Mind Blast
        (family == 11 && flags == 1048576))                 //Earth Shock
        return true;

    return false;
}

/**
 * Calculates caster part of melee damage bonuses,
 * also includes different bonuses dependent from target auras
 */
uint32 Unit::MeleeDamageBonusDone(Unit *pVictim, uint32 pdamage,WeaponAttackType attType, SpellEntry const *spellProto, DamageEffectType damagetype, uint32 stack)
{
    if (!pVictim || pdamage == 0 || (spellProto && spellProto->AttributesEx6 & SPELL_ATTR_EX6_NO_DMG_MODS))
        return pdamage;

    // differentiate for weapon damage based spells
    bool isWeaponDamageBasedSpell = !(spellProto && (damagetype == DOT || IsSpellHaveEffect(spellProto, SPELL_EFFECT_SCHOOL_DAMAGE)));
    Item*  pWeapon          = GetTypeId() == TYPEID_PLAYER ? ((Player*)this)->GetWeaponForAttack(attType,true,false) : NULL;
    uint32 creatureTypeMask = pVictim->GetCreatureTypeMask();
    uint32 schoolMask       = spellProto ? spellProto->SchoolMask : GetMeleeDamageSchoolMask();

    // FLAT damage bonus auras
    // =======================
    int32 DoneFlat  = 0;
    int32 APbonus   = 0;

    // ..done flat, already included in weapon damage based spells
    if (!isWeaponDamageBasedSpell)
    {
        AuraList const& mModDamageDone = GetAurasByType(SPELL_AURA_MOD_DAMAGE_DONE);
        for(AuraList::const_iterator i = mModDamageDone.begin(); i != mModDamageDone.end(); ++i)
        {
            if (((*i)->GetModifier()->m_miscvalue & schoolMask &&                                   // schoolmask has to fit with the intrinsic spell school
                (*i)->GetModifier()->m_miscvalue & GetMeleeDamageSchoolMask() &&                    // AND schoolmask has to fit with weapon damage school (essential for non-physical spells)
                ((*i)->GetSpellProto()->EquippedItemClass == -1) ||                                 // general, weapon independent
                (pWeapon && pWeapon->IsFitToSpellRequirements((*i)->GetSpellProto()))))             // OR used weapon fits aura requirements
            {
                DoneFlat += (*i)->GetModifier()->m_amount;
            }
        }
    }

    // ..done flat (by creature type mask)
    DoneFlat += GetTotalAuraModifierByMiscMask(SPELL_AURA_MOD_DAMAGE_DONE_CREATURE, creatureTypeMask);

    // ..done flat (base at attack power for marked target and base at attack power for creature type)
    if (attType == RANGED_ATTACK)
    {
        APbonus += pVictim->GetTotalAuraModifier(SPELL_AURA_RANGED_ATTACK_POWER_ATTACKER_BONUS);
        APbonus += GetTotalAuraModifierByMiscMask(SPELL_AURA_MOD_RANGED_ATTACK_POWER_VERSUS, creatureTypeMask);
    }
    else
    {
        APbonus += pVictim->GetTotalAuraModifier(SPELL_AURA_MELEE_ATTACK_POWER_ATTACKER_BONUS);
        APbonus += GetTotalAuraModifierByMiscMask(SPELL_AURA_MOD_MELEE_ATTACK_POWER_VERSUS, creatureTypeMask);
    }

    // PERCENT damage auras
    // ====================
    float DonePercent   = 1.0f;

    // ..done pct, already included in weapon damage based spells
    if(!isWeaponDamageBasedSpell)
    {
        AuraList const& mModDamagePercentDone = GetAurasByType(SPELL_AURA_MOD_DAMAGE_PERCENT_DONE);
        for(AuraList::const_iterator i = mModDamagePercentDone.begin(); i != mModDamagePercentDone.end(); ++i)
        {
            if (((*i)->GetModifier()->m_miscvalue & schoolMask &&                                   // schoolmask has to fit with the intrinsic spell school
                (*i)->GetModifier()->m_miscvalue & GetMeleeDamageSchoolMask() &&                    // AND schoolmask has to fit with weapon damage school (essential for non-physical spells)
                ((*i)->GetSpellProto()->EquippedItemClass == -1) ||                                 // general, weapon independent
                (pWeapon && pWeapon->IsFitToSpellRequirements((*i)->GetSpellProto()))))             // OR used weapon fits aura requirements
            {
                DonePercent *= ((*i)->GetModifier()->m_amount+100.0f) / 100.0f;
            }
        }

        if (attType == OFF_ATTACK)
            DonePercent *= GetModifierValue(UNIT_MOD_DAMAGE_OFFHAND, TOTAL_PCT);                    // no school check required
    }

    // ..done pct (by creature type mask)
    DonePercent *= GetTotalAuraMultiplierByMiscMask(SPELL_AURA_MOD_DAMAGE_DONE_VERSUS, creatureTypeMask);

    // special dummys/class scripts and other effects
    // =============================================
    Unit *owner = GetOwner();
    if (!owner)
        owner = this;

    // ..done (class scripts)
    if(spellProto)
    {
        AuraList const& mOverrideClassScript= owner->GetAurasByType(SPELL_AURA_OVERRIDE_CLASS_SCRIPTS);
        for(AuraList::const_iterator i = mOverrideClassScript.begin(); i != mOverrideClassScript.end(); ++i)
        {
            if (!(*i)->isAffectedOnSpell(spellProto))
                continue;

            switch((*i)->GetModifier()->m_miscvalue)
            {
                // Tundra Stalker
                // Merciless Combat
                case 7277:
                {
                    // Merciless Combat
                    if ((*i)->GetSpellProto()->SpellIconID == 2656)
                    {
                        if(pVictim->HasAuraState(AURA_STATE_HEALTHLESS_35_PERCENT))
                            DonePercent *= (100.0f+(*i)->GetModifier()->m_amount)/100.0f;
                    }
                    else // Tundra Stalker
                    {
                        // Frost Fever (target debuff)
                        if (pVictim->GetAura(SPELL_AURA_MOD_MELEE_HASTE, SPELLFAMILY_DEATHKNIGHT, UI64LIT(0x0000000000000000), 0x00000002))
                            DonePercent *= ((*i)->GetModifier()->m_amount+100.0f)/100.0f;
                        break;
                    }
                    break;
                }
                case 7293: // Rage of Rivendare
                {
                    if (pVictim->GetAura(SPELL_AURA_PERIODIC_DAMAGE, SPELLFAMILY_DEATHKNIGHT, UI64LIT(0x0200000000000000)))
                        DonePercent *= ((*i)->GetSpellProto()->CalculateSimpleValue(EFFECT_INDEX_1)*2+100.0f)/100.0f;
                    break;
                }
                // Marked for Death
                case 7598:
                case 7599:
                case 7600:
                case 7601:
                case 7602:
                {
                    if (pVictim->GetAura(SPELL_AURA_MOD_STALKED, SPELLFAMILY_HUNTER, UI64LIT(0x0000000000000400)))
                        DonePercent *= ((*i)->GetModifier()->m_amount+100.0f)/100.0f;
                    break;
                }
            }
        }
    }

    // .. done (class scripts)
    AuraList const& mclassScritAuras = GetAurasByType(SPELL_AURA_OVERRIDE_CLASS_SCRIPTS);
    for(AuraList::const_iterator i = mclassScritAuras.begin(); i != mclassScritAuras.end(); ++i)
    {
        switch((*i)->GetMiscValue())
        {
            // Dirty Deeds
            case 6427:
            case 6428:
                if(pVictim->HasAuraState(AURA_STATE_HEALTHLESS_35_PERCENT))
                {
                    Aura* eff0 = GetAura((*i)->GetId(), EFFECT_INDEX_0);
                    if (!eff0 || (*i)->GetEffIndex() != EFFECT_INDEX_1)
                    {
                        sLog.outError("Spell structure of DD (%u) changed.",(*i)->GetId());
                        continue;
                    }

                    // effect 0 have expected value but in negative state
                    DonePercent *= (-eff0->GetModifier()->m_amount + 100.0f) / 100.0f;
                }
                break;
        }
    }

    if (spellProto)
    {
        // Frost Strike
        if (spellProto->SpellFamilyName == SPELLFAMILY_DEATHKNIGHT && spellProto->SpellFamilyFlags & UI64LIT(0x0000000400000000))
        {
            // search disease
            bool found = false;
            Unit::SpellAuraHolderMap const& auras = pVictim->GetSpellAuraHolderMap();
            for(Unit::SpellAuraHolderMap::const_iterator itr = auras.begin(); itr!=auras.end(); ++itr)
            {
                if(itr->second->GetSpellProto()->Dispel == DISPEL_DISEASE)
                {
                    found = true;
                    break;
                }
            }

            if(found)
            {
                // search for Glacier Rot dummy aura
                Unit::AuraList const& dummyAuras = GetAurasByType(SPELL_AURA_DUMMY);
                for(Unit::AuraList::const_iterator i = dummyAuras.begin(); i != dummyAuras.end(); ++i)
                {
                    if ((*i)->GetSpellProto()->EffectMiscValue[(*i)->GetEffIndex()] == 7244)
                    {
                        DonePercent *= ((*i)->GetModifier()->m_amount+100.0f) / 100.0f;
                        break;
                    }
                }
            }
        }
        // Glyph of Steady Shot (Steady Shot check)
        else if (spellProto->SpellFamilyName == SPELLFAMILY_HUNTER && spellProto->SpellFamilyFlags & UI64LIT(0x0000000100000000))
        {
            // search for glyph dummy aura
            if (Aura *aur = GetDummyAura(56826))
                // check for Serpent Sting at target
                if (pVictim->GetAura(SPELL_AURA_PERIODIC_DAMAGE, SPELLFAMILY_HUNTER, UI64LIT(0x0000000000004000)))
                    DonePercent *= (aur->GetModifier()->m_amount+100.0f) / 100.0f;
        }
     }

    // final calculation
    // =================

    float DoneTotal = 0.0f;

    // scaling of non weapon based spells
    if (!isWeaponDamageBasedSpell)
    {
        // apply ap bonus and benefit affected by spell power implicit coeffs and spell level penalties
        DoneTotal = SpellBonusWithCoeffs(spellProto, DoneTotal, DoneFlat, APbonus, damagetype, true);
    }
    // weapon damage based spells
    else if( APbonus || DoneFlat )
    {
        bool normalized = spellProto ? IsSpellHaveEffect(spellProto, SPELL_EFFECT_NORMALIZED_WEAPON_DMG) : false;
        DoneTotal += int32(APbonus / 14.0f * GetAPMultiplier(attType,normalized));

        // for weapon damage based spells we still have to apply damage done percent mods
        // (that are already included into pdamage) to not-yet included DoneFlat
        // e.g. from doneVersusCreature, apBonusVs...
        UnitMods unitMod;
        switch(attType)
        {
            default:
            case BASE_ATTACK:   unitMod = UNIT_MOD_DAMAGE_MAINHAND; break;
            case OFF_ATTACK:    unitMod = UNIT_MOD_DAMAGE_OFFHAND;  break;
            case RANGED_ATTACK: unitMod = UNIT_MOD_DAMAGE_RANGED;   break;
        }

        DoneTotal += DoneFlat;

        DoneTotal *= GetModifierValue(unitMod, TOTAL_PCT);
    }

    float tmpDamage = float(int32(pdamage) + DoneTotal * int32(stack)) * DonePercent;

    // apply spellmod to Done damage
    if(spellProto)
    {
        if(Player* modOwner = GetSpellModOwner())
            modOwner->ApplySpellMod(spellProto->Id, damagetype == DOT ? SPELLMOD_DOT : SPELLMOD_DAMAGE, tmpDamage);
    }

    // bonus result can be negative
    return tmpDamage > 0 ? uint32(tmpDamage) : 0;
}

/**
 * Calculates target part of melee damage bonuses,
 * will be called on each tick for periodic damage over time auras
 */
uint32 Unit::MeleeDamageBonusTaken(Unit *pCaster, uint32 pdamage,WeaponAttackType attType, SpellEntry const *spellProto, DamageEffectType damagetype, uint32 stack)
{
    if (!pCaster)
        return pdamage;

    if (pdamage == 0)
        return pdamage;

    // differentiate for weapon damage based spells
    bool isWeaponDamageBasedSpell = !(spellProto && (damagetype == DOT || IsSpellHaveEffect(spellProto, SPELL_EFFECT_SCHOOL_DAMAGE)));
    uint32 schoolMask       = spellProto ? spellProto->SchoolMask : GetMeleeDamageSchoolMask();
    uint32 mechanicMask     = spellProto ? GetAllSpellMechanicMask(spellProto) : 0;

    // Shred and Maul also have bonus as MECHANIC_BLEED damages
    if (spellProto && spellProto->SpellFamilyName==SPELLFAMILY_DRUID && spellProto->SpellFamilyFlags & UI64LIT(0x00008800))
        mechanicMask |= (1 << (MECHANIC_BLEED-1));

    // FLAT damage bonus auras
    // =======================
    int32 TakenFlat = 0;

    // ..taken flat (base at attack power for marked target and base at attack power for creature type)
    if (attType == RANGED_ATTACK)
        TakenFlat += GetTotalAuraModifier(SPELL_AURA_MOD_RANGED_DAMAGE_TAKEN);
    else
        TakenFlat += GetTotalAuraModifier(SPELL_AURA_MOD_MELEE_DAMAGE_TAKEN);

    // ..taken flat (by school mask)
    TakenFlat += GetTotalAuraModifierByMiscMask(SPELL_AURA_MOD_DAMAGE_TAKEN, schoolMask);

    // PERCENT damage auras
    // ====================
    float TakenPercent  = 1.0f;

    // ..taken pct (by school mask)
    TakenPercent *= GetTotalAuraMultiplierByMiscMask(SPELL_AURA_MOD_DAMAGE_PERCENT_TAKEN, schoolMask);

    // ..taken pct (by mechanic mask)
    TakenPercent *= GetTotalAuraMultiplierByMiscValueForMask(SPELL_AURA_MOD_MECHANIC_DAMAGE_TAKEN_PERCENT,mechanicMask);

    // ..taken pct (melee/ranged)
    if(attType == RANGED_ATTACK)
        TakenPercent *= GetTotalAuraMultiplier(SPELL_AURA_MOD_RANGED_DAMAGE_TAKEN_PCT);
    else
        TakenPercent *= GetTotalAuraMultiplier(SPELL_AURA_MOD_MELEE_DAMAGE_TAKEN_PCT);

    if (spellProto)
    {
        // ..taken pct (from caster spells)
        AuraList const& mOwnerTaken = GetAurasByType(SPELL_AURA_MOD_DAMAGE_FROM_CASTER);
        for(AuraList::const_iterator i = mOwnerTaken.begin(); i != mOwnerTaken.end(); ++i)
        {
            if ((*i)->GetCasterGUID() == pCaster->GetGUID() && (*i)->isAffectedOnSpell(spellProto))
                TakenPercent *= ((*i)->GetModifier()->m_amount + 100.0f) / 100.0f;
        }
    }

    // ..taken pct (aoe avoidance)
    if(spellProto && IsAreaOfEffectSpell(spellProto))
    {
        TakenPercent *= GetTotalAuraMultiplierByMiscMask(SPELL_AURA_MOD_AOE_DAMAGE_AVOIDANCE, schoolMask);
        if (GetTypeId() == TYPEID_UNIT && ((Creature*)this)->IsPet())
            TakenPercent *= GetTotalAuraMultiplierByMiscMask(SPELL_AURA_MOD_PET_AOE_DAMAGE_AVOIDANCE, schoolMask);
    }

    // special dummys/class scripts and other effects
    // =============================================

    // .. taken (dummy auras)
    AuraList const& mDummyAuras = GetAurasByType(SPELL_AURA_DUMMY);
    if (!mDummyAuras.empty())
    for(AuraList::const_iterator i = mDummyAuras.begin(); i != mDummyAuras.end(); ++i)
    {
      if ((*i)->GetId())
        switch((*i)->GetSpellProto()->SpellIconID)
        {
            //Cheat Death
            case 2109:
                if((*i)->GetModifier()->m_miscvalue & SPELL_SCHOOL_MASK_NORMAL)
                {
                    if(GetTypeId() != TYPEID_PLAYER)
                        continue;

                    float mod = ((Player*)this)->GetRatingBonusValue(CR_CRIT_TAKEN_MELEE)*(-8.0f);
                    if (mod < float((*i)->GetModifier()->m_amount))
                        mod = float((*i)->GetModifier()->m_amount);

                    TakenPercent *= (mod + 100.0f) / 100.0f;
                }
                break;
        }
    }

    // final calculation
    // =================

    // scaling of non weapon based spells
    if (!isWeaponDamageBasedSpell)
    {
        // apply benefit affected by spell power implicit coeffs and spell level penalties
        TakenFlat = SpellBonusWithCoeffs(spellProto, 0, TakenFlat, 0, damagetype, false);
    }

    float tmpDamage = float(int32(pdamage) + TakenFlat * int32(stack)) * TakenPercent;

    // bonus result can be negative
    return tmpDamage > 0 ? uint32(tmpDamage) : 0;
}

void Unit::ApplySpellImmune(uint32 spellId, uint32 op, uint32 type, bool apply)
{
    if (apply)
    {
        for (SpellImmuneList::iterator itr = m_spellImmune[op].begin(), next; itr != m_spellImmune[op].end(); itr = next)
        {
            next = itr; ++next;
            if(itr->type == type)
            {
                m_spellImmune[op].erase(itr);
                next = m_spellImmune[op].begin();
            }
        }
        SpellImmune Immune;
        Immune.spellId = spellId;
        Immune.type = type;
        m_spellImmune[op].push_back(Immune);
    }
    else
    {
        for (SpellImmuneList::iterator itr = m_spellImmune[op].begin(); itr != m_spellImmune[op].end(); ++itr)
        {
            if(itr->spellId == spellId)
            {
                m_spellImmune[op].erase(itr);
                break;
            }
        }
    }
}

void Unit::ApplySpellDispelImmunity(const SpellEntry * spellProto, DispelType type, bool apply)
{
    ApplySpellImmune(spellProto->Id,IMMUNITY_DISPEL, type, apply);

    // such dispell type should not remove auras but only return visibility
    if(type == DISPEL_STEALTH || type == DISPEL_INVISIBILITY)
        return;

    if (apply && spellProto->AttributesEx & SPELL_ATTR_EX_DISPEL_AURAS_ON_IMMUNITY)
        RemoveAurasWithDispelType(type);
}

float Unit::GetWeaponProcChance() const
{
    // normalized proc chance for weapon attack speed
    // (odd formula...)
    if (isAttackReady(BASE_ATTACK))
        return (GetAttackTime(BASE_ATTACK) * 1.8f / 1000.0f);
    else if (haveOffhandWeapon() && isAttackReady(OFF_ATTACK))
        return (GetAttackTime(OFF_ATTACK) * 1.6f / 1000.0f);

    return 0.0f;
}

float Unit::GetPPMProcChance(uint32 WeaponSpeed, float PPM) const
{
    // proc per minute chance calculation
    if (PPM <= 0.0f)
        return 0.0f;
    return WeaponSpeed * PPM / 600.0f;                      // result is chance in percents (probability = Speed_in_sec * (PPM / 60))
}

void Unit::Mount(uint32 mount, uint32 spellId, uint32 vehicleId, uint32 creatureEntry)
{
    if (!mount)
        return;

    RemoveAurasWithInterruptFlags(AURA_INTERRUPT_FLAG_MOUNTING);

    SetUInt32Value(UNIT_FIELD_MOUNTDISPLAYID, mount);

    SetFlag( UNIT_FIELD_FLAGS, UNIT_FLAG_MOUNT );

    if (GetTypeId() == TYPEID_PLAYER)
    {
        // Called by Taxi system / GM command
        if (!spellId)
            ((Player*)this)->UnsummonPetTemporaryIfAny();
        // Called by mount aura
        else if (SpellEntry const* spellInfo = sSpellStore.LookupEntry(spellId))
        {
            // Flying case (Unsummon any pet)
            if (IsSpellHaveAura(spellInfo, SPELL_AURA_MOD_FLIGHT_SPEED_MOUNTED))
                ((Player*)this)->UnsummonPetTemporaryIfAny();
            // Normal case (Unsummon only permanent pet)
            else if (Pet* pet = GetPet())
            {
                if (pet->IsPermanentPetFor((Player*)this) && !((Player*)this)->InArena() &&
                    sWorld.getConfig(CONFIG_BOOL_PET_UNSUMMON_AT_MOUNT))
                {
                    ((Player*)this)->UnsummonPetTemporaryIfAny();
                }
                else
                    pet->ApplyModeFlags(PET_MODE_DISABLE_ACTIONS,true);
            }
            else if (Pet* minipet = GetMiniPet())
            {
                if (sWorld.getConfig(CONFIG_BOOL_PET_UNSUMMON_AT_MOUNT))
                    minipet->Unsummon(PET_SAVE_AS_DELETED, this);
            }
        }

        if (vehicleId)
        {
            if (CreateVehicleKit(vehicleId))
            {
                GetVehicleKit()->Reset();

                // Send others that we now have a vehicle
                WorldPacket data(SMSG_PLAYER_VEHICLE_DATA, 8+4);
                data << GetPackGUID();
                data << uint32(vehicleId);
                SendMessageToSet(&data, true);

                data.Initialize(SMSG_ON_CANCEL_EXPECTED_RIDE_VEHICLE_AURA, 0);
                ((Player*)this)->GetSession()->SendPacket(&data);

                // mounts can also have accessories
                GetVehicleKit()->InstallAllAccessories(creatureEntry);
            }
        }
    }
}

void Unit::Unmount()
{
    if (!IsMounted())
        return;

    RemoveAurasWithInterruptFlags(AURA_INTERRUPT_FLAG_NOT_MOUNTED);

    SetUInt32Value(UNIT_FIELD_MOUNTDISPLAYID, 0);
    RemoveFlag( UNIT_FIELD_FLAGS, UNIT_FLAG_MOUNT );

    // only resummon old pet if the player is already added to a map
    // this prevents adding a pet to a not created map which would otherwise cause a crash
    // (it could probably happen when logging in after a previous crash)
    if(GetTypeId() == TYPEID_PLAYER)
    {
        if(Pet* pet = GetPet())
            pet->ApplyModeFlags(PET_MODE_DISABLE_ACTIONS,false);
        else
            ((Player*)this)->ResummonPetTemporaryUnSummonedIfAny();
    }

    if (GetTypeId() == TYPEID_PLAYER && GetVehicleKit())
    {
        // Send other players that we are no longer a vehicle
        WorldPacket data(SMSG_PLAYER_VEHICLE_DATA, 8+4);
        data << GetPackGUID();
        data << uint32(0);
        ((Player*)this)->SendMessageToSet(&data, true);

        RemoveVehicleKit();
    }
}

void Unit::SetInCombatWith(Unit* enemy)
{
    Unit* eOwner = enemy->GetCharmerOrOwnerOrSelf();
    if (eOwner->IsPvP())
    {
        SetInCombatState(true,enemy);
        return;
    }

    //check for duel
    if (eOwner->GetTypeId() == TYPEID_PLAYER && ((Player*)eOwner)->duel)
    {
        Unit const* myOwner = GetCharmerOrOwnerOrSelf();
        if(((Player const*)eOwner)->duel->opponent == myOwner)
        {
            SetInCombatState(true,enemy);
            return;
        }
    }

    SetInCombatState(false,enemy);
}

void Unit::SetInCombatState(bool PvP, Unit* enemy)
{
    // only alive units can be in combat
    if (!isAlive())
        return;

    if (PvP)
        m_CombatTimer = 5000;

    bool creatureNotInCombat = GetTypeId()==TYPEID_UNIT && !HasFlag(UNIT_FIELD_FLAGS, UNIT_FLAG_IN_COMBAT);

    SetFlag(UNIT_FIELD_FLAGS, UNIT_FLAG_IN_COMBAT);

    if (isCharmed() || (GetTypeId()!=TYPEID_PLAYER && ((Creature*)this)->IsPet()))
        SetFlag(UNIT_FIELD_FLAGS, UNIT_FLAG_PET_IN_COMBAT);

    // interrupt all delayed non-combat casts
    for (uint32 i = CURRENT_FIRST_NON_MELEE_SPELL; i < CURRENT_MAX_SPELL; ++i)
        if (Spell* spell = GetCurrentSpell(CurrentSpellTypes(i)))
            if (IsNonCombatSpell(spell->m_spellInfo))
                InterruptSpell(CurrentSpellTypes(i),false);

    if (creatureNotInCombat)
    {
        // should probably be removed for the attacked (+ it's party/group) only, not global
        RemoveFlag(UNIT_FIELD_FLAGS, UNIT_FLAG_OOC_NOT_ATTACKABLE);

        if (((Creature*)this)->AI())
            ((Creature*)this)->AI()->EnterCombat(enemy);

        if (InstanceData* mapInstance = GetInstanceData())
            mapInstance->OnCreatureEnterCombat((Creature*)this);
    }
}

void Unit::ClearInCombat()
{
    m_CombatTimer = 0;
    RemoveFlag(UNIT_FIELD_FLAGS, UNIT_FLAG_IN_COMBAT);

    if(isCharmed() || (GetTypeId()!=TYPEID_PLAYER && ((Creature*)this)->IsPet()))
        RemoveFlag(UNIT_FIELD_FLAGS, UNIT_FLAG_PET_IN_COMBAT);

    // Player's state will be cleared in Player::UpdateContestedPvP
    if (GetTypeId() != TYPEID_PLAYER)
    {
        if (((Creature*)this)->GetCreatureInfo()->unit_flags & UNIT_FLAG_OOC_NOT_ATTACKABLE)
            SetFlag(UNIT_FIELD_FLAGS, UNIT_FLAG_OOC_NOT_ATTACKABLE);

        clearUnitState(UNIT_STAT_ATTACK_PLAYER);
    }
    else
        ((Player*)this)->UpdatePotionCooldown();
}

bool Unit::isTargetableForAttack(bool inverseAlive /*=false*/) const
{
    if (GetTypeId()==TYPEID_PLAYER && ((Player *)this)->isGameMaster())
        return false;

    if (HasFlag(UNIT_FIELD_FLAGS, UNIT_FLAG_NON_ATTACKABLE | UNIT_FLAG_NOT_SELECTABLE))
        return false;

    // to be removed if unit by any reason enter combat
    if (HasFlag(UNIT_FIELD_FLAGS, UNIT_FLAG_OOC_NOT_ATTACKABLE))
        return false;

    // inversealive is needed for some spells which need to be casted at dead targets (aoe)
    if (isAlive() == inverseAlive)
        return false;

    return IsInWorld() && !hasUnitState(UNIT_STAT_DIED) && !IsTaxiFlying();
}

int32 Unit::ModifyHealth(int32 dVal)
{
    int32 gain = 0;

    if(dVal==0)
        return 0;

    int32 curHealth = (int32)GetHealth();

    int32 val = dVal + curHealth;
    if(val <= 0)
    {
        SetHealth(0);
        return -curHealth;
    }

    int32 maxHealth = (int32)GetMaxHealth();

    if(val < maxHealth)
    {
        SetHealth(val);
        gain = val - curHealth;
    }
    else if(curHealth != maxHealth)
    {
        SetHealth(maxHealth);
        gain = maxHealth - curHealth;
    }

    return gain;
}

int32 Unit::ModifyPower(Powers power, int32 dVal)
{
    int32 gain = 0;

    if(dVal==0)
        return 0;

    int32 curPower = (int32)GetPower(power);

    int32 val = dVal + curPower;
    if(val <= 0)
    {
        SetPower(power,0);
        return -curPower;
    }

    int32 maxPower = (int32)GetMaxPower(power);

    if(val < maxPower)
    {
        SetPower(power,val);
        gain = val - curPower;
    }
    else if(curPower != maxPower)
    {
        SetPower(power,maxPower);
        gain = maxPower - curPower;
    }

    return gain;
}

bool Unit::isVisibleForOrDetect(Unit const* u, WorldObject const* viewPoint, bool detect, bool inVisibleList, bool is3dDistance) const
{
    if(!u || !IsInMap(u))
        return false;

    // Always can see self
    if (u==this)
        return true;

    // player visible for other player if not logout and at same transport
    // including case when player is out of world
    bool at_same_transport =
        GetTypeId() == TYPEID_PLAYER &&  u->GetTypeId()==TYPEID_PLAYER &&
        !((Player*)this)->GetSession()->PlayerLogout() && !((Player*)u)->GetSession()->PlayerLogout() &&
        !((Player*)this)->GetSession()->PlayerLoading() && !((Player*)u)->GetSession()->PlayerLoading() &&
        ((Player*)this)->GetTransport() && ((Player*)this)->GetTransport() == ((Player*)u)->GetTransport();

    // not in world
    if(!at_same_transport && (!IsInWorld() || !u->IsInWorld()))
        return false;

    // forbidden to seen (at GM respawn command)
    if(m_Visibility==VISIBILITY_RESPAWN)
        return false;

    Map& _map = *u->GetMap();
    // Grid dead/alive checks
    if (u->GetTypeId()==TYPEID_PLAYER)
    {
        // non visible at grid for any stealth state
        if(!IsVisibleInGridForPlayer((Player *)u))
            return false;

        // if player is dead then he can't detect anyone in any cases
        if(!u->isAlive())
            detect = false;
    }
    else
    {
        // all dead creatures/players not visible for any creatures
        if(!u->isAlive() || !isAlive())
            return false;
    }

    // different visible distance checks
    if (u->IsTaxiFlying())                                  // what see player in flight
    {
        // use object grey distance for all (only see objects any way)
        if (!IsWithinDistInMap(viewPoint,World::GetMaxVisibleDistanceInFlight()+(inVisibleList ? World::GetVisibleObjectGreyDistance() : 0.0f), is3dDistance))
            return false;
    }
    else if(!isAlive())                                     // distance for show body
    {
        if (!IsWithinDistInMap(viewPoint,World::GetMaxVisibleDistanceForObject()+(inVisibleList ? World::GetVisibleObjectGreyDistance() : 0.0f), is3dDistance))
            return false;
    }
    else if(!at_same_transport)                             // distance for show player/pet/creature (no transport case)
    {
        // Any units far than max visible distance for viewer or not in our map are not visible too
        if (!IsWithinDistInMap(viewPoint, _map.GetVisibilityDistance() + (inVisibleList ? World::GetVisibleUnitGreyDistance() : 0.0f), is3dDistance))
            return false;
    }

    // always seen by owner
    if (GetCharmerOrOwnerGuid() == u->GetObjectGuid())
        return true;

    // isInvisibleForAlive() those units can only be seen by dead or if other
    // unit is also invisible for alive.. if an isinvisibleforalive unit dies we
    // should be able to see it too
    if (u->isAlive() && isAlive() && isInvisibleForAlive() != u->isInvisibleForAlive())
        if (u->GetTypeId() != TYPEID_PLAYER || !((Player *)u)->isGameMaster())
            return false;

    // Visible units, always are visible for all units, except for units under invisibility and phases
    if (m_Visibility == VISIBILITY_ON && u->m_invisibilityMask==0 && InSamePhase(u))
        return true;

    // GMs see any players, not higher GMs and all units in any phase
    if (u->GetTypeId() == TYPEID_PLAYER && ((Player *)u)->isGameMaster())
    {
        if(GetTypeId() == TYPEID_PLAYER)
            return ((Player *)this)->GetSession()->GetSecurity() <= ((Player *)u)->GetSession()->GetSecurity();
        else
            return true;
    }

    // non faction visibility non-breakable for non-GMs
    if (m_Visibility == VISIBILITY_OFF)
        return false;

    // Arena visibility before arena start
    if (GetTypeId() == TYPEID_PLAYER && HasAura(32727)) // Arena Preparation
        if (Player * p_target = ((Unit*)u)->GetCharmerOrOwnerPlayerOrPlayerItself())
            return ((Player*)this)->GetBGTeam() == p_target->GetBGTeam();

    // phased visibility (both must phased in same way)
    if(!InSamePhase(u))
        return false;

    // raw invisibility
    bool invisible = (m_invisibilityMask != 0 || u->m_invisibilityMask !=0);

    // detectable invisibility case
    if( invisible && (
        // Invisible units, always are visible for units under same invisibility type
        (m_invisibilityMask & u->m_invisibilityMask)!=0 ||
        // Invisible units, always are visible for unit that can detect this invisibility (have appropriate level for detect)
        u->canDetectInvisibilityOf(this) ||
        // Units that can detect invisibility always are visible for units that can be detected
        canDetectInvisibilityOf(u) ))
    {
        invisible = false;
    }

    // special cases for always overwrite invisibility/stealth
    if(invisible || m_Visibility == VISIBILITY_GROUP_STEALTH)
    {
        // non-hostile case
        if (!u->IsHostileTo(this))
        {
            // player see other player with stealth/invisibility only if he in same group or raid or same team (raid/team case dependent from conf setting)
            if(GetTypeId()==TYPEID_PLAYER && u->GetTypeId()==TYPEID_PLAYER)
            {
                if(((Player*)this)->IsGroupVisibleFor(((Player*)u)))
                    return true;

                // else apply same rules as for hostile case (detecting check for stealth)
            }
        }
        // hostile case
        else
        {
            // Hunter mark functionality
            AuraList const& aurasstalked = GetAurasByType(SPELL_AURA_MOD_STALKED);
            for(AuraList::const_iterator iter = aurasstalked.begin(); iter != aurasstalked.end(); ++iter)
                if ((*iter)->GetCasterGuid() == u->GetObjectGuid())
                    return true;

            // Flare functionality
            AuraList const& aurasimunity = GetAurasByType(SPELL_AURA_DISPEL_IMMUNITY);
            for(AuraList::const_iterator iter = aurasimunity.begin(); iter != aurasimunity.end(); ++iter)
                if((*iter)->GetMiscValue() == uint8(invisible ? DISPEL_INVISIBILITY : DISPEL_STEALTH))
                    return true;

            // else apply detecting check for stealth
        }

        // none other cases for detect invisibility, so invisible
        if(invisible)
            return false;

        // else apply stealth detecting check
    }

    // unit got in stealth in this moment and must ignore old detected state
    if (m_Visibility == VISIBILITY_GROUP_NO_DETECT)
        return false;

    // GM invisibility checks early, invisibility if any detectable, so if not stealth then visible
    if (m_Visibility != VISIBILITY_GROUP_STEALTH)
        return true;

    // NOW ONLY STEALTH CASE

    //if in non-detect mode then invisible for unit
    //mobs always detect players (detect == true)... return 'false' for those mobs which have (detect == false)
    //players detect players only in Player::HandleStealthedUnitsDetection()
    if (!detect)
        return (u->GetTypeId() == TYPEID_PLAYER) ? ((Player*)u)->HaveAtClient(this) : false;

    // Special cases

    // If is attacked then stealth is lost, some creature can use stealth too
    if( !getAttackers().empty() )
        return true;

    // If there is collision rogue is seen regardless of level difference
    if (IsWithinDist(u,0.24f))
        return true;

    //If a mob or player is stunned he will not be able to detect stealth
    if (u->hasUnitState(UNIT_STAT_STUNNED) && (u != this))
        return false;

    // set max ditance
    float visibleDistance = (u->GetTypeId() == TYPEID_PLAYER) ? MAX_PLAYER_STEALTH_DETECT_RANGE : ((Creature const*)u)->GetAttackDistance(this);

    //Always invisible from back (when stealth detection is on), also filter max distance cases
    bool isInFront = viewPoint->isInFrontInMap(this, visibleDistance);
    if(!isInFront)
        return false;

    // if doesn't have stealth detection (Shadow Sight), then check how stealthy the unit is, otherwise just check los
    if(!u->HasAuraType(SPELL_AURA_DETECT_STEALTH))
    {
        //Calculation if target is in front

        //Visible distance based on stealth value (stealth rank 4 300MOD, 10.5 - 3 = 7.5)
        visibleDistance = 10.5f - (GetTotalAuraModifier(SPELL_AURA_MOD_STEALTH)/100.0f);

        //Visible distance is modified by
        //-Level Diff (every level diff = 1.0f in visible distance)
        visibleDistance += int32(u->GetLevelForTarget(this)) - int32(GetLevelForTarget(u));

        //This allows to check talent tree and will add addition stealth dependent on used points)
        int32 stealthMod = GetTotalAuraModifier(SPELL_AURA_MOD_STEALTH_LEVEL);
        if(stealthMod < 0)
            stealthMod = 0;

        //-Stealth Mod(positive like Master of Deception) and Stealth Detection(negative like paranoia)
        //based on wowwiki every 5 mod we have 1 more level diff in calculation
        visibleDistance += (int32(u->GetTotalAuraModifier(SPELL_AURA_MOD_STEALTH_DETECT)) - stealthMod)/5.0f;
        visibleDistance = visibleDistance > MAX_PLAYER_STEALTH_DETECT_RANGE ? MAX_PLAYER_STEALTH_DETECT_RANGE : visibleDistance;

        // recheck new distance
        if(visibleDistance <= 0 || !IsWithinDist(viewPoint,visibleDistance))
            return false;
    }

    // Now check is target visible with LoS
    float ox,oy,oz;
    viewPoint->GetPosition(ox,oy,oz);
    return IsWithinLOS(ox,oy,oz);
}

void Unit::SetVisibility(UnitVisibility x)
{
    m_Visibility = x;

    if(IsInWorld())
    {
        // some auras requires visible target
        if(m_Visibility == VISIBILITY_GROUP_NO_DETECT || m_Visibility == VISIBILITY_OFF)
        {
            static const AuraType auratypes[] = {SPELL_AURA_BIND_SIGHT, SPELL_AURA_FAR_SIGHT, SPELL_AURA_NONE};
            for (AuraType const* type = &auratypes[0]; *type != SPELL_AURA_NONE; ++type)
            {
                AuraList& alist = m_modAuras[*type];
                if(alist.empty())
                    continue;

                for (AuraList::iterator it = alist.begin(); it != alist.end();)
                {
                    Aura* aura = (*it);
                    Unit* owner = aura->GetCaster();

                    if (!owner || !isVisibleForOrDetect(owner,this,false))
                    {
                        alist.erase(it);
                        RemoveAura(aura);
                        it = alist.begin();
                    }
                    else
                        ++it;
                }
            }
        }

        Map *m = GetMap();

        if(GetTypeId()==TYPEID_PLAYER)
            m->PlayerRelocation((Player*)this,GetPositionX(),GetPositionY(),GetPositionZ(),GetOrientation());
        else
            m->CreatureRelocation((Creature*)this,GetPositionX(),GetPositionY(),GetPositionZ(),GetOrientation());

        GetViewPoint().Event_ViewPointVisibilityChanged();
    }
}

bool Unit::canDetectInvisibilityOf(Unit const* u) const
{
    if (uint32 mask = (m_detectInvisibilityMask & u->m_invisibilityMask))
    {
        for(int32 i = 0; i < 32; ++i)
        {
            if (((1 << i) & mask)==0)
                continue;

            // find invisibility level
            int32 invLevel = 0;
            Unit::AuraList const& iAuras = u->GetAurasByType(SPELL_AURA_MOD_INVISIBILITY);
            for(Unit::AuraList::const_iterator itr = iAuras.begin(); itr != iAuras.end(); ++itr)
                if ((*itr)->GetModifier()->m_miscvalue==i && invLevel < (*itr)->GetModifier()->m_amount)
                    invLevel = (*itr)->GetModifier()->m_amount;

            // find invisibility detect level
            int32 detectLevel = 0;
            Unit::AuraList const& dAuras = GetAurasByType(SPELL_AURA_MOD_INVISIBILITY_DETECTION);
            for(Unit::AuraList::const_iterator itr = dAuras.begin(); itr != dAuras.end(); ++itr)
                if ((*itr)->GetModifier()->m_miscvalue==i && detectLevel < (*itr)->GetModifier()->m_amount)
                    detectLevel = (*itr)->GetModifier()->m_amount;

            if (i==6 && GetTypeId()==TYPEID_PLAYER)         // special drunk detection case
                detectLevel = ((Player*)this)->GetDrunkValue();

            if (invLevel <= detectLevel)
                return true;
        }
    }

    return false;
}

struct UpdateWalkModeHelper
{
    explicit UpdateWalkModeHelper(Unit* _source) : source(_source) {}
    void operator()(Unit* unit) const { unit->UpdateWalkMode(source, true); }
    Unit* source;
};

void Unit::UpdateWalkMode(Unit* source, bool self)
{
    if (GetTypeId() == TYPEID_PLAYER)
        CallForAllControlledUnits(UpdateWalkModeHelper(source), CONTROLLED_PET|CONTROLLED_GUARDIANS|CONTROLLED_CHARM|CONTROLLED_MINIPET);
    else if (self)
    {
        bool on = source->GetTypeId() == TYPEID_PLAYER
            ? ((Player*)source)->HasMovementFlag(MOVEFLAG_WALK_MODE)
            : ((Creature*)source)->HasSplineFlag(SPLINEFLAG_WALKMODE);

        if (on)
        {
            if (((Creature*)this)->IsPet() && hasUnitState(UNIT_STAT_FOLLOW))
                ((Creature*)this)->AddSplineFlag(SPLINEFLAG_WALKMODE);
        }
        else
        {
            if (((Creature*)this)->IsPet())
                ((Creature*)this)->RemoveSplineFlag(SPLINEFLAG_WALKMODE);
        }
    }
    else
        CallForAllControlledUnits(UpdateWalkModeHelper(source), CONTROLLED_PET|CONTROLLED_GUARDIANS|CONTROLLED_CHARM|CONTROLLED_MINIPET);
}

void Unit::UpdateSpeed(UnitMoveType mtype, bool forced, float ratio)
{
    // not in combat pet have same speed as owner
    switch(mtype)
    {
        case MOVE_RUN:
        case MOVE_WALK:
        case MOVE_SWIM:
            if (GetTypeId() == TYPEID_UNIT && ((Creature*)this)->IsPet() && hasUnitState(UNIT_STAT_FOLLOW))
            {
                if(Unit* owner = GetOwner())
                {
                    SetSpeedRate(mtype, owner->GetSpeedRate(mtype), forced);
                    return;
                }
            }
            break;
        default:
            break;
    }

    int32 main_speed_mod  = 0;
    float stack_bonus     = 1.0f;
    float non_stack_bonus = 1.0f;

    switch(mtype)
    {
        case MOVE_WALK:
            if (GetTypeId() == TYPEID_UNIT)
            {
                ratio *= ((Creature*)this)->GetCreatureInfo()->speed_walk;
                SetSpeedRate(mtype, ratio, forced);
            }
            return;
        case MOVE_RUN:
        {
            if (GetTypeId() == TYPEID_UNIT)
                ratio *= ((Creature*)this)->GetCreatureInfo()->speed_run;

            if (IsMounted()) // Use on mount auras
            {
                main_speed_mod  = GetMaxPositiveAuraModifier(SPELL_AURA_MOD_INCREASE_MOUNTED_SPEED);
                stack_bonus     = GetTotalAuraMultiplier(SPELL_AURA_MOD_MOUNTED_SPEED_ALWAYS);
                non_stack_bonus = (100.0f + GetMaxPositiveAuraModifier(SPELL_AURA_MOD_MOUNTED_SPEED_NOT_STACK))/100.0f;
            }
            else
            {
                main_speed_mod  = GetMaxPositiveAuraModifier(SPELL_AURA_MOD_INCREASE_SPEED);
                stack_bonus     = GetTotalAuraMultiplier(SPELL_AURA_MOD_SPEED_ALWAYS);
                non_stack_bonus = (100.0f + GetMaxPositiveAuraModifier(SPELL_AURA_MOD_SPEED_NOT_STACK))/100.0f;
            }
            break;
        }
        case MOVE_RUN_BACK:
            return;
        case MOVE_SWIM:
        {
            main_speed_mod  = GetMaxPositiveAuraModifier(SPELL_AURA_MOD_INCREASE_SWIM_SPEED);
            break;
        }
        case MOVE_SWIM_BACK:
            return;
        case MOVE_FLIGHT:
        {
            if (IsMounted()) // Use on mount auras
            {
                main_speed_mod  = GetMaxPositiveAuraModifier(SPELL_AURA_MOD_FLIGHT_SPEED_MOUNTED);
                stack_bonus     = GetTotalAuraMultiplier(SPELL_AURA_MOD_FLIGHT_SPEED_MOUNTED_STACKING);
                non_stack_bonus = (100.0f + GetMaxPositiveAuraModifier(SPELL_AURA_MOD_FLIGHT_SPEED_MOUNTED_NOT_STACKING))/100.0f;
            }
            else             // Use not mount (shapeshift for example) auras (should stack)
            {
                main_speed_mod  = GetTotalAuraModifier(SPELL_AURA_MOD_FLIGHT_SPEED);
                stack_bonus     = GetTotalAuraMultiplier(SPELL_AURA_MOD_FLIGHT_SPEED_STACKING);
                non_stack_bonus = (100.0f + GetMaxPositiveAuraModifier(SPELL_AURA_MOD_FLIGHT_SPEED_NOT_STACKING))/100.0f;
            }
            break;
        }
        case MOVE_FLIGHT_BACK:
            return;
        default:
            sLog.outError("Unit::UpdateSpeed: Unsupported move type (%d)", mtype);
            return;
    }

    // Remove Druid Dash bonus if not in Cat Form
    if (GetShapeshiftForm() != FORM_CAT)
    {
        AuraList const& speed_increase_auras = GetAurasByType(SPELL_AURA_MOD_INCREASE_SPEED);
        for(AuraList::const_iterator itr = speed_increase_auras.begin(); itr != speed_increase_auras.end(); ++itr)
        {
            const SpellEntry* aura_proto = (*itr)->GetSpellProto();
            if (aura_proto->SpellFamilyName == SPELLFAMILY_DRUID && aura_proto->SpellIconID == 959)
            {
                main_speed_mod -= (*itr)->GetModifier()->m_amount;
                break;
            }
        }
    }

    float bonus = non_stack_bonus > stack_bonus ? non_stack_bonus : stack_bonus;
    // now we ready for speed calculation
    float speed  = main_speed_mod ? bonus*(100.0f + main_speed_mod)/100.0f : bonus;

    switch(mtype)
    {
        case MOVE_RUN:
        case MOVE_SWIM:
        case MOVE_FLIGHT:
        {
            // Normalize speed by 191 aura SPELL_AURA_USE_NORMAL_MOVEMENT_SPEED if need
            // TODO: possible affect only on MOVE_RUN
            if(int32 normalization = GetMaxPositiveAuraModifier(SPELL_AURA_USE_NORMAL_MOVEMENT_SPEED))
            {
                // Use speed from aura
                float max_speed = normalization / baseMoveSpeed[mtype];
                if (speed > max_speed)
                    speed = max_speed;
            }
            break;
        }
        default:
            break;
    }

    // for creature case, we check explicit if mob searched for assistance
    if (GetTypeId() == TYPEID_UNIT)
    {
        if (((Creature*)this)->HasSearchedAssistance())
            speed *= 0.66f;                                 // best guessed value, so this will be 33% reduction. Based off initial speed, mob can then "run", "walk fast" or "walk".
    }

    // Apply strongest slow aura mod to speed
    int32 slow = GetMaxNegativeAuraModifier(SPELL_AURA_MOD_DECREASE_SPEED);
    if (slow)
    {
        speed *=(100.0f + slow)/100.0f;
        float min_speed = (float)GetMaxPositiveAuraModifier(SPELL_AURA_MOD_MINIMUM_SPEED) / 100.0f;
        if (speed < min_speed)
            speed = min_speed;
    }

    if (GetTypeId() == TYPEID_UNIT)
    {
        switch(mtype)
        {
            case MOVE_RUN:
                speed *= ((Creature*)this)->GetCreatureInfo()->speed_run;
                break;
            case MOVE_WALK:
                speed *= ((Creature*)this)->GetCreatureInfo()->speed_walk;
                break;
            default:
                break;
        }
    }

    SetSpeedRate(mtype, speed * ratio, forced);
}

float Unit::GetSpeed( UnitMoveType mtype ) const
{
    return m_speed_rate[mtype]*baseMoveSpeed[mtype];
}

struct SetSpeedRateHelper
{
    explicit SetSpeedRateHelper(UnitMoveType _mtype, bool _forced) : mtype(_mtype), forced(_forced) {}
    void operator()(Unit* unit) const { unit->UpdateSpeed(mtype,forced); }
    UnitMoveType mtype;
    bool forced;
};

void Unit::SetSpeedRate(UnitMoveType mtype, float rate, bool forced)
{
    if (rate < 0)
        rate = 0.0f;

    // Update speed only on change
    if (m_speed_rate[mtype] == rate)
        return;

    m_speed_rate[mtype] = rate;

    propagateSpeedChange();

    WorldPacket data;
    if(!forced)
    {
        switch(mtype)
        {
            case MOVE_WALK:
                data.Initialize(MSG_MOVE_SET_WALK_SPEED, 8+4+2+4+4+4+4+4+4+4);
                break;
            case MOVE_RUN:
                data.Initialize(MSG_MOVE_SET_RUN_SPEED, 8+4+2+4+4+4+4+4+4+4);
                break;
            case MOVE_RUN_BACK:
                data.Initialize(MSG_MOVE_SET_RUN_BACK_SPEED, 8+4+2+4+4+4+4+4+4+4);
                break;
            case MOVE_SWIM:
                data.Initialize(MSG_MOVE_SET_SWIM_SPEED, 8+4+2+4+4+4+4+4+4+4);
                break;
            case MOVE_SWIM_BACK:
                data.Initialize(MSG_MOVE_SET_SWIM_BACK_SPEED, 8+4+2+4+4+4+4+4+4+4);
                break;
            case MOVE_TURN_RATE:
                data.Initialize(MSG_MOVE_SET_TURN_RATE, 8+4+2+4+4+4+4+4+4+4);
                break;
            case MOVE_FLIGHT:
                data.Initialize(MSG_MOVE_SET_FLIGHT_SPEED, 8+4+2+4+4+4+4+4+4+4);
                break;
            case MOVE_FLIGHT_BACK:
                data.Initialize(MSG_MOVE_SET_FLIGHT_BACK_SPEED, 8+4+2+4+4+4+4+4+4+4);
                break;
            case MOVE_PITCH_RATE:
                data.Initialize(MSG_MOVE_SET_PITCH_RATE, 8+4+2+4+4+4+4+4+4+4);
                break;
            default:
                sLog.outError("Unit::SetSpeedRate: Unsupported move type (%d), data not sent to client.",mtype);
                return;
        }

        data << GetPackGUID();
        data << uint32(0);                                  // movement flags
        data << uint16(0);                                  // unk flags
        data << uint32(WorldTimer::getMSTime());
        data << float(GetPositionX());
        data << float(GetPositionY());
        data << float(GetPositionZ());
        data << float(GetOrientation());
        data << uint32(0);                                  // fall time
        data << float(GetSpeed(mtype));
        SendMessageToSet( &data, true );
    }
    else
    {
        if(GetTypeId() == TYPEID_PLAYER)
        {
            // register forced speed changes for WorldSession::HandleForceSpeedChangeAck
            // and do it only for real sent packets and use run for run/mounted as client expected
            ++((Player*)this)->m_forced_speed_changes[mtype];
        }

        switch(mtype)
        {
            case MOVE_WALK:
                data.Initialize(SMSG_FORCE_WALK_SPEED_CHANGE, 16);
                break;
            case MOVE_RUN:
                data.Initialize(SMSG_FORCE_RUN_SPEED_CHANGE, 17);
                break;
            case MOVE_RUN_BACK:
                data.Initialize(SMSG_FORCE_RUN_BACK_SPEED_CHANGE, 16);
                break;
            case MOVE_SWIM:
                data.Initialize(SMSG_FORCE_SWIM_SPEED_CHANGE, 16);
                break;
            case MOVE_SWIM_BACK:
                data.Initialize(SMSG_FORCE_SWIM_BACK_SPEED_CHANGE, 16);
                break;
            case MOVE_TURN_RATE:
                data.Initialize(SMSG_FORCE_TURN_RATE_CHANGE, 16);
                break;
            case MOVE_FLIGHT:
                data.Initialize(SMSG_FORCE_FLIGHT_SPEED_CHANGE, 16);
                break;
            case MOVE_FLIGHT_BACK:
                data.Initialize(SMSG_FORCE_FLIGHT_BACK_SPEED_CHANGE, 16);
                break;
            case MOVE_PITCH_RATE:
                data.Initialize(SMSG_FORCE_PITCH_RATE_CHANGE, 16);
                break;
            default:
                sLog.outError("Unit::SetSpeedRate: Unsupported move type (%d), data not sent to client.",mtype);
                return;
        }
        data << GetPackGUID();
        data << (uint32)0;                                  // moveEvent, NUM_PMOVE_EVTS = 0x39
        if (mtype == MOVE_RUN)
            data << uint8(0);                               // new 2.1.0
        data << float(GetSpeed(mtype));
        SendMessageToSet( &data, true );
    }

    CallForAllControlledUnits(SetSpeedRateHelper(mtype,forced), CONTROLLED_PET|CONTROLLED_GUARDIANS|CONTROLLED_CHARM|CONTROLLED_MINIPET);
}

void Unit::SetHover(bool on)
{
    if(on)
        CastSpell(this, 11010, true);
    else
        RemoveAurasDueToSpell(11010);
}

void Unit::SetDeathState(DeathState s)
{
    if (s != ALIVE && s!= JUST_ALIVED)
    {
        ExitVehicle();
        CombatStop();
        DeleteThreatList();
        ClearComboPointHolders();                           // any combo points pointed to unit lost at it death

        if(IsNonMeleeSpellCasted(false))
            InterruptNonMeleeSpells(false);
    }

    if (s == JUST_DIED)
    {
        RemoveAllAurasOnDeath();
        RemoveGuardians();
        RemoveMiniPet();
        UnsummonAllTotems();

        // after removing a Fearaura (in RemoveAllAurasOnDeath)
        // Unit::SetFeared is called and makes that creatures attack player again
        if (GetTypeId() == TYPEID_UNIT)
        {
            clearUnitState(UNIT_STAT_MOVING);

            GetMap()->CreatureRelocation((Creature*)this, GetPositionX(), GetPositionY(), GetPositionZ(), GetOrientation());
            SendMonsterMove(GetPositionX(), GetPositionY(), GetPositionZ(), SPLINETYPE_NORMAL, SPLINEFLAG_WALKMODE, 0);
        }
        else
        {
            if (!IsStopped())
                StopMoving();
        }

        ModifyAuraState(AURA_STATE_HEALTHLESS_20_PERCENT, false);
        ModifyAuraState(AURA_STATE_HEALTHLESS_35_PERCENT, false);
        // remove aurastates allowing special moves
        ClearAllReactives();
        ClearDiminishings();
        ProcDamageAndSpell(this, PROC_FLAG_NONE, PROC_FLAG_ON_DEATH, PROC_EX_NONE, 0);

        if (GetVehicleKit())
            GetVehicleKit()->RemoveAllPassengers();
    }
    else if(s == JUST_ALIVED)
    {
        RemoveFlag (UNIT_FIELD_FLAGS, UNIT_FLAG_SKINNABLE); // clear skinnable for creature and player (at battleground)
    }

    if (m_deathState != ALIVE && s == ALIVE)
    {
        //_ApplyAllAuraMods();
    }
    m_deathState = s;
}

/*########################################
########                          ########
########       AGGRO SYSTEM       ########
########                          ########
########################################*/
bool Unit::CanHaveThreatList() const
{
    // only creatures can have threat list
    if (GetTypeId() != TYPEID_UNIT)
        return false;

    // only alive units can have threat list
    if (!isAlive())
        return false;

    Creature const* creature = ((Creature const*)this);

    // totems can not have threat list
    if (creature->IsTotem())
        return false;

    // pets can not have a threat list, unless they are controlled by a creature
    if (creature->IsPet() && creature->GetOwnerGuid().IsPlayer())
        return false;

    // charmed units can not have a threat list if charmed by player
    if (creature->GetCharmerGuid().IsPlayer())
        return false;

    // Is it correct?
    if (isCharmed())
        return false;

    return true;
}

//======================================================================

float Unit::ApplyTotalThreatModifier(float threat, SpellSchoolMask schoolMask)
{
    if (!HasAuraType(SPELL_AURA_MOD_THREAT))
        return threat;

    if (schoolMask == SPELL_SCHOOL_MASK_NONE)
        return threat;

    SpellSchools school = GetFirstSchoolInMask(schoolMask);

    return threat * m_threatModifier[school];
}

//======================================================================

void Unit::AddThreat(Unit* pVictim, float threat /*= 0.0f*/, bool crit /*= false*/, SpellSchoolMask schoolMask /*= SPELL_SCHOOL_MASK_NONE*/, SpellEntry const *threatSpell /*= NULL*/)
{
    // Only mobs can manage threat lists
    if(CanHaveThreatList())
        m_ThreatManager.addThreat(pVictim, threat, crit, schoolMask, threatSpell);
}

//======================================================================

void Unit::DeleteThreatList()
{
    if(CanHaveThreatList() && !m_ThreatManager.isThreatListEmpty())
        SendThreatClear();
    m_ThreatManager.clearReferences();
}

//======================================================================

void Unit::TauntApply(Unit* taunter)
{
    MANGOS_ASSERT(GetTypeId()== TYPEID_UNIT);

    if(!taunter || (taunter->GetTypeId() == TYPEID_PLAYER && ((Player*)taunter)->isGameMaster()))
        return;

    if(!CanHaveThreatList())
        return;

    Unit *target = getVictim();
    if(target && target == taunter)
        return;

    SetInFront(taunter);
    if (((Creature*)this)->AI())
        ((Creature*)this)->AI()->AttackStart(taunter);

    m_ThreatManager.tauntApply(taunter);
}

//======================================================================

void Unit::TauntFadeOut(Unit *taunter)
{
    MANGOS_ASSERT(GetTypeId()== TYPEID_UNIT);

    if(!taunter || (taunter->GetTypeId() == TYPEID_PLAYER && ((Player*)taunter)->isGameMaster()))
        return;

    if(!CanHaveThreatList())
        return;

    Unit *target = getVictim();
    if(!target || target != taunter)
        return;

    if(m_ThreatManager.isThreatListEmpty())
    {
        if(((Creature*)this)->AI())
            ((Creature*)this)->AI()->EnterEvadeMode();

        if (InstanceData* mapInstance = GetInstanceData())
            mapInstance->OnCreatureEvade((Creature*)this);

        return;
    }

    m_ThreatManager.tauntFadeOut(taunter);
    target = m_ThreatManager.getHostileTarget();

    if (target && target != taunter)
    {
        SetInFront(target);
        if (((Creature*)this)->AI())
            ((Creature*)this)->AI()->AttackStart(target);
    }
}

//======================================================================

bool Unit::SelectHostileTarget()
{
    //function provides main threat functionality
    //next-victim-selection algorithm and evade mode are called
    //threat list sorting etc.

    MANGOS_ASSERT(GetTypeId()== TYPEID_UNIT);

    if (!this->isAlive())
        return false;
    //This function only useful once AI has been initialized
    if (!((Creature*)this)->AI())
        return false;

    Unit* target = NULL;

    // First checking if we have some taunt on us
    const AuraList& tauntAuras = GetAurasByType(SPELL_AURA_MOD_TAUNT);
    if ( !tauntAuras.empty() )
    {
        Unit* caster;

        // The last taunt aura caster is alive an we are happy to attack him
        if ( (caster = tauntAuras.back()->GetCaster()) && caster->isAlive() )
            return true;
        else if (tauntAuras.size() > 1)
        {
            // We do not have last taunt aura caster but we have more taunt auras,
            // so find first available target

            // Auras are pushed_back, last caster will be on the end
            AuraList::const_iterator aura = --tauntAuras.end();
            do
            {
                --aura;
                if ( (caster = (*aura)->GetCaster()) &&
                     caster->IsInMap(this) && caster->isTargetableForAttack() && caster->isInAccessablePlaceFor((Creature*)this) )
                {
                    target = caster;
                    break;
                }
            }while (aura != tauntAuras.begin());
        }
    }

    if ( !target && !m_ThreatManager.isThreatListEmpty() )
        // No taunt aura or taunt aura caster is dead standart target selection
        target = m_ThreatManager.getHostileTarget();

    if (target)
    {
        if (!hasUnitState(UNIT_STAT_STUNNED | UNIT_STAT_DIED))
        {
            SetInFront(target);
            ((Creature*)this)->AI()->AttackStart(target);
        }
        return true;
    }

    // no target but something prevent go to evade mode
    if( !isInCombat() || HasAuraType(SPELL_AURA_MOD_TAUNT) )
        return false;

    // last case when creature don't must go to evade mode:
    // it in combat but attacker not make any damage and not enter to aggro radius to have record in threat list
    // for example at owner command to pet attack some far away creature
    // Note: creature not have targeted movement generator but have attacker in this case
    if (GetMotionMaster()->GetCurrentMovementGeneratorType() != CHASE_MOTION_TYPE)
    {
        for(AttackerSet::const_iterator itr = m_attackers.begin(); itr != m_attackers.end(); ++itr)
        {
            if ((*itr)->IsInMap(this) && (*itr)->isTargetableForAttack() && (*itr)->isInAccessablePlaceFor((Creature*)this))
                return false;
        }
    }

    // enter in evade mode in other case
    ((Creature*)this)->AI()->EnterEvadeMode();

    if (InstanceData* mapInstance = GetInstanceData())
        mapInstance->OnCreatureEvade((Creature*)this);

    return false;
}

//======================================================================
//======================================================================
//======================================================================

int32 Unit::CalculateSpellDamage(Unit const* target, SpellEntry const* spellProto, SpellEffectIndex effect_index, int32 const* effBasePoints)
{
    Player* unitPlayer = (GetTypeId() == TYPEID_PLAYER) ? (Player*)this : NULL;

    uint8 comboPoints = GetComboPoints();

    int32 level = int32(getLevel());
    if (level > (int32)spellProto->maxLevel && spellProto->maxLevel > 0)
        level = (int32)spellProto->maxLevel;
    else if (level < (int32)spellProto->baseLevel)
        level = (int32)spellProto->baseLevel;
    level-= (int32)spellProto->spellLevel;

    float basePointsPerLevel = spellProto->EffectRealPointsPerLevel[effect_index];
    int32 basePoints = effBasePoints ? *effBasePoints - 1 : spellProto->EffectBasePoints[effect_index];
    basePoints += int32(level * basePointsPerLevel);
    int32 randomPoints = int32(spellProto->EffectDieSides[effect_index]);
    float comboDamage = spellProto->EffectPointsPerComboPoint[effect_index];

    switch(randomPoints)
    {
        case 0:                                             // not used
        case 1: basePoints += 1; break;                     // range 1..1
        default:
            // range can have positive (1..rand) and negative (rand..1) values, so order its for irand
            int32 randvalue = (randomPoints >= 1)
                ? irand(1, randomPoints)
                : irand(randomPoints, 1);

            basePoints += randvalue;
            break;
    }

    int32 value = basePoints;

    // random damage
    if (comboDamage != 0 && unitPlayer && target && (target->GetObjectGuid() == unitPlayer->GetComboTargetGuid()))
        value += (int32)(comboDamage * comboPoints);

    if (Player* modOwner = GetSpellModOwner())
    {
        modOwner->ApplySpellMod(spellProto->Id, SPELLMOD_ALL_EFFECTS, value);

        switch(effect_index)
        {
            case EFFECT_INDEX_0:
                modOwner->ApplySpellMod(spellProto->Id, SPELLMOD_EFFECT1, value);
                break;
            case EFFECT_INDEX_1:
                modOwner->ApplySpellMod(spellProto->Id, SPELLMOD_EFFECT2, value);
                break;
            case EFFECT_INDEX_2:
                modOwner->ApplySpellMod(spellProto->Id, SPELLMOD_EFFECT3, value);
                break;
        }
    }

    if(spellProto->Attributes & SPELL_ATTR_LEVEL_DAMAGE_CALCULATION && spellProto->spellLevel &&
            spellProto->Effect[effect_index] != SPELL_EFFECT_WEAPON_PERCENT_DAMAGE &&
            spellProto->Effect[effect_index] != SPELL_EFFECT_KNOCK_BACK &&
            (spellProto->Effect[effect_index] != SPELL_EFFECT_APPLY_AURA || spellProto->EffectApplyAuraName[effect_index] != SPELL_AURA_MOD_DECREASE_SPEED))
        value = int32(value*0.25f*exp(getLevel()*(70-spellProto->spellLevel)/1000.0f));

    return value;
}

int32 Unit::CalculateBaseSpellDuration(SpellEntry const* spellProto, uint32* periodicTime)
{
    int32 duration = GetSpellDuration(spellProto);

    if (duration < 0)
        return duration;

    if (GetTypeId() == TYPEID_PLAYER)
    {
        int32 maxduration = GetSpellMaxDuration(spellProto);

        if (duration != maxduration)
            duration += int32((maxduration - duration) * ((Player*)this)->GetComboPoints() / 5);
    }

    Player* modOwner = GetSpellModOwner();

    if (modOwner)
    {
        modOwner->ApplySpellMod(spellProto->Id, SPELLMOD_DURATION, duration);

        if (duration <= 0)
            return 0;
    }

    bool applyHaste = (spellProto->AttributesEx5 & SPELL_ATTR_EX5_AFFECTED_BY_HASTE) != 0;

    if (!applyHaste)
    {
        Unit::AuraList const& mModByHaste = GetAurasByType(SPELL_AURA_MOD_PERIODIC_HASTE);
        for (Unit::AuraList::const_iterator itr = mModByHaste.begin(); itr != mModByHaste.end(); ++itr)
        {
            if ((*itr)->isAffectedOnSpell(spellProto))
            {
                applyHaste = true;
                break;
            }
        }
    }

    uint32 oldDuration = duration;

    // Apply haste to duration
    if (applyHaste)
        duration = int32(duration * GetFloatValue(UNIT_MOD_CAST_SPEED));

    uint32 _periodicTime = periodicTime ? *periodicTime : 0;

    if (_periodicTime)
    {
        if (modOwner)
            modOwner->ApplySpellMod(spellProto->Id, SPELLMOD_ACTIVATION_TIME, _periodicTime);

        // Calculate new periodic timer
        if (applyHaste)
        {
            int32 ticks = oldDuration / _periodicTime;
            _periodicTime = duration / ticks;
        }

        *periodicTime = _periodicTime;
    }

    return duration;
}

uint32 Unit::CalculateSpellDuration(Unit const* caster, uint32 baseDuration, SpellEntry const* spellProto, SpellEffectIndex effect_index)
{
    int32 mechanic = GetEffectMechanic(spellProto, effect_index);
    // Find total mod value (negative bonus)
    int32 durationMod_always = GetTotalAuraModifierByMiscValue(SPELL_AURA_MECHANIC_DURATION_MOD, mechanic);
    // Modify from SPELL_AURA_MOD_DURATION_OF_EFFECTS_BY_DISPEL aura for negative effects (stack always ?)
    if (!IsPositiveEffect(spellProto->Id, effect_index))
        durationMod_always += GetTotalAuraModifierByMiscValue(SPELL_AURA_MOD_DURATION_OF_EFFECTS_BY_DISPEL, spellProto->Dispel);
    // Find max mod (negative bonus)
    int32 durationMod_not_stack = GetMaxNegativeAuraModifierByMiscValue(SPELL_AURA_MECHANIC_DURATION_MOD_NOT_STACK, mechanic);

    if (!IsPositiveSpell(spellProto->Id))
        durationMod_always += GetTotalAuraModifierByMiscValue(SPELL_AURA_MOD_DURATION_OF_MAGIC_EFFECTS, spellProto->Dispel);

    int32 durationMod = 0;

    // Select strongest negative mod
    if (durationMod_always > durationMod_not_stack)
        durationMod = durationMod_not_stack;
    else
        durationMod = durationMod_always;

    if (caster == this)
    {
        switch(spellProto->SpellFamilyName)
        {
            case SPELLFAMILY_DRUID:
                if (spellProto->SpellFamilyFlags & UI64LIT(0x100))
                {
                    // Glyph of Thorns
                    if (Aura *aur = GetAura(57862, EFFECT_INDEX_0))
                        baseDuration += aur->GetModifier()->m_amount * MINUTE * IN_MILLISECONDS;
                }
                break;
            case SPELLFAMILY_PALADIN:
                if (spellProto->SpellIconID == 298 && spellProto->SpellFamilyFlags & UI64LIT(0x00000002))
                {
                    // Glyph of Blessing of Might
                    if (Aura *aur = GetAura(57958, EFFECT_INDEX_0))
                        baseDuration += aur->GetModifier()->m_amount * MINUTE * IN_MILLISECONDS;
                }
                else if (spellProto->SpellIconID == 306 && spellProto->SpellFamilyFlags & UI64LIT(0x00010000))
                {
                    // Glyph of Blessing of Wisdom
                    if (Aura *aur = GetAura(57979, EFFECT_INDEX_0))
                        baseDuration += aur->GetModifier()->m_amount * MINUTE * IN_MILLISECONDS;
                }
                break;
            default:
                break;
        }
    }

    if (durationMod != 0)
    {
        int32 duration = int32(int64(baseDuration) * (100+durationMod) / 100);
        return duration < 0 ? 0 : duration;
    }

    return baseDuration;
}

DiminishingLevels Unit::GetDiminishing(DiminishingGroup group)
{
    for(Diminishing::iterator i = m_Diminishing.begin(); i != m_Diminishing.end(); ++i)
    {
        if(i->DRGroup != group)
            continue;

        if(!i->hitCount)
            return DIMINISHING_LEVEL_1;

        if (!i->hitTime)
            return DIMINISHING_LEVEL_1;

        // If last spell was casted more than 15 seconds ago - reset the count.
        if (i->stack==0 && WorldTimer::getMSTimeDiff(i->hitTime,WorldTimer::getMSTime()) > 15*IN_MILLISECONDS)
        {
            i->hitCount = DIMINISHING_LEVEL_1;
            return DIMINISHING_LEVEL_1;
        }
        // or else increase the count.
        else
        {
            return DiminishingLevels(i->hitCount);
        }
    }
    return DIMINISHING_LEVEL_1;
}

void Unit::IncrDiminishing(DiminishingGroup group)
{
    // Checking for existing in the table
    for(Diminishing::iterator i = m_Diminishing.begin(); i != m_Diminishing.end(); ++i)
    {
        if(i->DRGroup != group)
            continue;
        if(i->hitCount < DIMINISHING_LEVEL_IMMUNE)
            i->hitCount += 1;
        return;
    }
    m_Diminishing.push_back(DiminishingReturn(group,WorldTimer::getMSTime(),DIMINISHING_LEVEL_2));
}

void Unit::ApplyDiminishingToDuration(DiminishingGroup group, int32 &duration,Unit* caster,DiminishingLevels Level, int32 limitduration)
{
    if(duration == -1 || group == DIMINISHING_NONE)
        return;

    // Duration of crowd control abilities on pvp target is limited by 10 sec. (2.2.0)
    if(limitduration > 0 && duration > limitduration)
    {
        // test pet/charm masters instead pets/charmeds
        Unit const* targetOwner = GetCharmerOrOwner();
        Unit const* casterOwner = caster->GetCharmerOrOwner();

        Unit const* target = targetOwner ? targetOwner : this;
        Unit const* source = casterOwner ? casterOwner : caster;

        if(target->GetTypeId() == TYPEID_PLAYER && source->GetTypeId() == TYPEID_PLAYER)
            duration = limitduration;
    }

    float mod = 1.0f;

    // Some diminishings applies to mobs too (for example, Stun)
    if((GetDiminishingReturnsGroupType(group) == DRTYPE_PLAYER && GetTypeId() == TYPEID_PLAYER) || GetDiminishingReturnsGroupType(group) == DRTYPE_ALL)
    {
        DiminishingLevels diminish = Level;
        switch(diminish)
        {
            case DIMINISHING_LEVEL_1: break;
            case DIMINISHING_LEVEL_2: mod = 0.5f; break;
            case DIMINISHING_LEVEL_3: mod = 0.25f; break;
            case DIMINISHING_LEVEL_IMMUNE: mod = 0.0f;break;
            default: break;
        }
    }

    duration = int32(duration * mod);
}

void Unit::ApplyDiminishingAura( DiminishingGroup group, bool apply )
{
    // Checking for existing in the table
    for(Diminishing::iterator i = m_Diminishing.begin(); i != m_Diminishing.end(); ++i)
    {
        if(i->DRGroup != group)
            continue;

        if(apply)
            i->stack += 1;
        else if(i->stack)
        {
            i->stack -= 1;
            // Remember time after last aura from group removed
            if (i->stack == 0)
                i->hitTime = WorldTimer::getMSTime();
        }
        break;
    }
}

bool Unit::isVisibleForInState( Player const* u, WorldObject const* viewPoint, bool inVisibleList ) const
{
    return isVisibleForOrDetect(u, viewPoint, false, inVisibleList, false);
}

/// returns true if creature can't be seen by alive units
bool Unit::isInvisibleForAlive() const
{
    if (m_AuraFlags & UNIT_AURAFLAG_ALIVE_INVISIBLE)
        return true;
    // TODO: maybe spiritservices also have just an aura
    return isSpiritService();
}

uint32 Unit::GetCreatureType() const
{
    if(GetTypeId() == TYPEID_PLAYER)
    {
        SpellShapeshiftFormEntry const* ssEntry = sSpellShapeshiftFormStore.LookupEntry(GetShapeshiftForm());
        if(ssEntry && ssEntry->creatureType > 0)
            return ssEntry->creatureType;
        else
            return CREATURE_TYPE_HUMANOID;
    }
    else
        return ((Creature*)this)->GetCreatureInfo()->type;
}

/*#######################################
########                         ########
########       STAT SYSTEM       ########
########                         ########
#######################################*/

bool Unit::HandleStatModifier(UnitMods unitMod, UnitModifierType modifierType, float amount, bool apply)
{
    if(unitMod >= UNIT_MOD_END || modifierType >= MODIFIER_TYPE_END)
    {
        sLog.outError("ERROR in HandleStatModifier(): nonexistent UnitMods or wrong UnitModifierType!");
        return false;
    }

    float val = 1.0f;

    switch(modifierType)
    {
        case BASE_VALUE:
        case TOTAL_VALUE:
            m_auraModifiersGroup[unitMod][modifierType] += apply ? amount : -amount;
            break;
        case BASE_PCT:
        case TOTAL_PCT:
            if(amount <= -100.0f)                           //small hack-fix for -100% modifiers
                amount = -200.0f;

            val = (100.0f + amount) / 100.0f;
            m_auraModifiersGroup[unitMod][modifierType] *= apply ? val : (1.0f/val);
            break;

        default:
            break;
    }

    if(!CanModifyStats())
        return false;

    switch(unitMod)
    {
        case UNIT_MOD_STAT_STRENGTH:
        case UNIT_MOD_STAT_AGILITY:
        case UNIT_MOD_STAT_STAMINA:
        case UNIT_MOD_STAT_INTELLECT:
        case UNIT_MOD_STAT_SPIRIT:         UpdateStats(GetStatByAuraGroup(unitMod));  break;

        case UNIT_MOD_ARMOR:               UpdateArmor();           break;
        case UNIT_MOD_HEALTH:              UpdateMaxHealth();       break;

        case UNIT_MOD_MANA:
        case UNIT_MOD_RAGE:
        case UNIT_MOD_FOCUS:
        case UNIT_MOD_ENERGY:
        case UNIT_MOD_HAPPINESS:
        case UNIT_MOD_RUNE:
        case UNIT_MOD_RUNIC_POWER:          UpdateMaxPower(GetPowerTypeByAuraGroup(unitMod));          break;

        case UNIT_MOD_RESISTANCE_HOLY:
        case UNIT_MOD_RESISTANCE_FIRE:
        case UNIT_MOD_RESISTANCE_NATURE:
        case UNIT_MOD_RESISTANCE_FROST:
        case UNIT_MOD_RESISTANCE_SHADOW:
        case UNIT_MOD_RESISTANCE_ARCANE:   UpdateResistances(GetSpellSchoolByAuraGroup(unitMod));      break;

        case UNIT_MOD_ATTACK_POWER:        UpdateAttackPowerAndDamage();         break;
        case UNIT_MOD_ATTACK_POWER_RANGED: UpdateAttackPowerAndDamage(true);     break;

        case UNIT_MOD_DAMAGE_MAINHAND:     UpdateDamagePhysical(BASE_ATTACK);    break;
        case UNIT_MOD_DAMAGE_OFFHAND:      UpdateDamagePhysical(OFF_ATTACK);     break;
        case UNIT_MOD_DAMAGE_RANGED:       UpdateDamagePhysical(RANGED_ATTACK);  break;

        default:
            break;
    }

    return true;
}

float Unit::GetModifierValue(UnitMods unitMod, UnitModifierType modifierType) const
{
    if( unitMod >= UNIT_MOD_END || modifierType >= MODIFIER_TYPE_END)
    {
        sLog.outError("attempt to access nonexistent modifier value from UnitMods!");
        return 0.0f;
    }

    if(modifierType == TOTAL_PCT && m_auraModifiersGroup[unitMod][modifierType] <= 0.0f)
        return 0.0f;

    return m_auraModifiersGroup[unitMod][modifierType];
}

float Unit::GetTotalStatValue(Stats stat) const
{
    UnitMods unitMod = UnitMods(UNIT_MOD_STAT_START + stat);

    if(m_auraModifiersGroup[unitMod][TOTAL_PCT] <= 0.0f)
        return 0.0f;

    // value = ((base_value * base_pct) + total_value) * total_pct
    float value  = m_auraModifiersGroup[unitMod][BASE_VALUE] + GetCreateStat(stat);
    value *= m_auraModifiersGroup[unitMod][BASE_PCT];
    value += m_auraModifiersGroup[unitMod][TOTAL_VALUE];
    value *= m_auraModifiersGroup[unitMod][TOTAL_PCT];

    return value;
}

float Unit::GetTotalAuraModValue(UnitMods unitMod) const
{
    if(unitMod >= UNIT_MOD_END)
    {
        sLog.outError("attempt to access nonexistent UnitMods in GetTotalAuraModValue()!");
        return 0.0f;
    }

    if(m_auraModifiersGroup[unitMod][TOTAL_PCT] <= 0.0f)
        return 0.0f;

    float value  = m_auraModifiersGroup[unitMod][BASE_VALUE];
    value *= m_auraModifiersGroup[unitMod][BASE_PCT];
    value += m_auraModifiersGroup[unitMod][TOTAL_VALUE];
    value *= m_auraModifiersGroup[unitMod][TOTAL_PCT];

    return value;
}

SpellSchools Unit::GetSpellSchoolByAuraGroup(UnitMods unitMod) const
{
    SpellSchools school = SPELL_SCHOOL_NORMAL;

    switch(unitMod)
    {
        case UNIT_MOD_RESISTANCE_HOLY:     school = SPELL_SCHOOL_HOLY;          break;
        case UNIT_MOD_RESISTANCE_FIRE:     school = SPELL_SCHOOL_FIRE;          break;
        case UNIT_MOD_RESISTANCE_NATURE:   school = SPELL_SCHOOL_NATURE;        break;
        case UNIT_MOD_RESISTANCE_FROST:    school = SPELL_SCHOOL_FROST;         break;
        case UNIT_MOD_RESISTANCE_SHADOW:   school = SPELL_SCHOOL_SHADOW;        break;
        case UNIT_MOD_RESISTANCE_ARCANE:   school = SPELL_SCHOOL_ARCANE;        break;

        default:
            break;
    }

    return school;
}

Stats Unit::GetStatByAuraGroup(UnitMods unitMod) const
{
    Stats stat = STAT_STRENGTH;

    switch(unitMod)
    {
        case UNIT_MOD_STAT_STRENGTH:    stat = STAT_STRENGTH;      break;
        case UNIT_MOD_STAT_AGILITY:     stat = STAT_AGILITY;       break;
        case UNIT_MOD_STAT_STAMINA:     stat = STAT_STAMINA;       break;
        case UNIT_MOD_STAT_INTELLECT:   stat = STAT_INTELLECT;     break;
        case UNIT_MOD_STAT_SPIRIT:      stat = STAT_SPIRIT;        break;

        default:
            break;
    }

    return stat;
}

Powers Unit::GetPowerTypeByAuraGroup(UnitMods unitMod) const
{
    switch(unitMod)
    {
        case UNIT_MOD_MANA:       return POWER_MANA;
        case UNIT_MOD_RAGE:       return POWER_RAGE;
        case UNIT_MOD_FOCUS:      return POWER_FOCUS;
        case UNIT_MOD_ENERGY:     return POWER_ENERGY;
        case UNIT_MOD_HAPPINESS:  return POWER_HAPPINESS;
        case UNIT_MOD_RUNE:       return POWER_RUNE;
        case UNIT_MOD_RUNIC_POWER:return POWER_RUNIC_POWER;
        default:                  return POWER_MANA;
    }

    return POWER_MANA;
}

float Unit::GetTotalAttackPowerValue(WeaponAttackType attType) const
{
    if (attType == RANGED_ATTACK)
    {
        int32 ap = GetInt32Value(UNIT_FIELD_RANGED_ATTACK_POWER) + GetInt32Value(UNIT_FIELD_RANGED_ATTACK_POWER_MODS);
        if (ap < 0)
            return 0.0f;
        return ap * (1.0f + GetFloatValue(UNIT_FIELD_RANGED_ATTACK_POWER_MULTIPLIER));
    }
    else
    {
        int32 ap = GetInt32Value(UNIT_FIELD_ATTACK_POWER) + GetInt32Value(UNIT_FIELD_ATTACK_POWER_MODS);
        if (ap < 0)
            return 0.0f;
        return ap * (1.0f + GetFloatValue(UNIT_FIELD_ATTACK_POWER_MULTIPLIER));
    }
}

float Unit::GetWeaponDamageRange(WeaponAttackType attType ,WeaponDamageRange type) const
{
    if (attType == OFF_ATTACK && !haveOffhandWeapon())
        return 0.0f;

    return m_weaponDamage[attType][type];
}

void Unit::SetLevel(uint32 lvl)
{
    SetUInt32Value(UNIT_FIELD_LEVEL, lvl);

    // group update
    if ((GetTypeId() == TYPEID_PLAYER) && ((Player*)this)->GetGroup())
        ((Player*)this)->SetGroupUpdateFlag(GROUP_UPDATE_FLAG_LEVEL);
}

void Unit::SetHealth(uint32 val)
{
    uint32 maxHealth = GetMaxHealth();
    if(maxHealth < val)
        val = maxHealth;

    SetUInt32Value(UNIT_FIELD_HEALTH, val);

    // group update
    if(GetTypeId() == TYPEID_PLAYER)
    {
        if(((Player*)this)->GetGroup())
            ((Player*)this)->SetGroupUpdateFlag(GROUP_UPDATE_FLAG_CUR_HP);
    }
    else if(((Creature*)this)->IsPet())
    {
        Pet *pet = ((Pet*)this);
        if(pet->isControlled())
        {
            Unit *owner = GetOwner();
            if(owner && (owner->GetTypeId() == TYPEID_PLAYER) && ((Player*)owner)->GetGroup())
                ((Player*)owner)->SetGroupUpdateFlag(GROUP_UPDATE_FLAG_PET_CUR_HP);
        }
    }
}

void Unit::SetMaxHealth(uint32 val)
{
    uint32 health = GetHealth();
    SetUInt32Value(UNIT_FIELD_MAXHEALTH, val);

    // group update
    if(GetTypeId() == TYPEID_PLAYER)
    {
        if(((Player*)this)->GetGroup())
            ((Player*)this)->SetGroupUpdateFlag(GROUP_UPDATE_FLAG_MAX_HP);
    }
    else if(((Creature*)this)->IsPet())
    {
        Pet *pet = ((Pet*)this);
        if(pet->isControlled())
        {
            Unit *owner = GetOwner();
            if(owner && (owner->GetTypeId() == TYPEID_PLAYER) && ((Player*)owner)->GetGroup())
                ((Player*)owner)->SetGroupUpdateFlag(GROUP_UPDATE_FLAG_PET_MAX_HP);
        }
    }

    if(val < health)
        SetHealth(val);
}

void Unit::SetHealthPercent(float percent)
{
    uint32 newHealth = GetMaxHealth() * percent/100.0f;
    SetHealth(newHealth);
}

void Unit::SetPower(Powers power, uint32 val)
{
    if(GetPower(power) == val)
        return;

    uint32 maxPower = GetMaxPower(power);
    if(maxPower < val)
        val = maxPower;

    SetStatInt32Value(UNIT_FIELD_POWER1 + power, val);

    WorldPacket data(SMSG_POWER_UPDATE);
    data << GetPackGUID();
    data << uint8(power);
    data << uint32(val);
    SendMessageToSet(&data, true);

    // group update
    if(GetTypeId() == TYPEID_PLAYER)
    {
        if(((Player*)this)->GetGroup())
            ((Player*)this)->SetGroupUpdateFlag(GROUP_UPDATE_FLAG_CUR_POWER);
    }
    else if(((Creature*)this)->IsPet())
    {
        Pet *pet = ((Pet*)this);
        if(pet->isControlled())
        {
            Unit *owner = GetOwner();
            if(owner && (owner->GetTypeId() == TYPEID_PLAYER) && ((Player*)owner)->GetGroup())
                ((Player*)owner)->SetGroupUpdateFlag(GROUP_UPDATE_FLAG_PET_CUR_POWER);
        }

        // Update the pet's character sheet with happiness damage bonus
        if(pet->getPetType() == HUNTER_PET && power == POWER_HAPPINESS)
        {
            pet->UpdateDamagePhysical(BASE_ATTACK);
        }
    }
}

void Unit::SetMaxPower(Powers power, uint32 val)
{
    uint32 cur_power = GetPower(power);
    SetStatInt32Value(UNIT_FIELD_MAXPOWER1 + power, val);

    // group update
    if(GetTypeId() == TYPEID_PLAYER)
    {
        if(((Player*)this)->GetGroup())
            ((Player*)this)->SetGroupUpdateFlag(GROUP_UPDATE_FLAG_MAX_POWER);
    }
    else if(((Creature*)this)->IsPet())
    {
        Pet *pet = ((Pet*)this);
        if(pet->isControlled())
        {
            Unit *owner = GetOwner();
            if(owner && (owner->GetTypeId() == TYPEID_PLAYER) && ((Player*)owner)->GetGroup())
                ((Player*)owner)->SetGroupUpdateFlag(GROUP_UPDATE_FLAG_PET_MAX_POWER);
        }
    }

    if(val < cur_power)
        SetPower(power, val);
}

void Unit::ApplyPowerMod(Powers power, uint32 val, bool apply)
{
    ApplyModUInt32Value(UNIT_FIELD_POWER1+power, val, apply);

    // group update
    if(GetTypeId() == TYPEID_PLAYER)
    {
        if(((Player*)this)->GetGroup())
            ((Player*)this)->SetGroupUpdateFlag(GROUP_UPDATE_FLAG_CUR_POWER);
    }
    else if(((Creature*)this)->IsPet())
    {
        Pet *pet = ((Pet*)this);
        if(pet->isControlled())
        {
            Unit *owner = GetOwner();
            if(owner && (owner->GetTypeId() == TYPEID_PLAYER) && ((Player*)owner)->GetGroup())
                ((Player*)owner)->SetGroupUpdateFlag(GROUP_UPDATE_FLAG_PET_CUR_POWER);
        }
    }
}

void Unit::ApplyMaxPowerMod(Powers power, uint32 val, bool apply)
{
    ApplyModUInt32Value(UNIT_FIELD_MAXPOWER1+power, val, apply);

    // group update
    if(GetTypeId() == TYPEID_PLAYER)
    {
        if(((Player*)this)->GetGroup())
            ((Player*)this)->SetGroupUpdateFlag(GROUP_UPDATE_FLAG_MAX_POWER);
    }
    else if(((Creature*)this)->IsPet())
    {
        Pet *pet = ((Pet*)this);
        if(pet->isControlled())
        {
            Unit *owner = GetOwner();
            if(owner && (owner->GetTypeId() == TYPEID_PLAYER) && ((Player*)owner)->GetGroup())
                ((Player*)owner)->SetGroupUpdateFlag(GROUP_UPDATE_FLAG_PET_MAX_POWER);
        }
    }
}

void Unit::ApplyAuraProcTriggerDamage( Aura* aura, bool apply )
{
    AuraList& tAuraProcTriggerDamage = m_modAuras[SPELL_AURA_PROC_TRIGGER_DAMAGE];
    if(apply)
        tAuraProcTriggerDamage.push_back(aura);
    else
        tAuraProcTriggerDamage.remove(aura);
}

uint32 Unit::GetCreatePowers( Powers power ) const
{
    switch(power)
    {
        case POWER_HEALTH:      return 0;                   // is it really should be here?
        case POWER_MANA:        return GetCreateMana();
        case POWER_RAGE:        return 1000;
        case POWER_FOCUS:       return (GetTypeId() == TYPEID_PLAYER || !((Creature const*)this)->IsPet() || ((Pet const*)this)->getPetType() != HUNTER_PET ? 0 : 100);
        case POWER_ENERGY:      return 100;
        case POWER_HAPPINESS:   return (GetTypeId() == TYPEID_PLAYER || !((Creature const*)this)->IsPet() || ((Pet const*)this)->getPetType() != HUNTER_PET ? 0 : 1050000);
        case POWER_RUNE:        return (GetTypeId() == TYPEID_PLAYER && ((Player const*)this)->getClass() == CLASS_DEATH_KNIGHT ? 8 : 0);
        case POWER_RUNIC_POWER: return (GetTypeId() == TYPEID_PLAYER && ((Player const*)this)->getClass() == CLASS_DEATH_KNIGHT ? 1000 : 0);
    }

    return 0;
}

void Unit::AddToWorld()
{
    Object::AddToWorld();
}

void Unit::RemoveFromWorld()
{
    // cleanup
    if (IsInWorld())
    {
        Uncharm();
        RemoveNotOwnSingleTargetAuras();
        RemoveGuardians();
        RemoveMiniPet();
        UnsummonAllTotems();
        RemoveAllGameObjects();
        RemoveAllDynObjects();
        CleanupDeletedAuras();
        GetViewPoint().Event_RemovedFromWorld();
    }

    Object::RemoveFromWorld();
}

void Unit::CleanupsBeforeDelete()
{
    if(m_uint32Values)                                      // only for fully created object
    {
        RemoveVehicleKit();
        ExitVehicle();

        InterruptNonMeleeSpells(true);
        m_Events.KillAllEvents(false);                      // non-delatable (currently casted spells) will not deleted now but it will deleted at call in Map::RemoveAllObjectsInRemoveList
        CombatStop();
        ClearComboPointHolders();
        DeleteThreatList();
        if (GetTypeId()==TYPEID_PLAYER)
            getHostileRefManager().setOnlineOfflineState(false);
        else
            getHostileRefManager().deleteReferences();
        RemoveAllAuras(AURA_REMOVE_BY_DELETE);
        GetMotionMaster()->Clear(false);                    // remove different non-standard movement generators.
    }
    WorldObject::CleanupsBeforeDelete();
}

CharmInfo* Unit::InitCharmInfo(Unit *charm)
{
    if(!m_charmInfo)
        m_charmInfo = new CharmInfo(charm);
    return m_charmInfo;
}

CharmInfo::CharmInfo(Unit* unit)
: m_unit(unit), m_CommandState(COMMAND_FOLLOW), m_reactState(REACT_PASSIVE), m_petnumber(0)
{
    for(int i = 0; i < CREATURE_MAX_SPELLS; ++i)
        m_charmspells[i].SetActionAndType(0,ACT_DISABLED);
    m_petnumber = 0;
}

void CharmInfo::InitPetActionBar()
{
    // the first 3 SpellOrActions are attack, follow and stay
    for(uint32 i = 0; i < ACTION_BAR_INDEX_PET_SPELL_START - ACTION_BAR_INDEX_START; ++i)
        SetActionBar(ACTION_BAR_INDEX_START + i,COMMAND_ATTACK - i,ACT_COMMAND);

    // middle 4 SpellOrActions are spells/special attacks/abilities
    for(uint32 i = 0; i < ACTION_BAR_INDEX_PET_SPELL_END-ACTION_BAR_INDEX_PET_SPELL_START; ++i)
        SetActionBar(ACTION_BAR_INDEX_PET_SPELL_START + i,0,ACT_DISABLED);

    // last 3 SpellOrActions are reactions
    for(uint32 i = 0; i < ACTION_BAR_INDEX_END - ACTION_BAR_INDEX_PET_SPELL_END; ++i)
        SetActionBar(ACTION_BAR_INDEX_PET_SPELL_END + i,COMMAND_ATTACK - i,ACT_REACTION);
}

void CharmInfo::InitEmptyActionBar()
{
    SetActionBar(ACTION_BAR_INDEX_START,COMMAND_ATTACK,ACT_COMMAND);
    for(uint32 x = ACTION_BAR_INDEX_START+1; x < ACTION_BAR_INDEX_END; ++x)
        SetActionBar(x,0,ACT_PASSIVE);
}

void CharmInfo::InitPossessCreateSpells()
{
    InitEmptyActionBar();                                   //charm action bar

    if(m_unit->GetTypeId() == TYPEID_PLAYER)                //possessed players don't have spells, keep the action bar empty
        return;

    for(uint32 x = 0; x < CREATURE_MAX_SPELLS; ++x)
    {
        if (IsPassiveSpell(((Creature*)m_unit)->m_spells[x]))
            m_unit->CastSpell(m_unit, ((Creature*)m_unit)->m_spells[x], true);
        else
            AddSpellToActionBar(((Creature*)m_unit)->m_spells[x], ACT_PASSIVE);
    }
}

void CharmInfo::InitVehicleCreateSpells()
{
    for (uint32 x = ACTION_BAR_INDEX_START; x < ACTION_BAR_INDEX_END; ++x)
        SetActionBar(x, 0, ActiveStates(0x8 + x));

    for (uint32 x = 0; x < CREATURE_MAX_SPELLS; ++x)
    {
        uint32 spellId = ((Creature*)m_unit)->m_spells[x];

        if (!spellId)
            continue;

        if (IsPassiveSpell(spellId))
            m_unit->CastSpell(m_unit, spellId, true);
        else
            PetActionBar[x].SetAction(spellId);
    }
}

void CharmInfo::InitCharmCreateSpells()
{
    if(m_unit->GetTypeId() == TYPEID_PLAYER)                //charmed players don't have spells
    {
        InitEmptyActionBar();
        return;
    }

    InitPetActionBar();

    for(uint32 x = 0; x < CREATURE_MAX_SPELLS; ++x)
    {
        uint32 spellId = ((Creature*)m_unit)->m_spells[x];

        if(!spellId)
        {
            m_charmspells[x].SetActionAndType(spellId,ACT_DISABLED);
            continue;
        }

        if (IsPassiveSpell(spellId))
        {
            m_unit->CastSpell(m_unit, spellId, true);
            m_charmspells[x].SetActionAndType(spellId,ACT_PASSIVE);
        }
        else
        {
            m_charmspells[x].SetActionAndType(spellId,ACT_DISABLED);

            ActiveStates newstate;
            bool onlyselfcast = true;
            SpellEntry const *spellInfo = sSpellStore.LookupEntry(spellId);

            if(!spellInfo) onlyselfcast = false;
            for(uint32 i = 0; i < 3 && onlyselfcast; ++i)   //nonexistent spell will not make any problems as onlyselfcast would be false -> break right away
            {
                if(spellInfo->EffectImplicitTargetA[i] != TARGET_SELF && spellInfo->EffectImplicitTargetA[i] != 0)
                    onlyselfcast = false;
            }

            if(onlyselfcast || !IsPositiveSpell(spellId))   // only self cast and spells versus enemies are autocastable
                newstate = ACT_DISABLED;
            else
                newstate = ACT_PASSIVE;

            AddSpellToActionBar(spellId, newstate);
        }
    }
}

bool CharmInfo::AddSpellToActionBar(uint32 spell_id, ActiveStates newstate)
{
    uint32 first_id = sSpellMgr.GetFirstSpellInChain(spell_id);

    // new spell rank can be already listed
    for(uint8 i = 0; i < MAX_UNIT_ACTION_BAR_INDEX; ++i)
    {
        if (uint32 action = PetActionBar[i].GetAction())
        {
            if (PetActionBar[i].IsActionBarForSpell() && sSpellMgr.GetFirstSpellInChain(action) == first_id)
            {
                PetActionBar[i].SetAction(spell_id);
                return true;
            }
        }
    }

    // or use empty slot in other case
    for(uint8 i = 0; i < MAX_UNIT_ACTION_BAR_INDEX; ++i)
    {
        if (!PetActionBar[i].GetAction() && PetActionBar[i].IsActionBarForSpell())
        {
            SetActionBar(i,spell_id,newstate == ACT_DECIDE ? ACT_DISABLED : newstate);
            return true;
        }
    }
    return false;
}

bool CharmInfo::RemoveSpellFromActionBar(uint32 spell_id)
{
    uint32 first_id = sSpellMgr.GetFirstSpellInChain(spell_id);

    for(uint8 i = 0; i < MAX_UNIT_ACTION_BAR_INDEX; ++i)
    {
        if (uint32 action = PetActionBar[i].GetAction())
        {
            if (PetActionBar[i].IsActionBarForSpell() && sSpellMgr.GetFirstSpellInChain(action) == first_id)
            {
                SetActionBar(i,0,ACT_DISABLED);
                return true;
            }
        }
    }

    return false;
}

void CharmInfo::ToggleCreatureAutocast(uint32 spellid, bool apply)
{
    if(IsPassiveSpell(spellid))
        return;

    for(uint32 x = 0; x < CREATURE_MAX_SPELLS; ++x)
        if(spellid == m_charmspells[x].GetAction())
            m_charmspells[x].SetType(apply ? ACT_ENABLED : ACT_DISABLED);
}

void CharmInfo::SetPetNumber(uint32 petnumber, bool statwindow)
{
    m_petnumber = petnumber;
    if(statwindow)
        m_unit->SetUInt32Value(UNIT_FIELD_PETNUMBER, m_petnumber);
    else
        m_unit->SetUInt32Value(UNIT_FIELD_PETNUMBER, 0);
}

void CharmInfo::LoadPetActionBar(const std::string& data )
{
    InitPetActionBar();

    Tokens tokens = StrSplit(data, " ");

    if (tokens.size() != (ACTION_BAR_INDEX_END-ACTION_BAR_INDEX_START)*2)
        return;                                             // non critical, will reset to default

    int index;
    Tokens::iterator iter;
    for(iter = tokens.begin(), index = ACTION_BAR_INDEX_START; index < ACTION_BAR_INDEX_END; ++iter, ++index )
    {
        // use unsigned cast to avoid sign negative format use at long-> ActiveStates (int) conversion
        uint8 type  = (uint8)atol((*iter).c_str());
        ++iter;
        uint32 action = atol((*iter).c_str());

        PetActionBar[index].SetActionAndType(action,ActiveStates(type));

        // check correctness
        if(PetActionBar[index].IsActionBarForSpell() && !sSpellStore.LookupEntry(PetActionBar[index].GetAction()))
            SetActionBar(index,0,ACT_DISABLED);
    }
}

void CharmInfo::BuildActionBar( WorldPacket* data )
{
    for(uint32 i = 0; i < MAX_UNIT_ACTION_BAR_INDEX; ++i)
        *data << uint32(PetActionBar[i].packedData);
}

void CharmInfo::SetSpellAutocast( uint32 spell_id, bool state )
{

    for(int i = 0; i < MAX_UNIT_ACTION_BAR_INDEX; ++i)
    {
        if(spell_id == PetActionBar[i].GetAction() && PetActionBar[i].IsActionBarForSpell())
        {
            PetActionBar[i].SetType(state ? ACT_ENABLED : ACT_DISABLED);
            break;
        }
    }
}

void Unit::DoPetAction( Player* owner, uint8 flag, uint32 spellid, ObjectGuid petGuid, ObjectGuid targetGuid)
{
    if ((((Creature*)this)->IsPet() && !((Pet*)this)->IsInWorld()) || !GetCharmInfo())
        return;

    switch(flag)
    {
        case ACT_COMMAND:                                   //0x07
       // Maybe exists some flag that disable it at client side
            if (petGuid.IsVehicle())
                return;

            switch(spellid)
            {
                case COMMAND_STAY:                          //flat=1792  //STAY
                    StopMoving();
                    GetMotionMaster()->Clear(false);
                    GetMotionMaster()->MoveIdle();
                    GetCharmInfo()->SetCommandState( COMMAND_STAY );
                    break;
                case COMMAND_FOLLOW:                        //spellid=1792  //FOLLOW
                    AttackStop();
                    GetMotionMaster()->MoveFollow(owner,PET_FOLLOW_DIST,((Pet*)this)->GetPetFollowAngle());
                    GetCharmInfo()->SetCommandState( COMMAND_FOLLOW );
                    break;
                case COMMAND_ATTACK:                        //spellid=1792  //ATTACK
                {
                    Unit *TargetUnit = owner->GetMap()->GetUnit(targetGuid);
                    if(!TargetUnit)
                        return;

                    // not let attack friendly units.
                    if(owner->IsFriendlyTo(TargetUnit))
                        return;
                    // Not let attack through obstructions
                    if(!IsWithinLOSInMap(TargetUnit))
                        return;

                    // This is true if pet has no target or has target but targets differs.
                    if(getVictim() != TargetUnit)
                    {
                        if (getVictim())
                            AttackStop();

                        if (hasUnitState(UNIT_STAT_CONTROLLED))
                        {
                            Attack(TargetUnit, true);
                            SendPetAIReaction();
                        }
                        else
                        {
                            GetMotionMaster()->Clear();

                            if (((Creature*)this)->AI())
                                ((Creature*)this)->AI()->AttackStart(TargetUnit);

                            // 10% chance to play special pet attack talk, else growl
                            if(((Creature*)this)->IsPet() && ((Pet*)this)->getPetType() == SUMMON_PET && this != TargetUnit && roll_chance_i(10))
                                SendPetTalk((uint32)PET_TALK_ATTACK);
                            else
                            {
                                // 90% chance for pet and 100% chance for charmed creature
                                SendPetAIReaction();
                            }
                        }

                    }
                    break;
                }
                case COMMAND_ABANDON:                       // abandon (hunter pet) or dismiss (summoned pet)
                    if(((Creature*)this)->IsPet())
                    {
                        Pet* p = (Pet*)this;
                        if(p->getPetType() == HUNTER_PET)
                            p->Unsummon(PET_SAVE_AS_DELETED, owner);
                        else
                            //dismissing a summoned pet is like killing them (this prevents returning a soulshard...)
                            p->SetDeathState(CORPSE);
                    }
                    else                                    // charmed
                        owner->Uncharm();
                    break;
                default:
                    sLog.outError("WORLD: unknown PET flag Action %i and spellid %i.", uint32(flag), spellid);
            }
            break;
        case ACT_REACTION:                                  // 0x6
            switch(spellid)
            {
                case REACT_PASSIVE:                         //passive
                case REACT_DEFENSIVE:                       //recovery
                case REACT_AGGRESSIVE:                      //activete
                    GetCharmInfo()->SetReactState( ReactStates(spellid) );
                    break;
            }
            break;
        case ACT_DISABLED:                                  // 0x81    spell (disabled), ignore
        case ACT_PASSIVE:                                   // 0x01
        case ACT_ENABLED:                                   // 0xC1    spell
        {
            Unit* unit_target = NULL;

            if (!targetGuid.IsEmpty())
                unit_target = owner->GetMap()->GetUnit(targetGuid);

            // do not cast unknown spells
            SpellEntry const *spellInfo = sSpellStore.LookupEntry(spellid );
            if(!spellInfo)
            {
                sLog.outError("WORLD: unknown PET spell id %i", spellid);
                return;
            }

            if (GetCharmInfo() && GetCharmInfo()->GetGlobalCooldownMgr().HasGlobalCooldown(spellInfo))
                return;

            for(int i = 0; i < MAX_EFFECT_INDEX;++i)
            {
                if(spellInfo->EffectImplicitTargetA[i] == TARGET_ALL_ENEMY_IN_AREA || spellInfo->EffectImplicitTargetA[i] == TARGET_ALL_ENEMY_IN_AREA_INSTANT || spellInfo->EffectImplicitTargetA[i] == TARGET_ALL_ENEMY_IN_AREA_CHANNELED)
                    return;
            }

            // do not cast not learned spells
            if(!HasSpell(spellid) || IsPassiveSpell(spellid))
                return;

            clearUnitState(UNIT_STAT_MOVING);

            Spell *spell = new Spell(this, spellInfo, false);

            SpellCastResult result = spell->CheckPetCast(unit_target);

            //auto turn to target unless possessed
            if(result == SPELL_FAILED_UNIT_NOT_INFRONT && !HasAuraType(SPELL_AURA_MOD_POSSESS))
            {
                if(unit_target)
                {
                    SetInFront(unit_target);
                    if (unit_target->GetTypeId() == TYPEID_PLAYER)
                        SendCreateUpdateToPlayer( (Player*)unit_target );
                }
                else if(Unit *unit_target2 = spell->m_targets.getUnitTarget())
                {
                    SetInFront(unit_target2);
                    if (unit_target2->GetTypeId() == TYPEID_PLAYER)
                        SendCreateUpdateToPlayer( (Player*)unit_target2 );
                }
                if (Unit* powner = GetCharmerOrOwner())
                    if(powner->GetTypeId() == TYPEID_PLAYER)
                        SendCreateUpdateToPlayer((Player*)powner);
                result = SPELL_CAST_OK;
            }

            if(result == SPELL_CAST_OK)
            {
                ((Creature*)this)->AddCreatureSpellCooldown(spellid);

                unit_target = spell->m_targets.getUnitTarget();

                //10% chance to play special pet attack talk, else growl
                //actually this only seems to happen on special spells, fire shield for imp, torment for voidwalker, but it's stupid to check every spell
                if(((Creature*)this)->IsPet() && (((Pet*)this)->getPetType() == SUMMON_PET) && (this != unit_target) && (urand(0, 100) < 10))
                    SendPetTalk((uint32)PET_TALK_SPECIAL_SPELL);
                else
                    SendPetAIReaction();

                if( unit_target && !owner->IsFriendlyTo(unit_target) && !HasAuraType(SPELL_AURA_MOD_POSSESS))
                {
                    // This is true if pet has no target or has target but targets differs.
                    if (getVictim() != unit_target)
                    {
                        if (getVictim())
                            AttackStop();
                        GetMotionMaster()->Clear();
                        if (((Creature*)this)->AI())
                            ((Creature*)this)->AI()->AttackStart(unit_target);
                    }
                }

                spell->prepare(&(spell->m_targets));
            }
            else
            {
                if(HasAuraType(SPELL_AURA_MOD_POSSESS))
                    Spell::SendCastResult(owner,spellInfo,0,result);
                else
                    SendPetCastFail(spellid, result);

                if (!((Creature*)this)->HasSpellCooldown(spellid))
                    owner->SendClearCooldown(spellid, this);

                spell->finish(false);
                delete spell;
            }
            break;
        }
        default:
            sLog.outError("WORLD: unknown PET flag Action %i and spellid %i.", uint32(flag), spellid);
    }

}

void Unit::DoPetCastSpell( Player *owner, uint8 cast_count, SpellCastTargets* targets, SpellEntry const* spellInfo )
{
    Creature* pet = dynamic_cast<Creature*>(this);

    clearUnitState(UNIT_STAT_MOVING);

    Spell *spell = new Spell(pet, spellInfo, false);
    spell->m_cast_count = cast_count;                       // probably pending spell cast
    spell->m_targets = *targets;

    SpellCastResult result = spell->CheckPetCast(NULL);
    if (result == SPELL_CAST_OK)
    {
        pet->AddCreatureSpellCooldown(spellInfo->Id);
        if (pet->IsPet())
        {
            //10% chance to play special pet attack talk, else growl
            //actually this only seems to happen on special spells, fire shield for imp, torment for voidwalker, but it's stupid to check every spell
            if(((Pet*)pet)->getPetType() == SUMMON_PET && (urand(0, 100) < 10))
                pet->SendPetTalk((uint32)PET_TALK_SPECIAL_SPELL);
            else
                pet->SendPetAIReaction();
        }

        spell->prepare(&(spell->m_targets));
    }
    else
    {
        pet->SendPetCastFail(spellInfo->Id, result);
        if (!pet->HasSpellCooldown(spellInfo->Id))
            owner->SendClearCooldown(spellInfo->Id, pet);

        spell->finish(false);
        delete spell;
    }
}

bool Unit::isFrozen() const
{
    return HasAuraState(AURA_STATE_FROZEN);
}

struct ProcTriggeredData
{
    ProcTriggeredData(SpellProcEventEntry const * _spellProcEvent, SpellAuraHolder* _triggeredByHolder)
        : spellProcEvent(_spellProcEvent), triggeredByHolder(_triggeredByHolder)
        {}
    SpellProcEventEntry const *spellProcEvent;
    SpellAuraHolder* triggeredByHolder;
};

typedef std::list< ProcTriggeredData > ProcTriggeredList;
typedef std::list< uint32> RemoveSpellList;

uint32 createProcExtendMask(SpellNonMeleeDamage *damageInfo, SpellMissInfo missCondition)
{
    uint32 procEx = PROC_EX_NONE;
    // Check victim state
    if (missCondition!=SPELL_MISS_NONE)
    switch (missCondition)
    {
        case SPELL_MISS_MISS:    procEx|=PROC_EX_MISS;   break;
        case SPELL_MISS_RESIST:  procEx|=PROC_EX_RESIST; break;
        case SPELL_MISS_DODGE:   procEx|=PROC_EX_DODGE;  break;
        case SPELL_MISS_PARRY:   procEx|=PROC_EX_PARRY;  break;
        case SPELL_MISS_BLOCK:   procEx|=PROC_EX_BLOCK;  break;
        case SPELL_MISS_EVADE:   procEx|=PROC_EX_EVADE;  break;
        case SPELL_MISS_IMMUNE:  procEx|=PROC_EX_IMMUNE; break;
        case SPELL_MISS_IMMUNE2: procEx|=PROC_EX_IMMUNE; break;
        case SPELL_MISS_DEFLECT: procEx|=PROC_EX_DEFLECT;break;
        case SPELL_MISS_ABSORB:  procEx|=PROC_EX_ABSORB; break;
        case SPELL_MISS_REFLECT: procEx|=PROC_EX_REFLECT;break;
        default:
            break;
    }
    else
    {
        // On block
        if (damageInfo->blocked)
            procEx|=PROC_EX_BLOCK;
        // On absorb
        if (damageInfo->absorb)
            procEx|=PROC_EX_ABSORB;
        // On crit
        if (damageInfo->HitInfo & SPELL_HIT_TYPE_CRIT)
            procEx|=PROC_EX_CRITICAL_HIT;
        else
            procEx|=PROC_EX_NORMAL_HIT;
    }
    return procEx;
}

void Unit::ProcDamageAndSpellFor( bool isVictim, Unit * pTarget, uint32 procFlag, uint32 procExtra, WeaponAttackType attType, SpellEntry const * procSpell, uint32 damage )
{
    // For melee/ranged based attack need update skills and set some Aura states
    if (procFlag & MELEE_BASED_TRIGGER_MASK)
    {
        // Update skills here for players
        if (GetTypeId() == TYPEID_PLAYER)
        {
            // On melee based hit/miss/resist need update skill (for victim and attacker)
            if (procExtra&(PROC_EX_NORMAL_HIT|PROC_EX_MISS|PROC_EX_RESIST))
            {
                if (pTarget->GetTypeId() != TYPEID_PLAYER && pTarget->GetCreatureType() != CREATURE_TYPE_CRITTER)
                    ((Player*)this)->UpdateCombatSkills(pTarget, attType, isVictim);
            }
            // Update defence if player is victim and parry/dodge/block
            if (isVictim && procExtra&(PROC_EX_DODGE|PROC_EX_PARRY|PROC_EX_BLOCK))
                ((Player*)this)->UpdateDefense();
        }
        // If exist crit/parry/dodge/block need update aura state (for victim and attacker)
        if (procExtra & (PROC_EX_CRITICAL_HIT|PROC_EX_PARRY|PROC_EX_DODGE|PROC_EX_BLOCK))
        {
            // for victim
            if (isVictim)
            {
                // if victim and dodge attack
                if (procExtra&PROC_EX_DODGE)
                {
                    //Update AURA_STATE on dodge
                    if (getClass() != CLASS_ROGUE) // skip Rogue Riposte
                    {
                        ModifyAuraState(AURA_STATE_DEFENSE, true);
                        StartReactiveTimer( REACTIVE_DEFENSE );
                    }
                }
                // if victim and parry attack
                if (procExtra & PROC_EX_PARRY)
                {
                    // For Hunters only Counterattack (skip Mongoose bite)
                    if (getClass() == CLASS_HUNTER)
                    {
                        ModifyAuraState(AURA_STATE_HUNTER_PARRY, true);
                        StartReactiveTimer( REACTIVE_HUNTER_PARRY );
                    }
                    else
                    {
                        ModifyAuraState(AURA_STATE_DEFENSE, true);
                        StartReactiveTimer( REACTIVE_DEFENSE );
                    }
                }
                // if and victim block attack
                if (procExtra & PROC_EX_BLOCK)
                {
                    ModifyAuraState(AURA_STATE_DEFENSE,true);
                    StartReactiveTimer( REACTIVE_DEFENSE );
                }
            }
            else //For attacker
            {
                // Overpower on victim dodge
                if (procExtra&PROC_EX_DODGE && GetTypeId() == TYPEID_PLAYER && getClass() == CLASS_WARRIOR)
                {
                    AddComboPoints(pTarget, 1);
                    StartReactiveTimer( REACTIVE_OVERPOWER );
                }
            }
        }
    }

    RemoveSpellList removedSpells;
    ProcTriggeredList procTriggered;
    // Fill procTriggered list
    for(SpellAuraHolderMap::const_iterator itr = GetSpellAuraHolderMap().begin(); itr!= GetSpellAuraHolderMap().end(); ++itr)
    {
        // skip deleted auras (possible at recursive triggered call
        if(itr->second->IsDeleted())
            continue;

        SpellProcEventEntry const* spellProcEvent = NULL;
        if(!IsTriggeredAtSpellProcEvent(pTarget, itr->second, procSpell, procFlag, procExtra, attType, isVictim, spellProcEvent))
           continue;

        itr->second->SetInUse(true);                        // prevent holder deletion
        procTriggered.push_back( ProcTriggeredData(spellProcEvent, itr->second) );
    }

    // Nothing found
    if (procTriggered.empty())
        return;

    // Handle effects proceed this time
    for(ProcTriggeredList::const_iterator i = procTriggered.begin(); i != procTriggered.end(); ++i)
    {
        // Some auras can be deleted in function called in this loop (except first, ofc)
        SpellAuraHolder *triggeredByHolder = i->triggeredByHolder;
        if(triggeredByHolder->IsDeleted())
            continue;

        SpellProcEventEntry const *spellProcEvent = i->spellProcEvent;
        bool useCharges = triggeredByHolder->GetAuraCharges() > 0;
        bool procSuccess = true;
        bool anyAuraProc = false;

        // For players set spell cooldown if need
        uint32 cooldown = 0;
        if (GetTypeId() == TYPEID_PLAYER && spellProcEvent && spellProcEvent->cooldown)
            cooldown = spellProcEvent->cooldown;

        for (int32 i = 0; i < MAX_EFFECT_INDEX; ++i)
        {
            Aura *triggeredByAura = triggeredByHolder->GetAuraByEffectIndex(SpellEffectIndex(i));
            if (!triggeredByAura)
                continue;

            Modifier *auraModifier = triggeredByAura->GetModifier();

            if (procSpell)
            {
                if (spellProcEvent)
                {
                    if (spellProcEvent->spellFamilyMask[i] || spellProcEvent->spellFamilyMask2[i])
                    {
                        if ((spellProcEvent->spellFamilyMask[i]  & procSpell->SpellFamilyFlags ) == 0 &&
                            (spellProcEvent->spellFamilyMask2[i] & procSpell->SpellFamilyFlags2) == 0)
                            continue;
                    }
                    // don't check dbc FamilyFlags if schoolMask exists
                    else if (!triggeredByAura->CanProcFrom(procSpell, spellProcEvent->procEx, procExtra, damage != 0, !spellProcEvent->schoolMask))
                        continue;
                }
                else if (!triggeredByAura->CanProcFrom(procSpell, PROC_EX_NONE, procExtra, damage != 0, true))
                    continue;
            }

            SpellAuraProcResult procResult = (*this.*AuraProcHandler[auraModifier->m_auraname])(pTarget, damage, triggeredByAura, procSpell, procFlag, procExtra, cooldown);
            switch (procResult)
            {
                case SPELL_AURA_PROC_CANT_TRIGGER:
                    continue;
                case SPELL_AURA_PROC_FAILED:
                    procSuccess = false;
                    break;
                case SPELL_AURA_PROC_OK:
                    break;
            }

            anyAuraProc = true;
            triggeredByAura->SetInUse(false);
        }
        // Remove charge (aura can be removed by triggers)
        if(useCharges && procSuccess && anyAuraProc && !triggeredByHolder->IsDeleted())
        {
            // If last charge dropped add spell to remove list
            if(triggeredByHolder->DropAuraCharge())
                removedSpells.push_back(triggeredByHolder->GetId());
        }
        // If reflecting with Imp. Spell Reflection - we must also remove auras from the remaining aura's targets
        if (triggeredByHolder->GetId() == 59725)
            if (Unit* pImpSRCaster = triggeredByHolder->GetCaster() )
                if (Group* group = ((Player*)pImpSRCaster)->GetGroup())
                    for(GroupReference *itr = group->GetFirstMember(); itr != NULL; itr = itr->next())
                        if (Player* member = itr->getSource())
                            if (Aura* pAura = member->GetAura(59725, EFFECT_INDEX_0) )
                                if (pAura->GetCaster() == pImpSRCaster)
                                    member->RemoveAura(pAura);

        triggeredByHolder->SetInUse(false);
    }

    if (!removedSpells.empty())
    {
        // Sort spells and remove duplicates
        removedSpells.sort();
        removedSpells.unique();
        // Remove auras from removedAuras
        for(RemoveSpellList::const_iterator i = removedSpells.begin(); i != removedSpells.end();++i)
            RemoveAuraHolderFromStack(*i);
    }
}

SpellSchoolMask Unit::GetMeleeDamageSchoolMask() const
{
    return SPELL_SCHOOL_MASK_NORMAL;
}

Player* Unit::GetSpellModOwner()
{
    if(GetTypeId()==TYPEID_PLAYER)
        return (Player*)this;
    if(((Creature*)this)->IsPet() || ((Creature*)this)->IsTotem())
    {
        Unit* owner = GetOwner();
        if(owner && owner->GetTypeId()==TYPEID_PLAYER)
            return (Player*)owner;
    }
    return NULL;
}

///----------Pet responses methods-----------------
void Unit::SendPetCastFail(uint32 spellid, SpellCastResult msg)
{
    if(msg == SPELL_CAST_OK)
        return;

    Unit *owner = GetCharmerOrOwner();
    if(!owner || owner->GetTypeId() != TYPEID_PLAYER)
        return;

    WorldPacket data(SMSG_PET_CAST_FAILED, 1 + 4 + 1);
    data << uint8(0);                                       // cast count?
    data << uint32(spellid);
    data << uint8(msg);
    // uint32 for some reason
    // uint32 for some reason
    ((Player*)owner)->GetSession()->SendPacket(&data);
}

void Unit::SendPetActionFeedback (uint8 msg)
{
    Unit* owner = GetOwner();
    if(!owner || owner->GetTypeId() != TYPEID_PLAYER)
        return;

    WorldPacket data(SMSG_PET_ACTION_FEEDBACK, 1);
    data << uint8(msg);
    ((Player*)owner)->GetSession()->SendPacket(&data);
}

void Unit::SendPetTalk (uint32 pettalk)
{
    Unit* owner = GetOwner();
    if(!owner || owner->GetTypeId() != TYPEID_PLAYER)
        return;

    WorldPacket data(SMSG_PET_ACTION_SOUND, 8 + 4);
    data << GetObjectGuid();
    data << uint32(pettalk);
    ((Player*)owner)->GetSession()->SendPacket(&data);
}

void Unit::SendPetAIReaction()
{
    Unit* owner = GetOwner();
    if(!owner || owner->GetTypeId() != TYPEID_PLAYER)
        return;

    WorldPacket data(SMSG_AI_REACTION, 8 + 4);
    data << GetObjectGuid();
    data << uint32(AI_REACTION_HOSTILE);
    ((Player*)owner)->GetSession()->SendPacket(&data);
}

///----------End of Pet responses methods----------

void Unit::StopMoving()
{
    clearUnitState(UNIT_STAT_MOVING);

    // not need send any packets if not in world
    if (!IsInWorld())
        return;

    // send explicit stop packet
    // player expected for correct work SPLINEFLAG_WALKMODE
    SendMonsterMove(GetPositionX(), GetPositionY(), GetPositionZ(), SPLINETYPE_STOP, GetTypeId() == TYPEID_PLAYER ? SPLINEFLAG_WALKMODE : SPLINEFLAG_NONE, 0);

    // update position and orientation for near players
    SendHeartBeat(false);
}

void Unit::SetFeared(bool apply, ObjectGuid casterGuid, uint32 spellID, uint32 time)
{
    if (apply)
    {
        if (HasAuraType(SPELL_AURA_PREVENTS_FLEEING))
            return;

        SetFlag(UNIT_FIELD_FLAGS, UNIT_FLAG_FLEEING);

        GetMotionMaster()->MovementExpired(false);
        CastStop(GetObjectGuid() == casterGuid ? spellID : 0);

        Unit* caster = IsInWorld() ?  GetMap()->GetUnit(casterGuid) : NULL;

        GetMotionMaster()->MoveFleeing(caster, time);       // caster==NULL processed in MoveFleeing
    }
    else
    {
        RemoveFlag(UNIT_FIELD_FLAGS, UNIT_FLAG_FLEEING);

        GetMotionMaster()->MovementExpired(false);

        if (GetTypeId() != TYPEID_PLAYER && isAlive())
        {
            Creature* c = ((Creature*)this);
            // restore appropriate movement generator
            if (getVictim())
                GetMotionMaster()->MoveChase(getVictim());
            else
                GetMotionMaster()->Initialize();

            // attack caster if can
            if (Unit* caster = IsInWorld() ? GetMap()->GetUnit(casterGuid) : NULL)
                if (c->AI())
                    c->AI()->AttackedBy(caster);
        }
    }

    if (GetTypeId() == TYPEID_PLAYER && !GetVehicle())
        ((Player*)this)->SetClientControl(this, !apply);
}

void Unit::SetConfused(bool apply, ObjectGuid casterGuid, uint32 spellID)
{
    if (apply)
    {
        SetFlag(UNIT_FIELD_FLAGS, UNIT_FLAG_CONFUSED);

        CastStop(GetObjectGuid() == casterGuid ? spellID : 0);

        GetMotionMaster()->MoveConfused();
    }
    else
    {
        RemoveFlag(UNIT_FIELD_FLAGS, UNIT_FLAG_CONFUSED);

        GetMotionMaster()->MovementExpired(false);

        if (GetTypeId() != TYPEID_PLAYER && isAlive())
        {
            // restore appropriate movement generator
            if(getVictim())
                GetMotionMaster()->MoveChase(getVictim());
            else
                GetMotionMaster()->Initialize();
        }
    }

    if(GetTypeId() == TYPEID_PLAYER && !GetVehicle())
        ((Player*)this)->SetClientControl(this, !apply);
}

void Unit::SetFeignDeath(bool apply, ObjectGuid casterGuid, uint32 /*spellID*/)
{
    if (apply)
    {
        /*
        WorldPacket data(SMSG_FEIGN_DEATH_RESISTED, 9);
        data<<GetGUID();
        data<<uint8(0);
        SendMessageToSet(&data,true);
        */

        if (GetTypeId() != TYPEID_PLAYER)
            StopMoving();
        else
            ((Player*)this)->m_movementInfo.SetMovementFlags(MOVEFLAG_NONE);

                                                            // blizz like 2.0.x
        SetFlag(UNIT_FIELD_FLAGS, UNIT_FLAG_UNK_29);
                                                            // blizz like 2.0.x
        SetFlag(UNIT_FIELD_FLAGS_2, UNIT_FLAG2_FEIGN_DEATH);
                                                            // blizz like 2.0.x
        SetFlag(UNIT_DYNAMIC_FLAGS, UNIT_DYNFLAG_DEAD);

        addUnitState(UNIT_STAT_DIED);
        CombatStop();
        RemoveAurasWithInterruptFlags(AURA_INTERRUPT_FLAG_IMMUNE_OR_LOST_SELECTION);

        // prevent interrupt message
        if (casterGuid == GetObjectGuid())
            FinishSpell(CURRENT_GENERIC_SPELL,false);
        InterruptNonMeleeSpells(true);
        getHostileRefManager().deleteReferences();
    }
    else
    {
        /*
        WorldPacket data(SMSG_FEIGN_DEATH_RESISTED, 9);
        data<<GetGUID();
        data<<uint8(1);
        SendMessageToSet(&data,true);
        */
                                                            // blizz like 2.0.x
        RemoveFlag(UNIT_FIELD_FLAGS, UNIT_FLAG_UNK_29);
                                                            // blizz like 2.0.x
        RemoveFlag(UNIT_FIELD_FLAGS_2, UNIT_FLAG2_FEIGN_DEATH);
                                                            // blizz like 2.0.x
        RemoveFlag(UNIT_DYNAMIC_FLAGS, UNIT_DYNFLAG_DEAD);

        clearUnitState(UNIT_STAT_DIED);

        if (GetTypeId() != TYPEID_PLAYER && isAlive())
        {
            // restore appropriate movement generator
            if(getVictim())
                GetMotionMaster()->MoveChase(getVictim());
            else
                GetMotionMaster()->Initialize();
        }

    }
}

bool Unit::IsSitState() const
{
    uint8 s = getStandState();
    return
        s == UNIT_STAND_STATE_SIT_CHAIR        || s == UNIT_STAND_STATE_SIT_LOW_CHAIR  ||
        s == UNIT_STAND_STATE_SIT_MEDIUM_CHAIR || s == UNIT_STAND_STATE_SIT_HIGH_CHAIR ||
        s == UNIT_STAND_STATE_SIT;
}

bool Unit::IsStandState() const
{
    uint8 s = getStandState();
    return !IsSitState() && s != UNIT_STAND_STATE_SLEEP && s != UNIT_STAND_STATE_KNEEL;
}

void Unit::SetStandState(uint8 state)
{
    SetByteValue(UNIT_FIELD_BYTES_1, 0, state);

    if (IsStandState())
        RemoveAurasWithInterruptFlags(AURA_INTERRUPT_FLAG_NOT_SEATED);

    if(GetTypeId()==TYPEID_PLAYER)
    {
        WorldPacket data(SMSG_STANDSTATE_UPDATE, 1);
        data << (uint8)state;
        ((Player*)this)->GetSession()->SendPacket(&data);
    }
}

bool Unit::IsPolymorphed() const
{
    return GetSpellSpecific(getTransForm())==SPELL_MAGE_POLYMORPH;
}

void Unit::SetDisplayId(uint32 modelId)
{
    SetUInt32Value(UNIT_FIELD_DISPLAYID, modelId);

    UpdateModelData();

    if(GetTypeId() == TYPEID_UNIT && ((Creature*)this)->IsPet())
    {
        Pet *pet = ((Pet*)this);
        if(!pet->isControlled())
            return;
        Unit *owner = GetOwner();
        if(owner && (owner->GetTypeId() == TYPEID_PLAYER) && ((Player*)owner)->GetGroup())
            ((Player*)owner)->SetGroupUpdateFlag(GROUP_UPDATE_FLAG_PET_MODEL_ID);
    }
}

void Unit::UpdateModelData()
{
    if (CreatureModelInfo const* modelInfo = sObjectMgr.GetCreatureModelInfo(GetDisplayId()))
    {
        // we expect values in database to be relative to scale = 1.0
        SetFloatValue(UNIT_FIELD_BOUNDINGRADIUS, GetObjectScale() * modelInfo->bounding_radius);

        // never actually update combat_reach for player, it's always the same. Below player case is for initialization
        if (GetTypeId() == TYPEID_PLAYER)
            SetFloatValue(UNIT_FIELD_COMBATREACH, 1.5f);
        else
            SetFloatValue(UNIT_FIELD_COMBATREACH, GetObjectScale() * modelInfo->combat_reach);
    }
}

void Unit::ClearComboPointHolders()
{
    while(!m_ComboPointHolders.empty())
    {
        ObjectGuid guid = *m_ComboPointHolders.begin();

        Unit* owner = ObjectAccessor::GetUnit(*this, guid);
        if (owner && owner->GetComboTargetGuid() == GetObjectGuid())// recheck for safe
            owner->ClearComboPoints();                        // remove also guid from m_ComboPointHolders;
        else
            m_ComboPointHolders.erase(guid);             // or remove manually
    }
}

void Unit::AddComboPoints(Unit* target, int8 count)
{
    if (!count)
        return;

    // without combo points lost (duration checked in aura)
    RemoveSpellsCausingAura(SPELL_AURA_RETAIN_COMBO_POINTS);

    if(target->GetObjectGuid() == m_comboTargetGuid)
    {
        m_comboPoints += count;
    }
    else
    {
        if (!m_comboTargetGuid.IsEmpty())
            if(Unit* target2 = ObjectAccessor::GetUnit(*this, m_comboTargetGuid))
                target2->RemoveComboPointHolder(GetObjectGuid());

        m_comboTargetGuid = target->GetObjectGuid();
        m_comboPoints = count;

        target->AddComboPointHolder(GetObjectGuid());
    }

    if (m_comboPoints > 5) m_comboPoints = 5;
    if (m_comboPoints < 0) m_comboPoints = 0;

    if (GetObjectGuid().IsPlayer())
        ((Player*)this)->SendComboPoints(m_comboTargetGuid, m_comboPoints);
    else if ((GetObjectGuid().IsPet() || GetObjectGuid().IsVehicle()) && GetCharmerOrOwner() && GetCharmerOrOwner()->GetObjectGuid().IsPlayer())
        ((Player*)GetCharmerOrOwner())->SendPetComboPoints(this,m_comboTargetGuid, m_comboPoints);
}

void Unit::ClearComboPoints()
{
    if (m_comboTargetGuid.IsEmpty())
        return;

    // without combopoints lost (duration checked in aura)
    RemoveSpellsCausingAura(SPELL_AURA_RETAIN_COMBO_POINTS);

    m_comboPoints = 0;

    if (GetObjectGuid().IsPlayer())
        ((Player*)this)->SendComboPoints(m_comboTargetGuid, m_comboPoints);
    else if ((GetObjectGuid().IsPet() || GetObjectGuid().IsVehicle()) && GetCharmerOrOwner() && GetCharmerOrOwner()->GetObjectGuid().IsPlayer())
        ((Player*)GetCharmerOrOwner())->SendPetComboPoints(this,m_comboTargetGuid, m_comboPoints);

    if(Unit* target = ObjectAccessor::GetUnit(*this,m_comboTargetGuid))
        target->RemoveComboPointHolder(GetObjectGuid());

    m_comboTargetGuid.Clear();
}

void Unit::ClearAllReactives()
{
    for(int i=0; i < MAX_REACTIVE; ++i)
        m_reactiveTimer[i] = 0;

    if (HasAuraState( AURA_STATE_DEFENSE))
        ModifyAuraState(AURA_STATE_DEFENSE, false);
    if (getClass() == CLASS_HUNTER && HasAuraState( AURA_STATE_HUNTER_PARRY))
        ModifyAuraState(AURA_STATE_HUNTER_PARRY, false);
    if(getClass() == CLASS_WARRIOR && GetTypeId() == TYPEID_PLAYER)
        ClearComboPoints();
}

void Unit::UpdateReactives( uint32 p_time )
{
    for(int i = 0; i < MAX_REACTIVE; ++i)
    {
        ReactiveType reactive = ReactiveType(i);

        if(!m_reactiveTimer[reactive])
            continue;

        if ( m_reactiveTimer[reactive] <= p_time)
        {
            m_reactiveTimer[reactive] = 0;

            switch ( reactive )
            {
                case REACTIVE_DEFENSE:
                    if (HasAuraState(AURA_STATE_DEFENSE))
                        ModifyAuraState(AURA_STATE_DEFENSE, false);
                    break;
                case REACTIVE_HUNTER_PARRY:
                    if ( getClass() == CLASS_HUNTER && HasAuraState(AURA_STATE_HUNTER_PARRY))
                        ModifyAuraState(AURA_STATE_HUNTER_PARRY, false);
                    break;
                case REACTIVE_OVERPOWER:
                    if(getClass() == CLASS_WARRIOR && GetTypeId() == TYPEID_PLAYER)
                        ClearComboPoints();
                    break;
                default:
                    break;
            }
        }
        else
        {
            m_reactiveTimer[reactive] -= p_time;
        }
    }
}

Unit* Unit::SelectRandomUnfriendlyTarget(Unit* except /*= NULL*/, float radius /*= ATTACK_DISTANCE*/) const
{
    std::list<Unit *> targets;

    MaNGOS::AnyUnfriendlyUnitInObjectRangeCheck u_check(this, this, radius);
    MaNGOS::UnitListSearcher<MaNGOS::AnyUnfriendlyUnitInObjectRangeCheck> searcher(targets, u_check);
    Cell::VisitAllObjects(this, searcher, radius);

    // remove current target
    if(except)
        targets.remove(except);

    // remove not LoS targets
    for(std::list<Unit *>::iterator tIter = targets.begin(); tIter != targets.end();)
    {
        if(!IsWithinLOSInMap(*tIter))
        {
            std::list<Unit *>::iterator tIter2 = tIter;
            ++tIter;
            targets.erase(tIter2);
        }
        else
            ++tIter;
    }

    // no appropriate targets
    if(targets.empty())
        return NULL;

    // select random
    uint32 rIdx = urand(0,targets.size()-1);
    std::list<Unit *>::const_iterator tcIter = targets.begin();
    for(uint32 i = 0; i < rIdx; ++i)
        ++tcIter;

    return *tcIter;
}

Unit* Unit::SelectRandomFriendlyTarget(Unit* except /*= NULL*/, float radius /*= ATTACK_DISTANCE*/) const
{
    std::list<Unit *> targets;

    MaNGOS::AnyFriendlyUnitInObjectRangeCheck u_check(this, radius);
    MaNGOS::UnitListSearcher<MaNGOS::AnyFriendlyUnitInObjectRangeCheck> searcher(targets, u_check);

    Cell::VisitAllObjects(this, searcher, radius);
    // remove current target
    if(except)
        targets.remove(except);

    // remove not LoS targets
    for(std::list<Unit *>::iterator tIter = targets.begin(); tIter != targets.end();)
    {
        if(!IsWithinLOSInMap(*tIter))
        {
            std::list<Unit *>::iterator tIter2 = tIter;
            ++tIter;
            targets.erase(tIter2);
        }
        else
            ++tIter;
    }

    // no appropriate targets
    if(targets.empty())
        return NULL;

    // select random
    uint32 rIdx = urand(0,targets.size()-1);
    std::list<Unit *>::const_iterator tcIter = targets.begin();
    for(uint32 i = 0; i < rIdx; ++i)
        ++tcIter;

    return *tcIter;
}

bool Unit::hasNegativeAuraWithInterruptFlag(uint32 flag)
{
    for (SpellAuraHolderMap::const_iterator iter = m_spellAuraHolders.begin(); iter != m_spellAuraHolders.end(); ++iter)
    {
        if (!iter->second->IsPositive() && iter->second->GetSpellProto()->AuraInterruptFlags & flag)
            return true;
    }
    return false;
}

void Unit::ApplyAttackTimePercentMod( WeaponAttackType att,float val, bool apply )
{
    if(val > 0)
    {
        ApplyPercentModFloatVar(m_modAttackSpeedPct[att], val, !apply);
        ApplyPercentModFloatValue(UNIT_FIELD_BASEATTACKTIME+att,val,!apply);
    }
    else
    {
        ApplyPercentModFloatVar(m_modAttackSpeedPct[att], -val, apply);
        ApplyPercentModFloatValue(UNIT_FIELD_BASEATTACKTIME+att,-val,apply);
    }
}

void Unit::ApplyCastTimePercentMod(float val, bool apply )
{
    if(val > 0)
        ApplyPercentModFloatValue(UNIT_MOD_CAST_SPEED,val,!apply);
    else
        ApplyPercentModFloatValue(UNIT_MOD_CAST_SPEED,-val,apply);
}

void Unit::UpdateAuraForGroup(uint8 slot)
{
    if(GetTypeId() == TYPEID_PLAYER)
    {
        Player* player = (Player*)this;
        if(player->GetGroup())
        {
            player->SetGroupUpdateFlag(GROUP_UPDATE_FLAG_AURAS);
            player->SetAuraUpdateMask(slot);
        }
    }
    else if(GetTypeId() == TYPEID_UNIT && ((Creature*)this)->IsPet())
    {
        Pet *pet = ((Pet*)this);
        if(pet->isControlled())
        {
            Unit *owner = GetOwner();
            if(owner && (owner->GetTypeId() == TYPEID_PLAYER) && ((Player*)owner)->GetGroup())
            {
                ((Player*)owner)->SetGroupUpdateFlag(GROUP_UPDATE_FLAG_PET_AURAS);
                pet->SetAuraUpdateMask(slot);
            }
        }
    }
}

float Unit::GetAPMultiplier(WeaponAttackType attType, bool normalized)
{
    if (!normalized || GetTypeId() != TYPEID_PLAYER)
        return float(GetAttackTime(attType))/1000.0f;

    Item *Weapon = ((Player*)this)->GetWeaponForAttack(attType, true, false);
    if (!Weapon)
        return 2.4f;                                         // fist attack

    switch (Weapon->GetProto()->InventoryType)
    {
        case INVTYPE_2HWEAPON:
            return 3.3f;
        case INVTYPE_RANGED:
        case INVTYPE_RANGEDRIGHT:
        case INVTYPE_THROWN:
            return 2.8f;
        case INVTYPE_WEAPON:
        case INVTYPE_WEAPONMAINHAND:
        case INVTYPE_WEAPONOFFHAND:
        default:
            return Weapon->GetProto()->SubClass==ITEM_SUBCLASS_WEAPON_DAGGER ? 1.7f : 2.4f;
    }
}

Aura* Unit::GetDummyAura( uint32 spell_id ) const
{
    Unit::AuraList const& mDummy = GetAurasByType(SPELL_AURA_DUMMY);
    for(Unit::AuraList::const_iterator itr = mDummy.begin(); itr != mDummy.end(); ++itr)
        if ((*itr)->GetId() == spell_id)
            return *itr;

    return NULL;
}

void Unit::SetContestedPvP(Player *attackedPlayer)
{
    Player* player = GetCharmerOrOwnerPlayerOrPlayerItself();

    if (!player || (attackedPlayer && (attackedPlayer == player || (player->duel && player->duel->opponent == attackedPlayer))))
        return;

    player->SetContestedPvPTimer(30000);

    if (!player->hasUnitState(UNIT_STAT_ATTACK_PLAYER))
    {
        player->addUnitState(UNIT_STAT_ATTACK_PLAYER);
        player->SetFlag(PLAYER_FLAGS, PLAYER_FLAGS_CONTESTED_PVP);
        // call MoveInLineOfSight for nearby contested guards
        SetVisibility(GetVisibility());
    }

    if (!hasUnitState(UNIT_STAT_ATTACK_PLAYER))
    {
        addUnitState(UNIT_STAT_ATTACK_PLAYER);
        // call MoveInLineOfSight for nearby contested guards
        SetVisibility(GetVisibility());
    }
}

void Unit::AddPetAura(PetAura const* petSpell)
{
    m_petAuras.insert(petSpell);
    if(Pet* pet = GetPet())
    {
        GroupPetList m_groupPets = GetPets();
        if (!m_groupPets.empty())
        {
            for (GroupPetList::const_iterator itr = m_groupPets.begin(); itr != m_groupPets.end(); ++itr)
                if (Pet* _pet = GetMap()->GetPet(*itr))
                    _pet->CastPetAura(petSpell);
        }
    }

}

void Unit::RemovePetAura(PetAura const* petSpell)
{
    m_petAuras.erase(petSpell);
    if(Pet* pet = GetPet())
    {
        GroupPetList m_groupPets = GetPets();
        if (!m_groupPets.empty())
        {
            for (GroupPetList::const_iterator itr = m_groupPets.begin(); itr != m_groupPets.end(); ++itr)
                if (Pet* _pet = GetMap()->GetPet(*itr))
                    _pet->RemoveAurasDueToSpell(petSpell->GetAura(_pet->GetEntry()));
        }
    }
}

void Unit::RemoveAurasAtMechanicImmunity(uint32 mechMask, uint32 exceptSpellId, bool non_positive /*= false*/)
{
    Unit::SpellAuraHolderMap& auras = GetSpellAuraHolderMap();
    for(Unit::SpellAuraHolderMap::iterator iter = auras.begin(); iter != auras.end();)
    {
        SpellEntry const *spell = iter->second->GetSpellProto();
        if (spell->Id == exceptSpellId)
            ++iter;
        else if (non_positive && iter->second->IsPositive())
            ++iter;
        else if (spell->Attributes & SPELL_ATTR_UNAFFECTED_BY_INVULNERABILITY)
            ++iter;
        else if (iter->second->HasMechanicMask(mechMask))
        {
            RemoveAurasDueToSpell(spell->Id);

            if(auras.empty())
                break;
            else
                iter = auras.begin();
         }
        else
            ++iter;
    }
}

void Unit::RemoveAurasBySpellMechanic(uint32 mechMask)
{
    Unit::SpellAuraHolderMap& auras = GetSpellAuraHolderMap();
    for(Unit::SpellAuraHolderMap::iterator iter = auras.begin(); iter != auras.end();)
    {
        SpellEntry const *spell = iter->second->GetSpellProto();

        if (!iter->second->IsPositive())
            ++iter;

        else if (spell->Mechanic & mechMask)
        {
            RemoveAurasDueToSpell(spell->Id);
            if(auras.empty())
                break;
            else
                iter = auras.begin();
        }
        else
            ++iter;
    }
}

void Unit::SetPhaseMask(uint32 newPhaseMask, bool update)
{
    if(newPhaseMask==GetPhaseMask())
        return;

    if(IsInWorld())
        RemoveNotOwnSingleTargetAuras(newPhaseMask);        // we can lost access to caster or target

    WorldObject::SetPhaseMask(newPhaseMask,update);

    if(IsInWorld())
        if(Pet* pet = GetPet())
            pet->SetPhaseMask(newPhaseMask,true);
}

void Unit::NearTeleportTo( float x, float y, float z, float orientation, bool casting /*= false*/ )
{
    if(GetTypeId() == TYPEID_PLAYER)
        ((Player*)this)->TeleportTo(GetMapId(), x, y, z, orientation, TELE_TO_NOT_LEAVE_TRANSPORT | TELE_TO_NOT_LEAVE_COMBAT | TELE_TO_NOT_UNSUMMON_PET | (casting ? TELE_TO_SPELL : 0));
    else
    {
        ExitVehicle();
        Creature* c = (Creature*)this;
        // Creature relocation acts like instant movement generator, so current generator expects interrupt/reset calls to react properly
        if (!c->GetMotionMaster()->empty())
            if (MovementGenerator *movgen = c->GetMotionMaster()->top())
                movgen->Interrupt(*c);

        SetPosition(x, y, z, orientation, true);

        SendHeartBeat(false);

        // finished relocation, movegen can different from top before creature relocation,
        // but apply Reset expected to be safe in any case
        if (!c->GetMotionMaster()->empty())
            if (MovementGenerator *movgen = c->GetMotionMaster()->top())
                movgen->Reset(*c);
    }
}

void Unit::MonsterMove(float x, float y, float z, uint32 transitTime)
{
    SplineFlags flags = GetTypeId() == TYPEID_PLAYER ? SPLINEFLAG_WALKMODE : ((Creature*)this)->GetSplineFlags();
    SendMonsterMove(x, y, z, SPLINETYPE_NORMAL, flags, transitTime);

    if (GetTypeId() != TYPEID_PLAYER)
    {
        Creature* c = (Creature*)this;
        // Creature relocation acts like instant movement generator, so current generator expects interrupt/reset calls to react properly
        if (!c->GetMotionMaster()->empty())
            if (MovementGenerator *movgen = c->GetMotionMaster()->top())
                movgen->Interrupt(*c);

        GetMap()->CreatureRelocation((Creature*)this, x, y, z, 0.0f);

        // finished relocation, movegen can different from top before creature relocation,
        // but apply Reset expected to be safe in any case
        if (!c->GetMotionMaster()->empty())
            if (MovementGenerator *movgen = c->GetMotionMaster()->top())
                movgen->Reset(*c);
    }
}

void Unit::MonsterMoveWithSpeed(float x, float y, float z, uint32 transitTime)
{
    SendMonsterMoveWithSpeed(x, y, z, transitTime );

    if (GetTypeId() != TYPEID_PLAYER)
    {
        Creature* c = (Creature*)this;
        // Creature relocation acts like instant movement generator, so current generator expects interrupt/reset calls to react properly
        if (!c->GetMotionMaster()->empty())
            if (MovementGenerator *movgen = c->GetMotionMaster()->top())
                movgen->Interrupt(*c);

        GetMap()->CreatureRelocation((Creature*)this, x, y, z, 0.0f);

        // finished relocation, movegen can different from top before creature relocation,
        // but apply Reset expected to be safe in any case
        if (!c->GetMotionMaster()->empty())
            if (MovementGenerator *movgen = c->GetMotionMaster()->top())
                movgen->Reset(*c);
    }
}

void Unit::MonsterJump(float x, float y, float z, float o, uint32 transitTime, uint32 verticalSpeed)
{
    SendMonsterMove(x, y, z, SPLINETYPE_NORMAL, SplineFlags(SPLINEFLAG_TRAJECTORY | SPLINEFLAG_WALKMODE), transitTime, NULL, double(verticalSpeed));

    if (GetTypeId() != TYPEID_PLAYER)
    {
        Creature* c = (Creature*)this;
        // Creature relocation acts like instant movement generator, so current generator expects interrupt/reset calls to react properly
        if (!c->GetMotionMaster()->empty())
            if (MovementGenerator *movgen = c->GetMotionMaster()->top())
                movgen->Interrupt(*c);

        GetMap()->CreatureRelocation((Creature*)this, x, y, z, o);

        // finished relocation, movegen can different from top before creature relocation,
        // but apply Reset expected to be safe in any case
        if (!c->GetMotionMaster()->empty())
            if (MovementGenerator *movgen = c->GetMotionMaster()->top())
                movgen->Reset(*c);
    }
}

struct SetPvPHelper
{
    explicit SetPvPHelper(bool _state) : state(_state) {}
    void operator()(Unit* unit) const { unit->SetPvP(state); }
    bool state;
};

bool Unit::CreateVehicleKit(uint32 vehicleId)
{
    VehicleEntry const *vehicleInfo = sVehicleStore.LookupEntry(vehicleId);

    if (!vehicleInfo)
        return false;

    m_pVehicleKit = new VehicleKit(this, vehicleInfo);
    m_updateFlag |= UPDATEFLAG_VEHICLE;
    return true;
}

void Unit::RemoveVehicleKit()
{
    if (!m_pVehicleKit)
        return;

    m_pVehicleKit->RemoveAllPassengers();

    delete m_pVehicleKit;
    m_pVehicleKit = NULL;

    m_updateFlag &= ~UPDATEFLAG_VEHICLE;
    RemoveFlag(UNIT_NPC_FLAGS, UNIT_NPC_FLAG_SPELLCLICK);
    RemoveFlag(UNIT_NPC_FLAGS, UNIT_NPC_FLAG_PLAYER_VEHICLE);
}

void Unit::ChangeSeat(int8 seatId, bool next)
{
    if (!m_pVehicle)
        return;

    if (seatId < 0)
    {
        seatId = m_pVehicle->GetNextEmptySeat(m_movementInfo.GetTransportSeat(), next);
        if (seatId < 0)
            return;
    }
    else if (seatId == m_movementInfo.GetTransportSeat() || !m_pVehicle->HasEmptySeat(seatId))
        return;

    m_pVehicle->RemovePassenger(this);
    m_pVehicle->AddPassenger(this, seatId);
}

void Unit::EnterVehicle(VehicleKit *vehicle, int8 seatId)
{
    if (!isAlive() || GetVehicleKit() == vehicle)
        return;

    if (m_pVehicle)
    {
        if (m_pVehicle == vehicle)
        {
            if (seatId >= 0)
                ChangeSeat(seatId);

            return;
        }
        else
            ExitVehicle();
    }

    InterruptNonMeleeSpells(false);
    RemoveSpellsCausingAura(SPELL_AURA_MOUNTED);

    if (!vehicle->AddPassenger(this, seatId))
        return;

    m_pVehicle = vehicle;

    if (Pet *pet = GetPet())
        pet->Unsummon(PET_SAVE_AS_CURRENT,this);

    if (GetTypeId() == TYPEID_PLAYER)
    {
        Player* player = (Player*)this;

        if (BattleGround *bg = player->GetBattleGround())
            bg->EventPlayerDroppedFlag(player);

        WorldPacket data(SMSG_ON_CANCEL_EXPECTED_RIDE_VEHICLE_AURA);
        player->GetSession()->SendPacket(&data);

        data.Initialize(SMSG_BREAK_TARGET, 8);
        data << vehicle->GetBase()->GetPackGUID();
        player->GetSession()->SendPacket(&data);
    }

    if (Transport* pTransport = GetTransport())
    {
        if (GetTypeId() == TYPEID_PLAYER)
            pTransport->RemovePassenger((Player*)this);

        SetTransport(NULL);
    }
}

void Unit::ExitVehicle()
{
    if(!m_pVehicle)
        return;

    m_pVehicle->RemovePassenger(this);
    m_pVehicle = NULL;

    if (GetTypeId() == TYPEID_PLAYER)
        ((Player*)this)->ResummonPetTemporaryUnSummonedIfAny();

    float x = GetPositionX();
    float y = GetPositionY();
    float z = GetPositionZ() + 2.0f;
    GetClosePoint(x, y, z, 2.0f);
    UpdateAllowedPositionZ(x, y, z);
    SendMonsterMove(x, y, z + 0.5f, SPLINETYPE_NORMAL, SPLINEFLAG_WALKMODE, 0);
}

void Unit::SetPvP( bool state )
{
    if(state)
        SetByteFlag(UNIT_FIELD_BYTES_2, 1, UNIT_BYTE2_FLAG_PVP);
    else
        RemoveByteFlag(UNIT_FIELD_BYTES_2, 1, UNIT_BYTE2_FLAG_PVP);

    CallForAllControlledUnits(SetPvPHelper(state), CONTROLLED_PET|CONTROLLED_TOTEMS|CONTROLLED_GUARDIANS|CONTROLLED_CHARM);
}

struct SetFFAPvPHelper
{
    explicit SetFFAPvPHelper(bool _state) : state(_state) {}
    void operator()(Unit* unit) const { unit->SetFFAPvP(state); }
    bool state;
};

void Unit::SetFFAPvP( bool state )
{
    if(state)
        SetByteFlag(UNIT_FIELD_BYTES_2, 1, UNIT_BYTE2_FLAG_FFA_PVP);
    else
        RemoveByteFlag(UNIT_FIELD_BYTES_2, 1, UNIT_BYTE2_FLAG_FFA_PVP);

    CallForAllControlledUnits(SetFFAPvPHelper(state), CONTROLLED_PET|CONTROLLED_TOTEMS|CONTROLLED_GUARDIANS|CONTROLLED_CHARM);
}

void Unit::KnockBackFrom(Unit* target, float horizontalSpeed, float verticalSpeed)
{
    float angle = this == target ? GetOrientation() + M_PI_F : target->GetAngle(this);
    float vsin = sin(angle);
    float vcos = cos(angle);

    // Effect properly implemented only for players
    if(GetTypeId()==TYPEID_PLAYER)
    {
        WorldPacket data(SMSG_MOVE_KNOCK_BACK, 8+4+4+4+4+4);
        data << GetPackGUID();
        data << uint32(0);                                  // Sequence
        data << float(vcos);                                // x direction
        data << float(vsin);                                // y direction
        data << float(horizontalSpeed);                     // Horizontal speed
        data << float(-verticalSpeed);                      // Z Movement speed (vertical)
        ((Player*)this)->GetSession()->SendPacket(&data);
    }
    else
    {
        float dh = verticalSpeed*verticalSpeed / (2*19.23f); // maximum parabola height
        float time = (verticalSpeed) ? sqrtf(dh/(0.124976 * verticalSpeed)) : 0.0f;  //full move time in seconds
 
        float dis = time * horizontalSpeed;

        float ox, oy, oz;
        GetPosition(ox, oy, oz);

        float fx = ox + dis * vcos;
        float fy = oy + dis * vsin;
        float fz = oz;

        float fx2, fy2, fz2;                                // getObjectHitPos overwrite last args in any result case
        if(VMAP::VMapFactory::createOrGetVMapManager()->getObjectHitPos(GetMapId(), ox,oy,oz+0.5f, fx,fy,oz+0.5f,fx2,fy2,fz2, -0.5f))
        {
            fx = fx2;
            fy = fy2;
            fz = fz2;
        }

        UpdateAllowedPositionZ(fx, fy, fz);

        GetMap()->CreatureRelocation((Creature*)this, fx, fy, fz, GetOrientation());//it's a hack, need motion master support
        SendMonsterMoveJump(fx, fy, fz, verticalSpeed, SPLINEFLAG_WALKMODE, uint32(time * 1000.0f));
    }
}

void Unit::KnockBackPlayerWithAngle(float angle, float horizontalSpeed, float verticalSpeed)
{
    float vsin = sin(angle);
    float vcos = cos(angle);

    // Effect propertly implemented only for players
    if(GetTypeId()==TYPEID_PLAYER)
    {
        WorldPacket data(SMSG_MOVE_KNOCK_BACK, 8+4+4+4+4+4);
        data << GetPackGUID();
        data << uint32(0);                                  // Sequence
        data << float(vcos);                                // x direction
        data << float(vsin);                                // y direction
        data << float(horizontalSpeed);                     // Horizontal speed
        data << float(-verticalSpeed);                      // Z Movement speed (vertical)
        ((Player*)this)->GetSession()->SendPacket(&data);
    }
    else
        sLog.outError("KnockBackPlayer: Target of KnockBackPlayer must be player!");
}

float Unit::GetCombatRatingReduction(CombatRating cr) const
{
    if (GetTypeId() == TYPEID_PLAYER)
        return ((Player const*)this)->GetRatingBonusValue(cr);
    else if (((Creature const*)this)->IsPet())
    {
        // Player's pet get 100% resilience from owner
        if (Unit* owner = GetOwner())
            if(owner->GetTypeId() == TYPEID_PLAYER)
                return ((Player*)owner)->GetRatingBonusValue(cr);
    }

    return 0.0f;
}

uint32 Unit::GetCombatRatingDamageReduction(CombatRating cr, float rate, float cap, uint32 damage) const
{
    float percent = GetCombatRatingReduction(cr) * rate;
    if (percent > cap)
        percent = cap;
    return uint32 (percent * damage / 100.0f);
}

void Unit::SendThreatUpdate()
{
    ThreatList const& tlist = getThreatManager().getThreatList();
    if (uint32 count = tlist.size())
    {
        DEBUG_FILTER_LOG(LOG_FILTER_COMBAT, "WORLD: Send SMSG_THREAT_UPDATE Message");
        WorldPacket data(SMSG_THREAT_UPDATE, 8 + count * 8);
        data << GetPackGUID();
        data << uint32(count);
        for (ThreatList::const_iterator itr = tlist.begin(); itr != tlist.end(); ++itr)
        {
            data.appendPackGUID((*itr)->getUnitGuid());
            data << uint32((*itr)->getThreat());
        }
        SendMessageToSet(&data, false);
    }
}

void Unit::SendHighestThreatUpdate(HostileReference* pHostilReference)
{
    ThreatList const& tlist = getThreatManager().getThreatList();
    if (uint32 count = tlist.size())
    {
        DEBUG_FILTER_LOG(LOG_FILTER_COMBAT, "WORLD: Send SMSG_HIGHEST_THREAT_UPDATE Message");
        WorldPacket data(SMSG_HIGHEST_THREAT_UPDATE, 8 + 8 + count * 8);
        data << GetPackGUID();
        data.appendPackGUID(pHostilReference->getUnitGuid());
        data << uint32(count);
        for (ThreatList::const_iterator itr = tlist.begin(); itr != tlist.end(); ++itr)
        {
            data.appendPackGUID((*itr)->getUnitGuid());
            data << uint32((*itr)->getThreat());
        }
        SendMessageToSet(&data, false);
    }
}

void Unit::SendThreatClear()
{
    DEBUG_FILTER_LOG(LOG_FILTER_COMBAT, "WORLD: Send SMSG_THREAT_CLEAR Message");
    WorldPacket data(SMSG_THREAT_CLEAR, 8);
    data << GetPackGUID();
    SendMessageToSet(&data, false);
}

void Unit::SendThreatRemove(HostileReference* pHostileReference)
{
    DEBUG_FILTER_LOG(LOG_FILTER_COMBAT, "WORLD: Send SMSG_THREAT_REMOVE Message");
    WorldPacket data(SMSG_THREAT_REMOVE, 8 + 8);
    data << GetPackGUID();
    data.appendPackGUID(pHostileReference->getUnitGuid());
    SendMessageToSet(&data, false);
}

struct StopAttackFactionHelper
{
    explicit StopAttackFactionHelper(uint32 _faction_id) : faction_id(_faction_id) {}
    void operator()(Unit* unit) const { unit->StopAttackFaction(faction_id); }
    uint32 faction_id;
};

void Unit::StopAttackFaction(uint32 faction_id)
{
    if (Unit* victim = getVictim())
    {
        if (victim->getFactionTemplateEntry()->faction==faction_id)
        {
            AttackStop();
            if (IsNonMeleeSpellCasted(false))
                InterruptNonMeleeSpells(false);

            // melee and ranged forced attack cancel
            if (GetTypeId() == TYPEID_PLAYER)
                ((Player*)this)->SendAttackSwingCancelAttack();
        }
    }

    AttackerSet const& attackers = getAttackers();
    for(AttackerSet::const_iterator itr = attackers.begin(); itr != attackers.end();)
    {
        if ((*itr)->getFactionTemplateEntry()->faction==faction_id)
        {
            (*itr)->AttackStop();
            itr = attackers.begin();
        }
        else
            ++itr;
    }

    getHostileRefManager().deleteReferencesForFaction(faction_id);

    CallForAllControlledUnits(StopAttackFactionHelper(faction_id), CONTROLLED_PET|CONTROLLED_GUARDIANS|CONTROLLED_CHARM);
}

bool Unit::IsIgnoreUnitState(SpellEntry const *spell, IgnoreUnitState ignoreState)
{
    Unit::AuraList const& stateAuras = GetAurasByType(SPELL_AURA_IGNORE_UNIT_STATE);
    for(Unit::AuraList::const_iterator itr = stateAuras.begin(); itr != stateAuras.end(); ++itr)
    {
        if ((*itr)->GetModifier()->m_miscvalue == ignoreState)
        {
            // frozen state absent ignored for all spells
            if (ignoreState == IGNORE_UNIT_TARGET_NON_FROZEN)
                return true;

            if ((*itr)->isAffectedOnSpell(spell))
                return true;
        }
    }

    return false;
}

void Unit::CleanupDeletedAuras()
{
    for (SpellAuraHolderList::const_iterator iter = m_deletedHolders.begin(); iter != m_deletedHolders.end(); ++iter)
        delete *iter;
    m_deletedHolders.clear();

    // really delete auras "deleted" while processing its ApplyModify code
    for(AuraList::const_iterator itr = m_deletedAuras.begin(); itr != m_deletedAuras.end(); ++itr)
        delete *itr;
    m_deletedAuras.clear();
}

bool Unit::CheckAndIncreaseCastCounter()
{
    uint32 maxCasts = sWorld.getConfig(CONFIG_UINT32_MAX_SPELL_CASTS_IN_CHAIN);

    if (maxCasts && m_castCounter >= maxCasts)
        return false;

    ++m_castCounter;
    return true;
}

SpellAuraHolder* Unit::GetSpellAuraHolder (uint32 spellid, uint64 casterGUID)
{
    SpellAuraHolderBounds bounds = GetSpellAuraHolderBounds(spellid);
    for (SpellAuraHolderMap::const_iterator iter = bounds.first; iter != bounds.second; ++iter)
        if (!casterGUID || iter->second->GetCasterGUID() == casterGUID)
            return iter->second;

    return NULL;
}

void Unit::_AddAura(uint32 spellID, uint32 duration)
{
    SpellEntry const *spellInfo = sSpellStore.LookupEntry( spellID );

    if(spellInfo)
    {
        if (IsSpellAppliesAura(spellInfo, (1 << EFFECT_INDEX_0) | (1 << EFFECT_INDEX_1) | (1 << EFFECT_INDEX_2)) || IsSpellHaveEffect(spellInfo, SPELL_EFFECT_PERSISTENT_AREA_AURA))
        {
            SpellAuraHolder* holder = CreateSpellAuraHolder(spellInfo, this, this);

            for(uint8 i = 0; i < MAX_EFFECT_INDEX; ++i)
            {
                if (spellInfo->Effect[i] >= TOTAL_SPELL_EFFECTS)
                    continue;
                if( IsAreaAuraEffect(spellInfo->Effect[i])           ||
                    spellInfo->Effect[i] == SPELL_EFFECT_APPLY_AURA  ||
                    spellInfo->Effect[i] == SPELL_EFFECT_PERSISTENT_AREA_AURA )
                {
                    Aura *aura = CreateAura(spellInfo, SpellEffectIndex(i), NULL, holder, this);
                    aura->SetAuraDuration(duration);
                    holder->AddAura(aura, SpellEffectIndex(i));
                    DEBUG_FILTER_LOG(LOG_FILTER_SPELL_CAST, "Manually adding aura of spell %u, index %u, duration %u ms", spellID, i, duration);
                }
            }
            AddSpellAuraHolder(holder);
        }
    }
}

bool Unit::IsAllowedDamageInArea(Unit* pVictim) const
{
    // can damage self anywhere
    if (pVictim == this)
        return true;

    // non player controlled unit can damage anywhere
    if (!IsCharmerOrOwnerPlayerOrPlayerItself())
        return true;

    // can damage own pet anywhere
    if (pVictim->GetOwnerGuid() == GetObjectGuid())
        return true;

    // can damage non player controlled victim anywhere
    if (!pVictim->IsCharmerOrOwnerPlayerOrPlayerItself())
        return true;

    // can't damage player controlled unit by player controlled unit in sanctuary
    AreaTableEntry const* area = GetAreaEntryByAreaID(pVictim->GetAreaId());
    if (area && area->flags & AREA_FLAG_SANCTUARY)
        return false;

    return true;
}<|MERGE_RESOLUTION|>--- conflicted
+++ resolved
@@ -370,11 +370,7 @@
 
 bool Unit::haveOffhandWeapon() const
 {
-<<<<<<< HEAD
-    if (!IsUseEquippedWeapon(OFF_ATTACK))
-=======
     if (!IsUseEquipedWeapon(OFF_ATTACK))
->>>>>>> b29b0df3
         return false;
 
     if(GetTypeId() == TYPEID_PLAYER)
@@ -3658,11 +3654,7 @@
     if(GetTypeId() == TYPEID_PLAYER)
     {
         Player const* player = (Player const*)this;
-<<<<<<< HEAD
-        if(player->CanBlock() && player->IsUseEquippedWeapon(OFF_ATTACK))
-=======
         if(player->CanBlock() && player->IsUseEquipedWeapon(OFF_ATTACK))
->>>>>>> b29b0df3
         {
             Item *tmpitem = player->GetItemByPos(INVENTORY_SLOT_BAG_0, EQUIPMENT_SLOT_OFFHAND);
             if(tmpitem && !tmpitem->IsBroken() && tmpitem->GetProto()->Block)
