--- conflicted
+++ resolved
@@ -7164,11 +7164,7 @@
                 if (Unit* magnet = aura->GetCaster())
                 {
                     // spell->CheckTarget() include LOS check
-<<<<<<< HEAD
-                    if (magnet->isAlive() && ((!spell && magnet->IsWithinLOSInMap(this) || (spell && spell->CheckTarget(magnet, eff)))))
-=======
                     if (magnet->isAlive() && ((!spell && magnet->IsWithinLOSInMap(this)) || (spell && spell->CheckTarget(magnet, eff))))
->>>>>>> 1bac22ea
                     {
                         if (roll_chance_i(aura->GetModifier()->m_amount))
                             return magnet;
