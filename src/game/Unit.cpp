/*
 * Copyright (C) 2005-2011 MaNGOS <http://getmangos.com/>
 *
 * This program is free software; you can redistribute it and/or modify
 * it under the terms of the GNU General Public License as published by
 * the Free Software Foundation; either version 2 of the License, or
 * (at your option) any later version.
 *
 * This program is distributed in the hope that it will be useful,
 * but WITHOUT ANY WARRANTY; without even the implied warranty of
 * MERCHANTABILITY or FITNESS FOR A PARTICULAR PURPOSE.  See the
 * GNU General Public License for more details.
 *
 * You should have received a copy of the GNU General Public License
 * along with this program; if not, write to the Free Software
 * Foundation, Inc., 59 Temple Place, Suite 330, Boston, MA  02111-1307  USA
 */

#include "Unit.h"
#include "Log.h"
#include "Opcodes.h"
#include "WorldPacket.h"
#include "WorldSession.h"
#include "World.h"
#include "ObjectMgr.h"
#include "ObjectGuid.h"
#include "SpellMgr.h"
#include "QuestDef.h"
#include "Player.h"
#include "Creature.h"
#include "Spell.h"
#include "Group.h"
#include "SpellAuras.h"
#include "MapManager.h"
#include "ObjectAccessor.h"
#include "CreatureAI.h"
#include "TemporarySummon.h"
#include "Formulas.h"
#include "Pet.h"
#include "Util.h"
#include "Totem.h"
#include "Vehicle.h"
#include "BattleGround.h"
#include "InstanceData.h"
#include "MapPersistentStateMgr.h"
#include "GridNotifiersImpl.h"
#include "CellImpl.h"
#include "Path.h"
#include "Traveller.h"
#include "Vehicle.h"
#include "VMapFactory.h"
#include "MovementGenerator.h"
#include "Transports.h"

#include <math.h>
#include <stdarg.h>

float baseMoveSpeed[MAX_MOVE_TYPE] =
{
    2.5f,                                                   // MOVE_WALK
    7.0f,                                                   // MOVE_RUN
    2.5f,                                                   // MOVE_RUN_BACK
    4.722222f,                                              // MOVE_SWIM
    4.5f,                                                   // MOVE_SWIM_BACK
    3.141594f,                                              // MOVE_TURN_RATE
    7.0f,                                                   // MOVE_FLIGHT
    4.5f,                                                   // MOVE_FLIGHT_BACK
    3.14f                                                   // MOVE_PITCH_RATE
};

////////////////////////////////////////////////////////////
// Methods of class MovementInfo

void MovementInfo::Read(ByteBuffer &data)
{
    data >> moveFlags;
    data >> moveFlags2;
    data >> time;
    data >> pos.x;
    data >> pos.y;
    data >> pos.z;
    data >> pos.o;

    if(HasMovementFlag(MOVEFLAG_ONTRANSPORT))
    {
        data >> t_guid.ReadAsPacked();
        data >> t_pos.x;
        data >> t_pos.y;
        data >> t_pos.z;
        data >> t_pos.o;
        data >> t_time;
        data >> t_seat;

        if(moveFlags2 & MOVEFLAG2_INTERP_MOVEMENT)
            data >> t_time2;
    }

    if((HasMovementFlag(MovementFlags(MOVEFLAG_SWIMMING | MOVEFLAG_FLYING))) || (moveFlags2 & MOVEFLAG2_ALLOW_PITCHING))
    {
        data >> s_pitch;
    }

    data >> fallTime;

    if(HasMovementFlag(MOVEFLAG_FALLING))
    {
        data >> jump.velocity;
        data >> jump.sinAngle;
        data >> jump.cosAngle;
        data >> jump.xyspeed;
    }

    if(HasMovementFlag(MOVEFLAG_SPLINE_ELEVATION))
    {
        data >> u_unk1;
    }
}

void MovementInfo::Write(ByteBuffer &data) const
{
    data << moveFlags;
    data << moveFlags2;
    data << time;
    data << pos.x;
    data << pos.y;
    data << pos.z;
    data << pos.o;

    if(HasMovementFlag(MOVEFLAG_ONTRANSPORT))
    {
        data << t_guid.WriteAsPacked();
        data << t_pos.x;
        data << t_pos.y;
        data << t_pos.z;
        data << t_pos.o;
        data << t_time;
        data << t_seat;

        if(moveFlags2 & MOVEFLAG2_INTERP_MOVEMENT)
            data << t_time2;
    }

    if((HasMovementFlag(MovementFlags(MOVEFLAG_SWIMMING | MOVEFLAG_FLYING))) || (moveFlags2 & MOVEFLAG2_ALLOW_PITCHING))
    {
        data << s_pitch;
    }

    data << fallTime;

    if(HasMovementFlag(MOVEFLAG_FALLING))
    {
        data << jump.velocity;
        data << jump.sinAngle;
        data << jump.cosAngle;
        data << jump.xyspeed;
    }

    if(HasMovementFlag(MOVEFLAG_SPLINE_ELEVATION))
    {
        data << u_unk1;
    }
}

////////////////////////////////////////////////////////////
// Methods of class GlobalCooldownMgr

bool GlobalCooldownMgr::HasGlobalCooldown(SpellEntry const* spellInfo) const
{
    GlobalCooldownList::const_iterator itr = m_GlobalCooldowns.find(spellInfo->StartRecoveryCategory);
    return itr != m_GlobalCooldowns.end() && itr->second.duration && WorldTimer::getMSTimeDiff(itr->second.cast_time, WorldTimer::getMSTime()) < itr->second.duration;
}

void GlobalCooldownMgr::AddGlobalCooldown(SpellEntry const* spellInfo, uint32 gcd)
{
    m_GlobalCooldowns[spellInfo->StartRecoveryCategory] = GlobalCooldown(gcd, WorldTimer::getMSTime());
}

void GlobalCooldownMgr::CancelGlobalCooldown(SpellEntry const* spellInfo)
{
    m_GlobalCooldowns[spellInfo->StartRecoveryCategory].duration = 0;
}

////////////////////////////////////////////////////////////
// Methods of class Unit

Unit::Unit() :
    i_motionMaster(this), m_ThreatManager(this), m_HostileRefManager(this),
    m_charmInfo(NULL),
    m_vehicleInfo(NULL)
{
    m_objectType |= TYPEMASK_UNIT;
    m_objectTypeId = TYPEID_UNIT;

    m_updateFlag = (UPDATEFLAG_HIGHGUID | UPDATEFLAG_LIVING | UPDATEFLAG_HAS_POSITION);

    m_attackTimer[BASE_ATTACK]   = 0;
    m_attackTimer[OFF_ATTACK]    = 0;
    m_attackTimer[RANGED_ATTACK] = 0;
    m_modAttackSpeedPct[BASE_ATTACK] = 1.0f;
    m_modAttackSpeedPct[OFF_ATTACK] = 1.0f;
    m_modAttackSpeedPct[RANGED_ATTACK] = 1.0f;

    m_extraAttacks = 0;

    m_state = 0;
    m_deathState = ALIVE;

    for (uint32 i = 0; i < CURRENT_MAX_SPELL; ++i)
        m_currentSpells[i] = NULL;

    m_castCounter = 0;

    m_addDmgOnce = 0;

    //m_Aura = NULL;
    //m_AurasCheck = 2000;
    //m_removeAuraTimer = 4;
    m_spellAuraHoldersUpdateIterator = m_spellAuraHolders.end();
    m_AuraFlags = 0;

    m_Visibility = VISIBILITY_ON;
    m_AINotifyScheduled = false;

    m_detectInvisibilityMask = 0;
    m_invisibilityMask = 0;
    m_transform = 0;
    m_canModifyStats = false;

    for (int i = 0; i < MAX_SPELL_IMMUNITY; ++i)
        m_spellImmune[i].clear();
    for (int i = 0; i < UNIT_MOD_END; ++i)
    {
        m_auraModifiersGroup[i][BASE_VALUE] = 0.0f;
        m_auraModifiersGroup[i][BASE_PCT] = 1.0f;
        m_auraModifiersGroup[i][TOTAL_VALUE] = 0.0f;
        m_auraModifiersGroup[i][TOTAL_PCT] = 1.0f;
    }
                                                            // implement 50% base damage from offhand
    m_auraModifiersGroup[UNIT_MOD_DAMAGE_OFFHAND][TOTAL_PCT] = 0.5f;

    for (int i = 0; i < MAX_ATTACK; ++i)
    {
        m_weaponDamage[i][MINDAMAGE] = BASE_MINDAMAGE;
        m_weaponDamage[i][MAXDAMAGE] = BASE_MAXDAMAGE;
    }
    for (int i = 0; i < MAX_STATS; ++i)
        m_createStats[i] = 0.0f;

    m_attacking = NULL;
    m_modMeleeHitChance = 0.0f;
    m_modRangedHitChance = 0.0f;
    m_modSpellHitChance = 0.0f;
    m_baseSpellCritChance = 5;

    m_CombatTimer = 0;
    m_lastManaUseTimer = 0;

    //m_victimThreat = 0.0f;
    for (int i = 0; i < MAX_SPELL_SCHOOL; ++i)
        m_threatModifier[i] = 1.0f;
    m_isSorted = true;
    for (int i = 0; i < MAX_MOVE_TYPE; ++i)
        m_speed_rate[i] = 1.0f;

    m_charmInfo = NULL;

    m_ThreatRedirectionPercent = 0;
    m_misdirectionTargetGUID = 0;

    // remove aurastates allowing special moves
    for(int i=0; i < MAX_REACTIVE; ++i)
        m_reactiveTimer[i] = 0;

    m_transport = NULL;

    m_pVehicleKit = NULL;
    m_pVehicle    = NULL;

    m_comboPoints = 0;

    m_originalFaction = 0;

    // Frozen Mod
    m_spoofSamePlayerFaction = false;
    // Frozen Mod

}

Unit::~Unit()
{
    // set current spells as deletable
    for (uint32 i = 0; i < CURRENT_MAX_SPELL; ++i)
    {
        if (m_currentSpells[i])
        {
            m_currentSpells[i]->SetReferencedFromCurrent(false);
            m_currentSpells[i] = NULL;
        }
    }

    delete m_charmInfo;
    delete m_vehicleInfo;

    // those should be already removed at "RemoveFromWorld()" call
    MANGOS_ASSERT(m_gameObj.size() == 0);
    MANGOS_ASSERT(m_dynObjGUIDs.size() == 0);
    MANGOS_ASSERT(m_deletedAuras.size() == 0);
    MANGOS_ASSERT(m_deletedHolders.size() == 0);
}

void Unit::Update( uint32 update_diff, uint32 p_time )
{
    if(!IsInWorld())
        return;

    /*if(p_time > m_AurasCheck)
    {
    m_AurasCheck = 2000;
    _UpdateAura();
    }else
    m_AurasCheck -= p_time;*/

    // WARNING! Order of execution here is important, do not change.
    // Spells must be processed with event system BEFORE they go to _UpdateSpells.
    // Or else we may have some SPELL_STATE_FINISHED spells stalled in pointers, that is bad.
    m_Events.Update( update_diff );
    _UpdateSpells( update_diff );

    CleanupDeletedAuras();

    if (m_lastManaUseTimer)
    {
        if (update_diff >= m_lastManaUseTimer)
            m_lastManaUseTimer = 0;
        else
            m_lastManaUseTimer -= update_diff;
    }

    if (CanHaveThreatList())
        getThreatManager().UpdateForClient(update_diff);

    // update combat timer only for players and pets
    if (isInCombat() && GetCharmerOrOwnerPlayerOrPlayerItself())
    {
        // Check UNIT_STAT_MELEE_ATTACKING or UNIT_STAT_CHASE (without UNIT_STAT_FOLLOW in this case) so pets can reach far away
        // targets without stopping half way there and running off.
        // These flags are reset after target dies or another command is given.
        if (m_HostileRefManager.isEmpty())
        {
            // m_CombatTimer set at aura start and it will be freeze until aura removing
            if (m_CombatTimer <= update_diff)
                CombatStop();
            else
                m_CombatTimer -= update_diff;
        }
    }

    if (uint32 base_att = getAttackTimer(BASE_ATTACK))
    {
        setAttackTimer(BASE_ATTACK, (update_diff >= base_att ? 0 : base_att - update_diff) );
    }

    // update abilities available only for fraction of time
    UpdateReactives( update_diff );

    ModifyAuraState(AURA_STATE_HEALTHLESS_20_PERCENT, GetHealth() < GetMaxHealth()*0.20f);
    ModifyAuraState(AURA_STATE_HEALTHLESS_35_PERCENT, GetHealth() < GetMaxHealth()*0.35f);
    ModifyAuraState(AURA_STATE_HEALTH_ABOVE_75_PERCENT, GetHealth() > GetMaxHealth()*0.75f);

    i_motionMaster.UpdateMotion(p_time);
}

bool Unit::haveOffhandWeapon() const
{
    if (!CanUseEquippedWeapon(OFF_ATTACK))
        return false;

    if(GetTypeId() == TYPEID_PLAYER)
        return ((Player*)this)->GetWeaponForAttack(OFF_ATTACK,true,true);
    else
        return false;
}

void Unit::SendMonsterMove(float NewPosX, float NewPosY, float NewPosZ, SplineType type, SplineFlags flags, uint32 Time, Player* player, ...)
{
    va_list vargs;
    va_start(vargs,player);

    float moveTime = (float)Time;

    WorldPacket data( SMSG_MONSTER_MOVE, (41 + GetPackGUID().size()) );
    data << GetPackGUID();
    data << uint8(0);                                       // new in 3.1 bool, used to toggle MOVEFLAG2_UNK4 = 0x0040 on client side
    data << GetPositionX() << GetPositionY() << GetPositionZ();
    data << uint32(WorldTimer::getMSTime());

    data << uint8(type);                                    // unknown
    switch(type)
    {
        case SPLINETYPE_NORMAL:                             // normal packet
            break;
        case SPLINETYPE_STOP:                               // stop packet (raw pos?)
            va_end(vargs);
            SendMessageToSet( &data, true );
            return;
        case SPLINETYPE_FACINGSPOT:                         // facing spot, not used currently
        {
            data << float(va_arg(vargs,double));
            data << float(va_arg(vargs,double));
            data << float(va_arg(vargs,double));
            break;
        }
        case SPLINETYPE_FACINGTARGET:
            data << uint64(va_arg(vargs,uint64));           // ObjectGuid in fact
            break;
        case SPLINETYPE_FACINGANGLE:
            data << float(va_arg(vargs,double));            // facing angle
            break;
    }

    data << uint32(flags);                                  // splineflags
    data << uint32(moveTime);                               // Time in between points
    if (flags & SPLINEFLAG_TRAJECTORY)
    {
        data << float(va_arg(vargs, double));               // Z jump speed
        data << uint32(0);                                  // walk time after jump
    }
    data << uint32(1);                                      // 1 single waypoint
    data << NewPosX << NewPosY << NewPosZ;                  // the single waypoint Point B

    va_end(vargs);

    if(player)
        player->GetSession()->SendPacket(&data);
    else
        SendMessageToSet( &data, true );
}

void Unit::SendMonsterMoveJump(float NewPosX, float NewPosY, float NewPosZ, float vert_speed, uint32 flags, uint32 Time, Player* player)
{
    float moveTime = Time;
    flags |= SPLINEFLAG_TRAJECTORY;

    WorldPacket data( SMSG_MONSTER_MOVE, (49 + GetPackGUID().size()) );
    data << GetPackGUID();
    data << uint8(0);                                       // new in 3.1
    data << GetPositionX() << GetPositionY() << GetPositionZ();
    data << uint32(WorldTimer::getMSTime());

    data << uint8(0);                                    // unknown

    data << uint32(flags);

    if(flags & SPLINEFLAG_WALKMODE)
        moveTime *= 1.05f;

    data << uint32(moveTime);                               // Time in between points

    if(flags & SPLINEFLAG_TRAJECTORY)
    {
        data << float(vert_speed);
        data << uint32(0);
    }

    data << uint32(1);                                      // 1 single waypoint
    data << NewPosX << NewPosY << NewPosZ;                  // the single waypoint Point B

    if(player)
        player->GetSession()->SendPacket(&data);
    else
        SendMessageToSet( &data, true );
}

void Unit::SendMonsterMoveWithSpeed(float x, float y, float z, uint32 transitTime, Player* player)
{
    if (!transitTime)
    {
        if(GetTypeId()==TYPEID_PLAYER)
        {
            Traveller<Player> traveller(*(Player*)this);
            transitTime = traveller.GetTotalTravelTimeTo(x, y, z);
        }
        else
        {
            Traveller<Creature> traveller(*(Creature*)this);
            transitTime = traveller.GetTotalTravelTimeTo(x, y, z);
        }
    }
    //float orientation = (float)atan2((double)dy, (double)dx);
    SplineFlags flags = GetTypeId() == TYPEID_PLAYER ? SPLINEFLAG_WALKMODE : ((Creature*)this)->GetSplineFlags();
    SendMonsterMove(x, y, z, SPLINETYPE_NORMAL, flags, transitTime, player);
}

bool Unit::SetPosition(float x, float y, float z, float orientation, bool teleport)
{
    // prevent crash when a bad coord is sent by the client
    if (!MaNGOS::IsValidMapCoord(x, y, z, orientation))
    {
        DEBUG_LOG("Unit::SetPosition(%f, %f, %f, %f, %d) .. bad coordinates for unit %d!", x, y, z, orientation, teleport, GetGUIDLow());
        return false;
    }

    bool turn = GetOrientation() != orientation;
    bool relocate = (teleport || GetPositionX() != x || GetPositionY() != y || GetPositionZ() != z);

    if (turn)
        RemoveAurasWithInterruptFlags(AURA_INTERRUPT_FLAG_TURNING);

    if (relocate)
    {
        RemoveAurasWithInterruptFlags(AURA_INTERRUPT_FLAG_MOVE);

        if (GetTypeId() == TYPEID_PLAYER)
            GetMap()->PlayerRelocation((Player*)this, x, y, z, orientation);
        else
            GetMap()->CreatureRelocation((Creature*)this, x, y, z, orientation);
    }
    else if (turn)
        SetOrientation(orientation);

    if ((relocate || turn) && GetVehicleKit())
        GetVehicleKit()->RelocatePassengers(x, y, z, orientation);

    return relocate || turn;
}

void Unit::SendMonsterMoveTransport(WorldObject *transport, SplineType type, SplineFlags flags, uint32 moveTime, ...)
{
    va_list vargs;
    va_start(vargs, moveTime);

    WorldPacket data(SMSG_MONSTER_MOVE_TRANSPORT, 60);
    data << GetPackGUID();
    data << transport->GetPackGUID();
    data << uint8(m_movementInfo.GetTransportSeat());
    data << uint8(0);                                       // new in 3.1
    data << float(transport->GetPositionX());
    data << float(transport->GetPositionY());
    data << float(transport->GetPositionZ());
    data << uint32(WorldTimer::getMSTime());

    data << uint8(type);                                    // spline type

    switch(type)
    {
        case SPLINETYPE_NORMAL:                             // normal packet
            break;
        case SPLINETYPE_STOP:                               // stop packet (raw pos?)
            va_end(vargs);
            SendMessageToSet(&data, true);
            return;
        case SPLINETYPE_FACINGSPOT:                         // facing spot
            data << float(va_arg(vargs,double));
            data << float(va_arg(vargs,double));
            data << float(va_arg(vargs,double));
            break;
        case SPLINETYPE_FACINGTARGET:
            data << uint64(va_arg(vargs,uint64));
            break;
        case SPLINETYPE_FACINGANGLE:
            data << float(va_arg(vargs,double));            // facing angle
            break;
    }

    va_end(vargs);

    data << uint32(flags);

    data << uint32(moveTime);                               // Time in between points
    data << uint32(1);                                      // 1 single waypoint

    data << float(m_movementInfo.GetTransportPos()->x);
    data << float(m_movementInfo.GetTransportPos()->y);
    data << float(m_movementInfo.GetTransportPos()->z);

    SendMessageToSet(&data, true);
}

void Unit::SendHeartBeat(bool toSelf)
{
    m_movementInfo.UpdateTime(WorldTimer::getMSTime());
    WorldPacket data(MSG_MOVE_HEARTBEAT, 64);
    data << GetPackGUID();
    data << m_movementInfo;
    SendMessageToSet(&data, toSelf);
}

void Unit::resetAttackTimer(WeaponAttackType type)
{
    m_attackTimer[type] = uint32(GetAttackTime(type) * m_modAttackSpeedPct[type]);
}

bool Unit::CanReachWithMeleeAttack(Unit* pVictim, float flat_mod /*= 0.0f*/) const
{
    if (!pVictim)
        return false;

    // The measured values show BASE_MELEE_OFFSET in (1.3224, 1.342)
    float reach = GetFloatValue(UNIT_FIELD_COMBATREACH) + pVictim->GetFloatValue(UNIT_FIELD_COMBATREACH) +
        BASE_MELEERANGE_OFFSET + flat_mod;

    if (reach < ATTACK_DISTANCE)
        reach = ATTACK_DISTANCE;

    // This check is not related to bounding radius
    float dx = GetPositionX() - pVictim->GetPositionX();
    float dy = GetPositionY() - pVictim->GetPositionY();
    float dz = GetPositionZ() - pVictim->GetPositionZ();

    return dx*dx + dy*dy + dz*dz < reach*reach;
}

void Unit::RemoveSpellsCausingAura(AuraType auraType)
{
    for (AuraList::const_iterator iter = m_modAuras[auraType].begin(); iter != m_modAuras[auraType].end();)
    {
        RemoveAurasDueToSpell((*iter)->GetId());
        iter = m_modAuras[auraType].begin();
    }
}

void Unit::RemoveSpellsCausingAura(AuraType auraType, SpellAuraHolder* except)
{
    for (AuraList::const_iterator iter = m_modAuras[auraType].begin(); iter != m_modAuras[auraType].end();)
    {
        // skip `except` aura
        if ((*iter)->GetHolder() == except)
        {
            ++iter;
            continue;
        }

        RemoveAurasDueToSpell((*iter)->GetId(), except);
        iter = m_modAuras[auraType].begin();
    }
}

bool Unit::HasAuraType(AuraType auraType) const
{
    return (!m_modAuras[auraType].empty());
}

void Unit::DealDamageMods(Unit *pVictim, uint32 &damage, uint32* absorb)
{
    if (!pVictim->isAlive() || pVictim->IsTaxiFlying() || (pVictim->GetTypeId() == TYPEID_UNIT && ((Creature*)pVictim)->IsInEvadeMode()))
    {
        if (absorb)
            *absorb += damage;
        damage = 0;
        return;
    }

    //You don't lose health from damage taken from another player while in a sanctuary
    //You still see it in the combat log though
    if (!IsAllowedDamageInArea(pVictim))
    {
        if(absorb)
            *absorb += damage;
        damage = 0;
    }

    uint32 originalDamage = damage;

    //Script Event damage Deal
    if( GetTypeId()== TYPEID_UNIT && ((Creature *)this)->AI())
        ((Creature *)this)->AI()->DamageDeal(pVictim, damage);
    //Script Event damage taken
    if( pVictim->GetTypeId()== TYPEID_UNIT && ((Creature *)pVictim)->AI() )
        ((Creature *)pVictim)->AI()->DamageTaken(this, damage);

    if(absorb && originalDamage > damage)
        *absorb += (originalDamage - damage);
}

uint32 Unit::DealDamage(Unit *pVictim, uint32 damage, CleanDamage const* cleanDamage, DamageEffectType damagetype, SpellSchoolMask damageSchoolMask, SpellEntry const *spellProto, bool durabilityLoss)
{

    // Divine Storm heal hack
    if ( spellProto && spellProto->Id == 53385 )
    {
        int32 divineDmg = damage * (25 + (HasAura(63220) ? 15 : 0)) / 100; //25%, if has Glyph of Divine Storm -> 40%
        CastCustomSpell(this, 54171, &divineDmg, NULL, NULL, true);
    }

    // remove affects from attacker at any non-DoT damage (including 0 damage)
    if( damagetype != DOT)
    {
        RemoveSpellsCausingAura(SPELL_AURA_MOD_STEALTH);
        RemoveSpellsCausingAura(SPELL_AURA_FEIGN_DEATH);

        if(pVictim != this)
            RemoveSpellsCausingAura(SPELL_AURA_MOD_INVISIBILITY);

        if(pVictim->GetTypeId() == TYPEID_PLAYER && !pVictim->IsStandState() && !pVictim->hasUnitState(UNIT_STAT_STUNNED))
            pVictim->SetStandState(UNIT_STAND_STATE_STAND);
    }

    // Blessed Life talent of Paladin
    if( pVictim->GetTypeId() == TYPEID_PLAYER )
    {
        Unit::AuraList const& BlessedLife = pVictim->GetAurasByType(SPELL_AURA_PROC_TRIGGER_SPELL);
        for(Unit::AuraList::const_iterator i = BlessedLife.begin(); i != BlessedLife.end(); ++i)
            if((*i)->GetSpellProto()->SpellFamilyName == SPELLFAMILY_PALADIN && (*i)->GetSpellProto()->SpellIconID == 2137)
                if( urand(0,100) < (*i)->GetSpellProto()->procChance )
                    damage *= 0.5;
    }

    if(!damage)
    {
        if (!cleanDamage)
            return 0;

        if (!cleanDamage->absorb)
        {
            // Rage from physical damage received .
            if(cleanDamage->damage && (damageSchoolMask & SPELL_SCHOOL_MASK_NORMAL) && pVictim->GetTypeId() == TYPEID_PLAYER && (pVictim->getPowerType() == POWER_RAGE))
                ((Player*)pVictim)->RewardRage(cleanDamage->damage, 0, false);

            return 0;
        }
    }

    // no xp,health if type 8 /critters/
    if (pVictim->GetTypeId() == TYPEID_UNIT && pVictim->GetCreatureType() == CREATURE_TYPE_CRITTER)
    {
        // TODO: fix this part
        // Critter may not die of damage taken, instead expect it to run away (no fighting back)
        // If (this) is TYPEID_PLAYER, (this) will enter combat w/victim, but after some time, automatically leave combat.
        // It is unclear how it should work for other cases.

        ((Creature*)pVictim)->SetLootRecipient(this);

        pVictim->SetDeathState(JUST_DIED);
        pVictim->SetHealth(0);

        // allow loot only if has loot_id in creature_template
        ((Creature*)pVictim)->PrepareBodyLootState();
        ((Creature*)pVictim)->AllLootRemovedFromCorpse();

        // some critters required for quests (need normal entry instead possible heroic in any cases)
        if (GetTypeId() == TYPEID_PLAYER)
        {
            if (CreatureInfo const* normalInfo = ObjectMgr::GetCreatureTemplate(pVictim->GetEntry()))
                ((Player*)this)->KilledMonster(normalInfo, pVictim->GetObjectGuid());
        }

        if (InstanceData* mapInstance = pVictim->GetInstanceData())
            mapInstance->OnCreatureDeath(((Creature*)pVictim));

        DEBUG_FILTER_LOG(LOG_FILTER_DAMAGE, "DealDamage critter, critter dies");

        return damage;
    }

    DEBUG_FILTER_LOG(LOG_FILTER_DAMAGE,"DealDamageStart");

    // share damage by auras
    AuraList const& vShareDamageAuras = pVictim->GetAurasByType(SPELL_AURA_SHARE_DAMAGE_PCT);
    for (AuraList::const_iterator itr = vShareDamageAuras.begin(); itr != vShareDamageAuras.end(); ++itr)
    {
        if (Unit* shareTarget = (*itr)->GetCaster())
        {
            if (shareTarget != pVictim && ((*itr)->GetMiscValue() & damageSchoolMask))
            {
                SpellEntry const * shareSpell = (*itr)->GetSpellProto();
                uint32 shareDamage = uint32(damage * (*itr)->GetModifier()->m_amount / 100.0f);
                DealDamageMods(shareTarget, shareDamage, NULL);
                DealDamage(shareTarget, shareDamage, 0, damagetype, GetSpellSchoolMask(shareSpell), spellProto, false);
            }
        }
    }

    uint32 health = pVictim->GetHealth();
    DEBUG_FILTER_LOG(LOG_FILTER_DAMAGE,"deal dmg:%d to health:%d ",damage,health);

    // duel ends when player has 1 or less hp
    bool duel_hasEnded = false;
    if (pVictim->GetTypeId() == TYPEID_PLAYER && ((Player*)pVictim)->duel && damage >= (health-1))
    {
        // prevent kill only if killed in duel and killed by opponent or opponent controlled creature
        if(((Player*)pVictim)->duel->opponent==this || ((Player*)pVictim)->duel->opponent->GetObjectGuid() == GetOwnerGuid())
            damage = health-1;

        duel_hasEnded = true;
    }
    //Get in CombatState
    if(pVictim != this && damagetype != DOT)
    {
        SetInCombatWith(pVictim);
        pVictim->SetInCombatWith(this);

        if(Player* attackedPlayer = pVictim->GetCharmerOrOwnerPlayerOrPlayerItself())
            SetContestedPvP(attackedPlayer);
    }

    // Rage from Damage made (only from direct weapon damage)
    if( cleanDamage && damagetype==DIRECT_DAMAGE && this != pVictim && GetTypeId() == TYPEID_PLAYER && (getPowerType() == POWER_RAGE))
    {
        uint32 weaponSpeedHitFactor;

        switch(cleanDamage->attackType)
        {
            case BASE_ATTACK:
            {
                if(cleanDamage->hitOutCome == MELEE_HIT_CRIT)
                    weaponSpeedHitFactor = uint32(GetAttackTime(cleanDamage->attackType)/1000.0f * 7);
                else
                    weaponSpeedHitFactor = uint32(GetAttackTime(cleanDamage->attackType)/1000.0f * 3.5f);

                ((Player*)this)->RewardRage(damage + cleanDamage->absorb, weaponSpeedHitFactor, true);

                break;
            }
            case OFF_ATTACK:
            {
                if(cleanDamage->hitOutCome == MELEE_HIT_CRIT)
                    weaponSpeedHitFactor = uint32(GetAttackTime(cleanDamage->attackType)/1000.0f * 3.5f);
                else
                    weaponSpeedHitFactor = uint32(GetAttackTime(cleanDamage->attackType)/1000.0f * 1.75f);

                ((Player*)this)->RewardRage(damage + cleanDamage->absorb, weaponSpeedHitFactor, true);

                break;
            }
            case RANGED_ATTACK:
                break;
        }
    }

    if (GetTypeId() == TYPEID_PLAYER && this != pVictim)
    {
        Player *killer = ((Player*)this);

        /* process anticheat check */
        killer->GetAntiCheat()->DoAntiCheatCheck(CHECK_DAMAGE, 0, 0, damage);


        // in bg, count dmg if victim is also a player
        if (pVictim->GetTypeId()==TYPEID_PLAYER)
        {
            if (BattleGround *bg = killer->GetBattleGround())
            {
                // FIXME: kept by compatibility. don't know in BG if the restriction apply.
                bg->UpdatePlayerScore(killer, SCORE_DAMAGE_DONE, damage);
                /** World of Warcraft Armory **/
                if (BattleGround *bgV = ((Player*)pVictim)->GetBattleGround())
                    bgV->UpdatePlayerScore(((Player*)pVictim), SCORE_DAMAGE_TAKEN, damage);
                /** World of Warcraft Armory **/
            }
        }

        killer->UpdateAchievementCriteria(ACHIEVEMENT_CRITERIA_TYPE_DAMAGE_DONE, damage, 0, pVictim);
        killer->UpdateAchievementCriteria(ACHIEVEMENT_CRITERIA_TYPE_HIGHEST_HIT_DEALT, damage);
    }

    if (pVictim->GetTypeId() == TYPEID_PLAYER)
        ((Player*)pVictim)->UpdateAchievementCriteria(ACHIEVEMENT_CRITERIA_TYPE_HIGHEST_HIT_RECEIVED, damage);

    if (pVictim->GetTypeId() == TYPEID_UNIT && !((Creature*)pVictim)->IsPet() && !((Creature*)pVictim)->HasLootRecipient())
        ((Creature*)pVictim)->SetLootRecipient(this);

    if (health <= damage)
    {
        DEBUG_FILTER_LOG(LOG_FILTER_DAMAGE,"DealDamage: victim just died");

        // find player: owner of controlled `this` or `this` itself maybe
        // for loot will be sued only if group_tap==NULL
        Player *player_tap = GetCharmerOrOwnerPlayerOrPlayerItself();
        Group *group_tap = NULL;

        // find owner of pVictim, used for creature cases, AI calls
        Unit* pOwner = pVictim->GetCharmerOrOwner();

        // in creature kill case group/player tap stored for creature
        if (pVictim->GetTypeId() == TYPEID_UNIT)
        {
            group_tap = ((Creature*)pVictim)->GetGroupLootRecipient();

            if (Player* recipient = ((Creature*)pVictim)->GetOriginalLootRecipient())
                player_tap = recipient;
        }
        // in player kill case group tap selected by player_tap (killer-player itself, or charmer, or owner, etc)
        else
        {
            if (player_tap)
                group_tap = player_tap->GetGroup();
        }

        if (pVictim->GetTypeId() == TYPEID_PLAYER)
        {
            ((Player*)pVictim)->UpdateAchievementCriteria(ACHIEVEMENT_CRITERIA_TYPE_TOTAL_DAMAGE_RECEIVED, health);
            if (player_tap)
                player_tap->UpdateAchievementCriteria(ACHIEVEMENT_CRITERIA_TYPE_SPECIAL_PVP_KILL,1,0,pVictim);
        }

        // call kill spell proc event (before real die and combat stop to triggering auras removed at death/combat stop)
        if(player_tap && player_tap != pVictim)
        {
            player_tap->ProcDamageAndSpell(pVictim, PROC_FLAG_KILL, PROC_FLAG_KILLED, PROC_EX_NONE, 0);

            WorldPacket data(SMSG_PARTYKILLLOG, (8+8));     //send event PARTY_KILL
            data << player_tap->GetObjectGuid();            //player with killing blow
            data << pVictim->GetObjectGuid();              //victim

            if (group_tap)
                group_tap->BroadcastPacket(&data, false, group_tap->GetMemberGroup(player_tap->GetObjectGuid()),player_tap->GetObjectGuid());

            player_tap->SendDirectMessage(&data);
        }

        // Reward player, his pets, and group/raid members
        if (player_tap != pVictim)
        {
            if (group_tap)
                group_tap->RewardGroupAtKill(pVictim, player_tap);
            else if (player_tap)
                player_tap->RewardSinglePlayerAtKill(pVictim);
        }

        DEBUG_FILTER_LOG(LOG_FILTER_DAMAGE,"DealDamageAttackStop");

        // stop combat
        pVictim->CombatStop();
        pVictim->getHostileRefManager().deleteReferences();

        bool damageFromSpiritOfRedemtionTalent = spellProto && spellProto->Id == 27795;

        // if talent known but not triggered (check priest class for speedup check)
        Aura* spiritOfRedemtionTalentReady = NULL;
        if( !damageFromSpiritOfRedemtionTalent &&           // not called from SPELL_AURA_SPIRIT_OF_REDEMPTION
            pVictim->GetTypeId()==TYPEID_PLAYER && pVictim->getClass()==CLASS_PRIEST )
        {
            AuraList const& vDummyAuras = pVictim->GetAurasByType(SPELL_AURA_DUMMY);
            for(AuraList::const_iterator itr = vDummyAuras.begin(); itr != vDummyAuras.end(); ++itr)
            {
                if((*itr)->GetSpellProto()->SpellIconID==1654)
                {
                    spiritOfRedemtionTalentReady = *itr;
                    break;
                }
            }
        }

        if (!spiritOfRedemtionTalentReady)
        {
            DEBUG_FILTER_LOG(LOG_FILTER_DAMAGE,"SET JUST_DIED");
            pVictim->SetDeathState(JUST_DIED);
        }

        DEBUG_FILTER_LOG(LOG_FILTER_DAMAGE,"DealDamageHealth1");

        if(spiritOfRedemtionTalentReady)
        {
            // save value before aura remove
            uint32 ressSpellId = pVictim->GetUInt32Value(PLAYER_SELF_RES_SPELL);
            if(!ressSpellId)
                ressSpellId = ((Player*)pVictim)->GetResurrectionSpellId();

            //Remove all expected to remove at death auras (most important negative case like DoT or periodic triggers)
            pVictim->RemoveAllAurasOnDeath();

            // restore for use at real death
            pVictim->SetUInt32Value(PLAYER_SELF_RES_SPELL,ressSpellId);

            // FORM_SPIRITOFREDEMPTION and related auras
            pVictim->CastSpell(pVictim,27827,true,NULL,spiritOfRedemtionTalentReady);
        }
        else
            pVictim->SetHealth(0);

        // remember victim PvP death for corpse type and corpse reclaim delay
        // at original death (not at SpiritOfRedemtionTalent timeout)
        if( pVictim->GetTypeId()==TYPEID_PLAYER && !damageFromSpiritOfRedemtionTalent )
            ((Player*)pVictim)->SetPvPDeath(player_tap != NULL);

        // Call KilledUnit for creatures
        if (GetTypeId() == TYPEID_UNIT && ((Creature*)this)->AI())
            ((Creature*)this)->AI()->KilledUnit(pVictim);

        // Call AI OwnerKilledUnit (for any current summoned minipet/guardian/protector)
        PetOwnerKilledUnit(pVictim);

        // achievement stuff
        if (pVictim->GetTypeId() == TYPEID_PLAYER)
        {
            if (GetTypeId() == TYPEID_UNIT)
                ((Player*)pVictim)->GetAchievementMgr().UpdateAchievementCriteria(ACHIEVEMENT_CRITERIA_TYPE_KILLED_BY_CREATURE, GetEntry());
            else if(GetTypeId() == TYPEID_PLAYER && pVictim != this)
                ((Player*)pVictim)->GetAchievementMgr().UpdateAchievementCriteria(ACHIEVEMENT_CRITERIA_TYPE_KILLED_BY_PLAYER, 1, ((Player*)this)->GetTeam());
        }

        // 10% durability loss on death
        // clean InHateListOf
        if (pVictim->GetTypeId() == TYPEID_PLAYER)
        {
            // only if not player and not controlled by player pet. And not at BG
            if (durabilityLoss && !player_tap && !((Player*)pVictim)->InBattleGround())
            {
                DEBUG_LOG("We are dead, loosing 10 percents durability");
                ((Player*)pVictim)->DurabilityLossAll(0.10f,false);
                // durability lost message
                WorldPacket data(SMSG_DURABILITY_DAMAGE_DEATH, 0);
                ((Player*)pVictim)->GetSession()->SendPacket(&data);
            }
        }
        else                                                // creature died
        {
            DEBUG_FILTER_LOG(LOG_FILTER_DAMAGE,"DealDamageNotPlayer");
            Creature *cVictim = (Creature*)pVictim;

            if(!cVictim->IsPet())
            {
                cVictim->DeleteThreatList();
                // only lootable if it has loot or can drop gold
                cVictim->PrepareBodyLootState();
                // may have no loot, so update death timer if allowed
                cVictim->AllLootRemovedFromCorpse();
            }

            // if vehicle and has passengers - remove his
            if (cVictim->GetObjectGuid().IsVehicle())
            {
                if(cVictim->GetVehicleKit())
                    cVictim->GetVehicleKit()->RemoveAllPassengers();
            }

            // Call creature just died function
            if (cVictim->AI())
                cVictim->AI()->JustDied(this);

            if (cVictim->IsTemporarySummon())
            {
                TemporarySummon* pSummon = (TemporarySummon*)cVictim;
                if (pSummon->GetSummonerGuid().IsCreatureOrVehicle())
                    if(Creature* pSummoner = cVictim->GetMap()->GetCreature(pSummon->GetSummonerGuid()))
                        if (pSummoner->AI())
                            pSummoner->AI()->SummonedCreatureJustDied(cVictim);
            }
            else if (pOwner && pOwner->GetTypeId() == TYPEID_UNIT)
            {
                if (((Creature*)pOwner)->AI())
                    ((Creature*)pOwner)->AI()->SummonedCreatureJustDied(cVictim);
            }

            if (InstanceData* mapInstance = cVictim->GetInstanceData())
                mapInstance->OnCreatureDeath(cVictim);

            // Dungeon specific stuff, only applies to players killing creatures
            if(cVictim->GetInstanceId())
            {
                Map *m = cVictim->GetMap();
                Player* creditedPlayer = GetCharmerOrOwnerPlayerOrPlayerItself();
                // TODO: do instance binding anyway if the charmer/owner is offline

                if(m->IsDungeon() && creditedPlayer)
                {
                    if (m->IsRaidOrHeroicDungeon())
                    {
                        if(cVictim->GetCreatureInfo()->flags_extra & CREATURE_FLAG_EXTRA_INSTANCE_BIND)
                        {
                            ((DungeonMap *)m)->PermBindAllPlayers(creditedPlayer);
                            /** World of Warcraft Armory **/
                            if (sWorld.getConfig(CONFIG_BOOL_ARMORY_SUPPORT))
                                creditedPlayer->WriteWowArmoryDatabaseLog(3, cVictim->GetCreatureInfo()->Entry); // Difficulty will be defined in Player::WriteWowArmoryDatabaseLog();
                            /** World of Warcraft Armory **/
                        }
                    }
                    else
                    {
                        DungeonPersistentState* save = ((DungeonMap*)m)->GetPersistanceState();
                        // the reset time is set but not added to the scheduler
                        // until the players leave the instance
                        time_t resettime = cVictim->GetRespawnTimeEx() + 2 * HOUR;
                        if (save->GetResetTime() < resettime)
                            save->SetResetTime(resettime);
                    }

                    if (DungeonPersistentState* state = ((DungeonMap*)m)->GetPersistanceState())
                        state->UpdateEncounterState(ENCOUNTER_CREDIT_KILL_CREATURE, ((Creature*)cVictim)->GetEntry(), creditedPlayer);
                }
            }
        }

        // last damage from non duel opponent or opponent controlled creature
        if(duel_hasEnded)
        {
            MANGOS_ASSERT(pVictim->GetTypeId()==TYPEID_PLAYER);
            Player *he = (Player*)pVictim;

            MANGOS_ASSERT(he->duel);

            he->duel->opponent->CombatStopWithPets(true);
            he->CombatStopWithPets(true);

            he->DuelComplete(DUEL_INTERUPTED);
        }

        // battleground things (do this at the end, so the death state flag will be properly set to handle in the bg->handlekill)
        if(pVictim->GetTypeId() == TYPEID_PLAYER && ((Player*)pVictim)->InBattleGround())
        {
            Player *killed = ((Player*)pVictim);
            if(BattleGround *bg = killed->GetBattleGround())
                if(player_tap)
                    bg->HandleKillPlayer(killed, player_tap);
        }
        else if(pVictim->GetTypeId() == TYPEID_UNIT)
        {
            if (player_tap)
                if (BattleGround *bg = player_tap->GetBattleGround())
                    bg->HandleKillUnit((Creature*)pVictim, player_tap);
        }
    }
    else                                                    // if (health <= damage)
    {
        DEBUG_FILTER_LOG(LOG_FILTER_DAMAGE,"DealDamageAlive");

        if (pVictim->GetTypeId() == TYPEID_PLAYER)
            ((Player*)pVictim)->UpdateAchievementCriteria(ACHIEVEMENT_CRITERIA_TYPE_TOTAL_DAMAGE_RECEIVED, damage);

        pVictim->ModifyHealth(- (int32)damage);

        if(damagetype != DOT)
        {
            if(!getVictim())
            {
                // if not have main target then attack state with target (including AI call)
                //start melee attacks only after melee hit
                Attack(pVictim,(damagetype == DIRECT_DAMAGE));
            }

            // if damage pVictim call AI reaction
            pVictim->AttackedBy(this);
        }

        if(damagetype == DIRECT_DAMAGE || damagetype == SPELL_DIRECT_DAMAGE)
        {
            if (!spellProto || !(spellProto->AuraInterruptFlags&AURA_INTERRUPT_FLAG_DIRECT_DAMAGE))
                pVictim->RemoveAurasWithInterruptFlags(AURA_INTERRUPT_FLAG_DIRECT_DAMAGE);
        }
        if (pVictim->GetTypeId() != TYPEID_PLAYER)
        {
            float threat = damage * sSpellMgr.GetSpellThreatMultiplier(spellProto);
            pVictim->AddThreat(this, threat, (cleanDamage && cleanDamage->hitOutCome == MELEE_HIT_CRIT), damageSchoolMask, spellProto);
        }
        else                                                // victim is a player
        {
            // Rage from damage received
            if(this != pVictim && pVictim->getPowerType() == POWER_RAGE)
            {
                uint32 rage_damage = damage + (cleanDamage ? (cleanDamage->damage + cleanDamage->absorb) : 0);
                ((Player*)pVictim)->RewardRage(rage_damage, 0, false);
            }

            // random durability for items (HIT TAKEN)
            if (roll_chance_f(sWorld.getConfig(CONFIG_FLOAT_RATE_DURABILITY_LOSS_DAMAGE)))
            {
                EquipmentSlots slot = EquipmentSlots(urand(0,EQUIPMENT_SLOT_END-1));
                ((Player*)pVictim)->DurabilityPointLossForEquipSlot(slot);
            }
        }

        if(GetTypeId()==TYPEID_PLAYER)
        {
            // random durability for items (HIT DONE)
            if (roll_chance_f(sWorld.getConfig(CONFIG_FLOAT_RATE_DURABILITY_LOSS_DAMAGE)))
            {
                EquipmentSlots slot = EquipmentSlots(urand(0,EQUIPMENT_SLOT_END-1));
                ((Player*)this)->DurabilityPointLossForEquipSlot(slot);
            }
        }

        // TODO: Store auras by interrupt flag to speed this up.
        SpellAuraHolderMap& vAuras = pVictim->GetSpellAuraHolderMap();
        for (SpellAuraHolderMap::const_iterator i = vAuras.begin(), next; i != vAuras.end(); i = next)
        {
            const SpellEntry *se = i->second->GetSpellProto();
            next = i; ++next;
            if (spellProto && spellProto->Id == se->Id) // Not drop auras added by self
                continue;
            if( se->AuraInterruptFlags & AURA_INTERRUPT_FLAG_DAMAGE )
            {
                bool remove = true;
                if (se->procFlags & (1<<3))
                {
                    if (!roll_chance_i(se->procChance))
                        remove = false;
                }
                if (remove)
                {
                    pVictim->RemoveAurasDueToSpell(i->second->GetId());
                    next = vAuras.begin();
                }
            }
        }

        if (damagetype != NODAMAGE && pVictim->GetTypeId() == TYPEID_PLAYER)
        {
            if (damagetype != DOT)
            {
                for (uint32 i = CURRENT_FIRST_NON_MELEE_SPELL; i < CURRENT_MAX_SPELL; ++i)
                {
                    // skip channeled spell (processed differently below)
                    if (i == CURRENT_CHANNELED_SPELL)
                        continue;

                    if(Spell* spell = pVictim->GetCurrentSpell(CurrentSpellTypes(i)))
                    {
                        if(spell->getState() == SPELL_STATE_PREPARING)
                        {
                            if(spell->m_spellInfo->InterruptFlags & SPELL_INTERRUPT_FLAG_ABORT_ON_DMG) // Always interrupt, even on absorbed.
                                pVictim->InterruptSpell(CurrentSpellTypes(i));
                            else
                                spell->Delayed();
                        }
                    }
                }
            }

            if (damage)
            {
                if(Spell* spell = pVictim->m_currentSpells[CURRENT_CHANNELED_SPELL])
                {
                    if (spell->getState() == SPELL_STATE_CASTING)
                    {
                        uint32 channelInterruptFlags = spell->m_spellInfo->ChannelInterruptFlags;
                        if( channelInterruptFlags & CHANNEL_FLAG_DELAY )
                        {
                            if(damagetype != DOT)
                                if(pVictim!=this)                   //don't shorten the duration of channeling if you damage yourself
                                    spell->DelayedChannel();
                        }
                        else if( (channelInterruptFlags & (CHANNEL_FLAG_DAMAGE | CHANNEL_FLAG_DAMAGE2)) )
                        {
                            DETAIL_LOG("Spell %u canceled at damage!",spell->m_spellInfo->Id);
                            pVictim->InterruptSpell(CURRENT_CHANNELED_SPELL);
                        }
                    }
                    else if (spell->getState() == SPELL_STATE_DELAYED)
                        // break channeled spell in delayed state on damage
                    {
                        DETAIL_LOG("Spell %u canceled at damage!",spell->m_spellInfo->Id);
                        pVictim->InterruptSpell(CURRENT_CHANNELED_SPELL);
                    }
                }
            }
        }

        // last damage from duel opponent
        if(duel_hasEnded)
        {
            MANGOS_ASSERT(pVictim->GetTypeId()==TYPEID_PLAYER);
            Player *he = (Player*)pVictim;

            MANGOS_ASSERT(he->duel);

            he->SetHealth(1);

            he->duel->opponent->CombatStopWithPets(true);
            he->CombatStopWithPets(true);

            he->CastSpell(he, 7267, true);                  // beg
            he->DuelComplete(DUEL_WON);
        }
    }

    DEBUG_FILTER_LOG(LOG_FILTER_DAMAGE,"DealDamageEnd returned %d damage", damage);

    return damage;
}

struct PetOwnerKilledUnitHelper
{
    explicit PetOwnerKilledUnitHelper(Unit* pVictim) : m_victim(pVictim) {}
    void operator()(Unit* pTarget) const
    {
        if (pTarget->GetTypeId() == TYPEID_UNIT)
        {
            if (((Creature*)pTarget)->AI())
                ((Creature*)pTarget)->AI()->OwnerKilledUnit(m_victim);
        }
    }

    Unit* m_victim;
};

void Unit::PetOwnerKilledUnit(Unit* pVictim)
{
    // for minipet and guardians (including protector)
    CallForAllControlledUnits(PetOwnerKilledUnitHelper(pVictim), CONTROLLED_MINIPET|CONTROLLED_GUARDIANS);
}

void Unit::CastStop(uint32 except_spellid)
{
    for (uint32 i = CURRENT_FIRST_NON_MELEE_SPELL; i < CURRENT_MAX_SPELL; ++i)
        if (m_currentSpells[i] && m_currentSpells[i]->m_spellInfo->Id!=except_spellid)
            InterruptSpell(CurrentSpellTypes(i),false);
}

void Unit::CastSpell(Unit* Victim, uint32 spellId, bool triggered, Item *castItem, Aura* triggeredByAura, ObjectGuid originalCaster, SpellEntry const* triggeredBy)
{
    SpellEntry const *spellInfo = sSpellStore.LookupEntry(spellId);

    if(!spellInfo)
    {
        if (triggeredByAura)
            sLog.outError("CastSpell: unknown spell id %i by caster: %s triggered by aura %u (eff %u)", spellId, GetGuidStr().c_str(), triggeredByAura->GetId(), triggeredByAura->GetEffIndex());
        else
            sLog.outError("CastSpell: unknown spell id %i by caster: %s", spellId, GetGuidStr().c_str());
        return;
    }

    CastSpell(Victim, spellInfo, triggered, castItem, triggeredByAura, originalCaster, triggeredBy);
}

void Unit::CastSpell(Unit* Victim, SpellEntry const *spellInfo, bool triggered, Item *castItem, Aura* triggeredByAura, ObjectGuid originalCaster, SpellEntry const* triggeredBy)
{
    if(!spellInfo)
    {
        if (triggeredByAura)
            sLog.outError("CastSpell: unknown spell by caster: %s triggered by aura %u (eff %u)", GetGuidStr().c_str(), triggeredByAura->GetId(), triggeredByAura->GetEffIndex());
        else
            sLog.outError("CastSpell: unknown spell by caster: %s", GetGuidStr().c_str());
        return;
    }

    if (castItem)
        DEBUG_FILTER_LOG(LOG_FILTER_SPELL_CAST, "WORLD: cast Item spellId - %i", spellInfo->Id);

    if (triggeredByAura)
    {
        if (!originalCaster)
            originalCaster = triggeredByAura->GetCasterGuid();

        triggeredBy = triggeredByAura->GetSpellProto();
    }

    Spell *spell = new Spell(this, spellInfo, triggered, originalCaster, triggeredBy);

    SpellCastTargets targets;
    targets.setUnitTarget( Victim );
    spell->m_CastItem = castItem;
    spell->prepare(&targets, triggeredByAura);
}

void Unit::CastCustomSpell(Unit* Victim,uint32 spellId, int32 const* bp0, int32 const* bp1, int32 const* bp2, bool triggered, Item *castItem, Aura* triggeredByAura, ObjectGuid originalCaster, SpellEntry const* triggeredBy)
{
    SpellEntry const *spellInfo = sSpellStore.LookupEntry(spellId);

    if(!spellInfo)
    {
        if (triggeredByAura)
            sLog.outError("CastCustomSpell: unknown spell id %i by caster: %s triggered by aura %u (eff %u)", spellId, GetGuidStr().c_str(), triggeredByAura->GetId(), triggeredByAura->GetEffIndex());
        else
            sLog.outError("CastCustomSpell: unknown spell id %i by caster: %s", spellId, GetGuidStr().c_str());
        return;
    }

    CastCustomSpell(Victim, spellInfo, bp0, bp1, bp2, triggered, castItem, triggeredByAura, originalCaster, triggeredBy);
}

void Unit::CastCustomSpell(Unit* Victim, SpellEntry const *spellInfo, int32 const* bp0, int32 const* bp1, int32 const* bp2, bool triggered, Item *castItem, Aura* triggeredByAura, ObjectGuid originalCaster, SpellEntry const* triggeredBy)
{
    if(!spellInfo)
    {
        if (triggeredByAura)
            sLog.outError("CastCustomSpell: unknown spell by caster: %s triggered by aura %u (eff %u)", GetGuidStr().c_str(), triggeredByAura->GetId(), triggeredByAura->GetEffIndex());
        else
            sLog.outError("CastCustomSpell: unknown spell by caster: %s", GetGuidStr().c_str());
        return;
    }

    if(sObjectMgr.IsSpellDisabled(spellInfo->Id))
        return;

    if (castItem)
        DEBUG_FILTER_LOG(LOG_FILTER_SPELL_CAST, "WORLD: cast Item spellId - %i", spellInfo->Id);

    if (triggeredByAura)
    {
        if(originalCaster.IsEmpty())
            if (triggeredByAura->GetHolder())
            {
                originalCaster = triggeredByAura->GetCasterGuid();
                triggeredBy    = triggeredByAura->GetSpellProto();
            }
            else
            {
                sLog.outError("CastCustomSpell: spell %d by caster: %s triggered by aura without original caster and spellholder (CRUSH THERE!)", spellInfo->Id, GetObjectGuid().GetString().c_str());
                return;
            }
    }

    Spell *spell = new Spell(this, spellInfo, triggered, originalCaster, triggeredBy);

    if(bp0)
        spell->m_currentBasePoints[EFFECT_INDEX_0] = *bp0;

    if(bp1)
        spell->m_currentBasePoints[EFFECT_INDEX_1] = *bp1;

    if(bp2)
        spell->m_currentBasePoints[EFFECT_INDEX_2] = *bp2;

    SpellCastTargets targets;
    targets.setUnitTarget( Victim );
    spell->m_CastItem = castItem;
    spell->prepare(&targets, triggeredByAura);
}

// used for scripting
void Unit::CastSpell(float x, float y, float z, uint32 spellId, bool triggered, Item *castItem, Aura* triggeredByAura, ObjectGuid originalCaster, SpellEntry const* triggeredBy)
{
    SpellEntry const *spellInfo = sSpellStore.LookupEntry(spellId);

    if(!spellInfo)
    {
        if (triggeredByAura)
            sLog.outError("CastSpell(x,y,z): unknown spell id %i by caster: %s triggered by aura %u (eff %u)", spellId, GetGuidStr().c_str(), triggeredByAura->GetId(), triggeredByAura->GetEffIndex());
        else
            sLog.outError("CastSpell(x,y,z): unknown spell id %i by caster: %s", spellId, GetGuidStr().c_str());
        return;
    }

    CastSpell(x, y, z, spellInfo, triggered, castItem, triggeredByAura, originalCaster, triggeredBy);
}

// used for scripting
void Unit::CastSpell(float x, float y, float z, SpellEntry const *spellInfo, bool triggered, Item *castItem, Aura* triggeredByAura, ObjectGuid originalCaster, SpellEntry const* triggeredBy)
{
    if(!spellInfo)
    {
        if (triggeredByAura)
            sLog.outError("CastSpell(x,y,z): unknown spell by caster: %s triggered by aura %u (eff %u)", GetGuidStr().c_str(), triggeredByAura->GetId(), triggeredByAura->GetEffIndex());
        else
            sLog.outError("CastSpell(x,y,z): unknown spell by caster: %s", GetGuidStr().c_str());
        return;
    }
	
    if(sObjectMgr.IsSpellDisabled(spellInfo->Id))
        return;

    if (castItem)
        DEBUG_FILTER_LOG(LOG_FILTER_SPELL_CAST, "WORLD: cast Item spellId - %i", spellInfo->Id);

    if (triggeredByAura)
    {
        if (!originalCaster)
            originalCaster = triggeredByAura->GetCasterGuid();

        triggeredBy = triggeredByAura->GetSpellProto();
    }

    Spell *spell = new Spell(this, spellInfo, triggered, originalCaster, triggeredBy);

    SpellCastTargets targets;
    targets.setDestination(x, y, z);
    spell->m_CastItem = castItem;
    spell->prepare(&targets, triggeredByAura);
}

// Obsolete func need remove, here only for comotability vs another patches
uint32 Unit::SpellNonMeleeDamageLog(Unit *pVictim, uint32 spellID, uint32 damage)
{
    SpellEntry const *spellInfo = sSpellStore.LookupEntry(spellID);
    SpellNonMeleeDamage damageInfo(this, pVictim, spellInfo->Id, SpellSchoolMask(spellInfo->SchoolMask));
    CalculateSpellDamage(&damageInfo, damage, spellInfo);
    damageInfo.target->CalculateAbsorbResistBlock(this, &damageInfo, spellInfo);
    DealDamageMods(damageInfo.target,damageInfo.damage,&damageInfo.absorb);
    SendSpellNonMeleeDamageLog(&damageInfo);
    DealSpellDamage(&damageInfo, true);
    return damageInfo.damage;
}

void Unit::CalculateSpellDamage(SpellNonMeleeDamage *damageInfo, int32 damage, SpellEntry const *spellInfo, WeaponAttackType attackType)
{
    SpellSchoolMask damageSchoolMask = damageInfo->schoolMask;
    Unit *pVictim = damageInfo->target;

    if (damage < 0)
        return;

    if(!this || !pVictim)
        return;
    if(!this->isAlive() || !pVictim->isAlive())
        return;

    // Check spell crit chance
    bool crit = IsSpellCrit(pVictim, spellInfo, damageSchoolMask, attackType);

    // damage bonus (per damage class)
    switch (spellInfo->DmgClass)
    {
        // Melee and Ranged Spells
        case SPELL_DAMAGE_CLASS_RANGED:
        case SPELL_DAMAGE_CLASS_MELEE:
        {
            //Calculate damage bonus
            damage = MeleeDamageBonusDone(pVictim, damage, attackType, spellInfo, SPELL_DIRECT_DAMAGE);
            damage = pVictim->MeleeDamageBonusTaken(this, damage, attackType, spellInfo, SPELL_DIRECT_DAMAGE);

            // if crit add critical bonus
            if (crit)
            {
                damageInfo->HitInfo|= SPELL_HIT_TYPE_CRIT;
                damage = SpellCriticalDamageBonus(spellInfo, damage, pVictim);
                // Resilience - reduce crit damage
                uint32 reduction_affected_damage = CalcNotIgnoreDamageReduction(damage, damageSchoolMask);
                if (attackType != RANGED_ATTACK)
                    damage -= pVictim->GetMeleeCritDamageReduction(reduction_affected_damage);
                else
                    damage -= pVictim->GetRangedCritDamageReduction(reduction_affected_damage);
            }
        }
        break;
        // Magical Attacks
        case SPELL_DAMAGE_CLASS_NONE:
        case SPELL_DAMAGE_CLASS_MAGIC:
        {
            // Calculate damage bonus
            damage = SpellDamageBonusDone(pVictim, spellInfo, damage, SPELL_DIRECT_DAMAGE);
            damage = pVictim->SpellDamageBonusTaken(this, spellInfo, damage, SPELL_DIRECT_DAMAGE);

            // If crit add critical bonus
            if (crit)
            {
                damageInfo->HitInfo|= SPELL_HIT_TYPE_CRIT;
                damage = SpellCriticalDamageBonus(spellInfo, damage, pVictim);
                // Resilience - reduce crit damage
                uint32 reduction_affected_damage = CalcNotIgnoreDamageReduction(damage, damageSchoolMask);
                damage -= pVictim->GetSpellCritDamageReduction(reduction_affected_damage);
            }
        }
        break;
    }

    // only from players
    if (GetTypeId() == TYPEID_PLAYER)
    {
        uint32 reduction_affected_damage = CalcNotIgnoreDamageReduction(damage, damageSchoolMask);
        damage -= pVictim->GetSpellDamageReduction(reduction_affected_damage);
    }

    // damage mitigation
    if (damage > 0)
    {
        // physical damage => armor
        if (damageSchoolMask & SPELL_SCHOOL_MASK_NORMAL)
        {
            uint32 armor_affected_damage = CalcNotIgnoreDamageReduction(damage, damageSchoolMask);
            damage = damage - armor_affected_damage + CalcArmorReducedDamage(pVictim, armor_affected_damage);
        }
    }
    else
        damage = 0;
    damageInfo->damage = damage;
}

void Unit::DealSpellDamage(SpellNonMeleeDamage *damageInfo, bool durabilityLoss)
{
    if (!damageInfo)
        return;

    Unit *pVictim = damageInfo->target;

    if(!this || !pVictim)
        return;

    if (!pVictim->isAlive() || pVictim->IsTaxiFlying() || (pVictim->GetTypeId() == TYPEID_UNIT && ((Creature*)pVictim)->IsInEvadeMode()))
        return;

    SpellEntry const *spellProto = sSpellStore.LookupEntry(damageInfo->SpellID);
    if (spellProto == NULL)
    {
        sLog.outError("Unit::DealSpellDamage have wrong damageInfo->SpellID: %u", damageInfo->SpellID);
        return;
    }

    //You don't lose health from damage taken from another player while in a sanctuary
    //You still see it in the combat log though
    if (!IsAllowedDamageInArea(pVictim))
        return;

    // Call default DealDamage (send critical in hit info for threat calculation)
    CleanDamage cleanDamage(0, damageInfo->absorb, BASE_ATTACK, damageInfo->HitInfo & SPELL_HIT_TYPE_CRIT ? MELEE_HIT_CRIT : MELEE_HIT_NORMAL);
    DealDamage(pVictim, damageInfo->damage, &cleanDamage, SPELL_DIRECT_DAMAGE, damageInfo->schoolMask, spellProto, durabilityLoss);
    // Check if effect can trigger anything actually (is this a right ATTR ?)
    if( spellProto->AttributesEx3 & SPELL_ATTR_EX3_UNK16 )
        return;

    bool hasWeaponDmgEffect = false;

    for (uint32 i = 0; i < 3; ++i)
    {
        if (spellProto->Effect[i] == SPELL_EFFECT_WEAPON_DAMAGE_NOSCHOOL || spellProto->Effect[i] == SPELL_EFFECT_WEAPON_PERCENT_DAMAGE || spellProto->Effect[i] == SPELL_EFFECT_WEAPON_DAMAGE || spellProto->Effect[i] == SPELL_EFFECT_NORMALIZED_WEAPON_DMG)
        {    
            hasWeaponDmgEffect = true;
            break;
        }
    }

    if (!(damageInfo->HitInfo & HITINFO_MISS) && hasWeaponDmgEffect) 
    {
        WeaponAttackType attType = GetWeaponAttackType(spellProto);
        // on weapon hit casts
        if(GetTypeId() == TYPEID_PLAYER && pVictim->isAlive())
            ((Player*)this)->CastItemCombatSpell(pVictim, attType);
    }
}

//TODO for melee need create structure as in
void Unit::CalculateMeleeDamage(Unit *pVictim, uint32 damage, CalcDamageInfo *damageInfo, WeaponAttackType attackType)
{
    damageInfo->attacker         = this;
    damageInfo->target           = pVictim;
    damageInfo->damageSchoolMask = GetMeleeDamageSchoolMask();
    damageInfo->attackType       = attackType;
    damageInfo->damage           = 0;
    damageInfo->cleanDamage      = 0;
    damageInfo->absorb           = 0;
    damageInfo->resist           = 0;
    damageInfo->blocked_amount   = 0;

    damageInfo->TargetState      = VICTIMSTATE_UNAFFECTED;
    damageInfo->HitInfo          = HITINFO_NORMALSWING;
    damageInfo->procAttacker     = PROC_FLAG_NONE;
    damageInfo->procVictim       = PROC_FLAG_NONE;
    damageInfo->procEx           = PROC_EX_NONE;
    damageInfo->hitOutCome       = MELEE_HIT_EVADE;

    if(!this || !pVictim)
        return;
    if(!this->isAlive() || !pVictim->isAlive())
        return;

    // Select HitInfo/procAttacker/procVictim flag based on attack type
    switch (attackType)
    {
        case BASE_ATTACK:
            damageInfo->procAttacker = PROC_FLAG_SUCCESSFUL_MELEE_HIT;
            damageInfo->procVictim   = PROC_FLAG_TAKEN_MELEE_HIT;
            damageInfo->HitInfo      = HITINFO_NORMALSWING2;
            break;
        case OFF_ATTACK:
            damageInfo->procAttacker = PROC_FLAG_SUCCESSFUL_MELEE_HIT | PROC_FLAG_SUCCESSFUL_OFFHAND_HIT;
            damageInfo->procVictim   = PROC_FLAG_TAKEN_MELEE_HIT;//|PROC_FLAG_TAKEN_OFFHAND_HIT // not used
            damageInfo->HitInfo = HITINFO_LEFTSWING;
            break;
        case RANGED_ATTACK:
            damageInfo->procAttacker = PROC_FLAG_SUCCESSFUL_RANGED_HIT;
            damageInfo->procVictim   = PROC_FLAG_TAKEN_RANGED_HIT;
            damageInfo->HitInfo = HITINFO_UNK3;             // test (dev note: test what? HitInfo flag possibly not confirmed.)
            break;
        default:
            break;
    }

    // Physical Immune check
    if (damageInfo->target->IsImmunedToDamage(damageInfo->damageSchoolMask))
    {
        damageInfo->HitInfo       |= HITINFO_NORMALSWING;
        damageInfo->TargetState    = VICTIMSTATE_IS_IMMUNE;

        damageInfo->procEx |=PROC_EX_IMMUNE;
        damageInfo->damage         = 0;
        damageInfo->cleanDamage    = 0;
        return;
    }
    damage += CalculateDamage (damageInfo->attackType, false);
    // Add melee damage bonus
    damage = MeleeDamageBonusDone(damageInfo->target, damage, damageInfo->attackType);
    damage = damageInfo->target->MeleeDamageBonusTaken(this, damage, damageInfo->attackType);
    // Calculate armor reduction

    uint32 armor_affected_damage = CalcNotIgnoreDamageReduction(damage, damageInfo->damageSchoolMask);
    damageInfo->damage = damage - armor_affected_damage + CalcArmorReducedDamage(damageInfo->target, armor_affected_damage);
    damageInfo->cleanDamage += damage - damageInfo->damage;

    damageInfo->hitOutCome = RollMeleeOutcomeAgainst(damageInfo->target, damageInfo->attackType);

    // Disable parry or dodge for ranged attack
    if (damageInfo->attackType == RANGED_ATTACK)
    {
        if (damageInfo->hitOutCome == MELEE_HIT_PARRY) damageInfo->hitOutCome = MELEE_HIT_NORMAL;
        if (damageInfo->hitOutCome == MELEE_HIT_DODGE) damageInfo->hitOutCome = MELEE_HIT_MISS;
    }

    switch(damageInfo->hitOutCome)
    {
        case MELEE_HIT_EVADE:
        {
            damageInfo->HitInfo    |= HITINFO_MISS|HITINFO_SWINGNOHITSOUND;
            damageInfo->TargetState = VICTIMSTATE_EVADES;

            damageInfo->procEx|=PROC_EX_EVADE;
            damageInfo->damage = 0;
            damageInfo->cleanDamage = 0;
            return;
        }
        case MELEE_HIT_MISS:
        {
            damageInfo->HitInfo    |= HITINFO_MISS;
            damageInfo->TargetState = VICTIMSTATE_UNAFFECTED;

            damageInfo->procEx|=PROC_EX_MISS;
            damageInfo->damage = 0;
            damageInfo->cleanDamage = 0;
            break;
        }
        case MELEE_HIT_NORMAL:
            damageInfo->TargetState = VICTIMSTATE_NORMAL;
            damageInfo->procEx|=PROC_EX_NORMAL_HIT;
            break;
        case MELEE_HIT_CRIT:
        {
            damageInfo->HitInfo     |= HITINFO_CRITICALHIT;
            damageInfo->TargetState  = VICTIMSTATE_NORMAL;

            damageInfo->procEx|=PROC_EX_CRITICAL_HIT;
            // Crit bonus calc
            damageInfo->damage += damageInfo->damage;
            int32 mod=0;
            // Apply SPELL_AURA_MOD_ATTACKER_RANGED_CRIT_DAMAGE or SPELL_AURA_MOD_ATTACKER_MELEE_CRIT_DAMAGE
            if(damageInfo->attackType == RANGED_ATTACK)
                mod += damageInfo->target->GetTotalAuraModifier(SPELL_AURA_MOD_ATTACKER_RANGED_CRIT_DAMAGE);
            else
                mod += damageInfo->target->GetTotalAuraModifier(SPELL_AURA_MOD_ATTACKER_MELEE_CRIT_DAMAGE);

            mod += GetTotalAuraModifierByMiscMask(SPELL_AURA_MOD_CRIT_DAMAGE_BONUS, SPELL_SCHOOL_MASK_NORMAL);

            uint32 crTypeMask = damageInfo->target->GetCreatureTypeMask();

            // Increase crit damage from SPELL_AURA_MOD_CRIT_PERCENT_VERSUS
            mod += GetTotalAuraModifierByMiscMask(SPELL_AURA_MOD_CRIT_PERCENT_VERSUS, crTypeMask);
            if (mod!=0)
                damageInfo->damage = int32((damageInfo->damage) * float((100.0f + mod)/100.0f));

            // Resilience - reduce crit damage
            uint32 reduction_affected_damage = CalcNotIgnoreDamageReduction(damageInfo->damage, damageInfo->damageSchoolMask);
            uint32 resilienceReduction;
            if (attackType != RANGED_ATTACK)
                resilienceReduction = pVictim->GetMeleeCritDamageReduction(reduction_affected_damage);
            else
                resilienceReduction = pVictim->GetRangedCritDamageReduction(reduction_affected_damage);

            damageInfo->damage      -= resilienceReduction;
            damageInfo->cleanDamage += resilienceReduction;
            break;
        }
        case MELEE_HIT_PARRY:
            damageInfo->TargetState  = VICTIMSTATE_PARRY;
            damageInfo->procEx      |= PROC_EX_PARRY;
            damageInfo->cleanDamage += damageInfo->damage;
            damageInfo->damage = 0;
            break;

        case MELEE_HIT_DODGE:
            damageInfo->TargetState  = VICTIMSTATE_DODGE;
            damageInfo->procEx      |= PROC_EX_DODGE;
            damageInfo->cleanDamage += damageInfo->damage;
            damageInfo->damage = 0;
            break;
        case MELEE_HIT_BLOCK:
        {
            damageInfo->TargetState = VICTIMSTATE_NORMAL;
            damageInfo->HitInfo    |= HITINFO_BLOCK;
            damageInfo->procEx     |= PROC_EX_BLOCK;
            damageInfo->blocked_amount = damageInfo->target->GetShieldBlockValue();

            // Target has a chance to double the blocked amount if it has SPELL_AURA_MOD_BLOCK_CRIT_CHANCE
            if (roll_chance_i(pVictim->GetTotalAuraModifier(SPELL_AURA_MOD_BLOCK_CRIT_CHANCE)))
                damageInfo->blocked_amount *= 2;

            if (damageInfo->blocked_amount >= damageInfo->damage)
            {
                damageInfo->TargetState = VICTIMSTATE_BLOCKS;
                damageInfo->blocked_amount = damageInfo->damage;
                damageInfo->procEx |= PROC_EX_FULL_BLOCK;
            }
            else
                damageInfo->procEx |= PROC_EX_NORMAL_HIT;   // Partial blocks can still cause attacker procs

            damageInfo->damage      -= damageInfo->blocked_amount;
            damageInfo->cleanDamage += damageInfo->blocked_amount;
            break;
        }
        case MELEE_HIT_GLANCING:
        {
            damageInfo->HitInfo |= HITINFO_GLANCING;
            damageInfo->TargetState = VICTIMSTATE_NORMAL;
            damageInfo->procEx |= PROC_EX_NORMAL_HIT;
            float reducePercent = 1.0f;                     //damage factor
            // calculate base values and mods
            float baseLowEnd = 1.3f;
            float baseHighEnd = 1.2f;
            switch(getClass())                              // lowering base values for casters
            {
                case CLASS_SHAMAN:
                case CLASS_PRIEST:
                case CLASS_MAGE:
                case CLASS_WARLOCK:
                case CLASS_DRUID:
                    baseLowEnd  -= 0.7f;
                    baseHighEnd -= 0.3f;
                    break;
            }

            float maxLowEnd = 0.6f;
            switch(getClass())                              // upper for melee classes
            {
                case CLASS_WARRIOR:
                case CLASS_ROGUE:
                    maxLowEnd = 0.91f;                      //If the attacker is a melee class then instead the lower value of 0.91
            }

            // calculate values
            int32 diff = damageInfo->target->GetDefenseSkillValue() - GetWeaponSkillValue(damageInfo->attackType);
            float lowEnd  = baseLowEnd - ( 0.05f * diff );
            float highEnd = baseHighEnd - ( 0.03f * diff );

            // apply max/min bounds
            if ( lowEnd < 0.01f )                           //the low end must not go bellow 0.01f
                lowEnd = 0.01f;
            else if ( lowEnd > maxLowEnd )                  //the smaller value of this and 0.6 is kept as the low end
                lowEnd = maxLowEnd;

            if ( highEnd < 0.2f )                           //high end limits
                highEnd = 0.2f;
            if ( highEnd > 0.99f )
                highEnd = 0.99f;

            if(lowEnd > highEnd)                            // prevent negative range size
                lowEnd = highEnd;

            reducePercent = lowEnd + rand_norm_f() * ( highEnd - lowEnd );

            damageInfo->cleanDamage += damageInfo->damage-uint32(reducePercent *  damageInfo->damage);
            damageInfo->damage   = uint32(reducePercent *  damageInfo->damage);
            break;
        }
        case MELEE_HIT_CRUSHING:
        {
            damageInfo->HitInfo     |= HITINFO_CRUSHING;
            damageInfo->TargetState  = VICTIMSTATE_NORMAL;
            damageInfo->procEx|=PROC_EX_NORMAL_HIT;
            // 150% normal damage
            damageInfo->damage += (damageInfo->damage / 2);
            break;
        }
        default:

            break;
    }

    // only from players and their pets
    if (GetTypeId() == TYPEID_PLAYER || GetObjectGuid().IsPet())
    {
        uint32 reduction_affected_damage = CalcNotIgnoreDamageReduction(damageInfo->damage, damageInfo->damageSchoolMask);
        uint32 resilienceReduction;
        if (attackType != RANGED_ATTACK)
            resilienceReduction = pVictim->GetMeleeDamageReduction(reduction_affected_damage);
        else
            resilienceReduction = pVictim->GetRangedDamageReduction(reduction_affected_damage);
        damageInfo->damage      -= resilienceReduction;
        damageInfo->cleanDamage += resilienceReduction;
    }

    // Calculate absorb resist
    if(int32(damageInfo->damage) > 0)
    {
        damageInfo->procVictim |= PROC_FLAG_TAKEN_ANY_DAMAGE;

        // Calculate absorb & resists
        uint32 absorb_affected_damage = CalcNotIgnoreAbsorbDamage(damageInfo->damage,damageInfo->damageSchoolMask);
        damageInfo->target->CalculateDamageAbsorbAndResist(this, damageInfo->damageSchoolMask, DIRECT_DAMAGE, absorb_affected_damage, &damageInfo->absorb, &damageInfo->resist, true);
        damageInfo->damage-=damageInfo->absorb + damageInfo->resist;
        if (damageInfo->absorb)
        {
            damageInfo->HitInfo|=HITINFO_ABSORB;
            damageInfo->procEx|=PROC_EX_ABSORB;
        }
        if (damageInfo->resist)
            damageInfo->HitInfo|=HITINFO_RESIST;

    }
    else // Umpossible get negative result but....
        damageInfo->damage = 0;
}

void Unit::DealMeleeDamage(CalcDamageInfo *damageInfo, bool durabilityLoss)
{
    if (damageInfo==0) return;
    Unit *pVictim = damageInfo->target;

    if(!this || !pVictim)
        return;

    if (!pVictim->isAlive() || pVictim->IsTaxiFlying() || (pVictim->GetTypeId() == TYPEID_UNIT && ((Creature*)pVictim)->IsInEvadeMode()))
        return;

    //You don't lose health from damage taken from another player while in a sanctuary
    //You still see it in the combat log though
    if (!IsAllowedDamageInArea(pVictim))
        return;

    // Hmmmm dont like this emotes client must by self do all animations
    if (damageInfo->HitInfo&HITINFO_CRITICALHIT)
        pVictim->HandleEmoteCommand(EMOTE_ONESHOT_WOUNDCRITICAL);
    if (damageInfo->blocked_amount && damageInfo->TargetState!=VICTIMSTATE_BLOCKS)
        pVictim->HandleEmoteCommand(EMOTE_ONESHOT_PARRYSHIELD);

    if(damageInfo->TargetState == VICTIMSTATE_PARRY)
    {
        // Get attack timers
        float offtime  = float(pVictim->getAttackTimer(OFF_ATTACK));
        float basetime = float(pVictim->getAttackTimer(BASE_ATTACK));
        // Reduce attack time
        if (pVictim->haveOffhandWeapon() && offtime < basetime)
        {
            float percent20 = pVictim->GetAttackTime(OFF_ATTACK) * 0.20f;
            float percent60 = 3.0f * percent20;
            if(offtime > percent20 && offtime <= percent60)
            {
                pVictim->setAttackTimer(OFF_ATTACK, uint32(percent20));
            }
            else if(offtime > percent60)
            {
                offtime -= 2.0f * percent20;
                pVictim->setAttackTimer(OFF_ATTACK, uint32(offtime));
            }
        }
        else
        {
            float percent20 = pVictim->GetAttackTime(BASE_ATTACK) * 0.20f;
            float percent60 = 3.0f * percent20;
            if(basetime > percent20 && basetime <= percent60)
            {
                pVictim->setAttackTimer(BASE_ATTACK, uint32(percent20));
            }
            else if(basetime > percent60)
            {
                basetime -= 2.0f * percent20;
                pVictim->setAttackTimer(BASE_ATTACK, uint32(basetime));
            }
        }
    }

    // Call default DealDamage
    CleanDamage cleanDamage(damageInfo->cleanDamage, damageInfo->absorb, damageInfo->attackType, damageInfo->hitOutCome);
    DealDamage(pVictim, damageInfo->damage, &cleanDamage, DIRECT_DAMAGE, damageInfo->damageSchoolMask, NULL, durabilityLoss);

    // If this is a creature and it attacks from behind it has a probability to daze it's victim
    if( (damageInfo->hitOutCome==MELEE_HIT_CRIT || damageInfo->hitOutCome==MELEE_HIT_CRUSHING || damageInfo->hitOutCome==MELEE_HIT_NORMAL || damageInfo->hitOutCome==MELEE_HIT_GLANCING) &&
        GetTypeId() != TYPEID_PLAYER && !((Creature*)this)->GetCharmerOrOwnerGuid() && !pVictim->HasInArc(M_PI_F, this) )
    {
        // -probability is between 0% and 40%
        // 20% base chance
        float Probability = 20.0f;

        //there is a newbie protection, at level 10 just 7% base chance; assuming linear function
        if( pVictim->getLevel() < 30 )
            Probability = 0.65f*pVictim->getLevel()+0.5f;

        uint32 VictimDefense=pVictim->GetDefenseSkillValue();
        uint32 AttackerMeleeSkill=GetUnitMeleeSkill();

        Probability *= AttackerMeleeSkill/(float)VictimDefense;

        if(Probability > 40.0f)
            Probability = 40.0f;

        if(roll_chance_f(Probability))
            CastSpell(pVictim, 1604, true);
    }

    // If not miss
    if (!(damageInfo->HitInfo & HITINFO_MISS))
    {
        // on weapon hit casts
        if(GetTypeId() == TYPEID_PLAYER && pVictim->isAlive())
            ((Player*)this)->CastItemCombatSpell(pVictim, damageInfo->attackType);

        // victim's damage shield
        std::set<Aura*> alreadyDone;
        AuraList const& vDamageShields = pVictim->GetAurasByType(SPELL_AURA_DAMAGE_SHIELD);
        for(AuraList::const_iterator i = vDamageShields.begin(); i != vDamageShields.end();)
        {
            if (alreadyDone.find(*i) == alreadyDone.end())
            {
                alreadyDone.insert(*i);
                uint32 damage=(*i)->GetModifier()->m_amount;
                SpellEntry const *i_spellProto = (*i)->GetSpellProto();

                // Thorns
                if (i_spellProto && i_spellProto->SpellFamilyName == SPELLFAMILY_DRUID && i_spellProto->SpellFamilyFlags & UI64LIT(0x00000100))
                {
                    Unit::AuraList const& dummyList = pVictim->GetAurasByType(SPELL_AURA_DUMMY);
                    for(Unit::AuraList::const_iterator iter = dummyList.begin(); iter != dummyList.end(); ++iter)
                    {
                        // Brambles
                        if((*iter)->GetSpellProto()->SpellFamilyName == SPELLFAMILY_DRUID &&
                            (*iter)->GetSpellProto()->SpellIconID == 53)
                        {
                            damage += uint32(damage * (*iter)->GetModifier()->m_amount / 100);
                            break;
                        }
                    }
                }

                //Calculate absorb resist ??? no data in opcode for this possibly unable to absorb or resist?
                //uint32 absorb;
                //uint32 resist;
                //CalcAbsorbResist(pVictim, SpellSchools(spellProto->School), SPELL_DIRECT_DAMAGE, damage, &absorb, &resist);
                //damage-=absorb + resist;

                pVictim->DealDamageMods(this,damage,NULL);

                uint32 targetHealth = GetHealth();
                uint32 overkill = damage > targetHealth ? damage - targetHealth : 0;

                WorldPacket data(SMSG_SPELLDAMAGESHIELD,(8+8+4+4+4+4));
                data << pVictim->GetObjectGuid();
                data << GetObjectGuid();
                data << uint32(i_spellProto->Id);
                data << uint32(damage);                  // Damage
                data << uint32(overkill);                // Overkill
                data << uint32(i_spellProto->SchoolMask);
                pVictim->SendMessageToSet(&data, true );

                pVictim->DealDamage(this, damage, 0, SPELL_DIRECT_DAMAGE, GetSpellSchoolMask(i_spellProto), i_spellProto, true);

                i = vDamageShields.begin();
            }
            else
                ++i;
        }
    }
}


void Unit::HandleEmoteCommand(uint32 emote_id)
{
    WorldPacket data( SMSG_EMOTE, 4 + 8 );
    data << uint32(emote_id);
    data << GetObjectGuid();
    SendMessageToSet(&data, true);
}

void Unit::HandleEmoteState(uint32 emote_id)
{
    SetUInt32Value(UNIT_NPC_EMOTESTATE, emote_id);
}

void Unit::HandleEmote(uint32 emote_id)
{
    if (!emote_id)
        HandleEmoteState(0);
    else if (EmotesEntry const* emoteEntry = sEmotesStore.LookupEntry(emote_id))
    {
        if (emoteEntry->EmoteType)                          // 1,2 states, 0 command
            HandleEmoteState(emote_id);
        else
            HandleEmoteCommand(emote_id);
    }
}

uint32 Unit::CalcNotIgnoreAbsorbDamage( uint32 damage, SpellSchoolMask damageSchoolMask, SpellEntry const* spellInfo /*= NULL*/)
{
    float absorb_affected_rate = 1.0f;
    Unit::AuraList const& ignoreAbsorbSchool = GetAurasByType(SPELL_AURA_MOD_IGNORE_ABSORB_SCHOOL);
    for(Unit::AuraList::const_iterator i = ignoreAbsorbSchool.begin(); i != ignoreAbsorbSchool.end(); ++i)
        if ((*i)->GetMiscValue() & damageSchoolMask)
            absorb_affected_rate *= (100.0f - (*i)->GetModifier()->m_amount)/100.0f;

    if(spellInfo)
    {
        Unit::AuraList const& ignoreAbsorbForSpell = GetAurasByType(SPELL_AURA_MOD_IGNORE_ABSORB_FOR_SPELL);
        for(Unit::AuraList::const_iterator citr = ignoreAbsorbForSpell.begin(); citr != ignoreAbsorbForSpell.end(); ++citr)
            if ((*citr)->isAffectedOnSpell(spellInfo))
                absorb_affected_rate *= (100.0f - (*citr)->GetModifier()->m_amount)/100.0f;
    }

    return absorb_affected_rate <= 0.0f ? 0 : (absorb_affected_rate < 1.0f  ? uint32(damage * absorb_affected_rate) : damage);
}

uint32 Unit::CalcNotIgnoreDamageReduction(uint32 damage, SpellSchoolMask damageSchoolMask)
{
    float absorb_affected_rate = 1.0f;
    Unit::AuraList const& ignoreAbsorb = GetAurasByType(SPELL_AURA_MOD_IGNORE_DAMAGE_REDUCTION_SCHOOL);
    for(Unit::AuraList::const_iterator i = ignoreAbsorb.begin(); i != ignoreAbsorb.end(); ++i)
        if ((*i)->GetMiscValue() & damageSchoolMask)
            absorb_affected_rate *= (100.0f - (*i)->GetModifier()->m_amount)/100.0f;

    return absorb_affected_rate <= 0.0f ? 0 : (absorb_affected_rate < 1.0f  ? uint32(damage * absorb_affected_rate) : damage);
}

uint32 Unit::CalcArmorReducedDamage(Unit* pVictim, const uint32 damage)
{
    uint32 newdamage = 0;
    float armor = (float)pVictim->GetArmor();

    // Ignore enemy armor by SPELL_AURA_MOD_TARGET_RESISTANCE aura
    armor += GetTotalAuraModifierByMiscMask(SPELL_AURA_MOD_TARGET_RESISTANCE, SPELL_SCHOOL_MASK_NORMAL);

    // Apply Player CR_ARMOR_PENETRATION rating and percent talents
    if (GetTypeId()==TYPEID_PLAYER)
    {
        float maxArmorPen = 400 + 85 * pVictim->getLevel();
        if (getLevel() > 59)
            maxArmorPen += 4.5f * 85 * (pVictim->getLevel()-59);
        // Cap ignored armor to this value
        maxArmorPen = std::min(((armor+maxArmorPen)/3), armor);
        // Also, armor penetration is limited to 100% since 3.1.2, before greater values did
        // continue to give benefit for targets with more armor than the above cap
        float armorPenPct = std::min(100.f, ((Player*)this)->GetArmorPenetrationPct());
        armor -= maxArmorPen * armorPenPct / 100.0f;
    }

    if (armor < 0.0f)
        armor = 0.0f;

    float levelModifier = (float)getLevel();
    if (levelModifier > 59)
        levelModifier = levelModifier + (4.5f * (levelModifier-59));

    float tmpvalue = 0.1f * armor / (8.5f * levelModifier + 40);
    tmpvalue = tmpvalue/(1.0f + tmpvalue);

    if (tmpvalue < 0.0f)
        tmpvalue = 0.0f;
    if (tmpvalue > 0.75f)
        tmpvalue = 0.75f;

    newdamage = uint32(damage - (damage * tmpvalue));

    return (newdamage > 1) ? newdamage : 1;
}

void Unit::CalculateDamageAbsorbAndResist(Unit *pCaster, SpellSchoolMask schoolMask, DamageEffectType damagetype, const uint32 damage, uint32 *absorb, uint32 *resist, bool canReflect)
{
    if(!pCaster || !isAlive() || !damage)
        return;

    // Magic damage, check for resists
    if ((schoolMask & SPELL_SCHOOL_MASK_NORMAL)==0)
    {
        // Get base victim resistance for school
        float tmpvalue2 = (float)GetResistance(GetFirstSchoolInMask(schoolMask));
        // Ignore resistance by self SPELL_AURA_MOD_TARGET_RESISTANCE aura
        tmpvalue2 += (float)pCaster->GetTotalAuraModifierByMiscMask(SPELL_AURA_MOD_TARGET_RESISTANCE, schoolMask);

        if (pCaster->GetTypeId() == TYPEID_PLAYER)
            tmpvalue2 -= (float)((Player*)pCaster)->GetSpellPenetrationItemMod();

        tmpvalue2 *= (float)(0.15f / getLevel());
        if (tmpvalue2 < 0.0f)
            tmpvalue2 = 0.0f;
        if (tmpvalue2 > 0.75f)
            tmpvalue2 = 0.75f;
        uint32 ran = urand(0, 100);
        float faq[4] = {24.0f,6.0f,4.0f,6.0f};
        uint8 m = 0;
        float Binom = 0.0f;
        for (uint8 i = 0; i < 4; ++i)
        {
            Binom += 2400 *( powf(tmpvalue2, float(i)) * powf( (1-tmpvalue2), float(4-i)))/faq[i];
            if (ran > Binom )
                ++m;
            else
                break;
        }
        if (damagetype == DOT && m == 4)
            *resist += uint32(damage - 1);
        else
            *resist += uint32(damage * m / 4);
        if(*resist > damage)
            *resist = damage;
    }
    else
        *resist = 0;

    int32 RemainingDamage = damage - *resist;

    // Get unit state (need for some absorb check)
    uint32 unitflag = GetUInt32Value(UNIT_FIELD_FLAGS);
    // Reflect damage spells (not cast any damage spell in aura lookup)
    uint32 reflectSpell = 0;
    int32  reflectDamage = 0;
    Aura*  reflectTriggeredBy = NULL;                       // expected as not expired at reflect as in current cases
    // Death Prevention Aura
    SpellEntry const*  preventDeathSpell = NULL;
    int32  preventDeathAmount = 0;

    // full absorb cases (by chance)
    AuraList const& vAbsorb = GetAurasByType(SPELL_AURA_SCHOOL_ABSORB);
    for(AuraList::const_iterator i = vAbsorb.begin(); i != vAbsorb.end() && RemainingDamage > 0; ++i)
    {
        // only work with proper school mask damage
        Modifier* i_mod = (*i)->GetModifier();
        if (!(i_mod->m_miscvalue & schoolMask))
            continue;

        SpellEntry const* i_spellProto = (*i)->GetSpellProto();
        // Fire Ward or Frost Ward
        if(i_spellProto->SpellFamilyName == SPELLFAMILY_MAGE && i_spellProto->SpellFamilyFlags & UI64LIT(0x0000000000000108))
        {
            int chance = 0;
            Unit::AuraList const& auras = GetAurasByType(SPELL_AURA_ADD_PCT_MODIFIER);
            for (Unit::AuraList::const_iterator itr = auras.begin(); itr != auras.end(); ++itr)
            {
                SpellEntry const* itr_spellProto = (*itr)->GetSpellProto();
                // Frost Warding (chance full absorb)
                if (itr_spellProto->SpellFamilyName == SPELLFAMILY_MAGE && itr_spellProto->SpellIconID == 501)
                {
                    // chance stored in next dummy effect
                    chance = itr_spellProto->CalculateSimpleValue(EFFECT_INDEX_1);
                    break;
                }
            }
            if(roll_chance_i(chance))
            {
                int32 amount = RemainingDamage;
                RemainingDamage = 0;

                // Frost Warding (mana regen)
                CastCustomSpell(this, 57776, &amount, NULL, NULL, true, NULL, *i);
                break;
            }
        }
    }

    // Need remove expired auras after
    bool existExpired = false;

    // Incanter's Absorption, for converting to spell power
    int32 incanterAbsorption = 0;

    // absorb without mana cost
    AuraList const& vSchoolAbsorb = GetAurasByType(SPELL_AURA_SCHOOL_ABSORB);
    for(AuraList::const_iterator i = vSchoolAbsorb.begin(); i != vSchoolAbsorb.end() && RemainingDamage > 0; ++i)
    {
        Modifier* mod = (*i)->GetModifier();
        if (!(mod->m_miscvalue & schoolMask))
            continue;

        SpellEntry const* spellProto = (*i)->GetSpellProto();

        // Max Amount can be absorbed by this aura
        int32  currentAbsorb = mod->m_amount;

        // Found empty aura (impossible but..)
        if (currentAbsorb <=0)
        {
            existExpired = true;
            continue;
        }

        // Handle custom absorb auras
        // TODO: try find better way

        switch(spellProto->SpellFamilyName)
        {
            case SPELLFAMILY_GENERIC:
            {
                // Astral Shift
                if (spellProto->SpellIconID == 3066)
                {
                    //reduces all damage taken while stun, fear or silence
                    if (unitflag & (UNIT_FLAG_STUNNED|UNIT_FLAG_FLEEING|UNIT_FLAG_SILENCED))
                        RemainingDamage -= RemainingDamage * currentAbsorb / 100;
                    continue;
                }
                // Nerves of Steel
                if (spellProto->SpellIconID == 2115)
                {
                    // while affected by Stun and Fear
                    if (unitflag&(UNIT_FLAG_STUNNED|UNIT_FLAG_FLEEING))
                        RemainingDamage -= RemainingDamage * currentAbsorb / 100;
                    continue;
                }
                // Spell Deflection
                if (spellProto->SpellIconID == 3006)
                {
                    // You have a chance equal to your Parry chance
                    if (damagetype == SPELL_DIRECT_DAMAGE &&             // Only for direct spell damage
                        roll_chance_f(GetUnitParryChance()))             // Roll chance
                        RemainingDamage -= RemainingDamage * currentAbsorb / 100;
                    continue;
                }
                // Reflective Shield (Lady Malande boss)
                if (spellProto->Id == 41475 && canReflect)
                {
                    if(RemainingDamage < currentAbsorb)
                        reflectDamage = RemainingDamage / 2;
                    else
                        reflectDamage = currentAbsorb / 2;
                    reflectSpell = 33619;
                    reflectTriggeredBy = *i;
                    reflectTriggeredBy->SetInUse(true);     // lock aura from final deletion until processing
                    break;
                }
                if (spellProto->Id == 39228 || // Argussian Compass
                    spellProto->Id == 60218)   // Essence of Gossamer
                {
                    // Max absorb stored in 1 dummy effect
                    int32 max_absorb = spellProto->CalculateSimpleValue(EFFECT_INDEX_1);
                    if (max_absorb < currentAbsorb)
                        currentAbsorb = max_absorb;
                    break;
                }
                break;
            }
            case SPELLFAMILY_DRUID:
            {
                // Primal Tenacity
                if (spellProto->SpellIconID == 2253)
                {
                    //reduces all damage taken while Stunned and in Cat Form
                    if (GetShapeshiftForm() == FORM_CAT && (unitflag & UNIT_FLAG_STUNNED))
                        RemainingDamage -= RemainingDamage * currentAbsorb / 100;
                    continue;
                }
                // Moonkin Form passive
                if (spellProto->Id == 69366)
                {
                    //reduces all damage taken while Stunned
                    if (unitflag & UNIT_FLAG_STUNNED)
                        RemainingDamage -= RemainingDamage * currentAbsorb / 100;
                    continue;
                }
                break;
            }
            case SPELLFAMILY_ROGUE:
            {
                // Cheat Death (make less prio with Guardian Spirit case)
                if (spellProto->SpellIconID == 2109)
                {
                    if (!preventDeathSpell &&
                        GetTypeId()==TYPEID_PLAYER &&           // Only players
                        !((Player*)this)->HasSpellCooldown(31231) &&
                                                                // Only if no cooldown
                        roll_chance_i((*i)->GetModifier()->m_amount))
                                                                // Only if roll
                    {
                        preventDeathSpell = (*i)->GetSpellProto();
                    }
                    // always skip this spell in charge dropping, absorb amount calculation since it has chance as m_amount and doesn't need to absorb any damage
                    continue;
                }
                break;
            }
            case SPELLFAMILY_PALADIN:
            {
                // Ardent Defender
                if (spellProto->SpellIconID == 2135 && GetTypeId() == TYPEID_PLAYER)
                {
                    int32 remainingHealth = GetHealth() - RemainingDamage;
                    uint32 allowedHealth = GetMaxHealth() * 0.35f;
                    // If damage kills us
                    if (remainingHealth <= 0 && !HasAura(66233))
                    {
                        // Cast healing spell, completely avoid damage
                        RemainingDamage = 0;

                        uint32 defenseSkillValue = GetDefenseSkillValue();
                        // Max heal when defense skill denies critical hits from raid bosses
                        // Formula: max defense at level + 140 (raiting from gear)
                        uint32 reqDefForMaxHeal  = getLevel() * 5 + 140;
                        float pctFromDefense = (defenseSkillValue >= reqDefForMaxHeal)
                            ? 1.0f
                            : float(defenseSkillValue) / float(reqDefForMaxHeal);

                        int32 healAmount = GetMaxHealth() * ((*i)->GetSpellProto()->EffectBasePoints[1] + 1) / 100.0f * pctFromDefense;
                        CastSpell(this, 66233, true);
                        CastCustomSpell(this, 66235, &healAmount, NULL, NULL, true);
                    }
                    else if (remainingHealth < int32(allowedHealth))
                    {
                        // Reduce damage that brings us under 35% (or full damage if we are already under 35%) by x%
                        uint32 damageToReduce = (GetHealth() < allowedHealth)
                            ? RemainingDamage
                            : allowedHealth - remainingHealth;
                        RemainingDamage -= damageToReduce * currentAbsorb / 100;
                    }
                    continue;
                }
                break;
            }
            case SPELLFAMILY_PRIEST:
            {
                // Guardian Spirit
                if (spellProto->SpellIconID == 2873)
                {
                    preventDeathSpell = (*i)->GetSpellProto();
                    preventDeathAmount = (*i)->GetModifier()->m_amount;
                    continue;
                }
                // Reflective Shield
                if (spellProto->SpellFamilyFlags == 0x1 && canReflect)
                {
                    if (pCaster == this)
                        break;
                    Unit* caster = (*i)->GetCaster();
                    if (!caster)
                        break;
                    AuraList const& vOverRideCS = caster->GetAurasByType(SPELL_AURA_DUMMY);
                    for(AuraList::const_iterator k = vOverRideCS.begin(); k != vOverRideCS.end(); ++k)
                    {
                        switch((*k)->GetModifier()->m_miscvalue)
                        {
                            case 5065:                      // Rank 1
                            case 5064:                      // Rank 2
                            {
                                if(RemainingDamage >= currentAbsorb)
                                    reflectDamage = (*k)->GetModifier()->m_amount * currentAbsorb/100;
                                else
                                    reflectDamage = (*k)->GetModifier()->m_amount * RemainingDamage/100;
                                reflectSpell = 33619;
                                reflectTriggeredBy = *i;
                                reflectTriggeredBy->SetInUse(true);// lock aura from final deletion until processing
                            } break;
                            default: break;
                        }
                    }
                    break;
                }
                break;
            }
            case SPELLFAMILY_SHAMAN:
            {
                // Astral Shift
                if (spellProto->SpellIconID == 3066)
                {
                    //reduces all damage taken while stun, fear or silence
                    if (unitflag & (UNIT_FLAG_STUNNED|UNIT_FLAG_FLEEING|UNIT_FLAG_SILENCED))
                        RemainingDamage -= RemainingDamage * currentAbsorb / 100;
                    continue;
                }
                break;
            }
            case SPELLFAMILY_DEATHKNIGHT:
            {
                // Shadow of Death
                if (spellProto->SpellIconID == 1958)
                {
                    // TODO: absorb only while transform
                    continue;
                }
                // Anti-Magic Shell (on self)
                if (spellProto->Id == 48707)
                {
                    // damage absorbed by Anti-Magic Shell energizes the DK with additional runic power.
                    // This, if I'm not mistaken, shows that we get back ~2% of the absorbed damage as runic power.
                    int32 absorbed = RemainingDamage * currentAbsorb / 100;
                    int32 regen = absorbed * 2 / 10;
                    CastCustomSpell(this, 49088, &regen, NULL, NULL, true, NULL, *i);
                    RemainingDamage -= absorbed;
                    continue;
                }
                // Anti-Magic Shell (on single party/raid member)
                if (spellProto->Id == 50462)
                {
                    RemainingDamage -= RemainingDamage * currentAbsorb / 100;
                    continue;
                }
                // Unbreakable armor
                if (spellProto->Id == 51271)
                {
                    int32 absorbed = GetArmor() * currentAbsorb / 100;
                    // If we have a glyph
                    if (Aura* aur = GetDummyAura(58635))
                        absorbed += absorbed * aur->GetModifier()->m_amount / 100;
                    RemainingDamage = (RemainingDamage < absorbed) ? 0 : RemainingDamage - absorbed;
                    continue;
                }
                // Anti-Magic Zone
                if (spellProto->Id == 50461)
                {
                    Unit* caster = (*i)->GetCaster();
                    if (!caster)
                        continue;
                    int32 absorbed = RemainingDamage * currentAbsorb / 100;
                    int32 canabsorb = caster->GetHealth();
                    if (canabsorb < absorbed)
                        absorbed = canabsorb;

                    RemainingDamage -= absorbed;

                    uint32 ab_damage = absorbed;
                    pCaster->DealDamageMods(caster,ab_damage,NULL);
                    pCaster->DealDamage(caster, ab_damage, NULL, damagetype, schoolMask, 0, false);
                    continue;
                }
                // Will of Necropolis
                if (spellProto->SpellIconID == 857)
                {
                    // Apply absorb only on damage below 35% hp
                    int32 absorbableDamage = RemainingDamage + 0.35f * GetMaxHealth() - GetHealth();
                    if (absorbableDamage > RemainingDamage)
                        absorbableDamage = RemainingDamage;
                    if (absorbableDamage > 0)
                        RemainingDamage -= absorbableDamage * currentAbsorb / 100;
                    continue;
                }      
                break;
            }
            default:
                break;
        }

        // currentAbsorb - damage can be absorbed by shield
        // If need absorb less damage
        if (RemainingDamage < currentAbsorb)
            currentAbsorb = RemainingDamage;

        RemainingDamage -= currentAbsorb;

        // Fire Ward or Frost Ward or Ice Barrier (or Mana Shield)
        // for Incanter's Absorption converting to spell power
        if (spellProto->IsFitToFamily(SPELLFAMILY_MAGE, UI64LIT(0x0000000000000000), 0x00000008))
            incanterAbsorption += currentAbsorb;

        // Reduce shield amount
        mod->m_amount-=currentAbsorb;
        if((*i)->GetHolder()->DropAuraCharge())
            mod->m_amount = 0;
        // Need remove it later
        if (mod->m_amount<=0)
            existExpired = true;
    }

    // Remove all expired absorb auras
    if (existExpired)
    {
        for(AuraList::const_iterator i = vSchoolAbsorb.begin(); i != vSchoolAbsorb.end();)
        {
            if ((*i)->GetModifier()->m_amount<=0)
            {
                RemoveAurasDueToSpell((*i)->GetId(), NULL, AURA_REMOVE_BY_SHIELD_BREAK);
                i = vSchoolAbsorb.begin();
            }
            else
                ++i;
        }
    }

    // Cast back reflect damage spell
    if (canReflect && reflectSpell)
    {
        CastCustomSpell(pCaster,  reflectSpell, &reflectDamage, NULL, NULL, true, NULL, reflectTriggeredBy);
        reflectTriggeredBy->SetInUse(false);                // free lock from deletion
    }


    // absorb by mana cost
    AuraList const& vManaShield = GetAurasByType(SPELL_AURA_MANA_SHIELD);
    for(AuraList::const_iterator i = vManaShield.begin(), next; i != vManaShield.end() && RemainingDamage > 0; i = next)
    {
        next = i; ++next;

        // check damage school mask
        if(((*i)->GetModifier()->m_miscvalue & schoolMask)==0)
            continue;

        int32 currentAbsorb;
        if (RemainingDamage >= (*i)->GetModifier()->m_amount)
            currentAbsorb = (*i)->GetModifier()->m_amount;
        else
            currentAbsorb = RemainingDamage;

        if (float manaMultiplier = (*i)->GetSpellProto()->EffectMultipleValue[(*i)->GetEffIndex()])
        {
            if(Player *modOwner = GetSpellModOwner())
                modOwner->ApplySpellMod((*i)->GetId(), SPELLMOD_MULTIPLE_VALUE, manaMultiplier);

            int32 maxAbsorb = int32(GetPower(POWER_MANA) / manaMultiplier);
            if (currentAbsorb > maxAbsorb)
                currentAbsorb = maxAbsorb;

            int32 manaReduction = int32(currentAbsorb * manaMultiplier);
            ApplyPowerMod(POWER_MANA, manaReduction, false);
        }

        // Mana Shield (or Fire Ward or Frost Ward or Ice Barrier)
        // for Incanter's Absorption converting to spell power
        if ((*i)->GetSpellProto()->IsFitToFamily(SPELLFAMILY_MAGE, UI64LIT(0x0000000000000000), 0x000008))
            incanterAbsorption += currentAbsorb;

        (*i)->GetModifier()->m_amount -= currentAbsorb;
        if((*i)->GetModifier()->m_amount <= 0)
        {
            RemoveAurasDueToSpell((*i)->GetId());
            next = vManaShield.begin();
        }

        RemainingDamage -= currentAbsorb;
    }

    // effects dependent from full absorb amount
    // Incanter's Absorption, if have affective absorbing
    if (incanterAbsorption)
    {
        Unit::AuraList const& auras = GetAurasByType(SPELL_AURA_DUMMY);
        for (Unit::AuraList::const_iterator itr = auras.begin(); itr != auras.end(); ++itr)
        {
            SpellEntry const* itr_spellProto = (*itr)->GetSpellProto();

            // Incanter's Absorption
            if (itr_spellProto->SpellFamilyName == SPELLFAMILY_GENERIC &&
                itr_spellProto->SpellIconID == 2941)
            {
                int32 amount = int32(incanterAbsorption * (*itr)->GetModifier()->m_amount / 100);

                // apply normalized part of already accumulated amount in aura
                if (Aura* spdAura = GetAura(44413, EFFECT_INDEX_0))
                    amount += spdAura->GetModifier()->m_amount * spdAura->GetAuraDuration() / spdAura->GetAuraMaxDuration();

                // Incanter's Absorption (triggered absorb based spell power, will replace existing if any)
                CastCustomSpell(this, 44413, &amount, NULL, NULL, true);
                break;
            }
        }
    }

    // only split damage if not damaging yourself
    if(pCaster != this)
    {
        AuraList const& vSplitDamageFlat = GetAurasByType(SPELL_AURA_SPLIT_DAMAGE_FLAT);
        for(AuraList::const_iterator i = vSplitDamageFlat.begin(), next; i != vSplitDamageFlat.end() && RemainingDamage >= 0; i = next)
        {
            next = i; ++next;

            // check damage school mask
            if(((*i)->GetModifier()->m_miscvalue & schoolMask)==0)
                continue;

            // Damage can be splitted only if aura has an alive caster
            Unit *caster = (*i)->GetCaster();
            if(!caster || caster == this || !caster->IsInWorld() || !caster->isAlive())
                continue;

            int32 currentAbsorb;
            if (RemainingDamage >= (*i)->GetModifier()->m_amount)
                currentAbsorb = (*i)->GetModifier()->m_amount;
            else
                currentAbsorb = RemainingDamage;

            RemainingDamage -= currentAbsorb;


            uint32 splitted = currentAbsorb;
            uint32 splitted_absorb = 0;
            pCaster->DealDamageMods(caster,splitted,&splitted_absorb);

            pCaster->SendSpellNonMeleeDamageLog(caster, (*i)->GetSpellProto()->Id, splitted, schoolMask, splitted_absorb, 0, false, 0, false);

            CleanDamage cleanDamage = CleanDamage(splitted, 0, BASE_ATTACK, MELEE_HIT_NORMAL);
            pCaster->DealDamage(caster, splitted, &cleanDamage, DIRECT_DAMAGE, schoolMask, (*i)->GetSpellProto(), false);
        }

        AuraList const& vSplitDamagePct = GetAurasByType(SPELL_AURA_SPLIT_DAMAGE_PCT);
        for(AuraList::const_iterator i = vSplitDamagePct.begin(), next; i != vSplitDamagePct.end() && RemainingDamage >= 0; i = next)
        {
            next = i; ++next;

            // check damage school mask
            if(((*i)->GetModifier()->m_miscvalue & schoolMask)==0)
                continue;

            // Damage can be splitted only if aura has an alive caster
            Unit *caster = (*i)->GetCaster();
            if(!caster || caster == this || !caster->IsInWorld() || !caster->isAlive())
                continue;

            uint32 splitted = uint32(RemainingDamage * (*i)->GetModifier()->m_amount / 100.0f);

            RemainingDamage -=  int32(splitted);

            uint32 split_absorb = 0;
            pCaster->DealDamageMods(caster,splitted,&split_absorb);

            pCaster->SendSpellNonMeleeDamageLog(caster, (*i)->GetSpellProto()->Id, splitted, schoolMask, split_absorb, 0, false, 0, false);

            CleanDamage cleanDamage = CleanDamage(splitted, 0, BASE_ATTACK, MELEE_HIT_NORMAL);
            pCaster->DealDamage(caster, splitted, &cleanDamage, DIRECT_DAMAGE, schoolMask, (*i)->GetSpellProto(), false);
        }
    }

    // Apply death prevention spells effects
    if (preventDeathSpell && RemainingDamage >= (int32)GetHealth())
    {
        switch(preventDeathSpell->SpellFamilyName)
        {
            // Cheat Death
            case SPELLFAMILY_ROGUE:
            {
                // Cheat Death
                if (preventDeathSpell->SpellIconID == 2109)
                {
                    CastSpell(this,31231,true);
                    ((Player*)this)->AddSpellCooldown(31231,0,time(NULL)+60);
                    // with health > 10% lost health until health==10%, in other case no losses
                    uint32 health10 = GetMaxHealth()/10;
                    RemainingDamage = GetHealth() > health10 ? GetHealth() - health10 : 0;
                }
                break;
            }
            // Guardian Spirit
            case SPELLFAMILY_PRIEST:
            {
                // Guardian Spirit
                if (preventDeathSpell->SpellIconID == 2873)
                {
                    int32 healAmount = GetMaxHealth() * preventDeathAmount / 100;
                    CastCustomSpell(this, 48153, &healAmount, NULL, NULL, true);
                    RemoveAurasDueToSpell(preventDeathSpell->Id);
                    RemainingDamage = 0;
                }
                break;
            }
        }
    }

    *absorb = damage - RemainingDamage - *resist;
}

void Unit::CalculateAbsorbResistBlock(Unit *pCaster, SpellNonMeleeDamage *damageInfo, SpellEntry const* spellProto, WeaponAttackType attType)
{
    bool blocked = false;
    // Get blocked status
    switch (spellProto->DmgClass)
    {
        // Melee and Ranged Spells
        case SPELL_DAMAGE_CLASS_RANGED:
        case SPELL_DAMAGE_CLASS_MELEE:
            blocked = IsSpellBlocked(pCaster, spellProto, attType);
            break;
        default:
            break;
    }

    if (blocked)
    {
        damageInfo->blocked = GetShieldBlockValue();
        if (damageInfo->damage < damageInfo->blocked)
            damageInfo->blocked = damageInfo->damage;
        damageInfo->damage-=damageInfo->blocked;
    }

    uint32 absorb_affected_damage = pCaster->CalcNotIgnoreAbsorbDamage(damageInfo->damage,GetSpellSchoolMask(spellProto),spellProto);
    CalculateDamageAbsorbAndResist(pCaster, GetSpellSchoolMask(spellProto), SPELL_DIRECT_DAMAGE, absorb_affected_damage, &damageInfo->absorb, &damageInfo->resist, !(spellProto->AttributesEx & SPELL_ATTR_EX_CANT_REFLECTED));
    damageInfo->damage-= damageInfo->absorb + damageInfo->resist;
}

void Unit::CalculateHealAbsorb(const uint32 heal, uint32 *absorb)
{
    if (!isAlive() || !heal)
        return;

    int32 RemainingHeal = heal;

    // Need remove expired auras after
    bool existExpired = false;

    // absorb
    AuraList const& vHealAbsorb = GetAurasByType(SPELL_AURA_HEAL_ABSORB);
    for(AuraList::const_iterator i = vHealAbsorb.begin(); i != vHealAbsorb.end() && RemainingHeal > 0; ++i)
    {
        Modifier* mod = (*i)->GetModifier();

        // Max Amount can be absorbed by this aura
        int32  currentAbsorb = mod->m_amount;

        // Found empty aura (impossible but..)
        if (currentAbsorb <=0)
        {
            existExpired = true;
            continue;
        }

        // currentAbsorb - heal can be absorbed
        // If need absorb less heal
        if (RemainingHeal < currentAbsorb)
            currentAbsorb = RemainingHeal;

        RemainingHeal -= currentAbsorb;

        // Reduce aura amount
        mod->m_amount -= currentAbsorb;
        if ((*i)->GetHolder()->DropAuraCharge())
            mod->m_amount = 0;
        // Need remove it later
        if (mod->m_amount<=0)
            existExpired = true;
    }

    // Remove all expired absorb auras
    if (existExpired)
    {
        for(AuraList::const_iterator i = vHealAbsorb.begin(); i != vHealAbsorb.end();)
        {
            if ((*i)->GetModifier()->m_amount<=0)
            {
                RemoveAurasDueToSpell((*i)->GetId(), NULL, AURA_REMOVE_BY_SHIELD_BREAK);
                i = vHealAbsorb.begin();
            }
            else
                ++i;
        }
    }

    *absorb = heal - RemainingHeal;
}

void Unit::AttackerStateUpdate (Unit *pVictim, WeaponAttackType attType, bool extra )
{
    if(hasUnitState(UNIT_STAT_CAN_NOT_REACT) || HasFlag(UNIT_FIELD_FLAGS, UNIT_FLAG_PACIFIED) )
        return;

    if (!pVictim->isAlive())
        return;

    if(IsNonMeleeSpellCasted(false))
        return;

    uint32 hitInfo;
    if (attType == BASE_ATTACK)
        hitInfo = HITINFO_NORMALSWING2;
    else if (attType == OFF_ATTACK)
        hitInfo = HITINFO_LEFTSWING;
    else
        return;                                             // ignore ranged case

    uint32 extraAttacks = m_extraAttacks;

    // melee attack spell casted at main hand attack only
    if (attType == BASE_ATTACK && m_currentSpells[CURRENT_MELEE_SPELL])
    {
        m_currentSpells[CURRENT_MELEE_SPELL]->cast();

        // not recent extra attack only at any non extra attack (melee spell case)
        if(!extra && extraAttacks)
        {
            while(m_extraAttacks)
            {
                AttackerStateUpdate(pVictim, BASE_ATTACK, true);
                if(m_extraAttacks > 0)
                    --m_extraAttacks;
            }
        }
        return;
    }

    // attack can be redirected to another target
    pVictim = SelectMagnetTarget(pVictim);

    CalcDamageInfo damageInfo;
    CalculateMeleeDamage(pVictim, 0, &damageInfo, attType);
    // Send log damage message to client
    DealDamageMods(pVictim,damageInfo.damage,&damageInfo.absorb);
    SendAttackStateUpdate(&damageInfo);
    ProcDamageAndSpell(damageInfo.target, damageInfo.procAttacker, damageInfo.procVictim, damageInfo.procEx, damageInfo.damage, damageInfo.attackType);
    DealMeleeDamage(&damageInfo,true);

    if (GetTypeId() == TYPEID_PLAYER)
        DEBUG_FILTER_LOG(LOG_FILTER_COMBAT,"AttackerStateUpdate: (Player) %u attacked %u (TypeId: %u) for %u dmg, absorbed %u, blocked %u, resisted %u.",
            GetGUIDLow(), pVictim->GetGUIDLow(), pVictim->GetTypeId(), damageInfo.damage, damageInfo.absorb, damageInfo.blocked_amount, damageInfo.resist);
    else
        DEBUG_FILTER_LOG(LOG_FILTER_COMBAT,"AttackerStateUpdate: (NPC)    %u attacked %u (TypeId: %u) for %u dmg, absorbed %u, blocked %u, resisted %u.",
            GetGUIDLow(), pVictim->GetGUIDLow(), pVictim->GetTypeId(), damageInfo.damage, damageInfo.absorb, damageInfo.blocked_amount, damageInfo.resist);

    // if damage pVictim call AI reaction
    pVictim->AttackedBy(this);

    // extra attack only at any non extra attack (normal case)
    if(!extra && extraAttacks)
    {
        while(m_extraAttacks)
        {
            AttackerStateUpdate(pVictim, BASE_ATTACK, true);
            if(m_extraAttacks > 0)
                --m_extraAttacks;
        }
    }
}

MeleeHitOutcome Unit::RollMeleeOutcomeAgainst(const Unit *pVictim, WeaponAttackType attType) const
{
    // This is only wrapper

    // Miss chance based on melee
    float miss_chance = MeleeMissChanceCalc(pVictim, attType);

    // Critical hit chance
    float crit_chance = GetUnitCriticalChance(attType, pVictim);

    // stunned target cannot dodge and this is check in GetUnitDodgeChance() (returned 0 in this case)
    float dodge_chance = pVictim->GetUnitDodgeChance();
    float block_chance = pVictim->GetUnitBlockChance();
    float parry_chance = pVictim->GetUnitParryChance();

    // Useful if want to specify crit & miss chances for melee, else it could be removed
    DEBUG_FILTER_LOG(LOG_FILTER_COMBAT,"MELEE OUTCOME: miss %f crit %f dodge %f parry %f block %f", miss_chance,crit_chance,dodge_chance,parry_chance,block_chance);

    return RollMeleeOutcomeAgainst(pVictim, attType, int32(crit_chance*100), int32(miss_chance*100), int32(dodge_chance*100),int32(parry_chance*100),int32(block_chance*100));
}

MeleeHitOutcome Unit::RollMeleeOutcomeAgainst (const Unit *pVictim, WeaponAttackType attType, int32 crit_chance, int32 miss_chance, int32 dodge_chance, int32 parry_chance, int32 block_chance) const
{
    if(pVictim->GetTypeId()==TYPEID_UNIT && ((Creature*)pVictim)->IsInEvadeMode())
        return MELEE_HIT_EVADE;

    int32 attackerMaxSkillValueForLevel = GetMaxSkillValueForLevel(pVictim);
    int32 victimMaxSkillValueForLevel = pVictim->GetMaxSkillValueForLevel(this);

    int32 attackerWeaponSkill = GetWeaponSkillValue(attType,pVictim);
    int32 victimDefenseSkill = pVictim->GetDefenseSkillValue(this);

    // bonus from skills is 0.04%
    int32    skillBonus  = 4 * ( attackerWeaponSkill - victimMaxSkillValueForLevel );
    int32    sum = 0, tmp = 0;
    int32    roll = urand (0, 10000);

    DEBUG_FILTER_LOG(LOG_FILTER_COMBAT, "RollMeleeOutcomeAgainst: skill bonus of %d for attacker", skillBonus);
    DEBUG_FILTER_LOG(LOG_FILTER_COMBAT, "RollMeleeOutcomeAgainst: rolled %d, miss %d, dodge %d, parry %d, block %d, crit %d",
        roll, miss_chance, dodge_chance, parry_chance, block_chance, crit_chance);

    tmp = miss_chance;

    if (tmp > 0 && roll < (sum += tmp ))
    {
        DEBUG_FILTER_LOG(LOG_FILTER_COMBAT, "RollMeleeOutcomeAgainst: MISS");
        return MELEE_HIT_MISS;
    }

    // always crit against a sitting target (except 0 crit chance)
    if( pVictim->GetTypeId() == TYPEID_PLAYER && crit_chance > 0 && !pVictim->IsStandState() )
    {
        DEBUG_FILTER_LOG(LOG_FILTER_COMBAT, "RollMeleeOutcomeAgainst: CRIT (sitting victim)");
        return MELEE_HIT_CRIT;
    }

    bool from_behind = !pVictim->HasInArc(M_PI_F,this);

    if (from_behind)
        DEBUG_FILTER_LOG(LOG_FILTER_COMBAT, "RollMeleeOutcomeAgainst: attack came from behind.");

    // Dodge chance

    // only players can't dodge if attacker is behind
    if (pVictim->GetTypeId() != TYPEID_PLAYER || !from_behind)
    {
        // Reduce dodge chance by attacker expertise rating
        if (GetTypeId() == TYPEID_PLAYER)
            dodge_chance -= int32(((Player*)this)->GetExpertiseDodgeOrParryReduction(attType)*100);
        else
            dodge_chance -= GetTotalAuraModifier(SPELL_AURA_MOD_EXPERTISE)*25;

        // Modify dodge chance by attacker SPELL_AURA_MOD_COMBAT_RESULT_CHANCE
        dodge_chance+= GetTotalAuraModifierByMiscValue(SPELL_AURA_MOD_COMBAT_RESULT_CHANCE, VICTIMSTATE_DODGE)*100;

        tmp = dodge_chance;
        if (   (tmp > 0)                                        // check if unit _can_ dodge
            && ((tmp -= skillBonus) > 0)
            && roll < (sum += tmp))
        {
            DEBUG_FILTER_LOG(LOG_FILTER_COMBAT, "RollMeleeOutcomeAgainst: DODGE <%d, %d)", sum-tmp, sum);
            return MELEE_HIT_DODGE;
        }
    }

    // parry chances
    // check if attack comes from behind, nobody can parry or block if attacker is behind if not have
    if (!from_behind || pVictim->HasAuraType(SPELL_AURA_MOD_PARRY_FROM_BEHIND_PERCENT))
    {
        // Reduce parry chance by attacker expertise rating
        if (GetTypeId() == TYPEID_PLAYER)
            parry_chance -= int32(((Player*)this)->GetExpertiseDodgeOrParryReduction(attType)*100);
        else
            parry_chance -= GetTotalAuraModifier(SPELL_AURA_MOD_EXPERTISE)*25;

        if (parry_chance > 0 && (pVictim->GetTypeId()==TYPEID_PLAYER || !(((Creature*)pVictim)->GetCreatureInfo()->flags_extra & CREATURE_FLAG_EXTRA_NO_PARRY)))
        {
            parry_chance -= skillBonus;

            //if (from_behind) -- only 100% currently and not 100% sure way value apply
            //    parry_chance = int32(parry_chance * (pVictim->GetTotalAuraMultiplier(SPELL_AURA_MOD_PARRY_FROM_BEHIND_PERCENT) - 1);

            if (parry_chance > 0 &&                         // check if unit _can_ parry
                (roll < (sum += parry_chance)))
            {
                DEBUG_FILTER_LOG(LOG_FILTER_COMBAT, "RollMeleeOutcomeAgainst: PARRY <%d, %d)", sum - parry_chance, sum);
                return MELEE_HIT_PARRY;
            }
        }
    }

    // Max 40% chance to score a glancing blow against mobs that are higher level (can do only players and pets and not with ranged weapon)
    if( attType != RANGED_ATTACK &&
        (GetTypeId() == TYPEID_PLAYER || ((Creature*)this)->IsPet()) &&
        pVictim->GetTypeId() != TYPEID_PLAYER && !((Creature*)pVictim)->IsPet() &&
        getLevel() < pVictim->GetLevelForTarget(this) )
    {
        // cap possible value (with bonuses > max skill)
        int32 skill = attackerWeaponSkill;
        int32 maxskill = attackerMaxSkillValueForLevel;
        skill = (skill > maxskill) ? maxskill : skill;

        tmp = (10 + (victimDefenseSkill - skill)) * 100;
        tmp = tmp > 4000 ? 4000 : tmp;
        if (roll < (sum += tmp))
        {
            DEBUG_FILTER_LOG(LOG_FILTER_COMBAT, "RollMeleeOutcomeAgainst: GLANCING <%d, %d)", sum-4000, sum);
            return MELEE_HIT_GLANCING;
        }
    }

    // block chances
    // check if attack comes from behind, nobody can parry or block if attacker is behind
    if (!from_behind)
    {
        if(pVictim->GetTypeId()==TYPEID_PLAYER || !(((Creature*)pVictim)->GetCreatureInfo()->flags_extra & CREATURE_FLAG_EXTRA_NO_BLOCK) )
        {
            tmp = block_chance;
            if (   (tmp > 0)                                    // check if unit _can_ block
                && ((tmp -= skillBonus) > 0)
                && (roll < (sum += tmp)))
            {
                DEBUG_FILTER_LOG(LOG_FILTER_COMBAT, "RollMeleeOutcomeAgainst: BLOCK <%d, %d)", sum-tmp, sum);
                return MELEE_HIT_BLOCK;
            }
        }
    }

    // Critical chance
    tmp = crit_chance;

    if (tmp > 0 && roll < (sum += tmp))
    {
        DEBUG_FILTER_LOG(LOG_FILTER_COMBAT, "RollMeleeOutcomeAgainst: CRIT <%d, %d)", sum-tmp, sum);
        return MELEE_HIT_CRIT;
    }

    // mobs can score crushing blows if they're 4 or more levels above victim
    if (GetLevelForTarget(pVictim) >= pVictim->GetLevelForTarget(this) + 4 &&
        // can be from by creature (if can) or from controlled player that considered as creature
        ((GetTypeId()!=TYPEID_PLAYER && !((Creature*)this)->IsPet() &&
        !(((Creature*)this)->GetCreatureInfo()->flags_extra & CREATURE_FLAG_EXTRA_NO_CRUSH)) ||
        GetTypeId()==TYPEID_PLAYER && GetCharmerOrOwnerGuid()))
    {
        // when their weapon skill is 15 or more above victim's defense skill
        tmp = victimDefenseSkill;
        int32 tmpmax = victimMaxSkillValueForLevel;
        // having defense above your maximum (from items, talents etc.) has no effect
        tmp = tmp > tmpmax ? tmpmax : tmp;
        // tmp = mob's level * 5 - player's current defense skill
        tmp = attackerMaxSkillValueForLevel - tmp;
        if(tmp >= 15)
        {
            // add 2% chance per lacking skill point, min. is 15%
            tmp = tmp * 200 - 1500;
            if (roll < (sum += tmp))
            {
                DEBUG_FILTER_LOG(LOG_FILTER_COMBAT, "RollMeleeOutcomeAgainst: CRUSHING <%d, %d)", sum-tmp, sum);
                return MELEE_HIT_CRUSHING;
            }
        }
    }

    DEBUG_FILTER_LOG(LOG_FILTER_COMBAT, "RollMeleeOutcomeAgainst: NORMAL");
    return MELEE_HIT_NORMAL;
}

uint32 Unit::CalculateDamage (WeaponAttackType attType, bool normalized)
{
    float min_damage, max_damage;

    if (normalized && GetTypeId()==TYPEID_PLAYER)
        ((Player*)this)->CalculateMinMaxDamage(attType,normalized,min_damage, max_damage);
    else
    {
        switch (attType)
        {
            case RANGED_ATTACK:
                min_damage = GetFloatValue(UNIT_FIELD_MINRANGEDDAMAGE);
                max_damage = GetFloatValue(UNIT_FIELD_MAXRANGEDDAMAGE);
                break;
            case BASE_ATTACK:
                min_damage = GetFloatValue(UNIT_FIELD_MINDAMAGE);
                max_damage = GetFloatValue(UNIT_FIELD_MAXDAMAGE);
                break;
            case OFF_ATTACK:
                min_damage = GetFloatValue(UNIT_FIELD_MINOFFHANDDAMAGE);
                max_damage = GetFloatValue(UNIT_FIELD_MAXOFFHANDDAMAGE);
                break;
                // Just for good manner
            default:
                min_damage = 0.0f;
                max_damage = 0.0f;
                break;
        }
    }

    if (min_damage > max_damage)
    {
        std::swap(min_damage,max_damage);
    }

    if(max_damage == 0.0f)
        max_damage = 5.0f;

    return urand((uint32)min_damage, (uint32)max_damage);
}

float Unit::CalculateLevelPenalty(SpellEntry const* spellProto) const
{
    if(!spellProto->spellLevel || !spellProto->maxLevel)
        return 1.0f;

    if(spellProto->maxLevel <= 0)
        return 1.0f;
    //if caster level is lower that max caster level
    if(getLevel() < spellProto->maxLevel)
        return 1.0f;

    float LvlPenalty = 0.0f;

    LvlPenalty = (22.0f + float (spellProto->maxLevel) - float (getLevel())) / 20.0f;
    //to prevent positive effect
    if(LvlPenalty > 1.0f)
        return 1.0f;
    //level penalty is capped at 0
    if(LvlPenalty < 0.0f)
        return 0.0f;

    return LvlPenalty;
}

void Unit::SendMeleeAttackStart(Unit* pVictim)
{
    WorldPacket data( SMSG_ATTACKSTART, 8 + 8 );
    data << GetObjectGuid();
    data << pVictim->GetObjectGuid();

    SendMessageToSet(&data, true);
    DEBUG_LOG( "WORLD: Sent SMSG_ATTACKSTART" );
}

void Unit::SendMeleeAttackStop(Unit* victim)
{
    if(!victim)
        return;

    WorldPacket data( SMSG_ATTACKSTOP, (4+16) );            // we guess size
    data << GetPackGUID();
    data << victim->GetPackGUID();                          // can be 0x00...
    data << uint32(0);                                      // can be 0x1
    SendMessageToSet(&data, true);
    DETAIL_FILTER_LOG(LOG_FILTER_COMBAT, "%s %u stopped attacking %s %u", (GetTypeId()==TYPEID_PLAYER ? "player" : "creature"), GetGUIDLow(), (victim->GetTypeId()==TYPEID_PLAYER ? "player" : "creature"),victim->GetGUIDLow());

    /*if(victim->GetTypeId() == TYPEID_UNIT)
    ((Creature*)victim)->AI().EnterEvadeMode(this);*/
}

bool Unit::IsSpellBlocked(Unit *pCaster, SpellEntry const *spellEntry, WeaponAttackType attackType)
{
    if (!HasInArc(M_PI_F, pCaster))
        return false;

    if (spellEntry)
    {
        // Some spells cannot be blocked
        if (spellEntry->Attributes & SPELL_ATTR_IMPOSSIBLE_DODGE_PARRY_BLOCK)
            return false;
    }

    /*
    // Ignore combat result aura (parry/dodge check on prepare)
    AuraList const& ignore = GetAurasByType(SPELL_AURA_IGNORE_COMBAT_RESULT);
    for(AuraList::const_iterator i = ignore.begin(); i != ignore.end(); ++i)
    {
        if (!(*i)->isAffectedOnSpell(spellProto))
            continue;
        if ((*i)->GetModifier()->m_miscvalue == ???)
            return false;
    }
    */

    // Check creatures flags_extra for disable block
    if (GetTypeId() == TYPEID_UNIT)
    {
        if (((Creature*)this)->GetCreatureInfo()->flags_extra & CREATURE_FLAG_EXTRA_NO_BLOCK)
            return false;
    }

    float blockChance = GetUnitBlockChance();
    blockChance += (int32(pCaster->GetWeaponSkillValue(attackType)) - int32(GetMaxSkillValueForLevel()))*0.04f;

    return roll_chance_f(blockChance);
}

// Melee based spells can be miss, parry or dodge on this step
// Crit or block - determined on damage calculation phase! (and can be both in some time)
float Unit::MeleeSpellMissChance(Unit *pVictim, WeaponAttackType attType, int32 skillDiff, SpellEntry const *spell)
{
    // Calculate hit chance (more correct for chance mod)
    float hitChance = 0.0f;

    // PvP - PvE melee chances
    // TODO: implement diminishing returns for defense from player's defense rating
    // pure skill diff is not sufficient since 3.x anymore, but exact formulas hard to research
    if (pVictim->GetTypeId() == TYPEID_PLAYER)
        hitChance = 95.0f + skillDiff * 0.04f;
    else if (skillDiff < -10)
        hitChance = 94.0f + (skillDiff + 10) * 0.4f;
    else
        hitChance = 95.0f + skillDiff * 0.1f;

    // Hit chance depends from victim auras
    if (attType == RANGED_ATTACK)
        hitChance += pVictim->GetTotalAuraModifier(SPELL_AURA_MOD_ATTACKER_RANGED_HIT_CHANCE);
    else
        hitChance += pVictim->GetTotalAuraModifier(SPELL_AURA_MOD_ATTACKER_MELEE_HIT_CHANCE);

    // Spellmod from SPELLMOD_RESIST_MISS_CHANCE
    if (Player *modOwner = GetSpellModOwner())
        modOwner->ApplySpellMod(spell->Id, SPELLMOD_RESIST_MISS_CHANCE, hitChance);

    // Miss = 100 - hit
    float missChance = 100.0f - hitChance;

    // Bonuses from attacker aura and ratings
    if (attType == RANGED_ATTACK)
        missChance -= m_modRangedHitChance;
    else
        missChance -= m_modMeleeHitChance;

    // Limit miss chance from 0 to 60%
    if (missChance < 0.0f)
        return 0.0f;
    if (missChance > 60.0f)
        return 60.0f;
    return missChance;
}

// Melee based spells hit result calculations
SpellMissInfo Unit::MeleeSpellHitResult(Unit *pVictim, SpellEntry const *spell)
{
    WeaponAttackType attType = BASE_ATTACK;

    if (spell->DmgClass == SPELL_DAMAGE_CLASS_RANGED)
        attType = RANGED_ATTACK;

    // bonus from skills is 0.04% per skill Diff
    int32 attackerWeaponSkill = (spell->EquippedItemClass == ITEM_CLASS_WEAPON) ? int32(GetWeaponSkillValue(attType,pVictim)) : GetMaxSkillValueForLevel();
    int32 skillDiff = attackerWeaponSkill - int32(pVictim->GetMaxSkillValueForLevel(this));
    int32 fullSkillDiff = attackerWeaponSkill - int32(pVictim->GetDefenseSkillValue(this));

    uint32 roll = urand (0, 10000);

    uint32 missChance = uint32(MeleeSpellMissChance(pVictim, attType, fullSkillDiff, spell)*100.0f);
    // Roll miss
    uint32 tmp = spell->AttributesEx3 & SPELL_ATTR_EX3_CANT_MISS ? 0 : missChance;
    if (roll < tmp)
        return SPELL_MISS_MISS;

    // Chance resist mechanic (select max value from every mechanic spell effect)
    int32 resist_mech = 0;
    // Get effects mechanic and chance
    for(int eff = 0; eff < MAX_EFFECT_INDEX; ++eff)
    {
        int32 effect_mech = GetEffectMechanic(spell, SpellEffectIndex(eff));
        if (effect_mech)
        {
            int32 temp = pVictim->GetTotalAuraModifierByMiscValue(SPELL_AURA_MOD_MECHANIC_RESISTANCE, effect_mech);
            if (resist_mech < temp*100)
                resist_mech = temp*100;
        }
    }
    // Roll chance
    tmp += resist_mech;
    if (roll < tmp)
        return SPELL_MISS_RESIST;

    bool canDodge = true;
    bool canParry = true;

    // Same spells cannot be parry/dodge
    if (spell->Attributes & SPELL_ATTR_IMPOSSIBLE_DODGE_PARRY_BLOCK)
        return SPELL_MISS_NONE;

    bool from_behind = !pVictim->HasInArc(M_PI_F,this);

    // Ranged attack cannot be parry/dodge only deflect
    if (attType == RANGED_ATTACK)
    {
        // only if in front or special ability
        if (!from_behind || pVictim->HasAuraType(SPELL_AURA_MOD_PARRY_FROM_BEHIND_PERCENT))
        {
            int32 deflect_chance = pVictim->GetTotalAuraModifier(SPELL_AURA_DEFLECT_SPELLS)*100;

            //if (from_behind) -- only 100% currently and not 100% sure way value apply
            //    deflect_chance = int32(deflect_chance * (pVictim->GetTotalAuraMultiplier(SPELL_AURA_MOD_PARRY_FROM_BEHIND_PERCENT) - 1);

            tmp += deflect_chance;
            if (roll < tmp)
                return SPELL_MISS_DEFLECT;
        }
        return SPELL_MISS_NONE;
    }

    // Check for attack from behind
    if (from_behind)
    {
        // Can`t dodge from behind in PvP (but its possible in PvE)
        if (GetTypeId() == TYPEID_PLAYER && pVictim->GetTypeId() == TYPEID_PLAYER)
            canDodge = false;
        // Can`t parry without special ability
        if (!pVictim->HasAuraType(SPELL_AURA_MOD_PARRY_FROM_BEHIND_PERCENT))
            canParry = false;
    }
    // Check creatures flags_extra for disable parry
    if(pVictim->GetTypeId()==TYPEID_UNIT)
    {
        uint32 flagEx = ((Creature*)pVictim)->GetCreatureInfo()->flags_extra;
        if( flagEx & CREATURE_FLAG_EXTRA_NO_PARRY )
            canParry = false;
    }
    // Ignore combat result aura
    AuraList const& ignore = GetAurasByType(SPELL_AURA_IGNORE_COMBAT_RESULT);
    for(AuraList::const_iterator i = ignore.begin(); i != ignore.end(); ++i)
    {
        if (!(*i)->isAffectedOnSpell(spell))
            continue;
        switch((*i)->GetModifier()->m_miscvalue)
        {
            case MELEE_HIT_DODGE: canDodge = false; break;
            case MELEE_HIT_BLOCK: break; // Block check in hit step
            case MELEE_HIT_PARRY: canParry = false; break;
            default:
                DEBUG_LOG("Spell %u SPELL_AURA_IGNORE_COMBAT_RESULT have unhandled state %d", (*i)->GetId(), (*i)->GetModifier()->m_miscvalue);
                break;
        }
    }

    if (canDodge)
    {
        // Roll dodge
        int32 dodgeChance = int32(pVictim->GetUnitDodgeChance()*100.0f) - skillDiff * 4;
        // Reduce enemy dodge chance by SPELL_AURA_MOD_COMBAT_RESULT_CHANCE
        dodgeChance+= GetTotalAuraModifierByMiscValue(SPELL_AURA_MOD_COMBAT_RESULT_CHANCE, VICTIMSTATE_DODGE)*100;
        // Reduce dodge chance by attacker expertise rating
        if (GetTypeId() == TYPEID_PLAYER)
            dodgeChance-=int32(((Player*)this)->GetExpertiseDodgeOrParryReduction(attType) * 100.0f);
        else
            dodgeChance -= GetTotalAuraModifier(SPELL_AURA_MOD_EXPERTISE)*25;
        if (dodgeChance < 0)
            dodgeChance = 0;

        tmp += dodgeChance;
        if (roll < tmp)
            return SPELL_MISS_DODGE;
    }

    if (canParry)
    {
        // Roll parry
        int32 parryChance = int32(pVictim->GetUnitParryChance()*100.0f)  - skillDiff * 4;
        // Reduce parry chance by attacker expertise rating
        if (GetTypeId() == TYPEID_PLAYER)
            parryChance-=int32(((Player*)this)->GetExpertiseDodgeOrParryReduction(attType) * 100.0f);
        else
            parryChance -= GetTotalAuraModifier(SPELL_AURA_MOD_EXPERTISE)*25;
        if (parryChance < 0)
            parryChance = 0;

        //if (from_behind) -- only 100% currently and not 100% sure way value apply
        //    parryChance = int32(parryChance * (pVictim->GetTotalAuraMultiplier(SPELL_AURA_MOD_PARRY_FROM_BEHIND_PERCENT) - 1));

        tmp += parryChance;
        if (roll < tmp)
            return SPELL_MISS_PARRY;
    }

    return SPELL_MISS_NONE;
}

// TODO need use unit spell resistances in calculations
SpellMissInfo Unit::MagicSpellHitResult(Unit *pVictim, SpellEntry const *spell)
{
    // Can`t miss on dead target (on skinning for example)
    if (!pVictim->isAlive())
        return SPELL_MISS_NONE;

    SpellSchoolMask schoolMask = GetSpellSchoolMask(spell);
    // PvP - PvE spell misschances per leveldif > 2
    int32 lchance = pVictim->GetTypeId() == TYPEID_PLAYER ? 7 : 11;
    int32 leveldif = int32(pVictim->GetLevelForTarget(this)) - int32(GetLevelForTarget(pVictim));

    // Base hit chance from attacker and victim levels
    int32 modHitChance;
    if(leveldif < 3)
        modHitChance = 96 - leveldif;
    else
        modHitChance = 94 - (leveldif - 2) * lchance;

    // Spellmod from SPELLMOD_RESIST_MISS_CHANCE
    if(Player *modOwner = GetSpellModOwner())
        modOwner->ApplySpellMod(spell->Id, SPELLMOD_RESIST_MISS_CHANCE, modHitChance);
    // Increase from attacker SPELL_AURA_MOD_INCREASES_SPELL_PCT_TO_HIT auras
    modHitChance+=GetTotalAuraModifierByMiscMask(SPELL_AURA_MOD_INCREASES_SPELL_PCT_TO_HIT, schoolMask);
    // Chance hit from victim SPELL_AURA_MOD_ATTACKER_SPELL_HIT_CHANCE auras
    modHitChance+= pVictim->GetTotalAuraModifierByMiscMask(SPELL_AURA_MOD_ATTACKER_SPELL_HIT_CHANCE, schoolMask);
    
    // Cloak of Shadows - should be ignored by Chaos Bolt
    // handling of CoS aura is wrong? should be resist, not miss
    if (spell->SpellFamilyName == SPELLFAMILY_WARLOCK && spell->SpellIconID == 3178)
        if (Aura *aura = pVictim->GetAura(31224, EFFECT_INDEX_0))
            modHitChance -= aura->GetModifier()->m_amount;

    // Reduce spell hit chance for Area of effect spells from victim SPELL_AURA_MOD_AOE_AVOIDANCE aura
    if (IsAreaOfEffectSpell(spell))
        modHitChance-=pVictim->GetTotalAuraModifier(SPELL_AURA_MOD_AOE_AVOIDANCE);
    // Reduce spell hit chance for dispel mechanic spells from victim SPELL_AURA_MOD_DISPEL_RESIST
    if (IsDispelSpell(spell))
        modHitChance-=pVictim->GetTotalAuraModifier(SPELL_AURA_MOD_DISPEL_RESIST);
    // Chance resist mechanic (select max value from every mechanic spell effect)
    int32 resist_mech = 0;
    // Get effects mechanic and chance
    for(int eff = 0; eff < MAX_EFFECT_INDEX; ++eff)
    {
        int32 effect_mech = GetEffectMechanic(spell, SpellEffectIndex(eff));
        if (effect_mech)
        {
            int32 temp = pVictim->GetTotalAuraModifierByMiscValue(SPELL_AURA_MOD_MECHANIC_RESISTANCE, effect_mech);
            if (resist_mech < temp)
                resist_mech = temp;
        }
    }
    // Apply mod
    modHitChance-=resist_mech;

    // Chance resist debuff
    modHitChance-=pVictim->GetTotalAuraModifierByMiscValue(SPELL_AURA_MOD_DEBUFF_RESISTANCE, int32(spell->Dispel));

    int32 HitChance = modHitChance * 100;
    // Increase hit chance from attacker SPELL_AURA_MOD_SPELL_HIT_CHANCE and attacker ratings
    HitChance += int32(m_modSpellHitChance*100.0f);

    // Decrease hit chance from victim rating bonus
    if (pVictim->GetTypeId()==TYPEID_PLAYER)
        HitChance -= int32(((Player*)pVictim)->GetRatingBonusValue(CR_HIT_TAKEN_SPELL)*100.0f);

    if (HitChance <  100) HitChance =  100;
    if (HitChance > 10000) HitChance = 10000;

    int32 tmp = spell->AttributesEx3 & SPELL_ATTR_EX3_CANT_MISS ? 0 : (10000 - HitChance);

    int32 rand = irand(0,10000);

    // Chaos Bolt cannot be deflected
    if (spell->SpellFamilyName == SPELLFAMILY_WARLOCK && spell->SpellIconID == 3178)
        return SPELL_MISS_NONE;

    if (rand < tmp)
        return SPELL_MISS_MISS;

    bool from_behind = !pVictim->HasInArc(M_PI_F,this);

    // cast by caster in front of victim or behind with special ability
    if (!from_behind || pVictim->HasAuraType(SPELL_AURA_MOD_PARRY_FROM_BEHIND_PERCENT))
    {
        int32 deflect_chance = pVictim->GetTotalAuraModifier(SPELL_AURA_DEFLECT_SPELLS)*100;

        //if (from_behind) -- only 100% currently and not 100% sure way value apply
        //    deflect_chance = int32(deflect_chance * (pVictim->GetTotalAuraMultiplier(SPELL_AURA_MOD_PARRY_FROM_BEHIND_PERCENT)) - 1);

        tmp += deflect_chance;
        if (rand < tmp)
            return SPELL_MISS_DEFLECT;
    }

    return SPELL_MISS_NONE;
}

// Calculate spell hit result can be:
// Every spell can: Evade/Immune/Reflect/Sucesful hit
// For melee based spells:
//   Miss
//   Dodge
//   Parry
// For spells
//   Resist
SpellMissInfo Unit::SpellHitResult(Unit *pVictim, SpellEntry const *spell, bool CanReflect)
{
    // Return evade for units in evade mode
    if (pVictim->GetTypeId()==TYPEID_UNIT && ((Creature*)pVictim)->IsInEvadeMode())
        return SPELL_MISS_EVADE;

    if (!(spell->Attributes & SPELL_ATTR_UNAFFECTED_BY_INVULNERABILITY))
    {
        // Check for immune
        if (pVictim->IsImmuneToSpell(spell))
            return SPELL_MISS_IMMUNE;

        // All positive spells can`t miss
        // TODO: client not show miss log for this spells - so need find info for this in dbc and use it!
        if (IsPositiveSpell(spell->Id) && IsFriendlyTo(pVictim))
            return SPELL_MISS_NONE;

        // Check for immune
        if (pVictim->IsImmunedToDamage(GetSpellSchoolMask(spell)))
            return SPELL_MISS_IMMUNE;
    }
    else if (IsPositiveSpell(spell->Id) && IsFriendlyTo(pVictim))
        return SPELL_MISS_NONE;

    // Try victim reflect spell
    if (CanReflect)
    {
        int32 reflectchance = pVictim->GetTotalAuraModifier(SPELL_AURA_REFLECT_SPELLS);
        Unit::AuraList const& mReflectSpellsSchool = pVictim->GetAurasByType(SPELL_AURA_REFLECT_SPELLS_SCHOOL);
        for(Unit::AuraList::const_iterator i = mReflectSpellsSchool.begin(); i != mReflectSpellsSchool.end(); ++i)
            if((*i)->GetModifier()->m_miscvalue & GetSpellSchoolMask(spell))
                reflectchance += (*i)->GetModifier()->m_amount;
        if (reflectchance > 0 && roll_chance_i(reflectchance))
        {
            // Start triggers for remove charges if need (trigger only for victim, and mark as active spell)
            ProcDamageAndSpell(pVictim, PROC_FLAG_NONE, PROC_FLAG_TAKEN_NEGATIVE_SPELL_HIT, PROC_EX_REFLECT, 1, BASE_ATTACK, spell);
            return SPELL_MISS_REFLECT;
        }
    }

    switch (spell->DmgClass)
    {
        case SPELL_DAMAGE_CLASS_NONE:
            return SPELL_MISS_NONE;
        case SPELL_DAMAGE_CLASS_MAGIC:
            return MagicSpellHitResult(pVictim, spell);
        case SPELL_DAMAGE_CLASS_MELEE:
        case SPELL_DAMAGE_CLASS_RANGED:
            return MeleeSpellHitResult(pVictim, spell);
    }
    return SPELL_MISS_NONE;
}

float Unit::MeleeMissChanceCalc(const Unit *pVictim, WeaponAttackType attType) const
{
    if(!pVictim)
        return 0.0f;

    // Base misschance 5%
    float missChance = 5.0f;

    // DualWield - white damage has additional 19% miss penalty
    if (haveOffhandWeapon() && attType != RANGED_ATTACK)
    {
        bool isNormal = false;
        for (uint32 i = CURRENT_FIRST_NON_MELEE_SPELL; i < CURRENT_MAX_SPELL; ++i)
        {
            if (m_currentSpells[i] && (GetSpellSchoolMask(m_currentSpells[i]->m_spellInfo) & SPELL_SCHOOL_MASK_NORMAL))
            {
                isNormal = true;
                break;
            }
        }
        if (!isNormal && !m_currentSpells[CURRENT_MELEE_SPELL])
            missChance += 19.0f;
    }

    int32 skillDiff = int32(GetWeaponSkillValue(attType, pVictim)) - int32(pVictim->GetDefenseSkillValue(this));

    // PvP - PvE melee chances
    // TODO: implement diminishing returns for defense from player's defense rating
    // pure skill diff is not sufficient since 3.x anymore, but exact formulas hard to research
    if ( pVictim->GetTypeId() == TYPEID_PLAYER )
        missChance -= skillDiff * 0.04f;
    else if ( skillDiff < -10 )
        missChance -= (skillDiff + 10) * 0.4f - 1.0f;
    else
        missChance -=  skillDiff * 0.1f;

    // Hit chance bonus from attacker based on ratings and auras
    if (attType == RANGED_ATTACK)
        missChance -= m_modRangedHitChance;
    else
        missChance -= m_modMeleeHitChance;

    // Hit chance for victim based on ratings
    if (pVictim->GetTypeId()==TYPEID_PLAYER)
    {
        if (attType == RANGED_ATTACK)
            missChance += ((Player*)pVictim)->GetRatingBonusValue(CR_HIT_TAKEN_RANGED);
        else
            missChance += ((Player*)pVictim)->GetRatingBonusValue(CR_HIT_TAKEN_MELEE);
    }

    // Modify miss chance by victim auras
    if(attType == RANGED_ATTACK)
        missChance -= pVictim->GetTotalAuraModifier(SPELL_AURA_MOD_ATTACKER_RANGED_HIT_CHANCE);
    else
        missChance -= pVictim->GetTotalAuraModifier(SPELL_AURA_MOD_ATTACKER_MELEE_HIT_CHANCE);

    // Limit miss chance from 0 to 60%
    if (missChance < 0.0f)
        return 0.0f;
    if (missChance > 60.0f)
        return 60.0f;

    return missChance;
}

uint32 Unit::GetDefenseSkillValue(Unit const* target) const
{
    if(GetTypeId() == TYPEID_PLAYER)
    {
        // in PvP use full skill instead current skill value
        uint32 value = (target && target->GetTypeId() == TYPEID_PLAYER)
            ? ((Player*)this)->GetMaxSkillValue(SKILL_DEFENSE)
            : ((Player*)this)->GetSkillValue(SKILL_DEFENSE);
        value += uint32(((Player*)this)->GetRatingBonusValue(CR_DEFENSE_SKILL));
        return value;
    }
    else
        return GetUnitMeleeSkill(target);
}

float Unit::GetUnitDodgeChance() const
{
    if(hasUnitState(UNIT_STAT_STUNNED))
        return 0.0f;
    if( GetTypeId() == TYPEID_PLAYER )
        return GetFloatValue(PLAYER_DODGE_PERCENTAGE);
    else
    {
        if(((Creature const*)this)->IsTotem())
            return 0.0f;
        else
        {
            float dodge = 5.0f;
            dodge += GetTotalAuraModifier(SPELL_AURA_MOD_DODGE_PERCENT);
            return dodge > 0.0f ? dodge : 0.0f;
        }
    }
}

float Unit::GetUnitParryChance() const
{
    if ( IsNonMeleeSpellCasted(false) || hasUnitState(UNIT_STAT_STUNNED))
        return 0.0f;

    float chance = 0.0f;

    if(GetTypeId() == TYPEID_PLAYER)
    {
        Player const* player = (Player const*)this;
        if(player->CanParry() )
        {
            Item *tmpitem = player->GetWeaponForAttack(BASE_ATTACK,true,true);
            if(!tmpitem)
                tmpitem = player->GetWeaponForAttack(OFF_ATTACK,true,true);

            if(tmpitem)
                chance = GetFloatValue(PLAYER_PARRY_PERCENTAGE);
        }
    }
    else if(GetTypeId() == TYPEID_UNIT)
    {
        if(GetCreatureType() == CREATURE_TYPE_HUMANOID)
        {
            chance = 5.0f;
            chance += GetTotalAuraModifier(SPELL_AURA_MOD_PARRY_PERCENT);
        }
    }

    return chance > 0.0f ? chance : 0.0f;
}

float Unit::GetUnitBlockChance() const
{
    if ( IsNonMeleeSpellCasted(false) || hasUnitState(UNIT_STAT_STUNNED))
        return 0.0f;

    if(GetTypeId() == TYPEID_PLAYER)
    {
        Player const* player = (Player const*)this;
        if(player->CanBlock() && player->CanUseEquippedWeapon(OFF_ATTACK))
        {
            Item *tmpitem = player->GetItemByPos(INVENTORY_SLOT_BAG_0, EQUIPMENT_SLOT_OFFHAND);
            if(tmpitem && !tmpitem->IsBroken() && tmpitem->GetProto()->Block)
                return GetFloatValue(PLAYER_BLOCK_PERCENTAGE);
        }
        // is player but has no block ability or no not broken shield equipped
        return 0.0f;
    }
    else
    {
        if(((Creature const*)this)->IsTotem())
            return 0.0f;
        else
        {
            float block = 5.0f;
            block += GetTotalAuraModifier(SPELL_AURA_MOD_BLOCK_PERCENT);
            return block > 0.0f ? block : 0.0f;
        }
    }
}

float Unit::GetUnitCriticalChance(WeaponAttackType attackType, const Unit *pVictim) const
{
    float crit;

    if(GetTypeId() == TYPEID_PLAYER)
    {
        switch(attackType)
        {
            case BASE_ATTACK:
                crit = GetFloatValue( PLAYER_CRIT_PERCENTAGE );
                break;
            case OFF_ATTACK:
                crit = GetFloatValue( PLAYER_OFFHAND_CRIT_PERCENTAGE );
                break;
            case RANGED_ATTACK:
                crit = GetFloatValue( PLAYER_RANGED_CRIT_PERCENTAGE );
                break;
                // Just for good manner
            default:
                crit = 0.0f;
                break;
        }
    }
    else
    {
        crit = 5.0f;
        crit += GetTotalAuraModifier(SPELL_AURA_MOD_CRIT_PERCENT);
    }

    // flat aura mods
    if(attackType == RANGED_ATTACK)
        crit += pVictim->GetTotalAuraModifier(SPELL_AURA_MOD_ATTACKER_RANGED_CRIT_CHANCE);
    else
        crit += pVictim->GetTotalAuraModifier(SPELL_AURA_MOD_ATTACKER_MELEE_CRIT_CHANCE);

    crit += pVictim->GetTotalAuraModifier(SPELL_AURA_MOD_ATTACKER_SPELL_AND_WEAPON_CRIT_CHANCE);

    // reduce crit chance from Rating for players
    if (attackType != RANGED_ATTACK)
        crit -= pVictim->GetMeleeCritChanceReduction();
    else
        crit -= pVictim->GetRangedCritChanceReduction();

    // Apply crit chance from defence skill
    crit += (int32(GetMaxSkillValueForLevel(pVictim)) - int32(pVictim->GetDefenseSkillValue(this))) * 0.04f;

    if (crit < 0.0f)
        crit = 0.0f;
    return crit;
}

uint32 Unit::GetWeaponSkillValue (WeaponAttackType attType, Unit const* target) const
{
    uint32 value = 0;
    if(GetTypeId() == TYPEID_PLAYER)
    {
        Item* item = ((Player*)this)->GetWeaponForAttack(attType,true,true);

        // feral or unarmed skill only for base attack
        if(attType != BASE_ATTACK && !item )
            return 0;

        if(IsInFeralForm())
            return GetMaxSkillValueForLevel();              // always maximized SKILL_FERAL_COMBAT in fact

        // weapon skill or (unarmed for base attack)
        uint32  skill = item ? item->GetSkill() : SKILL_UNARMED;

        // in PvP use full skill instead current skill value
        value = (target && target->GetTypeId() == TYPEID_PLAYER)
            ? ((Player*)this)->GetMaxSkillValue(skill)
            : ((Player*)this)->GetSkillValue(skill);
        // Modify value from ratings
        value += uint32(((Player*)this)->GetRatingBonusValue(CR_WEAPON_SKILL));
        switch (attType)
        {
            case BASE_ATTACK:   value+=uint32(((Player*)this)->GetRatingBonusValue(CR_WEAPON_SKILL_MAINHAND));break;
            case OFF_ATTACK:    value+=uint32(((Player*)this)->GetRatingBonusValue(CR_WEAPON_SKILL_OFFHAND));break;
            case RANGED_ATTACK: value+=uint32(((Player*)this)->GetRatingBonusValue(CR_WEAPON_SKILL_RANGED));break;
        }
    }
    else
        value = GetUnitMeleeSkill(target);
   return value;
}

void Unit::_UpdateSpells( uint32 time )
{
    if(m_currentSpells[CURRENT_AUTOREPEAT_SPELL])
        _UpdateAutoRepeatSpell();

    // remove finished spells from current pointers
    for (uint32 i = 0; i < CURRENT_MAX_SPELL; ++i)
    {
        if (m_currentSpells[i] && m_currentSpells[i]->getState() == SPELL_STATE_FINISHED)
        {
            m_currentSpells[i]->SetReferencedFromCurrent(false);
            m_currentSpells[i] = NULL;                      // remove pointer
        }
    }

    // update auras
    // m_AurasUpdateIterator can be updated in inderect called code at aura remove to skip next planned to update but removed auras
    for (m_spellAuraHoldersUpdateIterator = m_spellAuraHolders.begin(); m_spellAuraHoldersUpdateIterator != m_spellAuraHolders.end();)
    {
        SpellAuraHolder* i_holder = m_spellAuraHoldersUpdateIterator->second;
        ++m_spellAuraHoldersUpdateIterator;                            // need shift to next for allow update if need into aura update
        if (i_holder && !i_holder->IsDeleted() && !i_holder->IsEmptyHolder() && !i_holder->IsInUse())
            i_holder->UpdateHolder(time);
    }

    // remove expired auras
    for (SpellAuraHolderMap::iterator iter = m_spellAuraHolders.begin(); iter != m_spellAuraHolders.end();)
    {
        SpellAuraHolder *holder = iter->second;

        if (!(holder->IsPermanent() || holder->IsPassive()) && holder->GetAuraDuration() == 0)
        {
            RemoveSpellAuraHolder(holder, AURA_REMOVE_BY_EXPIRE);
            iter = m_spellAuraHolders.begin();
        }
        else
            ++iter;
    }

    if(!m_gameObj.empty())
    {
        GameObjectList::iterator ite1, dnext1;
        for (ite1 = m_gameObj.begin(); ite1 != m_gameObj.end(); ite1 = dnext1)
        {
            dnext1 = ite1;
            //(*i)->Update( difftime );
            if( !(*ite1)->isSpawned() )
            {
                (*ite1)->SetOwnerGuid(ObjectGuid());
                (*ite1)->SetRespawnTime(0);
                (*ite1)->Delete();
                dnext1 = m_gameObj.erase(ite1);
            }
            else
                ++dnext1;
        }
    }
}

void Unit::_UpdateAutoRepeatSpell()
{
    bool isAutoShot = m_currentSpells[CURRENT_AUTOREPEAT_SPELL]->m_spellInfo->Id == SPELL_ID_AUTOSHOT;

    //check movement
    if (GetTypeId() == TYPEID_PLAYER && ((Player*)this)->isMoving())
    {
        // cancel wand shoot
        if(!isAutoShot)
            InterruptSpell(CURRENT_AUTOREPEAT_SPELL);
        // auto shot just waits
        return;
    }

    // check spell casts
    if (IsNonMeleeSpellCasted(false, false, true))
    {
        // cancel wand shoot
        if(!isAutoShot)
        {
            InterruptSpell(CURRENT_AUTOREPEAT_SPELL);
            return;
        }
        // auto shot is delayed by everythihng, except ranged(!) CURRENT_GENERIC_SPELL's -> recheck that
        else if (!(m_currentSpells[CURRENT_GENERIC_SPELL] && m_currentSpells[CURRENT_GENERIC_SPELL]->IsRangedSpell()))
            return;
    }

    //castroutine
    if (isAttackReady(RANGED_ATTACK))
    {
        // Check if able to cast
        if(m_currentSpells[CURRENT_AUTOREPEAT_SPELL]->CheckCast(true) != SPELL_CAST_OK)
        {
            InterruptSpell(CURRENT_AUTOREPEAT_SPELL);
            return;
        }

        // we want to shoot
        Spell* spell = new Spell(this, m_currentSpells[CURRENT_AUTOREPEAT_SPELL]->m_spellInfo, true);
        spell->prepare(&(m_currentSpells[CURRENT_AUTOREPEAT_SPELL]->m_targets));

        // all went good, reset attack
        resetAttackTimer(RANGED_ATTACK);
    }
}

void Unit::SetCurrentCastedSpell( Spell * pSpell )
{
    MANGOS_ASSERT(pSpell);                                  // NULL may be never passed here, use InterruptSpell or InterruptNonMeleeSpells

    CurrentSpellTypes CSpellType = pSpell->GetCurrentContainer();

    if (pSpell == m_currentSpells[CSpellType]) return;      // avoid breaking self

    // break same type spell if it is not delayed
    InterruptSpell(CSpellType,false);

    // special breakage effects:
    switch (CSpellType)
    {
        case CURRENT_GENERIC_SPELL:
        {
            // generic spells always break channeled not delayed spells
            InterruptSpell(CURRENT_CHANNELED_SPELL,false);

            // autorepeat breaking
            if ( m_currentSpells[CURRENT_AUTOREPEAT_SPELL] )
            {
                // break autorepeat if not Auto Shot
                if (m_currentSpells[CURRENT_AUTOREPEAT_SPELL]->m_spellInfo->Id != SPELL_ID_AUTOSHOT)
                    InterruptSpell(CURRENT_AUTOREPEAT_SPELL);
            }
        } break;

        case CURRENT_CHANNELED_SPELL:
        {
            // channel spells always break generic non-delayed and any channeled spells
            InterruptSpell(CURRENT_GENERIC_SPELL,false);
            InterruptSpell(CURRENT_CHANNELED_SPELL);

            // it also does break autorepeat if not Auto Shot
            if ( m_currentSpells[CURRENT_AUTOREPEAT_SPELL] &&
                m_currentSpells[CURRENT_AUTOREPEAT_SPELL]->m_spellInfo->Id != SPELL_ID_AUTOSHOT )
                InterruptSpell(CURRENT_AUTOREPEAT_SPELL);
        } break;

        case CURRENT_AUTOREPEAT_SPELL:
        {
            // only Auto Shoot does not break anything
            if (pSpell->m_spellInfo->Id != SPELL_ID_AUTOSHOT)
            {
                // generic autorepeats break generic non-delayed and channeled non-delayed spells
                InterruptSpell(CURRENT_GENERIC_SPELL,false);
                InterruptSpell(CURRENT_CHANNELED_SPELL,false);
                // special action: first cast delay
                if ( getAttackTimer(RANGED_ATTACK) < 500 )
                    setAttackTimer(RANGED_ATTACK,500);
            }
        } break;

        default:
        {
            // other spell types don't break anything now
        } break;
    }

    // current spell (if it is still here) may be safely deleted now
    if (m_currentSpells[CSpellType])
        m_currentSpells[CSpellType]->SetReferencedFromCurrent(false);

    // set new current spell
    m_currentSpells[CSpellType] = pSpell;
    pSpell->SetReferencedFromCurrent(true);

    pSpell->m_selfContainer = &(m_currentSpells[pSpell->GetCurrentContainer()]);
}

void Unit::InterruptSpell(CurrentSpellTypes spellType, bool withDelayed, bool sendAutoRepeatCancelToClient)
{
    MANGOS_ASSERT(spellType < CURRENT_MAX_SPELL);

    if (m_currentSpells[spellType] && (withDelayed || m_currentSpells[spellType]->getState() != SPELL_STATE_DELAYED) )
    {
        // send autorepeat cancel message for autorepeat spells
        if (spellType == CURRENT_AUTOREPEAT_SPELL && sendAutoRepeatCancelToClient)
        {
            if(GetTypeId() == TYPEID_PLAYER)
                ((Player*)this)->SendAutoRepeatCancel(this);
        }

        if (m_currentSpells[spellType]->getState() != SPELL_STATE_FINISHED)
            m_currentSpells[spellType]->cancel();

        // cancel can interrupt spell already (caster cancel ->target aura remove -> caster iterrupt)
        if (m_currentSpells[spellType])
        {
            m_currentSpells[spellType]->SetReferencedFromCurrent(false);
            m_currentSpells[spellType] = NULL;
        }
    }
}

void Unit::FinishSpell(CurrentSpellTypes spellType, bool ok /*= true*/)
{
    Spell* spell = m_currentSpells[spellType];
    if (!spell)
        return;

    if (spellType == CURRENT_CHANNELED_SPELL)
        spell->SendChannelUpdate(0);

    spell->finish(ok);
}


bool Unit::IsNonMeleeSpellCasted(bool withDelayed, bool skipChanneled, bool skipAutorepeat) const
{
    // We don't do loop here to explicitly show that melee spell is excluded.
    // Maybe later some special spells will be excluded too.

    // generic spells are casted when they are not finished and not delayed
    if ( m_currentSpells[CURRENT_GENERIC_SPELL] &&
        (m_currentSpells[CURRENT_GENERIC_SPELL]->getState() != SPELL_STATE_FINISHED) &&
        (withDelayed || m_currentSpells[CURRENT_GENERIC_SPELL]->getState() != SPELL_STATE_DELAYED) )
        {
            if (!(m_currentSpells[CURRENT_GENERIC_SPELL]->m_spellInfo->AttributesEx2 & SPELL_ATTR_EX2_NOT_RESET_AUTOSHOT))
                return(true);
        }

    // channeled spells may be delayed, but they are still considered casted
    else if ( !skipChanneled && m_currentSpells[CURRENT_CHANNELED_SPELL] &&
        (m_currentSpells[CURRENT_CHANNELED_SPELL]->getState() != SPELL_STATE_FINISHED) )
        return(true);

    // autorepeat spells may be finished or delayed, but they are still considered casted
    else if ( !skipAutorepeat && m_currentSpells[CURRENT_AUTOREPEAT_SPELL] )
        return(true);

    return(false);
}

void Unit::InterruptNonMeleeSpells(bool withDelayed, uint32 spell_id)
{
    // generic spells are interrupted if they are not finished or delayed
    if (m_currentSpells[CURRENT_GENERIC_SPELL] && (!spell_id || m_currentSpells[CURRENT_GENERIC_SPELL]->m_spellInfo->Id==spell_id))
        InterruptSpell(CURRENT_GENERIC_SPELL,withDelayed);

    // autorepeat spells are interrupted if they are not finished or delayed
    if (m_currentSpells[CURRENT_AUTOREPEAT_SPELL] && (!spell_id || m_currentSpells[CURRENT_AUTOREPEAT_SPELL]->m_spellInfo->Id==spell_id))
        InterruptSpell(CURRENT_AUTOREPEAT_SPELL,withDelayed);

    // channeled spells are interrupted if they are not finished, even if they are delayed
    if (m_currentSpells[CURRENT_CHANNELED_SPELL] && (!spell_id || m_currentSpells[CURRENT_CHANNELED_SPELL]->m_spellInfo->Id==spell_id))
        InterruptSpell(CURRENT_CHANNELED_SPELL,true);
}

Spell* Unit::FindCurrentSpellBySpellId(uint32 spell_id) const
{
    for (uint32 i = 0; i < CURRENT_MAX_SPELL; ++i)
        if(m_currentSpells[i] && m_currentSpells[i]->m_spellInfo->Id==spell_id)
            return m_currentSpells[i];
    return NULL;
}

void Unit::SetInFront(Unit const* target)
{
    SetOrientation(GetAngle(target));
}

void Unit::SetFacingTo(float ori, bool bToSelf /*= false*/)
{
    // update orientation at server
    SetOrientation(ori);

    // and client
    SendHeartBeat(bToSelf);
}

// Consider move this to Creature:: since only creature appear to be able to use this
void Unit::SetFacingToObject(WorldObject* pObject)
{
    if (GetTypeId() != TYPEID_UNIT)
        return;

    // never face when already moving
    if (!IsStopped())
        return;

    // TODO: figure out under what conditions creature will move towards object instead of facing it where it currently is.

    SetOrientation(GetAngle(pObject));
    SendMonsterMove(GetPositionX(), GetPositionY(), GetPositionZ(), SPLINETYPE_FACINGTARGET, ((Creature*)this)->GetSplineFlags(), 0, NULL, pObject->GetObjectGuid().GetRawValue());
}

bool Unit::isInAccessablePlaceFor(Creature const* c) const
{
    if(IsInWater())
        return c->CanSwim();
    else
        return c->CanWalk() || c->CanFly();
}

bool Unit::IsInWater() const
{
    return GetTerrain()->IsInWater(GetPositionX(),GetPositionY(), GetPositionZ());
}

bool Unit::IsUnderWater() const
{
    return GetTerrain()->IsUnderWater(GetPositionX(),GetPositionY(),GetPositionZ());
}

void Unit::DeMorph()
{
    SetDisplayId(GetNativeDisplayId());
}

int32 Unit::GetTotalAuraModifier(AuraType auratype) const
{
    int32 modifier = 0;

    AuraList const& mTotalAuraList = GetAurasByType(auratype);
    for(AuraList::const_iterator i = mTotalAuraList.begin();i != mTotalAuraList.end(); ++i)
        modifier += (*i)->GetModifier()->m_amount;

    return modifier;
}

float Unit::GetTotalAuraMultiplier(AuraType auratype) const
{
    float multiplier = 1.0f;

    AuraList const& mTotalAuraList = GetAurasByType(auratype);
    for(AuraList::const_iterator i = mTotalAuraList.begin();i != mTotalAuraList.end(); ++i)
        multiplier *= (100.0f + (*i)->GetModifier()->m_amount)/100.0f;

    return multiplier;
}

int32 Unit::GetMaxPositiveAuraModifier(AuraType auratype) const
{
    int32 modifier = 0;

    AuraList const& mTotalAuraList = GetAurasByType(auratype);
    for(AuraList::const_iterator i = mTotalAuraList.begin();i != mTotalAuraList.end(); ++i)
        if ((*i)->GetModifier()->m_amount > modifier)
            modifier = (*i)->GetModifier()->m_amount;

    return modifier;
}

int32 Unit::GetMaxNegativeAuraModifier(AuraType auratype) const
{
    int32 modifier = 0;

    AuraList const& mTotalAuraList = GetAurasByType(auratype);
    for(AuraList::const_iterator i = mTotalAuraList.begin();i != mTotalAuraList.end(); ++i)
        if ((*i)->GetModifier()->m_amount < modifier)
            modifier = (*i)->GetModifier()->m_amount;

    return modifier;
}

int32 Unit::GetTotalAuraModifierByMiscMask(AuraType auratype, uint32 misc_mask) const
{
    if(!misc_mask)
        return 0;

    int32 modifier = 0;

    AuraList const& mTotalAuraList = GetAurasByType(auratype);
    for(AuraList::const_iterator i = mTotalAuraList.begin();i != mTotalAuraList.end(); ++i)
    {
        Modifier* mod = (*i)->GetModifier();
        if (mod->m_miscvalue & misc_mask)
            modifier += mod->m_amount;
    }
    return modifier;
}

float Unit::GetTotalAuraMultiplierByMiscMask(AuraType auratype, uint32 misc_mask) const
{
    if(!misc_mask)
        return 1.0f;

    float multiplier = 1.0f;

    AuraList const& mTotalAuraList = GetAurasByType(auratype);
    for(AuraList::const_iterator i = mTotalAuraList.begin();i != mTotalAuraList.end(); ++i)
    {
        Modifier* mod = (*i)->GetModifier();
        if (mod->m_miscvalue & misc_mask)
            multiplier *= (100.0f + mod->m_amount)/100.0f;
    }
    return multiplier;
}

int32 Unit::GetMaxPositiveAuraModifierByMiscMask(AuraType auratype, uint32 misc_mask) const
{
    if(!misc_mask)
        return 0;

    int32 modifier = 0;

    AuraList const& mTotalAuraList = GetAurasByType(auratype);
    for(AuraList::const_iterator i = mTotalAuraList.begin();i != mTotalAuraList.end(); ++i)
    {
        Modifier* mod = (*i)->GetModifier();
        if (mod->m_miscvalue & misc_mask && mod->m_amount > modifier)
            modifier = mod->m_amount;
    }

    return modifier;
}

int32 Unit::GetMaxNegativeAuraModifierByMiscMask(AuraType auratype, uint32 misc_mask) const
{
    if(!misc_mask)
        return 0;

    int32 modifier = 0;

    AuraList const& mTotalAuraList = GetAurasByType(auratype);
    for(AuraList::const_iterator i = mTotalAuraList.begin();i != mTotalAuraList.end(); ++i)
    {
        Modifier* mod = (*i)->GetModifier();
        if (mod->m_miscvalue & misc_mask && mod->m_amount < modifier)
            modifier = mod->m_amount;
    }

    return modifier;
}

int32 Unit::GetTotalAuraModifierByMiscValue(AuraType auratype, int32 misc_value) const
{
    int32 modifier = 0;

    AuraList const& mTotalAuraList = GetAurasByType(auratype);
    for(AuraList::const_iterator i = mTotalAuraList.begin();i != mTotalAuraList.end(); ++i)
    {
        Modifier* mod = (*i)->GetModifier();
        if (mod->m_miscvalue == misc_value)
            modifier += mod->m_amount;
    }
    return modifier;
}

float Unit::GetTotalAuraMultiplierByMiscValue(AuraType auratype, int32 misc_value) const
{
    float multiplier = 1.0f;

    AuraList const& mTotalAuraList = GetAurasByType(auratype);
    for(AuraList::const_iterator i = mTotalAuraList.begin();i != mTotalAuraList.end(); ++i)
    {
        Modifier* mod = (*i)->GetModifier();
        if (mod->m_miscvalue == misc_value)
            multiplier *= (100.0f + mod->m_amount)/100.0f;
    }
    return multiplier;
}

int32 Unit::GetMaxPositiveAuraModifierByMiscValue(AuraType auratype, int32 misc_value) const
{
    int32 modifier = 0;

    AuraList const& mTotalAuraList = GetAurasByType(auratype);
    for(AuraList::const_iterator i = mTotalAuraList.begin();i != mTotalAuraList.end(); ++i)
    {
        Modifier* mod = (*i)->GetModifier();
        if (mod->m_miscvalue == misc_value && mod->m_amount > modifier)
            modifier = mod->m_amount;
    }

    return modifier;
}

int32 Unit::GetMaxNegativeAuraModifierByMiscValue(AuraType auratype, int32 misc_value) const
{
    int32 modifier = 0;

    AuraList const& mTotalAuraList = GetAurasByType(auratype);
    for(AuraList::const_iterator i = mTotalAuraList.begin();i != mTotalAuraList.end(); ++i)
    {
        Modifier* mod = (*i)->GetModifier();
        if (mod->m_miscvalue == misc_value && mod->m_amount < modifier)
            modifier = mod->m_amount;
    }

    return modifier;
}

float Unit::GetTotalAuraMultiplierByMiscValueForMask(AuraType auratype, uint32 mask) const
{
    if(!mask)
        return 1.0f;

    float multiplier = 1.0f;

    AuraList const& mTotalAuraList = GetAurasByType(auratype);
    for(AuraList::const_iterator i = mTotalAuraList.begin();i != mTotalAuraList.end(); ++i)
    {
        Modifier* mod = (*i)->GetModifier();
        if (mask & (1 << (mod->m_miscvalue -1)))
            multiplier *= (100.0f + mod->m_amount)/100.0f;
    }
    return multiplier;
}

bool Unit::AddSpellAuraHolder(SpellAuraHolder *holder)
{
    SpellEntry const* aurSpellInfo = holder->GetSpellProto();

    // ghost spell check, allow apply any auras at player loading in ghost mode (will be cleanup after load)
    if( !isAlive() && !IsDeathPersistentSpell(aurSpellInfo) &&
        !IsDeathOnlySpell(aurSpellInfo) &&
        (GetTypeId()!=TYPEID_PLAYER || !((Player*)this)->GetSession()->PlayerLoading()) )
    {
        delete holder;
        return false;
    }

    if(holder->GetTarget() != this)
    {
        sLog.outError("Holder (spell %u) add to spell aura holder list of %s (lowguid: %u) but spell aura holder target is %s (lowguid: %u)",
            holder->GetId(),(GetTypeId()==TYPEID_PLAYER?"player":"creature"),GetGUIDLow(),
            (holder->GetTarget()->GetTypeId()==TYPEID_PLAYER?"player":"creature"),holder->GetTarget()->GetGUIDLow());
        delete holder;
        return false;
    }

    // passive and persistent auras can stack with themselves any number of times
    if ((!holder->IsPassive() && !holder->IsPersistent()) || holder->IsAreaAura())
    {
        SpellAuraHolderBounds spair = GetSpellAuraHolderBounds(aurSpellInfo->Id);

        // take out same spell
        for (SpellAuraHolderMap::iterator iter = spair.first; iter != spair.second; ++iter)
        {
            SpellAuraHolder *foundHolder = iter->second;
            if (foundHolder->GetCasterGuid() == holder->GetCasterGuid())
            {
                // Aura can stack on self -> Stack it;
                if (aurSpellInfo->StackAmount)
                {
                    // can be created with >1 stack by some spell mods
                    foundHolder->ModStackAmount(holder->GetStackAmount());
                    delete holder;
                    return false;
                }

                // Check for coexisting Weapon-proced Auras
                if (holder->IsWeaponBuffCoexistableWith(foundHolder))
                    continue;

                // Carry over removed Aura's remaining damage if Aura still has ticks remaining
                if (foundHolder->GetSpellProto()->AttributesEx4 & SPELL_ATTR_EX4_STACK_DOT_MODIFIER)
                {
                    for (int32 i = 0; i < MAX_EFFECT_INDEX; ++i)
                    {
                        if (Aura *aur = holder->GetAuraByEffectIndex(SpellEffectIndex(i)))
                        {
                            // m_auraname can be modified to SPELL_AURA_NONE for area auras, use original
                            AuraType aurNameReal = AuraType(aurSpellInfo->EffectApplyAuraName[i]);

                            if (aurNameReal == SPELL_AURA_PERIODIC_DAMAGE && aur->GetAuraDuration() > 0)
                            {
                                if (Aura *existing = foundHolder->GetAuraByEffectIndex(SpellEffectIndex(i)))
                                {
                                    int32 remainingTicks = existing->GetAuraMaxTicks() - existing->GetAuraTicks();
                                    int32 remainingDamage = existing->GetModifier()->m_amount * remainingTicks;

                                    aur->GetModifier()->m_amount += int32(remainingDamage / aur->GetAuraMaxTicks());
                                }
                                else
                                    DEBUG_LOG("Holder (spell %u) on target (lowguid: %u) doesn't have aura on effect index %u. skipping.", aurSpellInfo->Id, holder->GetTarget()->GetGUIDLow(), i);
                            }
                        }
                    }
                }

                // can be only single
                RemoveSpellAuraHolder(foundHolder, AURA_REMOVE_BY_STACK);
                break;
            }

            bool stop = false;

            for (int32 i = 0; i < MAX_EFFECT_INDEX && !stop; ++i)
            {
                // no need to check non stacking auras that weren't/won't be applied on this target
                if (!foundHolder->m_auras[i] || !holder->m_auras[i])
                    continue;

                // m_auraname can be modified to SPELL_AURA_NONE for area auras, use original
                AuraType aurNameReal = AuraType(aurSpellInfo->EffectApplyAuraName[i]);

                // Priest's Mind Flay must stack from different casters
                if (const SpellEntry* sp = foundHolder->GetSpellProto())
                {
                    if (sp && sp->SpellFamilyName == SPELLFAMILY_PRIEST && sp->SpellIconID == 548 && (sp->SpellFamilyFlags2 & UI64LIT(0x00000040)))
                        break;
                }

                switch(aurNameReal)
                {
                    // DoT/HoT/etc
                    case SPELL_AURA_DUMMY:                  // allow stack
                    case SPELL_AURA_PERIODIC_DAMAGE:
                    case SPELL_AURA_PERIODIC_DAMAGE_PERCENT:
                    case SPELL_AURA_PERIODIC_LEECH:
                    case SPELL_AURA_PERIODIC_HEAL:
                    case SPELL_AURA_OBS_MOD_HEALTH:
                    case SPELL_AURA_PERIODIC_MANA_LEECH:
                    case SPELL_AURA_OBS_MOD_MANA:
                    case SPELL_AURA_POWER_BURN_MANA:
                    case SPELL_AURA_MOD_DAMAGE_FROM_CASTER: // required for Serpent Sting (blizz hackfix?)
                    case SPELL_AURA_MOD_MELEE_HASTE:  // for Icy Touch
                    case SPELL_AURA_MOD_RANGED_HASTE: // for Icy Touch
                    case SPELL_AURA_MOD_DAMAGE_TAKEN: // for Hemorrhage
                        break; 
                    case SPELL_AURA_MOD_ATTACKER_SPELL_AND_WEAPON_CRIT_CHANCE: // Deadly Poison exception
                        if (aurSpellInfo->Dispel != DISPEL_POISON)             // TODO: stacking rules for all poisons
                        {
                            RemoveSpellAuraHolder(foundHolder,AURA_REMOVE_BY_STACK);
                            stop = true;
                        }
                        break;
                    case SPELL_AURA_PERIODIC_ENERGIZE:      // all or self or clear non-stackable
                    default:                                // not allow
                        // can be only single (this check done at _each_ aura add
                        RemoveSpellAuraHolder(foundHolder,AURA_REMOVE_BY_STACK);
                        stop = true;
                        break;
                }
            }

            if(stop)
                break;

        }
    }

    // passive auras not stackable with other ranks
    if (!IsPassiveSpellStackableWithRanks(aurSpellInfo))
    {
        if (!RemoveNoStackAurasDueToAuraHolder(holder))
        {
            delete holder;
            return false;                                   // couldn't remove conflicting aura with higher rank
        }
    }

    // update single target auras list (before aura add to aura list, to prevent unexpected remove recently added aura)
    if (holder->IsSingleTarget())
    {
        if (Unit* caster = holder->GetCaster())             // caster not in world
        {
            SingleCastSpellTargetMap& scTargets = caster->GetSingleCastSpellTargets();
            for(SingleCastSpellTargetMap::iterator itr = scTargets.begin(); itr != scTargets.end();)
            {
                SpellEntry const* itr_spellEntry = itr->first;
                ObjectGuid itr_targetGuid = itr->second;

                if (itr_targetGuid != GetObjectGuid() &&
                    IsSingleTargetSpells(itr_spellEntry, aurSpellInfo))
                {
                    scTargets.erase(itr);                   // remove for caster in any case

                    // remove from target if target found
                    if (Unit* itr_target = GetMap()->GetUnit(itr_targetGuid))
                        itr_target->RemoveAurasDueToSpell(itr_spellEntry->Id);

                    itr = scTargets.begin();                // list can be chnaged at remove aura
                    continue;
                }

                ++itr;
            }

            // register spell holder single target
            scTargets[aurSpellInfo] = GetObjectGuid();
        }
    }

    // add aura, register in lists and arrays
    holder->_AddSpellAuraHolder();
    m_spellAuraHolders.insert(SpellAuraHolderMap::value_type(holder->GetId(), holder));

    for (int32 i = 0; i < MAX_EFFECT_INDEX; ++i)
        if (Aura *aur = holder->GetAuraByEffectIndex(SpellEffectIndex(i)))
            AddAuraToModList(aur);

    holder->ApplyAuraModifiers(true, true);
    DEBUG_LOG("Holder of spell %u now is in use", holder->GetId());

    // if aura deleted before boosts apply ignore
    // this can be possible it it removed indirectly by triggered spell effect at ApplyModifier
    if (holder->IsDeleted())
        return false;

    holder->HandleSpellSpecificBoosts(true);

    return true;
}

void Unit::AddAuraToModList(Aura *aura)
{
    if (aura->GetModifier()->m_auraname < TOTAL_AURAS)
        m_modAuras[aura->GetModifier()->m_auraname].push_back(aura);
}

void Unit::RemoveRankAurasDueToSpell(uint32 spellId)
{
    SpellEntry const *spellInfo = sSpellStore.LookupEntry(spellId);
    if(!spellInfo)
        return;
    SpellAuraHolderMap::const_iterator i,next;
    for (i = m_spellAuraHolders.begin(); i != m_spellAuraHolders.end(); i = next)
    {
        next = i;
        ++next;
        uint32 i_spellId = (*i).second->GetId();
        if((*i).second && i_spellId && i_spellId != spellId)
        {
            if(sSpellMgr.IsRankSpellDueToSpell(spellInfo,i_spellId))
            {
                RemoveAurasDueToSpell(i_spellId);

                if( m_spellAuraHolders.empty() )
                    break;
                else
                    next =  m_spellAuraHolders.begin();
            }
        }
    }
}

bool Unit::RemoveNoStackAurasDueToAuraHolder(SpellAuraHolder *holder)
{
    if (!holder)
        return false;

    SpellEntry const* spellProto = holder->GetSpellProto();
    if (!spellProto)
        return false;

    uint32 spellId = holder->GetId();

    // passive spell special case (only non stackable with ranks)
    if(IsPassiveSpell(spellProto))
    {
        if(IsPassiveSpellStackableWithRanks(spellProto))
            return true;
    }

    SpellSpecific spellId_spec = GetSpellSpecific(spellId);

    SpellAuraHolderMap::iterator i,next;
    for (i = m_spellAuraHolders.begin(); i != m_spellAuraHolders.end(); i = next)
    {
        next = i;
        ++next;
        if (!(*i).second) continue;

        SpellEntry const* i_spellProto = (*i).second->GetSpellProto();

        if (!i_spellProto)
            continue;

        uint32 i_spellId = i_spellProto->Id;

        // early checks that spellId is passive non stackable spell
        if (IsPassiveSpell(i_spellProto))
        {
            // passive non-stackable spells not stackable only for same caster
            if (holder->GetCasterGuid() != i->second->GetCasterGuid())
                continue;

            // passive non-stackable spells not stackable only with another rank of same spell
            if (!sSpellMgr.IsRankSpellDueToSpell(spellProto, i_spellId))
                continue;
        }

        if(i_spellId == spellId) continue;

        bool is_triggered_by_spell = false;
        // prevent triggering aura of removing aura that triggered it
        for(int j = 0; j < MAX_EFFECT_INDEX; ++j)
            if (i_spellProto->EffectTriggerSpell[j] == spellId)
                is_triggered_by_spell = true;

        // prevent triggered aura of removing aura that triggering it (triggered effect early some aura of parent spell
        for(int j = 0; j < MAX_EFFECT_INDEX; ++j)
            if (spellProto->EffectTriggerSpell[j] == i_spellId)
                is_triggered_by_spell = true;

        if (is_triggered_by_spell)
            continue;

        SpellSpecific i_spellId_spec = GetSpellSpecific(i_spellId);

        // single allowed spell specific from same caster or from any caster at target
        bool is_spellSpecPerTargetPerCaster = IsSingleFromSpellSpecificPerTargetPerCaster(spellId_spec,i_spellId_spec);
        bool is_spellSpecPerTarget = IsSingleFromSpellSpecificPerTarget(spellId_spec,i_spellId_spec);
        if (is_spellSpecPerTarget || (is_spellSpecPerTargetPerCaster && holder->GetCasterGuid() == (*i).second->GetCasterGuid()))
        {
            // cannot remove higher rank
            if (sSpellMgr.IsRankSpellDueToSpell(spellProto, i_spellId))
                if(CompareAuraRanks(spellId, i_spellId) < 0)
                    return false;

            // Its a parent aura (create this aura in ApplyModifier)
            if ((*i).second->IsInUse())
            {
                sLog.outError("SpellAuraHolder (Spell %u) is in process but attempt removed at SpellAuraHolder (Spell %u) adding, need add stack rule for Unit::RemoveNoStackAurasDueToAuraHolder", i->second->GetId(), holder->GetId());
                continue;
            }
            RemoveAurasDueToSpell(i_spellId);

            if( m_spellAuraHolders.empty() )
                break;
            else
                next =  m_spellAuraHolders.begin();

            continue;
        }

        // spell with spell specific that allow single ranks for spell from diff caster
        // same caster case processed or early or later
        bool is_spellPerTarget = IsSingleFromSpellSpecificSpellRanksPerTarget(spellId_spec,i_spellId_spec);
        if ( is_spellPerTarget && holder->GetCasterGuid() != (*i).second->GetCasterGuid() && sSpellMgr.IsRankSpellDueToSpell(spellProto, i_spellId))
        {
            // cannot remove higher rank
            if(CompareAuraRanks(spellId, i_spellId) < 0)
                return false;

            // Its a parent aura (create this aura in ApplyModifier)
            if ((*i).second->IsInUse())
            {
                sLog.outError("SpellAuraHolder (Spell %u) is in process but attempt removed at SpellAuraHolder (Spell %u) adding, need add stack rule for Unit::RemoveNoStackAurasDueToAuraHolder", i->second->GetId(), holder->GetId());
                continue;
            }
            RemoveAurasDueToSpell(i_spellId);

            if( m_spellAuraHolders.empty() )
                break;
            else
                next =  m_spellAuraHolders.begin();

            continue;
        }

        // non single (per caster) per target spell specific (possible single spell per target at caster)
        if( !is_spellSpecPerTargetPerCaster && !is_spellSpecPerTarget && sSpellMgr.IsNoStackSpellDueToSpell(spellId, i_spellId) )
        {
            // Its a parent aura (create this aura in ApplyModifier)
            if ((*i).second->IsInUse())
            {
                sLog.outError("SpellAuraHolder (Spell %u) is in process but attempt removed at SpellAuraHolder (Spell %u) adding, need add stack rule for Unit::RemoveNoStackAurasDueToAuraHolder", i->second->GetId(), holder->GetId());
                continue;
            }
            RemoveAurasDueToSpell(i_spellId);

            if( m_spellAuraHolders.empty() )
                break;
            else
                next =  m_spellAuraHolders.begin();

            continue;
        }

        // Potions stack aura by aura (elixirs/flask already checked)
        if( spellProto->SpellFamilyName == SPELLFAMILY_POTION && i_spellProto->SpellFamilyName == SPELLFAMILY_POTION )
        {
            if (IsNoStackAuraDueToAura(spellId, i_spellId))
            {
                if(CompareAuraRanks(spellId, i_spellId) < 0)
                    return false;                       // cannot remove higher rank

                // Its a parent aura (create this aura in ApplyModifier)
                if ((*i).second->IsInUse())
                {
                    sLog.outError("SpellAuraHolder (Spell %u) is in process but attempt removed at SpellAuraHolder (Spell %u) adding, need add stack rule for Unit::RemoveNoStackAurasDueToAuraHolder", i->second->GetId(), holder->GetId());
                    continue;
                }
                RemoveAurasDueToSpell(i_spellId);

                if( m_spellAuraHolders.empty() )
                    break;
                else
                    next =  m_spellAuraHolders.begin();
            }
        }
    }
    return true;
}

void Unit::RemoveAura(uint32 spellId, SpellEffectIndex effindex, Aura* except)
{
    SpellAuraHolderBounds spair = GetSpellAuraHolderBounds(spellId);
    for(SpellAuraHolderMap::iterator iter = spair.first; iter != spair.second; )
    {
        Aura *aur = iter->second->m_auras[effindex];
        if (aur && aur != except)
        {
            RemoveSingleAuraFromSpellAuraHolder(iter->second, effindex);
            // may remove holder
            spair = GetSpellAuraHolderBounds(spellId);
            iter = spair.first;
        }
        else
            ++iter;
    }
}
void Unit::RemoveAurasByCasterSpell(uint32 spellId, ObjectGuid casterGuid)
{
    SpellAuraHolderBounds spair = GetSpellAuraHolderBounds(spellId);
    for(SpellAuraHolderMap::iterator iter = spair.first; iter != spair.second; )
    {
        if (iter->second->GetCasterGuid() == casterGuid)
        {
            RemoveSpellAuraHolder(iter->second);
            spair = GetSpellAuraHolderBounds(spellId);
            iter = spair.first;
        }
        else
            ++iter;
    }
}

void Unit::RemoveSingleAuraFromSpellAuraHolder(uint32 spellId, SpellEffectIndex effindex, ObjectGuid casterGuid, AuraRemoveMode mode)
{
    SpellAuraHolderBounds spair = GetSpellAuraHolderBounds(spellId);
    for(SpellAuraHolderMap::iterator iter = spair.first; iter != spair.second; )
    {
        Aura *aur = iter->second->m_auras[effindex];
        if (aur && aur->GetCasterGuid() == casterGuid)
        {
            RemoveSingleAuraFromSpellAuraHolder(iter->second, effindex, mode);
            spair = GetSpellAuraHolderBounds(spellId);
            iter = spair.first;
        }
        else
            ++iter;
    }
}

void Unit::RemoveAuraHolderDueToSpellByDispel(uint32 spellId, uint32 stackAmount, ObjectGuid casterGuid, Unit *dispeller)
{
    SpellEntry const* spellEntry = sSpellStore.LookupEntry(spellId);

    // Custom dispel cases
    // Unstable Affliction
    if(spellEntry->SpellFamilyName == SPELLFAMILY_WARLOCK && (spellEntry->SpellFamilyFlags & UI64LIT(0x010000000000)))
    {
        if (Aura* dotAura = GetAura(SPELL_AURA_PERIODIC_DAMAGE,SPELLFAMILY_WARLOCK,UI64LIT(0x010000000000), 0x00000000, casterGuid))
        {
            // use spellpower-modified value for initial damage
            int damage = dotAura->GetModifier()->m_amount;
            damage *= 9;

            // Remove spell auras from stack
            RemoveAuraHolderFromStack(spellId, stackAmount, casterGuid, AURA_REMOVE_BY_DISPEL);

            // backfire damage and silence
            dispeller->CastCustomSpell(dispeller, 31117, &damage, NULL, NULL, true, NULL, NULL, casterGuid);
            return;
        }
    }
    // Lifebloom
    else if (spellEntry->SpellFamilyName == SPELLFAMILY_DRUID && (spellEntry->SpellFamilyFlags & UI64LIT(0x0000001000000000)))
    {
        if (Aura* dotAura = GetAura(SPELL_AURA_DUMMY, SPELLFAMILY_DRUID, UI64LIT(0x0000001000000000), 0x00000000, casterGuid))
        {
            int32 amount = ( dotAura->GetModifier()->m_amount / dotAura->GetStackAmount() ) * stackAmount;
            CastCustomSpell(this, 33778, &amount, NULL, NULL, true, NULL, dotAura, casterGuid);

            if (Unit* caster = dotAura->GetCaster())
            {
                int32 returnmana = (spellEntry->ManaCostPercentage * caster->GetCreateMana() / 100) * stackAmount / 2;
                caster->CastCustomSpell(caster, 64372, &returnmana, NULL, NULL, true, NULL, dotAura, casterGuid);
            }
        }
    }
    // Flame Shock
    else if (spellEntry->SpellFamilyName == SPELLFAMILY_SHAMAN && (spellEntry->SpellFamilyFlags & UI64LIT(0x10000000)))
    {
        Unit* caster = NULL;
        uint32 triggeredSpell = 0;

        if (Aura* dotAura = GetAura(SPELL_AURA_PERIODIC_DAMAGE, SPELLFAMILY_SHAMAN, UI64LIT(0x10000000), 0x00000000, casterGuid))
            caster = dotAura->GetCaster();

        if (caster && !caster->isDead())
        {
            Unit::AuraList const& auras = caster->GetAurasByType(SPELL_AURA_DUMMY);
            for (Unit::AuraList::const_iterator i = auras.begin(); i != auras.end(); ++i)
            {
                switch((*i)->GetId())
                {
                    case 51480: triggeredSpell=64694; break;// Lava Flows, Rank 1
                    case 51481: triggeredSpell=65263; break;// Lava Flows, Rank 2
                    case 51482: triggeredSpell=65264; break;// Lava Flows, Rank 3
                    default: continue;
                }
                break;
            }
        }

        // Remove spell auras from stack
        RemoveAuraHolderFromStack(spellId, stackAmount, casterGuid, AURA_REMOVE_BY_DISPEL);

        // Haste
        if (triggeredSpell)
            caster->CastSpell(caster, triggeredSpell, true);
        return;
    }
    // Vampiric touch (first dummy aura)
    else if (spellEntry->SpellFamilyName == SPELLFAMILY_PRIEST && spellEntry->SpellFamilyFlags & UI64LIT(0x0000040000000000))
    {
        if (Aura *dot = GetAura(SPELL_AURA_PERIODIC_DAMAGE, SPELLFAMILY_PRIEST, UI64LIT(0x0000040000000000), 0x00000000, casterGuid))
        {
            if (dot->GetCaster())
            {
                // use clean value for initial damage
                int32 bp0 = dot->GetSpellProto()->CalculateSimpleValue(EFFECT_INDEX_1);
                bp0 *= 8;

                // Remove spell auras from stack
                RemoveAuraHolderFromStack(spellId, stackAmount, casterGuid, AURA_REMOVE_BY_DISPEL);

                CastCustomSpell(this, 64085, &bp0, NULL, NULL, true, NULL, NULL, casterGuid);
                return;
            }
        }
    }

    RemoveAuraHolderFromStack(spellId, stackAmount, casterGuid, AURA_REMOVE_BY_DISPEL);
}

void Unit::RemoveAurasDueToSpellBySteal(uint32 spellId, ObjectGuid casterGuid, Unit *stealer)
{
    SpellAuraHolder *holder = GetSpellAuraHolder(spellId, casterGuid);
    SpellEntry const* spellProto = sSpellStore.LookupEntry(spellId);
    SpellAuraHolder *new_holder = CreateSpellAuraHolder(spellProto, stealer, this);

    // set its duration and maximum duration
    // max duration 2 minutes (in msecs)
    int32 dur = holder->GetAuraDuration();
    int32 max_dur = 2*MINUTE*IN_MILLISECONDS;
    int32 new_max_dur = max_dur > dur ? dur : max_dur;
    new_holder->SetAuraMaxDuration(new_max_dur);
    new_holder->SetAuraDuration(new_max_dur);

    for (int32 i = 0; i < MAX_EFFECT_INDEX; ++i)
    {
        Aura *aur = holder->GetAuraByEffectIndex(SpellEffectIndex(i));

        if (!aur)
            continue;

        int32 basePoints = aur->GetBasePoints();
        // construct the new aura for the attacker - will never return NULL, it's just a wrapper for
        // some different constructors
        Aura * new_aur = CreateAura(aur->GetSpellProto(), aur->GetEffIndex(), &basePoints, new_holder, stealer, this);

        // set periodic to do at least one tick (for case when original aura has been at last tick preparing)
        int32 periodic = aur->GetModifier()->periodictime;
        new_aur->GetModifier()->periodictime = periodic < new_max_dur ? periodic : new_max_dur;

        // add the new aura to stealer
        new_holder->AddAura(new_aur, new_aur->GetEffIndex());
    }

    bool needSetCharge = false;
    if (holder->GetSpellProto()->AttributesEx7 & SPELL_ATTR_EX7_DISPEL_CHARGES)
    {
        if (holder->DropAuraCharge())
            RemoveSpellAuraHolder(holder, AURA_REMOVE_BY_DISPEL);
        needSetCharge = true;
    }
    else if (holder->ModStackAmount(-1))
        // Remove aura as dispel
        RemoveSpellAuraHolder(holder, AURA_REMOVE_BY_DISPEL);

    // strange but intended behaviour: Stolen single target auras won't be treated as single targeted
    new_holder->SetIsSingleTarget(false);

    stealer->AddSpellAuraHolder(new_holder);

    if (needSetCharge)
        new_holder->SetAuraCharges(1);
}

void Unit::RemoveAurasDueToSpellByCancel(uint32 spellId)
{
    SpellAuraHolderBounds spair = GetSpellAuraHolderBounds(spellId);
    for(SpellAuraHolderMap::iterator iter = spair.first; iter != spair.second;)
    {
        RemoveSpellAuraHolder(iter->second, AURA_REMOVE_BY_CANCEL);
        spair = GetSpellAuraHolderBounds(spellId);
        iter = spair.first;
    }
}

void Unit::RemoveAurasWithDispelType(DispelType type, ObjectGuid casterGuid)
{
    // Create dispel mask by dispel type
    uint32 dispelMask = GetDispellMask(type);
    // Dispel all existing auras vs current dispel type
    SpellAuraHolderMap& auras = GetSpellAuraHolderMap();
    for (SpellAuraHolderMap::iterator itr = auras.begin(); itr != auras.end(); )
    {
        SpellEntry const* spell = itr->second->GetSpellProto();
        if (((1<<spell->Dispel) & dispelMask) && (!casterGuid || casterGuid == itr->second->GetCasterGuid()))
        {
            // Dispel aura
            RemoveAurasDueToSpell(spell->Id);
            itr = auras.begin();
        }
        else
            ++itr;
    }
}

void Unit::RemoveAuraHolderFromStack(uint32 spellId, uint32 stackAmount, ObjectGuid casterGuid, AuraRemoveMode mode)
{
    SpellAuraHolderBounds spair = GetSpellAuraHolderBounds(spellId);
    for (SpellAuraHolderMap::iterator iter = spair.first; iter != spair.second; ++iter)
    {
        if (!casterGuid || iter->second->GetCasterGuid() == casterGuid)
        {
            if (iter->second->ModStackAmount(-int32(stackAmount)))
            {
                RemoveSpellAuraHolder(iter->second, mode);
                break;
            }
        }
    }
}

void Unit::RemoveAurasDueToSpell(uint32 spellId, SpellAuraHolder* except, AuraRemoveMode mode)
{
    SpellAuraHolderBounds bounds = GetSpellAuraHolderBounds(spellId);
    for (SpellAuraHolderMap::iterator iter = bounds.first; iter != bounds.second; )
    {
        if (iter->second != except)
        {
            RemoveSpellAuraHolder(iter->second, mode);
            bounds = GetSpellAuraHolderBounds(spellId);
            iter = bounds.first;
        }
        else
            ++iter;
    }
}

void Unit::RemoveAurasDueToItemSpell(Item* castItem,uint32 spellId)
{
    SpellAuraHolderBounds bounds = GetSpellAuraHolderBounds(spellId);
    for (SpellAuraHolderMap::iterator iter = bounds.first; iter != bounds.second; )
    {
        if (iter->second->GetCastItemGuid() == castItem->GetObjectGuid())
        {
            RemoveSpellAuraHolder(iter->second);
            bounds = GetSpellAuraHolderBounds(spellId);
            iter = bounds.first;
        }
        else
            ++iter;
    }
}

void Unit::RemoveAurasWithInterruptFlags(uint32 flags)
{
    for (SpellAuraHolderMap::iterator iter = m_spellAuraHolders.begin(); iter != m_spellAuraHolders.end(); )
    {
        if (iter->second->GetSpellProto()->AuraInterruptFlags & flags)
        {
            RemoveSpellAuraHolder(iter->second);
            iter = m_spellAuraHolders.begin();
        }
        else
            ++iter;
    }
}

void Unit::RemoveAurasWithAttribute(uint32 flags)
{
    for (SpellAuraHolderMap::iterator iter = m_spellAuraHolders.begin(); iter != m_spellAuraHolders.end(); )
    {
        if (iter->second->GetSpellProto()->Attributes & flags)
        {
            RemoveSpellAuraHolder(iter->second);
            iter = m_spellAuraHolders.begin();
        }
        else
            ++iter;
    }
}

void Unit::RemoveNotOwnSingleTargetAuras(uint32 newPhase)
{
    // single target auras from other casters
    for (SpellAuraHolderMap::iterator iter = m_spellAuraHolders.begin(); iter != m_spellAuraHolders.end(); )
    {
        if (iter->second->GetCasterGuid() != GetObjectGuid() && iter->second->IsSingleTarget())
        {
            if (!newPhase)
            {
                RemoveSpellAuraHolder(iter->second);
                iter = m_spellAuraHolders.begin();
                continue;
            }
            else
            {
                Unit* caster = iter->second->GetCaster();
                if (!caster || !caster->InSamePhase(newPhase))
                {
                    RemoveSpellAuraHolder(iter->second);
                    iter = m_spellAuraHolders.begin();
                    continue;
                }
            }
        }

        ++iter;
    }

    // single target auras at other targets
    SingleCastSpellTargetMap& scTargets = GetSingleCastSpellTargets();
    for (SingleCastSpellTargetMap::iterator itr = scTargets.begin(); itr != scTargets.end(); )
    {
        SpellEntry const* itr_spellEntry = itr->first;
        ObjectGuid itr_targetGuid = itr->second;

        if (itr_targetGuid != GetObjectGuid())
        {
            if(!newPhase)
            {
                scTargets.erase(itr);                       // remove for caster in any case

                // remove from target if target found
                if (Unit* itr_target = GetMap()->GetUnit(itr_targetGuid))
                    itr_target->RemoveAurasByCasterSpell(itr_spellEntry->Id, GetObjectGuid());

                itr = scTargets.begin();                    // list can be changed at remove aura
                continue;
            }
            else
            {
                Unit* itr_target = GetMap()->GetUnit(itr_targetGuid);
                if(!itr_target || !itr_target->InSamePhase(newPhase))
                {
                    scTargets.erase(itr);                   // remove for caster in any case

                    // remove from target if target found
                    if (itr_target)
                        itr_target->RemoveAurasByCasterSpell(itr_spellEntry->Id, GetObjectGuid());

                    itr = scTargets.begin();                // list can be changed at remove aura
                    continue;
                }
            }
        }

        ++itr;
    }

}

void Unit::RemoveSpellAuraHolder(SpellAuraHolder *holder, AuraRemoveMode mode)
{
    // Statue unsummoned at holder remove
    SpellEntry const* AurSpellInfo = holder->GetSpellProto();
    Totem* statue = NULL;
    Unit* caster = holder->GetCaster();
    if(IsChanneledSpell(AurSpellInfo) && caster)
        if(caster->GetTypeId()==TYPEID_UNIT && ((Creature*)caster)->IsTotem() && ((Totem*)caster)->GetTotemType()==TOTEM_STATUE)
            statue = ((Totem*)caster);

    if (m_spellAuraHoldersUpdateIterator != m_spellAuraHolders.end() && m_spellAuraHoldersUpdateIterator->second == holder)
        ++m_spellAuraHoldersUpdateIterator;

    SpellAuraHolderBounds bounds = GetSpellAuraHolderBounds(holder->GetId());
    for (SpellAuraHolderMap::iterator itr = bounds.first; itr != bounds.second; ++itr)
    {
        if (itr->second == holder)
        {
            m_spellAuraHolders.erase(itr);
            break;
        }
    }

    holder->SetRemoveMode(mode);
    holder->UnregisterSingleCastHolder();

    for (int32 i = 0; i < MAX_EFFECT_INDEX; ++i)
    {
        if (Aura *aura = holder->m_auras[i])
            RemoveAura(aura, mode);
    }

    holder->_RemoveSpellAuraHolder();

    if (mode != AURA_REMOVE_BY_DELETE)
        holder->HandleSpellSpecificBoosts(false);

    if(statue)
        statue->UnSummon();

    // If holder in use (removed from code that plan access to it data after return)
    // store it in holder list with delayed deletion
    if (holder->IsInUse())
    {
        holder->SetDeleted();
        m_deletedHolders.push_back(holder);
    }
    else
        delete holder;

    if (mode != AURA_REMOVE_BY_EXPIRE && IsChanneledSpell(AurSpellInfo) && !IsAreaOfEffectSpell(AurSpellInfo) &&
        caster && caster->GetObjectGuid() != GetObjectGuid())
    {
        caster->InterruptSpell(CURRENT_CHANNELED_SPELL);
    }
}

void Unit::RemoveSingleAuraFromSpellAuraHolder(SpellAuraHolder *holder, SpellEffectIndex index, AuraRemoveMode mode)
{
    Aura *aura = holder->GetAuraByEffectIndex(index);
    if (!aura)
        return;

    if (aura->IsLastAuraOnHolder())
        RemoveSpellAuraHolder(holder, mode);
    else
        RemoveAura(aura, mode);
}

void Unit::RemoveAura(Aura *Aur, AuraRemoveMode mode)
{
    // remove from list before mods removing (prevent cyclic calls, mods added before including to aura list - use reverse order)
    if (Aur->GetModifier()->m_auraname < TOTAL_AURAS)
    {
        m_modAuras[Aur->GetModifier()->m_auraname].remove(Aur);
    }

    // Set remove mode
    Aur->SetRemoveMode(mode);

    // some ShapeshiftBoosts at remove trigger removing other auras including parent Shapeshift aura
    // remove aura from list before to prevent deleting it before
    ///m_Auras.erase(i);

    DEBUG_FILTER_LOG(LOG_FILTER_SPELL_CAST, "Aura %u now is remove mode %d",Aur->GetModifier()->m_auraname, mode);

    // aura _MUST_ be remove from holder before unapply.
    // un-apply code expected that aura not find by diff searches
    // in another case it can be double removed for example, if target die/etc in un-apply process.
    Aur->GetHolder()->RemoveAura(Aur->GetEffIndex());

    // some auras also need to apply modifier (on caster) on remove
    if (mode == AURA_REMOVE_BY_DELETE)
    {
        switch (Aur->GetModifier()->m_auraname)
        {
            // need properly undo any auras with player-caster mover set (or will crash at next caster move packet)
            case SPELL_AURA_MOD_POSSESS:
            case SPELL_AURA_MOD_POSSESS_PET:
            case SPELL_AURA_CONTROL_VEHICLE:
                Aur->ApplyModifier(false,true);
                break;
            default: break;
        }
    }
    else
        Aur->ApplyModifier(false,true);

    // If aura in use (removed from code that plan access to it data after return)
    // store it in aura list with delayed deletion
    if (Aur->IsInUse())
        m_deletedAuras.push_back(Aur);
    else
        delete Aur;
}

void Unit::RemoveAllAuras(AuraRemoveMode mode /*= AURA_REMOVE_BY_DEFAULT*/)
{
    while (!m_spellAuraHolders.empty())
    {
        SpellAuraHolderMap::iterator iter = m_spellAuraHolders.begin();
        RemoveSpellAuraHolder(iter->second,mode);
    }
}

void Unit::RemoveArenaAuras(bool onleave)
{
    // in join, remove positive buffs, on end, remove negative
    // used to remove positive visible auras in arenas
    for(SpellAuraHolderMap::iterator iter = m_spellAuraHolders.begin(); iter != m_spellAuraHolders.end();)
    {
        if (!(iter->second->GetSpellProto()->AttributesEx4 & SPELL_ATTR_EX4_UNK21) &&
                                                            // don't remove stances, shadowform, pally/hunter auras
            !iter->second->IsPassive() &&                   // don't remove passive auras
            (!(iter->second->GetSpellProto()->Attributes & SPELL_ATTR_UNAFFECTED_BY_INVULNERABILITY) ||
            !(iter->second->GetSpellProto()->Attributes & SPELL_ATTR_UNK8)) &&
                                                            // not unaffected by invulnerability auras or not having that unknown flag (that seemed the most probable)
            (iter->second->IsPositive() != onleave))        // remove positive buffs on enter, negative buffs on leave
        {
            RemoveSpellAuraHolder(iter->second);
            iter = m_spellAuraHolders.begin();
        }
        else
            ++iter;
    }
}

void Unit::RemoveAllAurasOnDeath()
{
    // used just after dieing to remove all visible auras
    // and disable the mods for the passive ones
    for(SpellAuraHolderMap::iterator iter = m_spellAuraHolders.begin(); iter != m_spellAuraHolders.end();)
    {
        if (!iter->second->IsPassive() && !iter->second->IsDeathPersistent())
        {
            RemoveSpellAuraHolder(iter->second, AURA_REMOVE_BY_DEATH);
            iter = m_spellAuraHolders.begin();
        }
        else
            ++iter;
    }
}

void Unit::DelaySpellAuraHolder(uint32 spellId, int32 delaytime, ObjectGuid casterGuid)
{
    SpellAuraHolderBounds bounds = GetSpellAuraHolderBounds(spellId);
    for (SpellAuraHolderMap::iterator iter = bounds.first; iter != bounds.second; ++iter)
    {
        SpellAuraHolder* holder = iter->second;

        if (casterGuid != holder->GetCasterGuid())
            continue;

        if (holder->GetAuraDuration() < delaytime)
            holder->SetAuraDuration(0);
        else
            holder->SetAuraDuration(holder->GetAuraDuration() - delaytime);

        holder->SendAuraUpdate(false);

        DEBUG_FILTER_LOG(LOG_FILTER_SPELL_CAST, "Spell %u partially interrupted on %s, new duration: %u ms", spellId, GetObjectGuid().GetString().c_str(), holder->GetAuraDuration());
    }
}

void Unit::_RemoveAllAuraMods()
{
    for (SpellAuraHolderMap::const_iterator i = m_spellAuraHolders.begin(); i != m_spellAuraHolders.end(); ++i)
    {
        (*i).second->ApplyAuraModifiers(false);
    }
}

void Unit::_ApplyAllAuraMods()
{
    for (SpellAuraHolderMap::const_iterator i = m_spellAuraHolders.begin(); i != m_spellAuraHolders.end(); ++i)
    {
        (*i).second->ApplyAuraModifiers(true);
    }
}

Aura* Unit::GetAura(uint32 spellId, SpellEffectIndex effindex)
{
    SpellAuraHolderBounds bounds = GetSpellAuraHolderBounds(spellId);
    if (bounds.first != bounds.second)
        return bounds.first->second->GetAuraByEffectIndex(effindex);
    return NULL;
}

Aura* Unit::GetAura(AuraType type, SpellFamily family, uint64 familyFlag, uint32 familyFlag2, ObjectGuid casterGuid)
{
    AuraList const& auras = GetAurasByType(type);
    for(AuraList::const_iterator i = auras.begin();i != auras.end(); ++i)
        if ((*i)->GetSpellProto()->IsFitToFamily(family, familyFlag, familyFlag2) &&
            (!casterGuid || (*i)->GetCasterGuid() == casterGuid))
            return *i;

    return NULL;
}

bool Unit::HasAura(uint32 spellId, SpellEffectIndex effIndex) const
{
    SpellAuraHolderConstBounds spair = GetSpellAuraHolderBounds(spellId);
    for(SpellAuraHolderMap::const_iterator i_holder = spair.first; i_holder != spair.second; ++i_holder)
        if (i_holder->second->GetAuraByEffectIndex(effIndex))
            return true;

    return false;
}

void Unit::AddDynObject(DynamicObject* dynObj)
{
    m_dynObjGUIDs.push_back(dynObj->GetObjectGuid());
}

void Unit::RemoveDynObject(uint32 spellid)
{
    if(m_dynObjGUIDs.empty())
        return;
    for (DynObjectGUIDs::iterator i = m_dynObjGUIDs.begin(); i != m_dynObjGUIDs.end();)
    {
        DynamicObject* dynObj = GetMap()->GetDynamicObject(*i);
        if(!dynObj)
        {
            i = m_dynObjGUIDs.erase(i);
        }
        else if(spellid == 0 || dynObj->GetSpellId() == spellid)
        {
            dynObj->Delete();
            i = m_dynObjGUIDs.erase(i);
        }
        else
            ++i;
    }
}

void Unit::RemoveAllDynObjects()
{
    while(!m_dynObjGUIDs.empty())
    {
        if (DynamicObject* dynObj = GetMap()->GetDynamicObject(*m_dynObjGUIDs.begin()))
            dynObj->Delete();
        m_dynObjGUIDs.erase(m_dynObjGUIDs.begin());
    }
}

DynamicObject * Unit::GetDynObject(uint32 spellId, SpellEffectIndex effIndex)
{
    for (DynObjectGUIDs::iterator i = m_dynObjGUIDs.begin(); i != m_dynObjGUIDs.end();)
    {
        DynamicObject* dynObj = GetMap()->GetDynamicObject(*i);
        if(!dynObj)
        {
            i = m_dynObjGUIDs.erase(i);
            continue;
        }

        if (dynObj->GetSpellId() == spellId && dynObj->GetEffIndex() == effIndex)
            return dynObj;
        ++i;
    }
    return NULL;
}

DynamicObject * Unit::GetDynObject(uint32 spellId)
{
    for (DynObjectGUIDs::iterator i = m_dynObjGUIDs.begin(); i != m_dynObjGUIDs.end();)
    {
        DynamicObject* dynObj = GetMap()->GetDynamicObject(*i);
        if(!dynObj)
        {
            i = m_dynObjGUIDs.erase(i);
            continue;
        }

        if (dynObj->GetSpellId() == spellId)
            return dynObj;
        ++i;
    }
    return NULL;
}

GameObject* Unit::GetGameObject(uint32 spellId) const
{
    for (GameObjectList::const_iterator i = m_gameObj.begin(); i != m_gameObj.end(); ++i)
        if ((*i)->GetSpellId() == spellId)
            return *i;

    WildGameObjectMap::const_iterator find = m_wildGameObjs.find(spellId);
    if (find != m_wildGameObjs.end())
        return GetMap()->GetGameObject(find->second);       // Can be NULL

    return NULL;
}

void Unit::AddGameObject(GameObject* gameObj)
{
    MANGOS_ASSERT(gameObj && !gameObj->GetOwnerGuid());
    m_gameObj.push_back(gameObj);
    gameObj->SetOwnerGuid(GetObjectGuid());

    if (GetTypeId() == TYPEID_PLAYER && gameObj->GetSpellId())
    {
        SpellEntry const* createBySpell = sSpellStore.LookupEntry(gameObj->GetSpellId());
        // Need disable spell use for owner
        if (createBySpell && createBySpell->Attributes & SPELL_ATTR_DISABLED_WHILE_ACTIVE)
            // note: item based cooldowns and cooldown spell mods with charges ignored (unknown existing cases)
            ((Player*)this)->AddSpellAndCategoryCooldowns(createBySpell, 0, NULL, true);
    }
}

void Unit::AddWildGameObject(GameObject* gameObj)
{
    MANGOS_ASSERT(gameObj && gameObj->GetOwnerGuid().IsEmpty());
    m_wildGameObjs[gameObj->GetSpellId()] = gameObj->GetObjectGuid();

    // As of 335 there are no wild-summon spells with SPELL_ATTR_DISABLED_WHILE_ACTIVE

    // Remove outdated wild summoned GOs
    for (WildGameObjectMap::iterator itr = m_wildGameObjs.begin(); itr != m_wildGameObjs.end();)
    {
        GameObject* pGo = GetMap()->GetGameObject(itr->second);
        if (pGo)
            ++itr;
        else
            m_wildGameObjs.erase(itr++);
    }
}

void Unit::RemoveGameObject(GameObject* gameObj, bool del)
{
    MANGOS_ASSERT(gameObj && gameObj->GetOwnerGuid() == GetObjectGuid());

    gameObj->SetOwnerGuid(ObjectGuid());

    // GO created by some spell
    if (uint32 spellid = gameObj->GetSpellId())
    {
        RemoveAurasDueToSpell(spellid);

        if (GetTypeId()==TYPEID_PLAYER)
        {
            SpellEntry const* createBySpell = sSpellStore.LookupEntry(spellid );
            // Need activate spell use for owner
            if (createBySpell && createBySpell->Attributes & SPELL_ATTR_DISABLED_WHILE_ACTIVE)
                // note: item based cooldowns and cooldown spell mods with charges ignored (unknown existing cases)
                ((Player*)this)->SendCooldownEvent(createBySpell);
        }
    }

    m_gameObj.remove(gameObj);

    if (del)
    {
        gameObj->SetRespawnTime(0);
        gameObj->Delete();
    }
}

void Unit::RemoveGameObject(uint32 spellid, bool del)
{
    if (m_gameObj.empty())
        return;

    GameObjectList::iterator i, next;
    for (i = m_gameObj.begin(); i != m_gameObj.end(); i = next)
    {
        next = i;
        if (spellid == 0 || (*i)->GetSpellId() == spellid)
        {
            (*i)->SetOwnerGuid(ObjectGuid());
            if (del)
            {
                (*i)->SetRespawnTime(0);
                (*i)->Delete();
            }

            next = m_gameObj.erase(i);
        }
        else
            ++next;
    }
}

void Unit::RemoveAllGameObjects()
{
    // remove references to unit
    for (GameObjectList::iterator i = m_gameObj.begin(); i != m_gameObj.end();)
    {
        (*i)->SetOwnerGuid(ObjectGuid());
        (*i)->SetRespawnTime(0);
        (*i)->Delete();
        i = m_gameObj.erase(i);
    }

    // wild summoned GOs - only remove references, do not remove GOs
    m_wildGameObjs.clear();
}

void Unit::SendSpellNonMeleeDamageLog(SpellNonMeleeDamage *log)
{
    uint32 targetHealth = log->target->GetHealth();
    uint32 overkill = log->damage > targetHealth ? log->damage - targetHealth : 0;

    WorldPacket data(SMSG_SPELLNONMELEEDAMAGELOG, (16+4+4+4+1+4+4+1+1+4+4+1)); // we guess size
    data << log->target->GetPackGUID();
    data << log->attacker->GetPackGUID();
    data << uint32(log->SpellID);
    data << uint32(log->damage);                            // damage amount
    data << uint32(overkill);                               // overkill
    data << uint8 (log->schoolMask);                        // damage school
    data << uint32(log->absorb);                            // AbsorbedDamage
    data << uint32(log->resist);                            // resist
    data << uint8 (log->physicalLog);                       // if 1, then client show spell name (example: %s's ranged shot hit %s for %u school or %s suffers %u school damage from %s's spell_name
    data << uint8 (log->unused);                            // unused
    data << uint32(log->blocked);                           // blocked
    data << uint32(log->HitInfo);
    data << uint8 (0);                                      // flag to use extend data
    SendMessageToSet( &data, true );
}

void Unit::SendSpellNonMeleeDamageLog(Unit *target, uint32 SpellID, uint32 Damage, SpellSchoolMask damageSchoolMask, uint32 AbsorbedDamage, uint32 Resist, bool PhysicalDamage, uint32 Blocked, bool CriticalHit)
{
    SpellNonMeleeDamage log(this, target, SpellID, damageSchoolMask);
    log.damage = Damage - AbsorbedDamage - Resist - Blocked;
    log.absorb = AbsorbedDamage;
    log.resist = Resist;
    log.physicalLog = PhysicalDamage;
    log.blocked = Blocked;
    log.HitInfo = SPELL_HIT_TYPE_UNK1 | SPELL_HIT_TYPE_UNK3 | SPELL_HIT_TYPE_UNK6;
    if(CriticalHit)
        log.HitInfo |= SPELL_HIT_TYPE_CRIT;
    SendSpellNonMeleeDamageLog(&log);
}

void Unit::SendPeriodicAuraLog(SpellPeriodicAuraLogInfo *pInfo)
{
    Aura *aura = pInfo->aura;
    Modifier *mod = aura->GetModifier();

    WorldPacket data(SMSG_PERIODICAURALOG, 30);
    data << aura->GetTarget()->GetPackGUID();
    data << aura->GetCasterGuid().WriteAsPacked();
    data << uint32(aura->GetId());                          // spellId
    data << uint32(1);                                      // count
    data << uint32(mod->m_auraname);                        // auraId
    switch(mod->m_auraname)
    {
        case SPELL_AURA_PERIODIC_DAMAGE:
        case SPELL_AURA_PERIODIC_DAMAGE_PERCENT:
            data << uint32(pInfo->damage);                  // damage
            data << uint32(pInfo->overDamage);              // overkill?
            data << uint32(GetSpellSchoolMask(aura->GetSpellProto()));
            data << uint32(pInfo->absorb);                  // absorb
            data << uint32(pInfo->resist);                  // resist
            data << uint8(pInfo->critical ? 1 : 0);         // new 3.1.2 critical flag
            break;
        case SPELL_AURA_PERIODIC_HEAL:
        case SPELL_AURA_OBS_MOD_HEALTH:
            data << uint32(pInfo->damage);                  // damage
            data << uint32(pInfo->overDamage);              // overheal?
            data << uint32(pInfo->absorb);                  // absorb
            data << uint8(pInfo->critical ? 1 : 0);         // new 3.1.2 critical flag
            break;
        case SPELL_AURA_OBS_MOD_MANA:
        case SPELL_AURA_PERIODIC_ENERGIZE:
            data << uint32(mod->m_miscvalue);               // power type
            data << uint32(pInfo->damage);                  // damage
            break;
        case SPELL_AURA_PERIODIC_MANA_LEECH:
            data << uint32(mod->m_miscvalue);               // power type
            data << uint32(pInfo->damage);                  // amount
            data << float(pInfo->multiplier);               // gain multiplier
            break;
        default:
            sLog.outError("Unit::SendPeriodicAuraLog: unknown aura %u", uint32(mod->m_auraname));
            return;
    }

    aura->GetTarget()->SendMessageToSet(&data, true);
}

void Unit::ProcDamageAndSpell(Unit *pVictim, uint32 procAttacker, uint32 procVictim, uint32 procExtra, uint32 amount, WeaponAttackType attType, SpellEntry const *procSpell)
{
     // Not much to do if no flags are set.
    if (procAttacker)
        ProcDamageAndSpellFor(false,pVictim,procAttacker, procExtra,attType, procSpell, amount);
    // Now go on with a victim's events'n'auras
    // Not much to do if no flags are set or there is no victim
    if(pVictim && pVictim->isAlive() && procVictim)
        pVictim->ProcDamageAndSpellFor(true,this,procVictim, procExtra, attType, procSpell, amount);
}

void Unit::SendSpellMiss(Unit *target, uint32 spellID, SpellMissInfo missInfo)
{
    WorldPacket data(SMSG_SPELLLOGMISS, (4+8+1+4+8+1));
    data << uint32(spellID);
    data << GetObjectGuid();
    data << uint8(0);                                       // can be 0 or 1
    data << uint32(1);                                      // target count
    // for(i = 0; i < target count; ++i)
    data << target->GetObjectGuid();                        // target GUID
    data << uint8(missInfo);
    // end loop
    SendMessageToSet(&data, true);
}

void Unit::SendAttackStateUpdate(CalcDamageInfo *damageInfo)
{
    DEBUG_FILTER_LOG(LOG_FILTER_COMBAT, "WORLD: Sending SMSG_ATTACKERSTATEUPDATE");

    uint32 targetHealth = damageInfo->target->GetHealth();
    uint32 overkill = damageInfo->damage > targetHealth ? damageInfo->damage - targetHealth : 0;

    uint32 count = 1;
    WorldPacket data(SMSG_ATTACKERSTATEUPDATE, 16 + 45);    // we guess size
    data << uint32(damageInfo->HitInfo);
    data << damageInfo->attacker->GetPackGUID();
    data << damageInfo->target->GetPackGUID();
    data << uint32(damageInfo->damage);                     // Full damage
    data << uint32(overkill);                               // overkill value
    data << uint8(count);                                   // Sub damage count

    for(uint32 i = 0; i < count; ++i)
    {
        data << uint32(damageInfo->damageSchoolMask);       // School of sub damage
        data << float(damageInfo->damage);                  // sub damage
        data << uint32(damageInfo->damage);                 // Sub Damage
    }

    if(damageInfo->HitInfo & (HITINFO_ABSORB | HITINFO_ABSORB2))
    {
        for(uint32 i = 0; i < count; ++i)
            data << uint32(damageInfo->absorb);             // Absorb
    }

    if(damageInfo->HitInfo & (HITINFO_RESIST | HITINFO_RESIST2))
    {
        for(uint32 i = 0; i < count; ++i)
            data << uint32(damageInfo->resist);             // Resist
    }

    data << uint8(damageInfo->TargetState);
    data << uint32(0);                                      // unknown, usually seen with -1, 0 and 1000
    data << uint32(0);                                      // spell id, seen with heroic strike and disarm as examples.
                                                            // HITINFO_NOACTION normally set if spell

    if(damageInfo->HitInfo & HITINFO_BLOCK)
        data << uint32(damageInfo->blocked_amount);

    if(damageInfo->HitInfo & HITINFO_UNK22)
        data << uint32(0);                                  // count of some sort?

    if(damageInfo->HitInfo & HITINFO_UNK0)
    {
        data << uint32(0);
        data << float(0);
        data << float(0);
        data << float(0);
        data << float(0);
        data << float(0);
        data << float(0);
        data << float(0);
        data << float(0);
        for(uint8 i = 0; i < 5; ++i)
        {
            data << float(0);
            data << float(0);
        }
        data << uint32(0);
    }

    SendMessageToSet( &data, true );
}

void Unit::SendAttackStateUpdate(uint32 HitInfo, Unit *target, uint8 /*SwingType*/, SpellSchoolMask damageSchoolMask, uint32 Damage, uint32 AbsorbDamage, uint32 Resist, VictimState TargetState, uint32 BlockedAmount)
{
    CalcDamageInfo dmgInfo;
    dmgInfo.HitInfo = HitInfo;
    dmgInfo.attacker = this;
    dmgInfo.target = target;
    dmgInfo.damage = Damage - AbsorbDamage - Resist - BlockedAmount;
    dmgInfo.damageSchoolMask = damageSchoolMask;
    dmgInfo.absorb = AbsorbDamage;
    dmgInfo.resist = Resist;
    dmgInfo.TargetState = TargetState;
    dmgInfo.blocked_amount = BlockedAmount;
    SendAttackStateUpdate(&dmgInfo);
}

void Unit::setPowerType(Powers new_powertype)
{
    SetByteValue(UNIT_FIELD_BYTES_0, 3, new_powertype);

    if(GetTypeId() == TYPEID_PLAYER)
    {
        if(((Player*)this)->GetGroup())
            ((Player*)this)->SetGroupUpdateFlag(GROUP_UPDATE_FLAG_POWER_TYPE);
    }
    else if(((Creature*)this)->IsPet())
    {
        Pet *pet = ((Pet*)this);
        if(pet->isControlled())
        {
            Unit *owner = GetOwner();
            if(owner && (owner->GetTypeId() == TYPEID_PLAYER) && ((Player*)owner)->GetGroup())
                ((Player*)owner)->SetGroupUpdateFlag(GROUP_UPDATE_FLAG_PET_POWER_TYPE);
        }
    }

    switch(new_powertype)
    {
        default:
        case POWER_MANA:
            break;
        case POWER_RAGE:
            SetMaxPower(POWER_RAGE,GetCreatePowers(POWER_RAGE));
            SetPower(   POWER_RAGE,0);
            break;
        case POWER_FOCUS:
            SetMaxPower(POWER_FOCUS,GetCreatePowers(POWER_FOCUS));
            SetPower(   POWER_FOCUS,GetCreatePowers(POWER_FOCUS));
            break;
        case POWER_ENERGY:
            SetMaxPower(POWER_ENERGY,GetCreatePowers(POWER_ENERGY));
            break;
        case POWER_HAPPINESS:
            SetMaxPower(POWER_HAPPINESS,GetCreatePowers(POWER_HAPPINESS));
            SetPower(POWER_HAPPINESS,GetCreatePowers(POWER_HAPPINESS));
            break;
    }
}

FactionTemplateEntry const* Unit::getFactionTemplateEntry() const
{
    FactionTemplateEntry const* entry = sFactionTemplateStore.LookupEntry(getFaction());
    if(!entry)
    {
        static ObjectGuid guid;                             // prevent repeating spam same faction problem

        if (GetObjectGuid() != guid)
        {
            sLog.outError("%s have invalid faction (faction template id) #%u", GetGuidStr().c_str(), getFaction());
            guid = GetObjectGuid();
        }
    }
    return entry;
}

bool Unit::IsHostileTo(Unit const* unit) const
{
    // always non-hostile to self
    if (unit == this)
        return false;

    // always non-hostile to GM in GM mode
    if (unit->GetTypeId() == TYPEID_PLAYER && ((Player const*)unit)->isGameMaster())
        return false;

    // always hostile to enemy
    if (getVictim() == unit || unit->getVictim() == this)
        return true;

    // test pet/charm masters instead pers/charmeds
    Unit const* testerOwner = GetCharmerOrOwner();
    Unit const* targetOwner = unit->GetCharmerOrOwner();

    // always hostile to owner's enemy
    if (testerOwner && (testerOwner->getVictim() == unit || unit->getVictim() == testerOwner))
        return true;

    // always hostile to enemy owner
    if (targetOwner && (getVictim() == targetOwner || targetOwner->getVictim() == this))
        return true;

    // always hostile to owner of owner's enemy
    if (testerOwner && targetOwner && (testerOwner->getVictim() == targetOwner || targetOwner->getVictim() == testerOwner))
        return true;

    Unit const* tester = testerOwner ? testerOwner : this;
    Unit const* target = targetOwner ? targetOwner : unit;

    // always non-hostile to target with common owner, or to owner/pet
    if (tester == target)
        return false;

    // special cases (Duel, etc)
    if (tester->GetTypeId() == TYPEID_PLAYER && target->GetTypeId() == TYPEID_PLAYER)
    {
        Player const* pTester = (Player const*)tester;
        Player const* pTarget = (Player const*)target;

        // Duel
        if (pTester->IsInDuelWith(pTarget))
            return true;

        // Group
        if (pTester->GetGroup() && pTester->GetGroup() == pTarget->GetGroup())
            return false;

        // Sanctuary
        if (pTarget->HasByteFlag(UNIT_FIELD_BYTES_2, 1, UNIT_BYTE2_FLAG_SANCTUARY) && pTester->HasByteFlag(UNIT_FIELD_BYTES_2, 1, UNIT_BYTE2_FLAG_SANCTUARY))
            return false;

        // PvP FFA state
        if (pTester->IsFFAPvP() && pTarget->IsFFAPvP())
            return true;

        //= PvP states
        // Green/Blue (can't attack)
        if (pTester->GetTeam() == pTarget->GetTeam())
            return false;

        // Red (can attack) if true, Blue/Yellow (can't attack) in another case
        return pTester->IsPvP() && pTarget->IsPvP();
    }

    // faction base cases
    FactionTemplateEntry const*tester_faction = tester->getFactionTemplateEntry();
    FactionTemplateEntry const*target_faction = target->getFactionTemplateEntry();
    if(!tester_faction || !target_faction)
        return false;

    if(target->isAttackingPlayer() && tester->IsContestedGuard())
        return true;

    // PvC forced reaction and reputation case
    if(tester->GetTypeId()==TYPEID_PLAYER)
    {
        // forced reaction
        if(target_faction->faction)
        {
            if(ReputationRank const* force =((Player*)tester)->GetReputationMgr().GetForcedRankIfAny(target_faction))
                return *force <= REP_HOSTILE;

            // if faction have reputation then hostile state for tester at 100% dependent from at_war state
            if(FactionEntry const* raw_target_faction = sFactionStore.LookupEntry(target_faction->faction))
                if(FactionState const* factionState = ((Player*)tester)->GetReputationMgr().GetState(raw_target_faction))
                    return (factionState->Flags & FACTION_FLAG_AT_WAR);
        }
    }
    // CvP forced reaction and reputation case
    else if(target->GetTypeId()==TYPEID_PLAYER)
    {
        // forced reaction
        if(tester_faction->faction)
        {
            if(ReputationRank const* force = ((Player*)target)->GetReputationMgr().GetForcedRankIfAny(tester_faction))
                return *force <= REP_HOSTILE;

            // apply reputation state
            FactionEntry const* raw_tester_faction = sFactionStore.LookupEntry(tester_faction->faction);
            if(raw_tester_faction && raw_tester_faction->reputationListID >=0 )
                return ((Player const*)target)->GetReputationMgr().GetRank(raw_tester_faction) <= REP_HOSTILE;
        }
    }

    // common faction based case (CvC,PvC,CvP)
    return tester_faction->IsHostileTo(*target_faction);
}

bool Unit::IsFriendlyTo(Unit const* unit) const
{
    if (!unit)
        return true;

    // always friendly to self
    if (unit == this)
        return true;

    // always friendly to GM in GM mode
    if (unit->GetTypeId() == TYPEID_PLAYER && ((Player const*)unit)->isGameMaster())
        return true;

    // always non-friendly to enemy
    if (getVictim() == unit || unit->getVictim() == this)
        return false;

    // test pet/charm masters instead pers/charmeds
    Unit const* testerOwner = GetCharmerOrOwner();
    Unit const* targetOwner = unit->GetCharmerOrOwner();

    // always non-friendly to owner's enemy
    if (testerOwner && (testerOwner->getVictim() == unit || unit->getVictim() == testerOwner))
        return false;

    // always non-friendly to enemy owner
    if (targetOwner && (getVictim() == targetOwner || targetOwner->getVictim() == this))
        return false;

    // always non-friendly to owner of owner's enemy
    if (testerOwner && targetOwner && (testerOwner->getVictim() == targetOwner || targetOwner->getVictim() == testerOwner))
        return false;

    Unit const* tester = testerOwner ? testerOwner : this;
    Unit const* target = targetOwner ? targetOwner : unit;

    // always friendly to target with common owner, or to owner/pet
    if (tester == target)
        return true;

    // special cases (Duel)
    if (tester->GetTypeId() == TYPEID_PLAYER && target->GetTypeId() == TYPEID_PLAYER)
    {
        Player const* pTester = (Player const*)tester;
        Player const* pTarget = (Player const*)target;

        // Duel
        if (pTester->IsInDuelWith(pTarget))
            return false;

        // Group
        if (pTester->GetGroup() && pTester->GetGroup() == pTarget->GetGroup())
            return true;

        // Sanctuary
        if (pTarget->HasByteFlag(UNIT_FIELD_BYTES_2, 1, UNIT_BYTE2_FLAG_SANCTUARY) && pTester->HasByteFlag(UNIT_FIELD_BYTES_2, 1, UNIT_BYTE2_FLAG_SANCTUARY))
            return true;

        // PvP FFA state
        if (pTester->IsFFAPvP() && pTarget->IsFFAPvP())
            return false;

        //= PvP states
        // Green/Blue (non-attackable)
        if (pTester->GetTeam() == pTarget->GetTeam())
            return true;

        // Blue (friendly/non-attackable) if not PVP, or Yellow/Red in another case (attackable)
        return !pTarget->IsPvP();
    }

    // faction base cases
    FactionTemplateEntry const*tester_faction = tester->getFactionTemplateEntry();
    FactionTemplateEntry const*target_faction = target->getFactionTemplateEntry();
    if(!tester_faction || !target_faction)
        return false;

    if(target->isAttackingPlayer() && tester->IsContestedGuard())
        return false;

    // PvC forced reaction and reputation case
    if(tester->GetTypeId()==TYPEID_PLAYER)
    {
        // forced reaction
        if(target_faction->faction)
        {
            if(ReputationRank const* force =((Player*)tester)->GetReputationMgr().GetForcedRankIfAny(target_faction))
                return *force >= REP_FRIENDLY;

            // if faction have reputation then friendly state for tester at 100% dependent from at_war state
            if(FactionEntry const* raw_target_faction = sFactionStore.LookupEntry(target_faction->faction))
                if(FactionState const* factionState = ((Player*)tester)->GetReputationMgr().GetState(raw_target_faction))
                    return !(factionState->Flags & FACTION_FLAG_AT_WAR);
        }
    }
    // CvP forced reaction and reputation case
    else if(target->GetTypeId()==TYPEID_PLAYER)
    {
        // forced reaction
        if(tester_faction->faction)
        {
            if(ReputationRank const* force =((Player*)target)->GetReputationMgr().GetForcedRankIfAny(tester_faction))
                return *force >= REP_FRIENDLY;

            // apply reputation state
            if(FactionEntry const* raw_tester_faction = sFactionStore.LookupEntry(tester_faction->faction))
                if(raw_tester_faction->reputationListID >=0 )
                    return ((Player const*)target)->GetReputationMgr().GetRank(raw_tester_faction) >= REP_FRIENDLY;
        }
    }

    // common faction based case (CvC,PvC,CvP)
    return tester_faction->IsFriendlyTo(*target_faction);
}

bool Unit::IsHostileToPlayers() const
{
    FactionTemplateEntry const* my_faction = getFactionTemplateEntry();
    if(!my_faction || !my_faction->faction)
        return false;

    FactionEntry const* raw_faction = sFactionStore.LookupEntry(my_faction->faction);
    if(raw_faction && raw_faction->reputationListID >=0 )
        return false;

    return my_faction->IsHostileToPlayers();
}

bool Unit::IsNeutralToAll() const
{
    FactionTemplateEntry const* my_faction = getFactionTemplateEntry();
    if(!my_faction || !my_faction->faction)
        return true;

    FactionEntry const* raw_faction = sFactionStore.LookupEntry(my_faction->faction);
    if(raw_faction && raw_faction->reputationListID >=0 )
        return false;

    return my_faction->IsNeutralToAll();
}

bool Unit::Attack(Unit *victim, bool meleeAttack)
{
    if(!victim || victim == this)
        return false;

    // dead units can neither attack nor be attacked
    if(!isAlive() || !victim->IsInWorld() || !victim->isAlive())
        return false;

    // player cannot attack while mounted or in vehicle (exclude special vehicles)if 
    if (GetTypeId()==TYPEID_PLAYER && (IsMounted() || 
        (GetVehicle() && (!GetVehicle()->GetSeatInfo(this) ||
        !(GetVehicle()->GetSeatInfo(this)->m_flags & (SEAT_FLAG_CAN_CAST | SEAT_FLAG_CAN_ATTACK))))))
        return false;

    // nobody can attack GM in GM-mode
    if(victim->GetTypeId()==TYPEID_PLAYER)
    {
        if(((Player*)victim)->isGameMaster())
            return false;
    }
    else
    {
        if(((Creature*)victim)->IsInEvadeMode())
            return false;
    }

    // remove SPELL_AURA_MOD_UNATTACKABLE at attack (in case non-interruptible spells stun aura applied also that not let attack)
    if(HasAuraType(SPELL_AURA_MOD_UNATTACKABLE))
        RemoveSpellsCausingAura(SPELL_AURA_MOD_UNATTACKABLE);

    // in fighting already
    if (m_attacking)
    {
        if (m_attacking == victim)
        {
            // switch to melee attack from ranged/magic
            if( meleeAttack && !hasUnitState(UNIT_STAT_MELEE_ATTACKING) )
            {
                addUnitState(UNIT_STAT_MELEE_ATTACKING);
                SendMeleeAttackStart(victim);
                return true;
            }
            return false;
        }

        // remove old target data
        AttackStop(true);
    }
    // new battle
    else
    {
        // set position before any AI calls/assistance
        if(GetTypeId()==TYPEID_UNIT)
            ((Creature*)this)->SetCombatStartPosition(GetPositionX(), GetPositionY(), GetPositionZ());
    }

    // Set our target
    SetTargetGuid(victim->GetObjectGuid());

    if(meleeAttack)
        addUnitState(UNIT_STAT_MELEE_ATTACKING);

    m_attacking = victim;
    m_attacking->_addAttacker(this);

    if (GetTypeId() == TYPEID_UNIT)
    {
        ((Creature*)this)->SendAIReaction(AI_REACTION_HOSTILE);
        ((Creature*)this)->CallAssistance();
    }

    // delay offhand weapon attack to next attack time
    if(haveOffhandWeapon())
        resetAttackTimer(OFF_ATTACK);

    if(meleeAttack)
        SendMeleeAttackStart(victim);

    return true;
}

void Unit::AttackedBy(Unit *attacker)
{
    // trigger AI reaction
    if (GetTypeId() == TYPEID_UNIT && ((Creature*)this)->AI())
        ((Creature*)this)->AI()->AttackedBy(attacker);

    // trigger pet AI reaction
    if (attacker->IsHostileTo(this))
    {
        GroupPetList m_groupPets = GetPets();
        if (!m_groupPets.empty())
        {
            for (GroupPetList::const_iterator itr = m_groupPets.begin(); itr != m_groupPets.end(); ++itr)
                if (Pet* _pet = GetMap()->GetPet(*itr))
                    _pet->AttackedBy(attacker);
        }
    }
}

bool Unit::AttackStop(bool targetSwitch /*=false*/)
{
    if (!m_attacking)
        return false;

    Unit* victim = m_attacking;

    m_attacking->_removeAttacker(this);
    m_attacking = NULL;

    // Clear our target
    SetTargetGuid(ObjectGuid());

    clearUnitState(UNIT_STAT_MELEE_ATTACKING);

    InterruptSpell(CURRENT_MELEE_SPELL);

    // reset only at real combat stop
    if(!targetSwitch && GetTypeId()==TYPEID_UNIT )
    {
        ((Creature*)this)->SetNoCallAssistance(false);

        if (((Creature*)this)->HasSearchedAssistance())
        {
            ((Creature*)this)->SetNoSearchAssistance(false);
            UpdateSpeed(MOVE_RUN, false);
        }
    }

    SendMeleeAttackStop(victim);

    return true;
}

void Unit::CombatStop(bool includingCast)
{
    if (includingCast && IsNonMeleeSpellCasted(false))
        InterruptNonMeleeSpells(false);

    AttackStop();
    RemoveAllAttackers();

    if( GetTypeId()==TYPEID_PLAYER )
        ((Player*)this)->SendAttackSwingCancelAttack();     // melee and ranged forced attack cancel
    else if (GetTypeId() == TYPEID_UNIT)
    {
        if (((Creature*)this)->GetTemporaryFactionFlags() & TEMPFACTION_RESTORE_COMBAT_STOP)
            ((Creature*)this)->ClearTemporaryFaction();
    }

    ClearInCombat();
}

struct CombatStopWithPetsHelper
{
    explicit CombatStopWithPetsHelper(bool _includingCast) : includingCast(_includingCast) {}
    void operator()(Unit* unit) const { unit->CombatStop(includingCast); }
    bool includingCast;
};

void Unit::CombatStopWithPets(bool includingCast)
{
    CombatStop(includingCast);
    CallForAllControlledUnits(CombatStopWithPetsHelper(includingCast), CONTROLLED_PET|CONTROLLED_GUARDIANS|CONTROLLED_CHARM);
}

struct IsAttackingPlayerHelper
{
    explicit IsAttackingPlayerHelper() {}
    bool operator()(Unit const* unit) const { return unit->isAttackingPlayer(); }
};

bool Unit::isAttackingPlayer() const
{
    if(hasUnitState(UNIT_STAT_ATTACK_PLAYER))
        return true;

    return CheckAllControlledUnits(IsAttackingPlayerHelper(), CONTROLLED_PET|CONTROLLED_TOTEMS|CONTROLLED_GUARDIANS|CONTROLLED_CHARM);
}

void Unit::RemoveAllAttackers()
{
    while (!m_attackers.empty())
    {
        AttackerSet::iterator iter = m_attackers.begin();
        if(!(*iter)->AttackStop())
        {
            sLog.outError("WORLD: Unit has an attacker that isn't attacking it!");
            m_attackers.erase(iter);
        }
    }
}

bool Unit::HasAuraStateForCaster(AuraState flag, ObjectGuid casterGuid) const
{
    if (!HasAuraState(flag))
        return false;

    // single per-caster aura state
    if (flag == AURA_STATE_CONFLAGRATE)
    {
        Unit::AuraList const& dotList = GetAurasByType(SPELL_AURA_PERIODIC_DAMAGE);
        for (Unit::AuraList::const_iterator i = dotList.begin(); i != dotList.end(); ++i)
        {
            if ((*i)->GetCasterGuid() == casterGuid &&
                //  Immolate or Shadowflame
                (*i)->GetSpellProto()->IsFitToFamily(SPELLFAMILY_WARLOCK, UI64LIT(0x0000000000000004), 0x00000002))
            {
                return true;
            }
        }

        return false;
    }

    return true;
}

void Unit::ModifyAuraState(AuraState flag, bool apply)
{
    if (apply)
    {
        if (!HasFlag(UNIT_FIELD_AURASTATE, 1<<(flag-1)))
        {
            SetFlag(UNIT_FIELD_AURASTATE, 1<<(flag-1));
            if(GetTypeId() == TYPEID_PLAYER)
            {
                const PlayerSpellMap& sp_list = ((Player*)this)->GetSpellMap();
                for (PlayerSpellMap::const_iterator itr = sp_list.begin(); itr != sp_list.end(); ++itr)
                {
                    if(itr->second.state == PLAYERSPELL_REMOVED) continue;
                    SpellEntry const *spellInfo = sSpellStore.LookupEntry(itr->first);
                    if (!spellInfo || !IsPassiveSpell(spellInfo)) continue;
                    if (AuraState(spellInfo->CasterAuraState) == flag)
                        CastSpell(this, itr->first, true, NULL);
                }
            }
        }
    }
    else
    {
        if (HasFlag(UNIT_FIELD_AURASTATE,1<<(flag-1)))
        {
            RemoveFlag(UNIT_FIELD_AURASTATE, 1<<(flag-1));

            if (flag != AURA_STATE_ENRAGE)                  // enrage aura state triggering continues auras
            {
                Unit::SpellAuraHolderMap& tAuras = GetSpellAuraHolderMap();
                for (Unit::SpellAuraHolderMap::iterator itr = tAuras.begin(); itr != tAuras.end();)
                {
                    SpellEntry const* spellProto = (*itr).second->GetSpellProto();
                    if (AuraState(spellProto->CasterAuraState) == flag)
                    {
                        RemoveSpellAuraHolder(itr->second);
                        itr = tAuras.begin();
                    }
                    else
                        ++itr;
                }
            }
        }
    }
}

Unit *Unit::GetOwner() const
{
    if (ObjectGuid ownerid = GetOwnerGuid())
        return ObjectAccessor::GetUnit(*this, ownerid);
    return NULL;
}

Unit *Unit::GetCharmer() const
{
    if (ObjectGuid charmerid = GetCharmerGuid())
        return ObjectAccessor::GetUnit(*this, charmerid);
    return NULL;
}

Unit *Unit::GetCreator() const
{
    ObjectGuid creatorid = GetCreatorGuid();
    if(!creatorid.IsEmpty())
        return ObjectAccessor::GetUnit(*this, creatorid);
    return NULL;
}

bool Unit::IsCharmerOrOwnerPlayerOrPlayerItself() const
{
    if (GetTypeId()==TYPEID_PLAYER)
        return true;

    return GetCharmerOrOwnerGuid().IsPlayer();
}

Player* Unit::GetCharmerOrOwnerPlayerOrPlayerItself()
{
    ObjectGuid guid = GetCharmerOrOwnerGuid();
    if (guid.IsPlayer())
        return ObjectAccessor::FindPlayer(guid);

    return GetTypeId()==TYPEID_PLAYER ? (Player*)this : NULL;
}

Player const* Unit::GetCharmerOrOwnerPlayerOrPlayerItself() const
{
    ObjectGuid guid = GetCharmerOrOwnerGuid();
    if (guid.IsPlayer())
        return ObjectAccessor::FindPlayer(guid);

    return GetTypeId() == TYPEID_PLAYER ? (Player const*)this : NULL;
}

Pet* Unit::GetPet() const
{
    if (ObjectGuid pet_guid = GetPetGuid())
    {
        if (IsInWorld())
        {
            if (Pet* pet = GetMap()->GetPet(pet_guid))
                return pet;
        }

        sLog.outError("Unit::GetPet: %s not exist.", pet_guid.GetString().c_str());
        const_cast<Unit*>(this)->SetPet(0);
    }

    return NULL;
}

Pet* Unit::_GetPet(ObjectGuid guid) const
{
    return ObjectAccessor::FindPet(guid);
}

void Unit::RemoveMiniPet()
{
    if (Pet* pet = GetMiniPet())
        pet->Unsummon(PET_SAVE_AS_DELETED,this);
    else
        SetCritterGuid(ObjectGuid());
}

Pet* Unit::GetMiniPet() const
{
    if (!GetCritterGuid())
        return NULL;

    return GetMap()->GetPet(GetCritterGuid());
}

Unit* Unit::GetCharm() const
{
    if (ObjectGuid charm_guid = GetCharmGuid())
    {
        if (Unit* pet = ObjectAccessor::GetUnit(*this, charm_guid))
            return pet;

        sLog.outError("Unit::GetCharm: Charmed %s not exist.", charm_guid.GetString().c_str());
        const_cast<Unit*>(this)->SetCharm(NULL);
    }

    return NULL;
}

void Unit::Uncharm()
{
    if (Unit* charm = GetCharm())
    {
        charm->RemoveSpellsCausingAura(SPELL_AURA_MOD_CHARM);
        charm->RemoveSpellsCausingAura(SPELL_AURA_MOD_POSSESS);
        charm->RemoveSpellsCausingAura(SPELL_AURA_MOD_POSSESS_PET);
        charm->SetCharmerGuid(ObjectGuid());
    }
}

float Unit::GetCombatDistance( const Unit* target ) const
{
    if (!target)
        return 0.0f;

    float radius = target->GetFloatValue(UNIT_FIELD_COMBATREACH) + GetFloatValue(UNIT_FIELD_COMBATREACH);
    float dx = GetPositionX() - target->GetPositionX();
    float dy = GetPositionY() - target->GetPositionY();
    float dz = GetPositionZ() - target->GetPositionZ();
    float dist = sqrt((dx*dx) + (dy*dy) + (dz*dz)) - radius;
    return ( dist > 0 ? dist : 0);
}

void Unit::SetPet(Pet* pet)
{
    if (pet)
    {
        SetPetGuid(pet->GetObjectGuid()) ;  //Using last pet guid for player

        AddPetToList(pet);

        if(GetTypeId() == TYPEID_PLAYER)
            ((Player*)this)->SendPetGUIDs();
    }
    else
        SetPetGuid(ObjectGuid());
}

void Unit::SetCharm(Unit* pet)
{
    SetCharmGuid(pet ? pet->GetObjectGuid() : ObjectGuid());
}

void Unit::AddPetToList(Pet* pet)
{
    if (pet)
        m_groupPets.insert(pet->GetObjectGuid());
}

void Unit::RemovePetFromList(Pet* pet)
{
    m_groupPets.erase(pet->GetObjectGuid());

    GroupPetList m_groupPetsTmp = GetPets();
    for(GroupPetList::const_iterator itr = m_groupPetsTmp.begin(); itr != m_groupPetsTmp.end(); ++itr)
    {
        Pet* _pet = GetMap()->GetPet(*itr);
        if (!_pet)
            m_groupPets.erase(*itr);
    }
}

void Unit::AddGuardian( Pet* pet )
{
    m_guardianPets.insert(pet->GetObjectGuid());
}

void Unit::RemoveGuardian( Pet* pet )
{
    if(GetTypeId() == TYPEID_PLAYER && ((Player*)this)->GetTemporaryUnsummonedPetNumber() != pet->GetCharmInfo()->GetPetNumber())
    {
        uint32 SpellID = pet->GetCreateSpellID();
        SpellEntry const *spellInfo = sSpellStore.LookupEntry(SpellID);
        if (spellInfo && spellInfo->Attributes & SPELL_ATTR_DISABLED_WHILE_ACTIVE)
        {
            ((Player*)this)->SendCooldownEvent(spellInfo);
        }
    }
    m_guardianPets.erase(pet->GetObjectGuid());
}

void Unit::RemoveGuardians()
{
    if (m_guardianPets.empty())
        return;

    while (!m_guardianPets.empty())
    {
        ObjectGuid guid = *m_guardianPets.begin();

        if (Pet* pet = _GetPet(guid))
            pet->Unsummon(PET_SAVE_AS_DELETED, this);
        else
            m_guardianPets.erase(guid);
    }
    m_guardianPets.clear();
}

Pet* Unit::FindGuardianWithEntry(uint32 entry)
{
    for (GuardianPetList::const_iterator itr = m_guardianPets.begin(); itr != m_guardianPets.end(); ++itr)
        if (Pet* pet = GetMap()->GetPet(*itr))
            if (pet->GetEntry() == entry)
                return pet;

    return NULL;
}

Pet* Unit::GetProtectorPet()
{
    for (GuardianPetList::const_iterator itr = m_guardianPets.begin(); itr != m_guardianPets.end(); ++itr)
        if (Pet* pet = GetMap()->GetPet(*itr))
            if (pet->getPetType() == PROTECTOR_PET)
                return pet;

    return NULL;
}

Unit* Unit::_GetTotem(TotemSlot slot) const
{
    return GetTotem(slot);
}

Totem* Unit::GetTotem(TotemSlot slot ) const
{
    if (slot >= MAX_TOTEM_SLOT || !IsInWorld() || !m_TotemSlot[slot])
        return NULL;

    Creature *totem = GetMap()->GetCreature(m_TotemSlot[slot]);
    return totem && totem->IsTotem() ? (Totem*)totem : NULL;
}

bool Unit::IsAllTotemSlotsUsed() const
{
    for (int i = 0; i < MAX_TOTEM_SLOT; ++i)
        if (!m_TotemSlot[i])
            return false;
    return true;
}

void Unit::_AddTotem(TotemSlot slot, Totem* totem)
{
    m_TotemSlot[slot] = totem->GetObjectGuid();
}

void Unit::_RemoveTotem(Totem* totem)
{
    for(int i = 0; i < MAX_TOTEM_SLOT; ++i)
    {
        if (m_TotemSlot[i] == totem->GetObjectGuid())
        {
            m_TotemSlot[i].Clear();
            break;
        }
    }
}

void Unit::UnsummonAllTotems()
{
    for (int i = 0; i < MAX_TOTEM_SLOT; ++i)
        if (Totem* totem = GetTotem(TotemSlot(i)))
            totem->UnSummon();
}

int32 Unit::DealHeal(Unit *pVictim, uint32 addhealth, SpellEntry const *spellProto, bool critical, uint32 absorb)
{
    int32 gain = pVictim->ModifyHealth(int32(addhealth));

    Unit* unit = this;

    if( GetTypeId()==TYPEID_UNIT && ((Creature*)this)->IsTotem() && ((Totem*)this)->GetTotemType()!=TOTEM_STATUE)
        unit = GetOwner();

    if (unit->GetTypeId()==TYPEID_PLAYER)
    {
        // overheal = addhealth - gain
        unit->SendHealSpellLog(pVictim, spellProto->Id, addhealth, addhealth - gain, critical, absorb);

        if (BattleGround *bg = ((Player*)unit)->GetBattleGround())
            bg->UpdatePlayerScore((Player*)unit, SCORE_HEALING_DONE, gain);

        // use the actual gain, as the overheal shall not be counted, skip gain 0 (it ignored anyway in to criteria)
        if (gain)
            ((Player*)unit)->GetAchievementMgr().UpdateAchievementCriteria(ACHIEVEMENT_CRITERIA_TYPE_HEALING_DONE, gain, 0, pVictim);

        ((Player*)unit)->GetAchievementMgr().UpdateAchievementCriteria(ACHIEVEMENT_CRITERIA_TYPE_HIGHEST_HEAL_CASTED, addhealth);
    }

    if (pVictim->GetTypeId()==TYPEID_PLAYER)
    {
        ((Player*)pVictim)->GetAchievementMgr().UpdateAchievementCriteria(ACHIEVEMENT_CRITERIA_TYPE_TOTAL_HEALING_RECEIVED, gain);
        ((Player*)pVictim)->GetAchievementMgr().UpdateAchievementCriteria(ACHIEVEMENT_CRITERIA_TYPE_HIGHEST_HEALING_RECEIVED, addhealth);
        /** World of Warcraft Armory **/
        if (BattleGround *bgV = ((Player*)pVictim)->GetBattleGround())
            bgV->UpdatePlayerScore(((Player*)pVictim), SCORE_HEALING_TAKEN, gain);
        /** World of Warcraft Armory **/
    }

    return gain;
}

Unit* Unit::SelectMagnetTarget(Unit *victim, Spell* spell, SpellEffectIndex eff)
{
    if(!victim)
        return NULL;

    // Magic case
    if (spell && (spell->m_spellInfo->DmgClass == SPELL_DAMAGE_CLASS_NONE || spell->m_spellInfo->DmgClass == SPELL_DAMAGE_CLASS_MAGIC))
    {
        Unit::AuraList const& magnetAuras = victim->GetAurasByType(SPELL_AURA_SPELL_MAGNET);
        for(Unit::AuraList::const_iterator itr = magnetAuras.begin(); itr != magnetAuras.end(); ++itr)
        {
            if (Unit* magnet = (*itr)->GetCaster())
            {
                if (magnet->isAlive() && magnet->IsWithinLOSInMap(this) && spell->CheckTarget(magnet, eff))
                {
                    if (SpellAuraHolder *holder = (*itr)->GetHolder())
                        if (holder->DropAuraCharge())
                            victim->RemoveSpellAuraHolder(holder);
                    return magnet;
                }
            }
        }
    }
    // Melee && ranged case
    else
    {
        AuraList const& hitTriggerAuras = victim->GetAurasByType(SPELL_AURA_ADD_CASTER_HIT_TRIGGER);
        for(AuraList::const_iterator i = hitTriggerAuras.begin(); i != hitTriggerAuras.end(); ++i)
        {
            if (Unit* magnet = (*i)->GetCaster())
            {
                if (magnet->isAlive() && magnet->IsWithinLOSInMap(this) && (!spell || spell->CheckTarget(magnet, eff)))
                {
                    if (roll_chance_i((*i)->GetModifier()->m_amount))
                    {
                        if (SpellAuraHolder *holder = (*i)->GetHolder())
                            if (holder->DropAuraCharge())
                                victim->RemoveSpellAuraHolder(holder);
                        return magnet;
                    }
                }
            }
        }
    }

    return victim;
}

void Unit::SendHealSpellLog(Unit *pVictim, uint32 SpellID, uint32 Damage, uint32 OverHeal, bool critical, uint32 absorb)
{
    // we guess size
    WorldPacket data(SMSG_SPELLHEALLOG, (8+8+4+4+1));
    data << pVictim->GetPackGUID();
    data << GetPackGUID();
    data << uint32(SpellID);
    data << uint32(Damage);
    data << uint32(OverHeal);
    data << uint32(absorb);
    data << uint8(critical ? 1 : 0);
    data << uint8(0);                                       // unused in client?
    SendMessageToSet(&data, true);
}

void Unit::SendEnergizeSpellLog(Unit *pVictim, uint32 SpellID, uint32 Damage, Powers powertype)
{
    WorldPacket data(SMSG_SPELLENERGIZELOG, (8+8+4+4+4+1));
    data << pVictim->GetPackGUID();
    data << GetPackGUID();
    data << uint32(SpellID);
    data << uint32(powertype);
    data << uint32(Damage);
    SendMessageToSet(&data, true);
}

void Unit::EnergizeBySpell(Unit *pVictim, uint32 SpellID, uint32 Damage, Powers powertype)
{
    SendEnergizeSpellLog(pVictim, SpellID, Damage, powertype);
    // needs to be called after sending spell log
    pVictim->ModifyPower(powertype, Damage);
}

int32 Unit::SpellBonusWithCoeffs(SpellEntry const *spellProto, int32 total, int32 benefit, int32 ap_benefit,  DamageEffectType damagetype, bool donePart, float defCoeffMod)
{
    // Distribute Damage over multiple effects, reduce by AoE
    float coeff;

    // Not apply this to creature casted spells
    if (GetTypeId()==TYPEID_UNIT && !((Creature*)this)->IsPet())
        coeff = 1.0f;
    // Check for table values
    else if (SpellBonusEntry const* bonus = sSpellMgr.GetSpellBonusData(spellProto->Id))
    {
        coeff = damagetype == DOT ? bonus->dot_damage : bonus->direct_damage;

        // apply ap bonus at done part calculation only (it flat total mod so common with taken)
        if (donePart && (bonus->ap_bonus || bonus->ap_dot_bonus))
        {
            float ap_bonus = damagetype == DOT ? bonus->ap_dot_bonus : bonus->ap_bonus;

            // Impurity
            if (GetTypeId() == TYPEID_PLAYER && spellProto->SpellFamilyName == SPELLFAMILY_DEATHKNIGHT)
            {
                if (SpellEntry const* spell = ((Player*)this)->GetKnownTalentRankById(2005))
                    ap_bonus += ((spell->CalculateSimpleValue(EFFECT_INDEX_0) * ap_bonus) / 100.0f);
            }

            total += int32(ap_bonus * (GetTotalAttackPowerValue(IsSpellRequiresRangedAP(spellProto) ? RANGED_ATTACK : BASE_ATTACK) + ap_benefit));
        }
    }
    // Default calculation
    else if (benefit)
        coeff = CalculateDefaultCoefficient(spellProto, damagetype) * defCoeffMod;

    if (benefit)
    {
        float LvlPenalty = CalculateLevelPenalty(spellProto);

        // Spellmod SpellDamage
        if(Player* modOwner = GetSpellModOwner())
        {
            coeff *= 100.0f;
            modOwner->ApplySpellMod(spellProto->Id,SPELLMOD_SPELL_BONUS_DAMAGE, coeff);
            coeff /= 100.0f;
        }

        total += int32(benefit * coeff * LvlPenalty);
    }

    return total;
};

/**
 * Calculates caster part of spell damage bonuses,
 * also includes different bonuses dependent from target auras
 */
uint32 Unit::SpellDamageBonusDone(Unit *pVictim, SpellEntry const *spellProto, uint32 pdamage, DamageEffectType damagetype, uint32 stack)
{
    if(!spellProto || !pVictim || damagetype==DIRECT_DAMAGE || spellProto->AttributesEx6 & SPELL_ATTR_EX6_NO_DMG_MODS)
        return pdamage;

    // For totems get damage bonus from owner (statue isn't totem in fact)
    if( GetTypeId()==TYPEID_UNIT && ((Creature*)this)->IsTotem() && ((Totem*)this)->GetTotemType()!=TOTEM_STATUE)
    {
        if(Unit* owner = GetOwner())
            return owner->SpellDamageBonusDone(pVictim, spellProto, pdamage, damagetype);
    }

    float DoneTotalMod = 1.0f;
    int32 DoneTotal = 0;

    // Creature damage
    if( GetTypeId() == TYPEID_UNIT && !((Creature*)this)->IsPet() )
        DoneTotalMod *= ((Creature*)this)->GetSpellDamageMod(((Creature*)this)->GetCreatureInfo()->rank);

    AuraList const& mModDamagePercentDone = GetAurasByType(SPELL_AURA_MOD_DAMAGE_PERCENT_DONE);
    for(AuraList::const_iterator i = mModDamagePercentDone.begin(); i != mModDamagePercentDone.end(); ++i)
    {
        if( ((*i)->GetModifier()->m_miscvalue & GetSpellSchoolMask(spellProto)) &&
            (*i)->GetSpellProto()->EquippedItemClass == -1 &&
                                                            // -1 == any item class (not wand then)
            (*i)->GetSpellProto()->EquippedItemInventoryTypeMask == 0 )
                                                            // 0 == any inventory type (not wand then)
        {
            // bonus stored in another auras basepoints
            if ((*i)->GetModifier()->m_amount == 0)
            {
                // Clearcasting - bonus from Elemental Oath
                if ((*i)->GetSpellProto()->Id == 16246)
                {
                    AuraList const& aurasCrit = GetAurasByType(SPELL_AURA_MOD_SPELL_CRIT_CHANCE);
                    for (AuraList::const_iterator itr = aurasCrit.begin(); itr != aurasCrit.end(); itr++)
                    {
                        if ((*itr)->GetSpellProto()->SpellIconID == 3053)
                        {
                            DoneTotalMod *= ((*itr)->GetSpellProto()->CalculateSimpleValue(EFFECT_INDEX_1) + 100.0f) / 100.0f;
                            break;
                        }
                    }
                }
            }
            else
                DoneTotalMod *= ((*i)->GetModifier()->m_amount+100.0f)/100.0f;
        }
    }

    uint32 creatureTypeMask = pVictim->GetCreatureTypeMask();
    // Add flat bonus from spell damage versus
    DoneTotal += GetTotalAuraModifierByMiscMask(SPELL_AURA_MOD_FLAT_SPELL_DAMAGE_VERSUS, creatureTypeMask);
    AuraList const& mDamageDoneVersus = GetAurasByType(SPELL_AURA_MOD_DAMAGE_DONE_VERSUS);
    for(AuraList::const_iterator i = mDamageDoneVersus.begin();i != mDamageDoneVersus.end(); ++i)
        if(creatureTypeMask & uint32((*i)->GetModifier()->m_miscvalue))
            DoneTotalMod *= ((*i)->GetModifier()->m_amount+100.0f)/100.0f;

    AuraList const& mDamageDoneCreature = GetAurasByType(SPELL_AURA_MOD_DAMAGE_DONE_CREATURE);
    for(AuraList::const_iterator i = mDamageDoneCreature.begin();i != mDamageDoneCreature.end(); ++i)
    {
        if(creatureTypeMask & uint32((*i)->GetModifier()->m_miscvalue))
            DoneTotalMod += ((*i)->GetModifier()->m_amount+100.0f)/100.0f;
    }

    // done scripted mod (take it from owner)
    Unit *owner = GetOwner();
    if (!owner) owner = this;
    AuraList const& mOverrideClassScript= owner->GetAurasByType(SPELL_AURA_OVERRIDE_CLASS_SCRIPTS);
    for(AuraList::const_iterator i = mOverrideClassScript.begin(); i != mOverrideClassScript.end(); ++i)
    {
        if (!(*i)->isAffectedOnSpell(spellProto))
            continue;
        switch((*i)->GetModifier()->m_miscvalue)
        {
            case 4920: // Molten Fury
            case 4919:
            case 6917: // Death's Embrace
            case 6926:
            case 6928:
            {
                if(pVictim->HasAuraState(AURA_STATE_HEALTHLESS_35_PERCENT))
                    DoneTotalMod *= (100.0f+(*i)->GetModifier()->m_amount)/100.0f;
                break;
            }
            // Soul Siphon
            case 4992:
            case 4993:
            {
                // effect 1 m_amount
                int32 maxPercent = (*i)->GetModifier()->m_amount;
                // effect 0 m_amount
                int32 stepPercent = CalculateSpellDamage(this, (*i)->GetSpellProto(), EFFECT_INDEX_0);
                // count affliction effects and calc additional damage in percentage
                int32 modPercent = 0;
                SpellAuraHolderMap const& victimAuras = pVictim->GetSpellAuraHolderMap();
                for (SpellAuraHolderMap::const_iterator itr = victimAuras.begin(); itr != victimAuras.end(); ++itr)
                {
                    SpellEntry const* m_spell = itr->second->GetSpellProto();
                    if (m_spell->SpellFamilyName != SPELLFAMILY_WARLOCK || !(m_spell->SpellFamilyFlags & UI64LIT(0x0004071B8044C402)))
                        continue;
                    modPercent += stepPercent * itr->second->GetStackAmount();
                    if (modPercent >= maxPercent)
                    {
                        modPercent = maxPercent;
                        break;
                    }
                }
                DoneTotalMod *= (modPercent+100.0f)/100.0f;
                break;
            }
            case 6916: // Death's Embrace
            case 6925:
            case 6927:
                if (HasAuraState(AURA_STATE_HEALTHLESS_20_PERCENT))
                    DoneTotalMod *= (100.0f+(*i)->GetModifier()->m_amount)/100.0f;
                break;
            case 5481: // Starfire Bonus
            {
                if (pVictim->GetAura(SPELL_AURA_PERIODIC_DAMAGE, SPELLFAMILY_DRUID, UI64LIT(0x0000000000200002)))
                    DoneTotalMod *= ((*i)->GetModifier()->m_amount+100.0f)/100.0f;
                break;
            }
            case 4418: // Increased Shock Damage
            case 4554: // Increased Lightning Damage
            case 4555: // Improved Moonfire
            case 5142: // Increased Lightning Damage
            case 5147: // Improved Consecration / Libram of Resurgence
            case 5148: // Idol of the Shooting Star
            case 6008: // Increased Lightning Damage
            case 8627: // Totem of Hex
            {
                DoneTotal+=(*i)->GetModifier()->m_amount;
                break;
            }
            // Tundra Stalker
            // Merciless Combat
            case 7277:
            {
                // Merciless Combat
                if ((*i)->GetSpellProto()->SpellIconID == 2656)
                {
                    if(pVictim->HasAuraState(AURA_STATE_HEALTHLESS_35_PERCENT))
                        DoneTotalMod *= (100.0f+(*i)->GetModifier()->m_amount)/100.0f;
                }
                else // Tundra Stalker
                {
                    // Frost Fever (target debuff)
                    if (pVictim->GetAura(SPELL_AURA_MOD_MELEE_HASTE, SPELLFAMILY_DEATHKNIGHT, UI64LIT(0x0000000000000000), 0x00000002))
                        DoneTotalMod *= ((*i)->GetModifier()->m_amount+100.0f)/100.0f;
                    break;
                }
                break;
            }
            case 7293: // Rage of Rivendare
            {
                if (pVictim->GetAura(SPELL_AURA_PERIODIC_DAMAGE, SPELLFAMILY_DEATHKNIGHT, UI64LIT(0x0200000000000000)))
                    DoneTotalMod *= ((*i)->GetSpellProto()->CalculateSimpleValue(EFFECT_INDEX_1)*2+100.0f)/100.0f;
                break;
            }
            // Twisted Faith
            case 7377:
            {
                if (pVictim->GetAura(SPELL_AURA_PERIODIC_DAMAGE, SPELLFAMILY_PRIEST, UI64LIT(0x0000000000008000), 0, GetObjectGuid()))
                    DoneTotalMod *= ((*i)->GetModifier()->m_amount+100.0f)/100.0f;
                break;
            }
            // Marked for Death
            case 7598:
            case 7599:
            case 7600:
            case 7601:
            case 7602:
            {
                if (pVictim->GetAura(SPELL_AURA_MOD_STALKED, SPELLFAMILY_HUNTER, UI64LIT(0x0000000000000400)))
                    DoneTotalMod *= ((*i)->GetModifier()->m_amount+100.0f)/100.0f;
                break;
            }
        }
    }

    // custom scripted mod from dummy
    AuraList const& mDummy = owner->GetAurasByType(SPELL_AURA_DUMMY);
    for(AuraList::const_iterator i = mDummy.begin(); i != mDummy.end(); ++i)
    {
        SpellEntry const *spell = (*i)->GetSpellProto();
        //Fire and Brimstone
        if (spell->SpellFamilyName == SPELLFAMILY_WARLOCK && spell->SpellIconID == 3173)
        {
            if (pVictim->HasAuraState(AURA_STATE_CONFLAGRATE) && (spellProto->SpellFamilyName == SPELLFAMILY_WARLOCK && spellProto->SpellFamilyFlags & UI64LIT(0x0002004000000000)))
            {
                DoneTotalMod *= ((*i)->GetModifier()->m_amount+100.0f) / 100.0f;
                break;
            }
        }
    }

     // Custom scripted damage
    switch(spellProto->SpellFamilyName)
    {
        case SPELLFAMILY_MAGE:
        {
            // Ice Lance
            if (spellProto->SpellIconID == 186)
            {
                if (pVictim->isFrozen() || IsIgnoreUnitState(spellProto, IGNORE_UNIT_TARGET_NON_FROZEN))
                {
                    float multiplier = 3.0f;

                    // if target have higher level
                    if (pVictim->getLevel() > getLevel())
                        // Glyph of Ice Lance
                        if (Aura* glyph = GetDummyAura(56377))
                            multiplier = glyph->GetModifier()->m_amount;

                    DoneTotalMod *= multiplier;
                }
            }
            // Torment the weak affected (Arcane Barrage, Arcane Blast, Frostfire Bolt, Arcane Missiles, Fireball, Pyroblast)
            if ((spellProto->SpellFamilyFlags & UI64LIT(0x0000900020600021)) &&
                (pVictim->HasAuraType(SPELL_AURA_MOD_DECREASE_SPEED) || pVictim->HasAuraType(SPELL_AURA_HASTE_ALL)))
            {
                //Search for Torment the weak dummy aura
                Unit::AuraList const& ttw = GetAurasByType(SPELL_AURA_DUMMY);
                for(Unit::AuraList::const_iterator i = ttw.begin(); i != ttw.end(); ++i)
                {
                    if ((*i)->GetSpellProto()->SpellIconID == 3263)
                    {
                        DoneTotalMod *= ((*i)->GetModifier()->m_amount+100.0f) / 100.0f;
                        break;
                    }
                }
            }
            break;
        }
        case SPELLFAMILY_WARLOCK:
        {
            // Drain Soul
            if (spellProto->SpellFamilyFlags & UI64LIT(0x0000000000004000))
            {
                if (pVictim->GetHealth() * 100 / pVictim->GetMaxHealth() <= 25)
                    DoneTotalMod *= 4;
            }
            break;
        }
        case SPELLFAMILY_PRIEST:
        {
            // Glyph of Smite
            if (spellProto->SpellFamilyFlags & UI64LIT(0x00000080))
            {
                // Holy Fire
                if (pVictim->GetAura(SPELL_AURA_PERIODIC_DAMAGE, SPELLFAMILY_PRIEST, UI64LIT(0x00100000)))
                    if (Aura *aur = GetAura(55692, EFFECT_INDEX_0))
                        DoneTotalMod *= (aur->GetModifier()->m_amount+100.0f) / 100.0f;
            }
            // Mind Flay
            else if (spellProto->SpellFamilyFlags & UI64LIT(0x00800000))
            {
                // Shadow Word: Pain
                if (pVictim->GetAura(SPELL_AURA_PERIODIC_DAMAGE, SPELLFAMILY_PRIEST, UI64LIT(0x00008000)))
                {
                    // Glyph of Mind Flay
                    if (Aura *aur = GetAura(55687, EFFECT_INDEX_0))
                        DoneTotalMod *= (aur->GetModifier()->m_amount+100.0f) / 100.0f;
                    // Twisted Faith
                    Unit::AuraList const& tf = GetAurasByType(SPELL_AURA_OVERRIDE_CLASS_SCRIPTS);
                    for(Unit::AuraList::const_iterator i = tf.begin(); i != tf.end(); ++i)
                    {
                        if ((*i)->GetSpellProto()->SpellIconID == 2848 && (*i)->GetEffIndex() == 1)
                        {
                            DoneTotalMod *= ((*i)->GetModifier()->m_amount+100.0f) / 100.0f;
                            break;
                        }
                    }
                }
            }
            // Glyph of Shadow word: Death
            else if (spellProto->SpellFamilyFlags & UI64LIT(0x0000000200000000))
            {
                if (pVictim->HasAuraState(AURA_STATE_HEALTHLESS_35_PERCENT))
                    if (Aura* aur = GetAura(55682, EFFECT_INDEX_0))
                        DoneTotalMod *= (aur->GetModifier()->m_amount + 100.0f) / 100.0f;
            }
            break;
        }
        case SPELLFAMILY_DRUID:
        {
            // Improved Insect Swarm (Wrath part)
            if (spellProto->SpellFamilyFlags & UI64LIT(0x0000000000000001))
            {
                // if Insect Swarm on target
                if (pVictim->GetAura(SPELL_AURA_PERIODIC_DAMAGE, SPELLFAMILY_DRUID, UI64LIT(0x000000000200000), 0, GetObjectGuid()))
                {
                    Unit::AuraList const& improvedSwarm = GetAurasByType(SPELL_AURA_DUMMY);
                    for(Unit::AuraList::const_iterator iter = improvedSwarm.begin(); iter != improvedSwarm.end(); ++iter)
                    {
                        if ((*iter)->GetSpellProto()->SpellIconID == 1771)
                        {
                            DoneTotalMod *= ((*iter)->GetModifier()->m_amount+100.0f) / 100.0f;
                            break;
                        }
                    }
                }
            }
            break;
        }
        case SPELLFAMILY_DEATHKNIGHT:
        {
            // Icy Touch and Howling Blast
            if (spellProto->SpellFamilyFlags & UI64LIT(0x0000000200000002))
            {
                // search disease
                bool found = false;
                Unit::SpellAuraHolderMap const& auras = pVictim->GetSpellAuraHolderMap();
                for(Unit::SpellAuraHolderMap::const_iterator itr = auras.begin(); itr!=auras.end(); ++itr)
                {
                    if(itr->second->GetSpellProto()->Dispel == DISPEL_DISEASE)
                    {
                        found = true;
                        break;
                    }
                }

                // search for Glacier Rot and  Improved Icy Touch dummy aura
                bool isIcyTouch=(spellProto->SpellFamilyFlags & UI64LIT(0x0000000000000002));
                Unit::AuraList const& dummyAuras = GetAurasByType(SPELL_AURA_DUMMY);
                for(Unit::AuraList::const_iterator i = dummyAuras.begin(); i != dummyAuras.end(); ++i)
                {
                    if ((found && (*i)->GetSpellProto()->EffectMiscValue[(*i)->GetEffIndex()] == 7244) || //Glacier Rot
                        (isIcyTouch && (*i)->GetSpellProto()->SpellIconID == 2721))                       //Improved Icy Touch 
                    {
                        DoneTotalMod *= ((*i)->GetModifier()->m_amount+100.0f) / 100.0f;
                    }
                }

                // Icy Touch
                if (spellProto->SpellFamilyFlags & UI64LIT(0x0000000000000002))
                {
                    // Improved Icy Touch
                    Unit::AuraList const& dummyAuras = GetAurasByType(SPELL_AURA_DUMMY);
                    for(Unit::AuraList::const_iterator i = dummyAuras.begin(); i != dummyAuras.end(); ++i)
                    {
                        if ((*i)->GetSpellProto()->SpellIconID == 2721)
                        {
                            DoneTotalMod *= ((*i)->GetModifier()->m_amount+100.0f) / 100.0f;
                            break;
                        }
                    }
                }
            }
            // Death Coil (bonus from Item - Death Knight T8 DPS Relic)
            else if (spellProto->SpellFamilyFlags & UI64LIT(0x00002000))
            {
                 if (Aura* sigil = GetDummyAura(64962))
                    DoneTotal += sigil->GetModifier()->m_amount;
            }
            break;
        }
        default:
            break;
    }

    // Done fixed damage bonus auras
    int32 DoneAdvertisedBenefit = SpellBaseDamageBonusDone(GetSpellSchoolMask(spellProto));

    // apply ap bonus and benefit affected by spell power implicit coeffs and spell level penalties
    DoneTotal = SpellBonusWithCoeffs(spellProto, DoneTotal, DoneAdvertisedBenefit, 0, damagetype, true);

    float tmpDamage = (int32(pdamage) + DoneTotal * int32(stack)) * DoneTotalMod;
    // apply spellmod to Done damage (flat and pct)
    if(Player* modOwner = GetSpellModOwner())
        modOwner->ApplySpellMod(spellProto->Id, damagetype == DOT ? SPELLMOD_DOT : SPELLMOD_DAMAGE, tmpDamage);

    return tmpDamage > 0 ? uint32(tmpDamage) : 0;
}

/**
 * Calculates target part of spell damage bonuses,
 * will be called on each tick for periodic damage over time auras
 */
uint32 Unit::SpellDamageBonusTaken(Unit *pCaster, SpellEntry const *spellProto, uint32 pdamage, DamageEffectType damagetype, uint32 stack)
{
    if(!spellProto || !pCaster || damagetype==DIRECT_DAMAGE )
        return pdamage;

    uint32 schoolMask = spellProto->SchoolMask;

    // Taken total percent damage auras
    float TakenTotalMod = 1.0f;
    int32 TakenTotal = 0;

    // ..taken
    TakenTotalMod *= GetTotalAuraMultiplierByMiscMask(SPELL_AURA_MOD_DAMAGE_PERCENT_TAKEN, schoolMask);

    // .. taken pct: dummy auras
    AuraList const& m_dummyAuras = GetAurasByType(SPELL_AURA_DUMMY);
    for(AuraList::const_iterator itr = m_dummyAuras.begin(); itr != m_dummyAuras.end(); ++itr)
    {
        switch((*itr)->GetSpellProto()->SpellIconID)
        {
            // Cheat Death
            case 2109:
            {
                if(GetTypeId() != TYPEID_PLAYER)
                    continue;

                float mod = -((Player*)this)->GetRatingBonusValue(CR_CRIT_TAKEN_SPELL)*2*4;
                if (mod < float((*itr)->GetModifier()->m_amount))
                    mod = float((*itr)->GetModifier()->m_amount);
                TakenTotalMod *= (mod+100.0f)/100.0f;
                break;
            }
            // Ebon Plague
            case 1933:
            {
                if ((*itr)->GetMiscValue() & (spellProto ? GetSpellSchoolMask(spellProto) : 0))
                {
                    if (spellProto && spellProto->Dispel == DISPEL_DISEASE)
                        TakenTotalMod *= ((*itr)->GetSpellProto()->CalculateSimpleValue(EFFECT_INDEX_0) + 100.0f) / 100.0f;
                    else
                        TakenTotalMod *= ((*itr)->GetModifier()->m_amount + 100.0f) / 100.0f;
                }
                break;
            }
            default:
                break;
        }

        switch((*itr)->GetId())
        {
            case 20911:                                     // Blessing of Sanctuary
            case 25899:                                     // Greater Blessing of Sanctuary
                TakenTotalMod *= ((*itr)->GetModifier()->m_amount + 100.0f) / 100.0f;
                break;
            default:
                break;
        }
    }

    // From caster spells
    AuraList const& mOwnerTaken = GetAurasByType(SPELL_AURA_MOD_DAMAGE_FROM_CASTER);
    for(AuraList::const_iterator i = mOwnerTaken.begin(); i != mOwnerTaken.end(); ++i)
    {
        if ((*i)->GetCasterGuid() == pCaster->GetObjectGuid() && (*i)->isAffectedOnSpell(spellProto))
            TakenTotalMod *= ((*i)->GetModifier()->m_amount + 100.0f) / 100.0f;
    }

    // Mod damage from spell mechanic
    TakenTotalMod *= GetTotalAuraMultiplierByMiscValueForMask(SPELL_AURA_MOD_MECHANIC_DAMAGE_TAKEN_PERCENT,GetAllSpellMechanicMask(spellProto));

    // Mod damage taken from AoE spells
    if(IsAreaOfEffectSpell(spellProto))
    {
        TakenTotalMod *= GetTotalAuraMultiplierByMiscMask(SPELL_AURA_MOD_AOE_DAMAGE_AVOIDANCE, schoolMask);
        if (GetTypeId() == TYPEID_UNIT && ((Creature*)this)->IsPet())
            TakenTotalMod *= GetTotalAuraMultiplierByMiscMask(SPELL_AURA_MOD_PET_AOE_DAMAGE_AVOIDANCE, schoolMask);
    }

    // Taken fixed damage bonus auras
    int32 TakenAdvertisedBenefit = SpellBaseDamageBonusTaken(GetSpellSchoolMask(spellProto));

    // apply benefit affected by spell power implicit coeffs and spell level penalties
    TakenTotal = SpellBonusWithCoeffs(spellProto, TakenTotal, TakenAdvertisedBenefit, 0, damagetype, false);

    float tmpDamage = (int32(pdamage) + TakenTotal * int32(stack)) * TakenTotalMod;

    return tmpDamage > 0 ? uint32(tmpDamage) : 0;
}

int32 Unit::SpellBaseDamageBonusDone(SpellSchoolMask schoolMask)
{
    int32 DoneAdvertisedBenefit = 0;

    // ..done
    AuraList const& mDamageDone = GetAurasByType(SPELL_AURA_MOD_DAMAGE_DONE);
    for(AuraList::const_iterator i = mDamageDone.begin();i != mDamageDone.end(); ++i)
    {
        if (!(*i)->GetHolder() || (*i)->GetHolder()->IsDeleted())
            continue;

        if (((*i)->GetModifier()->m_miscvalue & schoolMask) != 0 &&
            (*i)->GetSpellProto()->EquippedItemClass == -1 &&                   // -1 == any item class (not wand then)
            (*i)->GetSpellProto()->EquippedItemInventoryTypeMask == 0)          //  0 == any inventory type (not wand then)
                DoneAdvertisedBenefit += (*i)->GetModifier()->m_amount;
    }

    if (GetTypeId() == TYPEID_PLAYER)
    {
        // Base value
        DoneAdvertisedBenefit +=((Player*)this)->GetBaseSpellPowerBonus();

        // Damage bonus from stats
        AuraList const& mDamageDoneOfStatPercent = GetAurasByType(SPELL_AURA_MOD_SPELL_DAMAGE_OF_STAT_PERCENT);
        for(AuraList::const_iterator i = mDamageDoneOfStatPercent.begin();i != mDamageDoneOfStatPercent.end(); ++i)
        {
            if((*i)->GetModifier()->m_miscvalue & schoolMask)
            {
                // stat used stored in miscValueB for this aura
                Stats usedStat = Stats((*i)->GetMiscBValue());
                DoneAdvertisedBenefit += int32(GetStat(usedStat) * (*i)->GetModifier()->m_amount / 100.0f);
            }
        }
        // ... and attack power
        AuraList const& mDamageDonebyAP = GetAurasByType(SPELL_AURA_MOD_SPELL_DAMAGE_OF_ATTACK_POWER);
        for(AuraList::const_iterator i =mDamageDonebyAP.begin();i != mDamageDonebyAP.end(); ++i)
        {
            if ((*i)->GetModifier()->m_miscvalue & schoolMask)
                DoneAdvertisedBenefit += int32(GetTotalAttackPowerValue(BASE_ATTACK) * (*i)->GetModifier()->m_amount / 100.0f);
        }

    }
    return DoneAdvertisedBenefit;
}

int32 Unit::SpellBaseDamageBonusTaken(SpellSchoolMask schoolMask)
{
    int32 TakenAdvertisedBenefit = 0;

    // ..taken
    AuraList const& mDamageTaken = GetAurasByType(SPELL_AURA_MOD_DAMAGE_TAKEN);
    for(AuraList::const_iterator i = mDamageTaken.begin();i != mDamageTaken.end(); ++i)
    {
        if(((*i)->GetModifier()->m_miscvalue & schoolMask) != 0)
            TakenAdvertisedBenefit += (*i)->GetModifier()->m_amount;
    }

    return TakenAdvertisedBenefit;
}

bool Unit::IsSpellCrit(Unit *pVictim, SpellEntry const *spellProto, SpellSchoolMask schoolMask, WeaponAttackType attackType)
{
    // mobs can't crit with spells at all
    if (GetObjectGuid().IsCreature())
        return false;

    // not critting spell
    if((spellProto->AttributesEx2 & SPELL_ATTR_EX2_CANT_CRIT))
        return false;

    float crit_chance = 0.0f;
    switch(spellProto->DmgClass)
    {
        case SPELL_DAMAGE_CLASS_NONE:
            if (spellProto->Id != 379 && spellProto->Id != 33778) // Earth Shield and Lifebloom heal should be able to crit
                return false;
        case SPELL_DAMAGE_CLASS_MAGIC:
        {
            if (schoolMask & SPELL_SCHOOL_MASK_NORMAL)
                crit_chance = 0.0f;
            // For other schools
            else if (GetTypeId() == TYPEID_PLAYER)
                crit_chance = GetFloatValue( PLAYER_SPELL_CRIT_PERCENTAGE1 + GetFirstSchoolInMask(schoolMask));
            else
            {
                crit_chance = float(m_baseSpellCritChance);
                crit_chance += GetTotalAuraModifierByMiscMask(SPELL_AURA_MOD_SPELL_CRIT_CHANCE_SCHOOL, schoolMask);
            }
            // taken
            if (pVictim)
            {
                if (!IsPositiveSpell(spellProto->Id))
                {
                    // Modify critical chance by victim SPELL_AURA_MOD_ATTACKER_SPELL_CRIT_CHANCE
                    crit_chance += pVictim->GetTotalAuraModifierByMiscMask(SPELL_AURA_MOD_ATTACKER_SPELL_CRIT_CHANCE, schoolMask);
                    // Modify critical chance by victim SPELL_AURA_MOD_ATTACKER_SPELL_AND_WEAPON_CRIT_CHANCE
                    crit_chance += pVictim->GetTotalAuraModifier(SPELL_AURA_MOD_ATTACKER_SPELL_AND_WEAPON_CRIT_CHANCE);
                    // Modify by player victim resilience
                    crit_chance -= pVictim->GetSpellCritChanceReduction();
                }

                // scripted (increase crit chance ... against ... target by x%)
                // scripted (Increases the critical effect chance of your .... by x% on targets ...)
                AuraList const& mOverrideClassScript = GetAurasByType(SPELL_AURA_OVERRIDE_CLASS_SCRIPTS);
                for(AuraList::const_iterator i = mOverrideClassScript.begin(); i != mOverrideClassScript.end(); ++i)
                {
                    if (!((*i)->isAffectedOnSpell(spellProto)))
                        continue;
                    switch((*i)->GetModifier()->m_miscvalue)
                    {
                        case  849:                          //Shatter Rank 1
                            if (pVictim->isFrozen() || IsIgnoreUnitState(spellProto, IGNORE_UNIT_TARGET_NON_FROZEN))
                                crit_chance+= 17.0f;
                            break;
                        case  910:                          //Shatter Rank 2
                            if (pVictim->isFrozen() || IsIgnoreUnitState(spellProto, IGNORE_UNIT_TARGET_NON_FROZEN))
                                crit_chance+= 34.0f;
                            break;
                        case  911:                          //Shatter Rank 3
                            if (pVictim->isFrozen() || IsIgnoreUnitState(spellProto, IGNORE_UNIT_TARGET_NON_FROZEN))
                                crit_chance+= 50.0f;
                            break;
                        case 7917:                          // Glyph of Shadowburn
                            if (pVictim->HasAuraState(AURA_STATE_HEALTHLESS_35_PERCENT))
                                crit_chance+=(*i)->GetModifier()->m_amount;
                            break;
                        case 7997:                          // Renewed Hope
                        case 7998:
                            if (pVictim->HasAura(6788))
                                crit_chance+=(*i)->GetModifier()->m_amount;
                            break;
                        default:
                            break;
                    }
                }

                // Custom crit by class
                switch(spellProto->SpellFamilyName)
                {
                    case SPELLFAMILY_MAGE:
                    {
                        // Fire Blast
<<<<<<< HEAD
                        if (spellProto->SpellFamilyFlags & UI64LIT(0x0000000000000002) && spellProto->SpellIconID == 12)
                        {
                            // Glyph of Fire Blast
                            if (Aura* aura = GetAura(56369, EFFECT_INDEX_0))
                                if (pVictim->HasFlag(UNIT_FIELD_FLAGS, UNIT_FLAG_STUNNED) || pVictim->isInRoots())
=======
                        if (spellProto->IsFitToFamilyMask(UI64LIT(0x0000000000000002)) && spellProto->SpellIconID == 12)
                        {
                            // Glyph of Fire Blast
                            if (pVictim->HasFlag(UNIT_FIELD_FLAGS, UNIT_FLAG_STUNNED) || pVictim->isInRoots())
                                if (Aura* aura = GetAura(56369, EFFECT_INDEX_0))
>>>>>>> 3da672f6
                                    crit_chance += aura->GetModifier()->m_amount;
                        }
                        break;
                    }
                    case SPELLFAMILY_PRIEST:
                        // Flash Heal
                        if (spellProto->IsFitToFamilyMask(UI64LIT(0x0000000000000800)))
                        {
                            if (pVictim->GetHealth() > pVictim->GetMaxHealth()/2)
                                break;
                            AuraList const& mDummyAuras = GetAurasByType(SPELL_AURA_DUMMY);
                            for(AuraList::const_iterator i = mDummyAuras.begin(); i!= mDummyAuras.end(); ++i)
                            {
                                // Improved Flash Heal
                                if ((*i)->GetSpellProto()->SpellFamilyName == SPELLFAMILY_PRIEST &&
                                    (*i)->GetSpellProto()->SpellIconID == 2542)
                                {
                                    crit_chance+=(*i)->GetModifier()->m_amount;
                                    break;
                                }
                            }
                        }
                        break;
                    case SPELLFAMILY_DRUID:
                        // Improved Insect Swarm (Starfire part)
                        if (spellProto->IsFitToFamilyMask(UI64LIT(0x0000000000000004)))
                        {
                            // search for Moonfire on target
                            if (pVictim->GetAura(SPELL_AURA_PERIODIC_DAMAGE, SPELLFAMILY_DRUID, UI64LIT(0x000000000000002), 0, GetObjectGuid()))
                            {
                                Unit::AuraList const& improvedSwarm = GetAurasByType(SPELL_AURA_DUMMY);
                                for(Unit::AuraList::const_iterator iter = improvedSwarm.begin(); iter != improvedSwarm.end(); ++iter)
                                {
                                    if ((*iter)->GetSpellProto()->SpellIconID == 1771)
                                    {
                                        crit_chance += (*iter)->GetModifier()->m_amount;
                                        break;
                                    }
                                }
                            }
                        }
                        break;
                        // Improved Faerie Fire
                        if(pVictim->HasAura(770) || pVictim->HasAura(16857))
                        {
                            AuraList const& ImprovedAura = GetAurasByType(SPELL_AURA_DUMMY);
                            for(AuraList::const_iterator iter = ImprovedAura.begin(); iter != ImprovedAura.end(); ++iter)
                            {
                                if((*iter)->GetEffIndex() == 0 && (*iter)->GetSpellProto()->SpellIconID == 109 && (*iter)->GetSpellProto()->SpellFamilyName == SPELLFAMILY_DRUID)
                                {
                                    crit_chance += (*iter)->GetModifier()->m_amount;
                                    break;
                                }
                            }
                        }
                        break;
                    case SPELLFAMILY_PALADIN:
                        // Sacred Shield
                        if (spellProto->SpellFamilyFlags & UI64LIT(0x0000000040000000))
                        {
                            Aura *aura = pVictim->GetDummyAura(58597);
                            if (aura && aura->GetCasterGuid() == GetObjectGuid())
                                crit_chance+=aura->GetModifier()->m_amount;
                        }
                        // Exorcism
                        else if (spellProto->Category == 19)
                        {
                            if (pVictim->GetCreatureTypeMask() & CREATURE_TYPEMASK_DEMON_OR_UNDEAD)
                                return true;
                        }
                        break;
                    case SPELLFAMILY_SHAMAN:
                        // Lava Burst
                        if (spellProto->IsFitToFamilyMask(UI64LIT(0x0000100000000000)))
                        {
                            // Flame Shock
                            if (pVictim->GetAura(SPELL_AURA_PERIODIC_DAMAGE, SPELLFAMILY_SHAMAN, UI64LIT(0x0000000010000000), 0, GetObjectGuid()))
                                return true;
                        }
                        break;
                }
            }
            break;
        }
        case SPELL_DAMAGE_CLASS_MELEE:
            // Rend and Tear crit chance with Ferocious Bite on bleeding target
            if (spellProto->SpellFamilyName == SPELLFAMILY_DRUID)
            {
                if(spellProto->SpellFamilyFlags & UI64LIT(0x0000000000800000))
                {
                    if(pVictim->HasAuraState(AURA_STATE_BLEEDING))
                    {
                        Unit::AuraList const& aura = GetAurasByType(SPELL_AURA_DUMMY);
                        for(Unit::AuraList::const_iterator itr = aura.begin(); itr != aura.end(); ++itr)
                        {
                            if ((*itr)->GetSpellProto()->SpellIconID == 2859 && (*itr)->GetEffIndex() == 1)
                            {
                                crit_chance += (*itr)->GetModifier()->m_amount;
                                break;
                            }
                        }
                    }
                }
            }
            // do not use break here
        case SPELL_DAMAGE_CLASS_RANGED:
        {
            if (pVictim)
                crit_chance += GetUnitCriticalChance(attackType, pVictim);

            crit_chance+= GetTotalAuraModifierByMiscMask(SPELL_AURA_MOD_SPELL_CRIT_CHANCE_SCHOOL, schoolMask);
            break;
        }
        default:
            return false;
    }
    // percent done
    // only players use intelligence for critical chance computations
    if(Player* modOwner = GetSpellModOwner())
        modOwner->ApplySpellMod(spellProto->Id, SPELLMOD_CRITICAL_CHANCE, crit_chance);

    crit_chance = crit_chance > 0.0f ? crit_chance : 0.0f;
    if (roll_chance_f(crit_chance))
        return true;
    return false;
}

uint32 Unit::SpellCriticalDamageBonus(SpellEntry const *spellProto, uint32 damage, Unit *pVictim)
{
    // Calculate critical bonus
    int32 crit_bonus;
    switch(spellProto->DmgClass)
    {
        case SPELL_DAMAGE_CLASS_MELEE:                      // for melee based spells is 100%
        case SPELL_DAMAGE_CLASS_RANGED:
            crit_bonus = damage;
            break;
        default:
            crit_bonus = damage / 2;                        // for spells is 50%
            break;
    }

    // adds additional damage to crit_bonus (from talents)
    if(Player* modOwner = GetSpellModOwner())
        modOwner->ApplySpellMod(spellProto->Id, SPELLMOD_CRIT_DAMAGE_BONUS, crit_bonus);

    if(!pVictim)
        return damage += crit_bonus;

    int32 critPctDamageMod = 0;
    if(spellProto->DmgClass >= SPELL_DAMAGE_CLASS_MELEE)
    {
        if(GetWeaponAttackType(spellProto) == RANGED_ATTACK)
            critPctDamageMod += pVictim->GetTotalAuraModifier(SPELL_AURA_MOD_ATTACKER_RANGED_CRIT_DAMAGE);
        else
            critPctDamageMod += pVictim->GetTotalAuraModifier(SPELL_AURA_MOD_ATTACKER_MELEE_CRIT_DAMAGE);
    }
    else
        critPctDamageMod += pVictim->GetTotalAuraModifierByMiscMask(SPELL_AURA_MOD_ATTACKER_SPELL_CRIT_DAMAGE,GetSpellSchoolMask(spellProto));

    critPctDamageMod += GetTotalAuraModifierByMiscMask(SPELL_AURA_MOD_CRIT_DAMAGE_BONUS, GetSpellSchoolMask(spellProto));

    uint32 creatureTypeMask = pVictim->GetCreatureTypeMask();
    critPctDamageMod += GetTotalAuraMultiplierByMiscMask(SPELL_AURA_MOD_CRIT_PERCENT_VERSUS, creatureTypeMask);

    if(critPctDamageMod!=0)
        crit_bonus = int32(crit_bonus * float((100.0f + critPctDamageMod)/100.0f));

    if(crit_bonus > 0)
        damage += crit_bonus;

    return damage;
}

uint32 Unit::SpellCriticalHealingBonus(SpellEntry const *spellProto, uint32 damage, Unit *pVictim)
{
    // Calculate critical bonus
    int32 crit_bonus;
    switch(spellProto->DmgClass)
    {
        case SPELL_DAMAGE_CLASS_MELEE:                      // for melee based spells is 100%
        case SPELL_DAMAGE_CLASS_RANGED:
            // TODO: write here full calculation for melee/ranged spells
            crit_bonus = damage;
            break;
        default:
            crit_bonus = damage / 2;                        // for spells is 50%
            break;
    }

    if(pVictim)
    {
        uint32 creatureTypeMask = pVictim->GetCreatureTypeMask();
        crit_bonus = int32(crit_bonus * GetTotalAuraMultiplierByMiscMask(SPELL_AURA_MOD_CRIT_PERCENT_VERSUS, creatureTypeMask));
    }

    if(crit_bonus > 0)
        damage += crit_bonus;

    damage = int32(damage * GetTotalAuraMultiplier(SPELL_AURA_MOD_CRITICAL_HEALING_AMOUNT));

    return damage;
}

/**
 * Calculates caster part of healing spell bonuses,
 * also includes different bonuses dependent from target auras
 */
uint32 Unit::SpellHealingBonusDone(Unit *pVictim, SpellEntry const *spellProto, int32 healamount, DamageEffectType damagetype, uint32 stack)
{
     // For totems get healing bonus from owner (statue isn't totem in fact)
    if( GetTypeId()==TYPEID_UNIT && ((Creature*)this)->IsTotem() && ((Totem*)this)->GetTotemType()!=TOTEM_STATUE)
        if(Unit* owner = GetOwner())
            return owner->SpellHealingBonusDone(pVictim, spellProto, healamount, damagetype, stack);

    // No heal amount for this class spells
    if (spellProto->DmgClass == SPELL_DAMAGE_CLASS_NONE)
        return healamount < 0 ? 0 : healamount;

    // Healing Done
    // Done total percent damage auras
    float  DoneTotalMod = 1.0f;
    int32  DoneTotal = 0;

    // Healing done percent
    AuraList const& mHealingDonePct = GetAurasByType(SPELL_AURA_MOD_HEALING_DONE_PERCENT);
    for(AuraList::const_iterator i = mHealingDonePct.begin();i != mHealingDonePct.end(); ++i)
        DoneTotalMod *= (100.0f + (*i)->GetModifier()->m_amount) / 100.0f;

    // done scripted mod (take it from owner)
    Unit *owner = GetOwner();
    if (!owner) owner = this;
    AuraList const& mOverrideClassScript= owner->GetAurasByType(SPELL_AURA_OVERRIDE_CLASS_SCRIPTS);
    for(AuraList::const_iterator i = mOverrideClassScript.begin(); i != mOverrideClassScript.end(); ++i)
    {
        if (!(*i)->isAffectedOnSpell(spellProto))
            continue;
        switch((*i)->GetModifier()->m_miscvalue)
        {
            case 4415: // Increased Rejuvenation Healing
            case 4953:
            case 3736: // Hateful Totem of the Third Wind / Increased Lesser Healing Wave / LK Arena (4/5/6) Totem of the Third Wind / Savage Totem of the Third Wind
                DoneTotal+=(*i)->GetModifier()->m_amount;
                break;
            case 7997: // Renewed Hope
            case 7998:
                if (pVictim->HasAura(6788))
                    DoneTotalMod *=((*i)->GetModifier()->m_amount + 100.0f)/100.0f;
                break;
            case   21: // Test of Faith
            case 6935:
            case 6918:
                if (pVictim->GetHealth() < pVictim->GetMaxHealth()/2)
                    DoneTotalMod *=((*i)->GetModifier()->m_amount + 100.0f)/100.0f;
                break;
            case 7798: // Glyph of Regrowth
            {
                if (pVictim->GetAura(SPELL_AURA_PERIODIC_HEAL, SPELLFAMILY_DRUID, UI64LIT(0x0000000000000040)))
                    DoneTotalMod *= ((*i)->GetModifier()->m_amount+100.0f)/100.0f;
                break;
            }
            case 8477: // Nourish Heal Boost
            {
                int32 stepPercent = (*i)->GetModifier()->m_amount;

                int ownHotCount = 0;                        // counted HoT types amount, not stacks

                Unit::AuraList const& RejorRegr = pVictim->GetAurasByType(SPELL_AURA_PERIODIC_HEAL);
                for(Unit::AuraList::const_iterator i = RejorRegr.begin(); i != RejorRegr.end(); ++i)
                    if ((*i)->GetSpellProto()->SpellFamilyName == SPELLFAMILY_DRUID &&
                        (*i)->GetCasterGuid() == GetObjectGuid())
                        ++ownHotCount;

                if (ownHotCount)
                    DoneTotalMod *= (stepPercent * ownHotCount + 100.0f) / 100.0f;
                break;
            }
            case 7871: // Glyph of Lesser Healing Wave
            {
                if (pVictim->GetAura(SPELL_AURA_DUMMY, SPELLFAMILY_SHAMAN, UI64LIT(0x0000040000000000), 0, GetObjectGuid()))
                    DoneTotalMod *= ((*i)->GetModifier()->m_amount+100.0f)/100.0f;
                break;
            }
            default:
                break;
        }
    }

    // Nourish 20% of heal increase if target is affected by Druids HOTs
    if (spellProto->SpellFamilyName == SPELLFAMILY_DRUID && (spellProto->SpellFamilyFlags & UI64LIT(0x0200000000000000)))
    {
        int ownHotCount = 0;                        // counted HoT types amount, not stacks
        Unit::AuraList const& RejorRegr = pVictim->GetAurasByType(SPELL_AURA_PERIODIC_HEAL);
        for(Unit::AuraList::const_iterator i = RejorRegr.begin(); i != RejorRegr.end(); ++i)
            if ((*i)->GetSpellProto()->SpellFamilyName == SPELLFAMILY_DRUID &&
                (*i)->GetCasterGuid() == GetObjectGuid())
                ++ownHotCount;

        if (ownHotCount)
        {
            DoneTotalMod *= 1.2f;                          // base bonus at HoTs

            if (Aura* glyph = GetAura(62971, EFFECT_INDEX_0))// Glyph of Nourish
                DoneTotalMod *= (glyph->GetModifier()->m_amount * ownHotCount + 100.0f) / 100.0f;
        }
    }

    // Glyph of Rejuvenation
    else if (spellProto->SpellFamilyName == SPELLFAMILY_DRUID && (spellProto->SpellFamilyFlags & UI64LIT(0x0000000000000010)))
    {
        if (Aura* aura = GetAura(54754, EFFECT_INDEX_0))
        {
            if (pVictim->GetHealth() < pVictim->GetMaxHealth() / 2)
                DoneTotalMod *= (aura->GetModifier()->m_amount + 100.0f) / 100.0f;
        }
    }

    // Done fixed damage bonus auras
    int32 DoneAdvertisedBenefit  = SpellBaseHealingBonusDone(GetSpellSchoolMask(spellProto));

    // apply ap bonus and benefit affected by spell power implicit coeffs and spell level penalties
    DoneTotal = SpellBonusWithCoeffs(spellProto, DoneTotal, DoneAdvertisedBenefit, 0, damagetype, true, 1.88f);

    // use float as more appropriate for negative values and percent applying
    float heal = (healamount + DoneTotal * int32(stack))*DoneTotalMod;
    // apply spellmod to Done amount
    if(Player* modOwner = GetSpellModOwner())
        modOwner->ApplySpellMod(spellProto->Id, damagetype == DOT ? SPELLMOD_DOT : SPELLMOD_DAMAGE, heal);

    return heal < 0 ? 0 : uint32(heal);
}

/**
 * Calculates target part of healing spell bonuses,
 * will be called on each tick for periodic damage over time auras
 */
uint32 Unit::SpellHealingBonusTaken(Unit *pCaster, SpellEntry const *spellProto, int32 healamount, DamageEffectType damagetype, uint32 stack)
{
    float  TakenTotalMod = 1.0f;

    // Healing taken percent
    float minval = float(GetMaxNegativeAuraModifier(SPELL_AURA_MOD_HEALING_PCT));
    if (damagetype == DOT)
    {
        // overwrite max SPELL_AURA_MOD_HEALING_PCT if greater negative effect
        float minDotVal = float(GetMaxNegativeAuraModifier(SPELL_AURA_MOD_PERIODIC_HEAL));
        minval = (minDotVal < minval) ? minDotVal : minval;
    }
    if (minval)
        TakenTotalMod *= (100.0f + minval) / 100.0f;

    float maxval = float(GetMaxPositiveAuraModifier(SPELL_AURA_MOD_HEALING_PCT));
    // no SPELL_AURA_MOD_PERIODIC_HEAL positive cases
    if (maxval)
        TakenTotalMod *= (100.0f + maxval) / 100.0f;

    // No heal amount for this class spells
    if (spellProto->DmgClass == SPELL_DAMAGE_CLASS_NONE)
    {
        healamount = int32(healamount * TakenTotalMod);
        return healamount < 0 ? 0 : healamount;
    }

    // Healing Done
    // Done total percent damage auras
    int32  TakenTotal = 0;

    // Taken fixed damage bonus auras
    int32 TakenAdvertisedBenefit = SpellBaseHealingBonusTaken(GetSpellSchoolMask(spellProto));

    // apply benefit affected by spell power implicit coeffs and spell level penalties
    TakenTotal = SpellBonusWithCoeffs(spellProto, TakenTotal, TakenAdvertisedBenefit, 0, damagetype, false, 1.88f);

    AuraList const& mHealingGet= GetAurasByType(SPELL_AURA_MOD_HEALING_RECEIVED);
    for(AuraList::const_iterator i = mHealingGet.begin(); i != mHealingGet.end(); ++i)
        if ((*i)->isAffectedOnSpell(spellProto))
            TakenTotalMod *= ((*i)->GetModifier()->m_amount + 100.0f) / 100.0f;

    // use float as more appropriate for negative values and percent applying
    float heal = (healamount + TakenTotal * int32(stack)) * TakenTotalMod;

    return heal < 0 ? 0 : uint32(heal);
}

int32 Unit::SpellBaseHealingBonusDone(SpellSchoolMask schoolMask)
{
    int32 AdvertisedBenefit = 0;

    AuraList const& mHealingDone = GetAurasByType(SPELL_AURA_MOD_HEALING_DONE);
    for(AuraList::const_iterator i = mHealingDone.begin();i != mHealingDone.end(); ++i)
        if(!(*i)->GetModifier()->m_miscvalue || ((*i)->GetModifier()->m_miscvalue & schoolMask) != 0)
            AdvertisedBenefit += (*i)->GetModifier()->m_amount;

    // Healing bonus of spirit, intellect and strength
    if (GetTypeId() == TYPEID_PLAYER)
    {
        // Base value
        AdvertisedBenefit +=((Player*)this)->GetBaseSpellPowerBonus();

        // Healing bonus from stats
        AuraList const& mHealingDoneOfStatPercent = GetAurasByType(SPELL_AURA_MOD_SPELL_HEALING_OF_STAT_PERCENT);
        for(AuraList::const_iterator i = mHealingDoneOfStatPercent.begin();i != mHealingDoneOfStatPercent.end(); ++i)
        {
            // stat used dependent from misc value (stat index)
            Stats usedStat = Stats((*i)->GetSpellProto()->EffectMiscValue[(*i)->GetEffIndex()]);
            AdvertisedBenefit += int32(GetStat(usedStat) * (*i)->GetModifier()->m_amount / 100.0f);
        }

        // ... and attack power
        AuraList const& mHealingDonebyAP = GetAurasByType(SPELL_AURA_MOD_SPELL_HEALING_OF_ATTACK_POWER);
        for(AuraList::const_iterator i = mHealingDonebyAP.begin();i != mHealingDonebyAP.end(); ++i)
            if ((*i)->GetModifier()->m_miscvalue & schoolMask)
                AdvertisedBenefit += int32(GetTotalAttackPowerValue(BASE_ATTACK) * (*i)->GetModifier()->m_amount / 100.0f);
    }
    return AdvertisedBenefit;
}

int32 Unit::SpellBaseHealingBonusTaken(SpellSchoolMask schoolMask)
{
    int32 AdvertisedBenefit = 0;
    AuraList const& mDamageTaken = GetAurasByType(SPELL_AURA_MOD_HEALING);
    for(AuraList::const_iterator i = mDamageTaken.begin();i != mDamageTaken.end(); ++i)
        if ((*i)->GetModifier()->m_miscvalue & schoolMask)
            AdvertisedBenefit += (*i)->GetModifier()->m_amount;

    return AdvertisedBenefit;
}

bool Unit::IsImmunedToDamage(SpellSchoolMask shoolMask)
{
    //If m_immuneToSchool type contain this school type, IMMUNE damage.
    SpellImmuneList const& schoolList = m_spellImmune[IMMUNITY_SCHOOL];
    for (SpellImmuneList::const_iterator itr = schoolList.begin(); itr != schoolList.end(); ++itr)
        if (itr->type & shoolMask)
            return true;

    //If m_immuneToDamage type contain magic, IMMUNE damage.
    SpellImmuneList const& damageList = m_spellImmune[IMMUNITY_DAMAGE];
    for (SpellImmuneList::const_iterator itr = damageList.begin(); itr != damageList.end(); ++itr)
        if (itr->type & shoolMask)
            return true;

    return false;
}

bool Unit::IsImmuneToSpell(SpellEntry const* spellInfo)
{
    if (!spellInfo)
        return false;

    //TODO add spellEffect immunity checks!, player with flag in bg is immune to immunity buffs from other friendly players!
    //SpellImmuneList const& dispelList = m_spellImmune[IMMUNITY_EFFECT];

    SpellImmuneList const& dispelList = m_spellImmune[IMMUNITY_DISPEL];
    for(SpellImmuneList::const_iterator itr = dispelList.begin(); itr != dispelList.end(); ++itr)
        if (itr->type == spellInfo->Dispel)
            return true;

    if (!(spellInfo->AttributesEx & SPELL_ATTR_EX_UNAFFECTED_BY_SCHOOL_IMMUNE) &&         // unaffected by school immunity
        !(spellInfo->AttributesEx & SPELL_ATTR_EX_DISPEL_AURAS_ON_IMMUNITY))              // can remove immune (by dispell or immune it)
    {
        SpellImmuneList const& schoolList = m_spellImmune[IMMUNITY_SCHOOL];
        for(SpellImmuneList::const_iterator itr = schoolList.begin(); itr != schoolList.end(); ++itr)
            if (!(IsPositiveSpell(itr->spellId) && IsPositiveSpell(spellInfo->Id)) &&
                (itr->type & GetSpellSchoolMask(spellInfo)))
                return true;
    }

    if(uint32 mechanic = spellInfo->Mechanic)
    {
        SpellImmuneList const& mechanicList = m_spellImmune[IMMUNITY_MECHANIC];
        for(SpellImmuneList::const_iterator itr = mechanicList.begin(); itr != mechanicList.end(); ++itr)
            if (itr->type == mechanic)
                return true;

        AuraList const& immuneAuraApply = GetAurasByType(SPELL_AURA_MECHANIC_IMMUNITY_MASK);
        for(AuraList::const_iterator iter = immuneAuraApply.begin(); iter != immuneAuraApply.end(); ++iter)
            if ((*iter)->GetModifier()->m_miscvalue & (1 << (mechanic-1)))
                return true;
    }

    return false;
}

bool Unit::IsImmuneToSpellEffect(SpellEntry const* spellInfo, SpellEffectIndex index) const
{
    //If m_immuneToEffect type contain this effect type, IMMUNE effect.
    uint32 effect = spellInfo->Effect[index];
    SpellImmuneList const& effectList = m_spellImmune[IMMUNITY_EFFECT];
    for (SpellImmuneList::const_iterator itr = effectList.begin(); itr != effectList.end(); ++itr)
        if (itr->type == effect)
            return true;

    if(uint32 mechanic = spellInfo->EffectMechanic[index])
    {
        SpellImmuneList const& mechanicList = m_spellImmune[IMMUNITY_MECHANIC];
        for (SpellImmuneList::const_iterator itr = mechanicList.begin(); itr != mechanicList.end(); ++itr)
            if (itr->type == mechanic)
                return true;

        AuraList const& immuneAuraApply = GetAurasByType(SPELL_AURA_MECHANIC_IMMUNITY_MASK);
        for(AuraList::const_iterator iter = immuneAuraApply.begin(); iter != immuneAuraApply.end(); ++iter)
            if ((*iter)->GetModifier()->m_miscvalue & (1 << (mechanic-1)))
                return true;
    }

    if(uint32 aura = spellInfo->EffectApplyAuraName[index])
    {
        SpellImmuneList const& list = m_spellImmune[IMMUNITY_STATE];
        for(SpellImmuneList::const_iterator itr = list.begin(); itr != list.end(); ++itr)
            if (itr->type == aura)
                return true;

        // Check for immune to application of harmful magical effects
        AuraList const& immuneAuraApply = GetAurasByType(SPELL_AURA_MOD_IMMUNE_AURA_APPLY_SCHOOL);

        if (!immuneAuraApply.empty() &&
            spellInfo->Dispel == DISPEL_MAGIC &&            // Magic debuff)
            !IsPositiveEffect(spellInfo, index))            // Harmful
        {
            // Check school
            SpellSchoolMask schoolMask = GetSpellSchoolMask(spellInfo);
            for(AuraList::const_iterator iter = immuneAuraApply.begin(); iter != immuneAuraApply.end(); ++iter)
                if ((*iter)->GetModifier()->m_miscvalue & schoolMask)
                    return true;
        }

        AuraList const& immuneMechanicAuraApply = GetAurasByType(SPELL_AURA_MECHANIC_IMMUNITY_MASK);
        // need more checks like ^ there
        if (!immuneMechanicAuraApply.empty())
        {
            for(AuraList::const_iterator i = immuneMechanicAuraApply.begin(); i != immuneMechanicAuraApply.end(); ++i)
            {
                if ((spellInfo->EffectMechanic[index] & (*i)->GetMiscValue() ||
                    spellInfo->Mechanic & (*i)->GetMiscValue()) ||
                    ((*i)->GetId() == 46924 &&                                                // Bladestorm Immunity
                    spellInfo->EffectMechanic[index] & IMMUNE_TO_MOVEMENT_IMPAIRMENT_AND_LOSS_CONTROL_MASK ||
                    spellInfo->Mechanic & IMMUNE_TO_MOVEMENT_IMPAIRMENT_AND_LOSS_CONTROL_MASK))
                    return true;
            }
        }
    }

    return false;
}

/**
 * Calculates caster part of melee damage bonuses,
 * also includes different bonuses dependent from target auras
 */
uint32 Unit::MeleeDamageBonusDone(Unit *pVictim, uint32 pdamage,WeaponAttackType attType, SpellEntry const *spellProto, DamageEffectType damagetype, uint32 stack)
{
    if (!pVictim || pdamage == 0 || (spellProto && spellProto->AttributesEx6 & SPELL_ATTR_EX6_NO_DMG_MODS))
        return pdamage;

    // differentiate for weapon damage based spells
    bool isWeaponDamageBasedSpell = !(spellProto && (damagetype == DOT || IsSpellHaveEffect(spellProto, SPELL_EFFECT_SCHOOL_DAMAGE)));
    Item*  pWeapon          = GetTypeId() == TYPEID_PLAYER ? ((Player*)this)->GetWeaponForAttack(attType,true,false) : NULL;
    uint32 creatureTypeMask = pVictim->GetCreatureTypeMask();
    uint32 schoolMask       = spellProto ? spellProto->SchoolMask : GetMeleeDamageSchoolMask();

    // FLAT damage bonus auras
    // =======================
    int32 DoneFlat  = 0;
    int32 APbonus   = 0;

    // ..done flat, already included in weapon damage based spells
    if (!isWeaponDamageBasedSpell)
    {
        AuraList const& mModDamageDone = GetAurasByType(SPELL_AURA_MOD_DAMAGE_DONE);
        for(AuraList::const_iterator i = mModDamageDone.begin(); i != mModDamageDone.end(); ++i)
        {
            if (((*i)->GetModifier()->m_miscvalue & schoolMask ||                        // schoolmask has to fit with the intrinsic spell school
                (*i)->GetSpellProto()->AttributesEx4 & SPELL_ATTR_EX4_PET_SCALING_AURA) &&  // completely schoolmask-independend: pet scaling auras
                                                                                            // Those auras have SPELL_SCHOOL_MASK_MAGIC, but anyway should also affect
                                                                                            // physical damage from non-weapon-damage-based spells (claw, swipe etc.)
                (*i)->GetModifier()->m_miscvalue & GetMeleeDamageSchoolMask() &&         // AND schoolmask has to fit with weapon damage school (essential for non-physical spells)
                (((*i)->GetSpellProto()->EquippedItemClass == -1) ||                     // general, weapon independent
                (pWeapon && pWeapon->IsFitToSpellRequirements((*i)->GetSpellProto()))))  // OR used weapon fits aura requirements
            {
                DoneFlat += (*i)->GetModifier()->m_amount;
            }
        }
    }

    // ..done flat (by creature type mask)
    DoneFlat += GetTotalAuraModifierByMiscMask(SPELL_AURA_MOD_DAMAGE_DONE_CREATURE, creatureTypeMask);

    // ..done flat (base at attack power for marked target and base at attack power for creature type)
    if (attType == RANGED_ATTACK)
    {
        APbonus += pVictim->GetTotalAuraModifier(SPELL_AURA_RANGED_ATTACK_POWER_ATTACKER_BONUS);
        APbonus += GetTotalAuraModifierByMiscMask(SPELL_AURA_MOD_RANGED_ATTACK_POWER_VERSUS, creatureTypeMask);
    }
    else
    {
        APbonus += pVictim->GetTotalAuraModifier(SPELL_AURA_MELEE_ATTACK_POWER_ATTACKER_BONUS);
        APbonus += GetTotalAuraModifierByMiscMask(SPELL_AURA_MOD_MELEE_ATTACK_POWER_VERSUS, creatureTypeMask);
    }

    // PERCENT damage auras
    // ====================
    float DonePercent   = 1.0f;

    // ..done pct, already included in weapon damage based spells
    if(!isWeaponDamageBasedSpell)
    {
        AuraList const& mModDamagePercentDone = GetAurasByType(SPELL_AURA_MOD_DAMAGE_PERCENT_DONE);
        for(AuraList::const_iterator i = mModDamagePercentDone.begin(); i != mModDamagePercentDone.end(); ++i)
        {
            if ((*i)->GetModifier()->m_miscvalue & schoolMask &&                         // schoolmask has to fit with the intrinsic spell school
                (*i)->GetModifier()->m_miscvalue & GetMeleeDamageSchoolMask() &&         // AND schoolmask has to fit with weapon damage school (essential for non-physical spells)
                (((*i)->GetSpellProto()->EquippedItemClass == -1) ||                     // general, weapon independent
                (pWeapon && pWeapon->IsFitToSpellRequirements((*i)->GetSpellProto()))))  // OR used weapon fits aura requirements
            {
                DonePercent *= ((*i)->GetModifier()->m_amount+100.0f) / 100.0f;
            }
        }

        if (attType == OFF_ATTACK)
            DonePercent *= GetModifierValue(UNIT_MOD_DAMAGE_OFFHAND, TOTAL_PCT);                    // no school check required
    }

    // ..done pct (by creature type mask)
    DonePercent *= GetTotalAuraMultiplierByMiscMask(SPELL_AURA_MOD_DAMAGE_DONE_VERSUS, creatureTypeMask);

    // special dummys/class scripts and other effects
    // =============================================
    Unit *owner = GetOwner();
    if (!owner)
        owner = this;

    // ..done (class scripts)
    if(spellProto)
    {
        AuraList const& mOverrideClassScript= owner->GetAurasByType(SPELL_AURA_OVERRIDE_CLASS_SCRIPTS);
        for(AuraList::const_iterator i = mOverrideClassScript.begin(); i != mOverrideClassScript.end(); ++i)
        {
            if (!(*i)->isAffectedOnSpell(spellProto))
                continue;

            switch((*i)->GetModifier()->m_miscvalue)
            {
                // Tundra Stalker
                // Merciless Combat
                case 7277:
                {
                    // Merciless Combat
                    if ((*i)->GetSpellProto()->SpellIconID == 2656)
                    {
                        if(pVictim->HasAuraState(AURA_STATE_HEALTHLESS_35_PERCENT))
                            DonePercent *= (100.0f+(*i)->GetModifier()->m_amount)/100.0f;
                    }
                    else // Tundra Stalker
                    {
                        // Frost Fever (target debuff)
                        if (pVictim->GetAura(SPELL_AURA_MOD_MELEE_HASTE, SPELLFAMILY_DEATHKNIGHT, UI64LIT(0x0000000000000000), 0x00000002))
                            DonePercent *= ((*i)->GetModifier()->m_amount+100.0f)/100.0f;
                        break;
                    }
                    break;
                }
                case 7293: // Rage of Rivendare
                {
                    if (pVictim->GetAura(SPELL_AURA_PERIODIC_DAMAGE, SPELLFAMILY_DEATHKNIGHT, UI64LIT(0x0200000000000000)))
                        DonePercent *= ((*i)->GetSpellProto()->CalculateSimpleValue(EFFECT_INDEX_1)*2+100.0f)/100.0f;
                    break;
                }
                // Marked for Death
                case 7598:
                case 7599:
                case 7600:
                case 7601:
                case 7602:
                {
                    if (pVictim->GetAura(SPELL_AURA_MOD_STALKED, SPELLFAMILY_HUNTER, UI64LIT(0x0000000000000400)))
                        DonePercent *= ((*i)->GetModifier()->m_amount+100.0f)/100.0f;
                    break;
                }
            }
        }
    }

    // .. done (class scripts)
    AuraList const& mclassScritAuras = GetAurasByType(SPELL_AURA_OVERRIDE_CLASS_SCRIPTS);
    for(AuraList::const_iterator i = mclassScritAuras.begin(); i != mclassScritAuras.end(); ++i)
    {
        switch((*i)->GetMiscValue())
        {
            // Dirty Deeds
            case 6427:
            case 6428:
                if(pVictim->HasAuraState(AURA_STATE_HEALTHLESS_35_PERCENT))
                {
                    Aura* eff0 = GetAura((*i)->GetId(), EFFECT_INDEX_0);
                    if (!eff0 || (*i)->GetEffIndex() != EFFECT_INDEX_1)
                    {
                        sLog.outError("Spell structure of DD (%u) changed.",(*i)->GetId());
                        continue;
                    }

                    // effect 0 have expected value but in negative state
                    DonePercent *= (-eff0->GetModifier()->m_amount + 100.0f) / 100.0f;
                }
                break;
        }
    }

    if (spellProto)
    {
        // Frost Strike
        if (spellProto->SpellFamilyName == SPELLFAMILY_DEATHKNIGHT && spellProto->SpellFamilyFlags & UI64LIT(0x0000000400000000))
        {
            // search disease
            bool found = false;
            Unit::SpellAuraHolderMap const& auras = pVictim->GetSpellAuraHolderMap();
            for(Unit::SpellAuraHolderMap::const_iterator itr = auras.begin(); itr!=auras.end(); ++itr)
            {
                if(itr->second->GetSpellProto()->Dispel == DISPEL_DISEASE)
                {
                    found = true;
                    break;
                }
            }

            if(found)
            {
                // search for Glacier Rot dummy aura
                Unit::AuraList const& dummyAuras = GetAurasByType(SPELL_AURA_DUMMY);
                for(Unit::AuraList::const_iterator i = dummyAuras.begin(); i != dummyAuras.end(); ++i)
                {
                    if ((*i)->GetSpellProto()->EffectMiscValue[(*i)->GetEffIndex()] == 7244)
                    {
                        DonePercent *= ((*i)->GetModifier()->m_amount+100.0f) / 100.0f;
                        break;
                    }
                }
            }
        }
        // Glyph of Steady Shot (Steady Shot check)
        else if (spellProto->SpellFamilyName == SPELLFAMILY_HUNTER && spellProto->SpellFamilyFlags & UI64LIT(0x0000000100000000))
        {
            // search for glyph dummy aura
            if (Aura *aur = GetDummyAura(56826))
                // check for Serpent Sting at target
                if (pVictim->GetAura(SPELL_AURA_PERIODIC_DAMAGE, SPELLFAMILY_HUNTER, UI64LIT(0x0000000000004000)))
                    DonePercent *= (aur->GetModifier()->m_amount+100.0f) / 100.0f;
        }
     }

    // final calculation
    // =================

    float DoneTotal = 0.0f;

    // scaling of non weapon based spells
    if (!isWeaponDamageBasedSpell)
    {
        // apply ap bonus and benefit affected by spell power implicit coeffs and spell level penalties
        DoneTotal = SpellBonusWithCoeffs(spellProto, DoneTotal, DoneFlat, APbonus, damagetype, true);
    }
    // weapon damage based spells
    else if( APbonus || DoneFlat )
    {
        bool normalized = spellProto ? IsSpellHaveEffect(spellProto, SPELL_EFFECT_NORMALIZED_WEAPON_DMG) : false;
        DoneTotal += int32(APbonus / 14.0f * GetAPMultiplier(attType,normalized));

        // for weapon damage based spells we still have to apply damage done percent mods
        // (that are already included into pdamage) to not-yet included DoneFlat
        // e.g. from doneVersusCreature, apBonusVs...
        UnitMods unitMod;
        switch(attType)
        {
            default:
            case BASE_ATTACK:   unitMod = UNIT_MOD_DAMAGE_MAINHAND; break;
            case OFF_ATTACK:    unitMod = UNIT_MOD_DAMAGE_OFFHAND;  break;
            case RANGED_ATTACK: unitMod = UNIT_MOD_DAMAGE_RANGED;   break;
        }

        DoneTotal += DoneFlat;

        DoneTotal *= GetModifierValue(unitMod, TOTAL_PCT);
    }

    float tmpDamage = float(int32(pdamage) + DoneTotal * int32(stack)) * DonePercent;

    // apply spellmod to Done damage
    if(spellProto)
    {
        if(Player* modOwner = GetSpellModOwner())
            modOwner->ApplySpellMod(spellProto->Id, damagetype == DOT ? SPELLMOD_DOT : SPELLMOD_DAMAGE, tmpDamage);
    }

    // bonus result can be negative
    return tmpDamage > 0 ? uint32(tmpDamage) : 0;
}

/**
 * Calculates target part of melee damage bonuses,
 * will be called on each tick for periodic damage over time auras
 */
uint32 Unit::MeleeDamageBonusTaken(Unit *pCaster, uint32 pdamage,WeaponAttackType attType, SpellEntry const *spellProto, DamageEffectType damagetype, uint32 stack)
{
    if (!pCaster)
        return pdamage;

    if (pdamage == 0)
        return pdamage;

    // differentiate for weapon damage based spells
    bool isWeaponDamageBasedSpell = !(spellProto && (damagetype == DOT || IsSpellHaveEffect(spellProto, SPELL_EFFECT_SCHOOL_DAMAGE)));
    uint32 schoolMask       = spellProto ? spellProto->SchoolMask : GetMeleeDamageSchoolMask();
    uint32 mechanicMask     = spellProto ? GetAllSpellMechanicMask(spellProto) : 0;

    // Shred and Maul also have bonus as MECHANIC_BLEED damages
    if (spellProto && spellProto->SpellFamilyName==SPELLFAMILY_DRUID && spellProto->SpellFamilyFlags & UI64LIT(0x00008800))
        mechanicMask |= (1 << (MECHANIC_BLEED-1));

    // FLAT damage bonus auras
    // =======================
    int32 TakenFlat = 0;

    // ..taken flat (base at attack power for marked target and base at attack power for creature type)
    if (attType == RANGED_ATTACK)
        TakenFlat += GetTotalAuraModifier(SPELL_AURA_MOD_RANGED_DAMAGE_TAKEN);
    else
        TakenFlat += GetTotalAuraModifier(SPELL_AURA_MOD_MELEE_DAMAGE_TAKEN);

    // ..taken flat (by school mask)
    TakenFlat += GetTotalAuraModifierByMiscMask(SPELL_AURA_MOD_DAMAGE_TAKEN, schoolMask);

    // PERCENT damage auras
    // ====================
    float TakenPercent  = 1.0f;

    // ..taken pct (by school mask)
    TakenPercent *= GetTotalAuraMultiplierByMiscMask(SPELL_AURA_MOD_DAMAGE_PERCENT_TAKEN, schoolMask);

    // ..taken pct (by mechanic mask)
    TakenPercent *= GetTotalAuraMultiplierByMiscValueForMask(SPELL_AURA_MOD_MECHANIC_DAMAGE_TAKEN_PERCENT,mechanicMask);

    // ..taken pct (melee/ranged)
    if(attType == RANGED_ATTACK)
        TakenPercent *= GetTotalAuraMultiplier(SPELL_AURA_MOD_RANGED_DAMAGE_TAKEN_PCT);
    else
        TakenPercent *= GetTotalAuraMultiplier(SPELL_AURA_MOD_MELEE_DAMAGE_TAKEN_PCT);

    if (spellProto)
    {
        // ..taken pct (from caster spells)
        AuraList const& mOwnerTaken = GetAurasByType(SPELL_AURA_MOD_DAMAGE_FROM_CASTER);
        for(AuraList::const_iterator i = mOwnerTaken.begin(); i != mOwnerTaken.end(); ++i)
        {
            if ((*i)->GetCasterGuid() == pCaster->GetObjectGuid() && (*i)->isAffectedOnSpell(spellProto))
                TakenPercent *= ((*i)->GetModifier()->m_amount + 100.0f) / 100.0f;
        }
    }

    // ..taken pct (aoe avoidance)
    if(spellProto && IsAreaOfEffectSpell(spellProto))
    {
        TakenPercent *= GetTotalAuraMultiplierByMiscMask(SPELL_AURA_MOD_AOE_DAMAGE_AVOIDANCE, schoolMask);
        if (GetTypeId() == TYPEID_UNIT && ((Creature*)this)->IsPet())
            TakenPercent *= GetTotalAuraMultiplierByMiscMask(SPELL_AURA_MOD_PET_AOE_DAMAGE_AVOIDANCE, schoolMask);
    }

    // special dummys/class scripts and other effects
    // =============================================

    // .. taken (dummy auras)
    AuraList const& mDummyAuras = GetAurasByType(SPELL_AURA_DUMMY);
    if (!mDummyAuras.empty())
    for(AuraList::const_iterator i = mDummyAuras.begin(); i != mDummyAuras.end(); ++i)
    {
        switch((*i)->GetId())
        {
            case 45182:                                     // Cheating Death
                if((*i)->GetModifier()->m_miscvalue & SPELL_SCHOOL_MASK_NORMAL)
                {
                    if(GetTypeId() != TYPEID_PLAYER)
                        continue;

                    float mod = ((Player*)this)->GetRatingBonusValue(CR_CRIT_TAKEN_MELEE)*(-8.0f);
                    if (mod < float((*i)->GetModifier()->m_amount))
                        mod = float((*i)->GetModifier()->m_amount);

                    TakenPercent *= (mod + 100.0f) / 100.0f;
                }
                break;
            case 20911:                                     // Blessing of Sanctuary
            case 25899:                                     // Greater Blessing of Sanctuary
                TakenPercent *= ((*i)->GetModifier()->m_amount + 100.0f) / 100.0f;
                break;
        }
    }

    // final calculation
    // =================

    // scaling of non weapon based spells
    if (!isWeaponDamageBasedSpell)
    {
        // apply benefit affected by spell power implicit coeffs and spell level penalties
        TakenFlat = SpellBonusWithCoeffs(spellProto, 0, TakenFlat, 0, damagetype, false);
    }

    float tmpDamage = float(int32(pdamage) + TakenFlat * int32(stack)) * TakenPercent;

    // bonus result can be negative
    return tmpDamage > 0 ? uint32(tmpDamage) : 0;
}

void Unit::ApplySpellImmune(uint32 spellId, uint32 op, uint32 type, bool apply)
{
    if (apply)
    {
        for (SpellImmuneList::iterator itr = m_spellImmune[op].begin(), next; itr != m_spellImmune[op].end(); itr = next)
        {
            next = itr; ++next;
            if(itr->type == type)
            {
                m_spellImmune[op].erase(itr);
                next = m_spellImmune[op].begin();
            }
        }
        SpellImmune Immune;
        Immune.spellId = spellId;
        Immune.type = type;
        m_spellImmune[op].push_back(Immune);
    }
    else
    {
        for (SpellImmuneList::iterator itr = m_spellImmune[op].begin(); itr != m_spellImmune[op].end(); ++itr)
        {
            if(itr->spellId == spellId)
            {
                m_spellImmune[op].erase(itr);
                break;
            }
        }
    }
}

void Unit::ApplySpellDispelImmunity(const SpellEntry * spellProto, DispelType type, bool apply)
{
    ApplySpellImmune(spellProto->Id,IMMUNITY_DISPEL, type, apply);

    // such dispell type should not remove auras but only return visibility
    if(type == DISPEL_STEALTH || type == DISPEL_INVISIBILITY)
        return;

    if (apply && spellProto->AttributesEx & SPELL_ATTR_EX_DISPEL_AURAS_ON_IMMUNITY)
        RemoveAurasWithDispelType(type);
}

float Unit::GetWeaponProcChance() const
{
    // normalized proc chance for weapon attack speed
    // (odd formula...)
    if (isAttackReady(BASE_ATTACK))
        return (GetAttackTime(BASE_ATTACK) * 1.8f / 1000.0f);
    else if (haveOffhandWeapon() && isAttackReady(OFF_ATTACK))
        return (GetAttackTime(OFF_ATTACK) * 1.6f / 1000.0f);

    return 0.0f;
}

float Unit::GetPPMProcChance(uint32 WeaponSpeed, float PPM) const
{
    // proc per minute chance calculation
    if (PPM <= 0.0f)
        return 0.0f;
    return WeaponSpeed * PPM / 600.0f;                      // result is chance in percents (probability = Speed_in_sec * (PPM / 60))
}

void Unit::Mount(uint32 mount, uint32 spellId, uint32 vehicleId, uint32 creatureEntry)
{
    if (!mount)
        return;

    RemoveAurasWithInterruptFlags(AURA_INTERRUPT_FLAG_MOUNTING);

    SetUInt32Value(UNIT_FIELD_MOUNTDISPLAYID, mount);

    SetFlag( UNIT_FIELD_FLAGS, UNIT_FLAG_MOUNT );

    if (GetTypeId() == TYPEID_PLAYER)
    {
        // Called by Taxi system / GM command
        if (!spellId)
            ((Player*)this)->UnsummonPetTemporaryIfAny();
        // Called by mount aura
        else if (SpellEntry const* spellInfo = sSpellStore.LookupEntry(spellId))
        {
            // Flying case (Unsummon any pet)
            if (IsSpellHaveAura(spellInfo, SPELL_AURA_MOD_FLIGHT_SPEED_MOUNTED))
                ((Player*)this)->UnsummonPetTemporaryIfAny();
            // Normal case (Unsummon only permanent pet)
            else if (Pet* pet = GetPet())
            {
                if (pet->IsPermanentPetFor((Player*)this) && !((Player*)this)->InArena() &&
                    sWorld.getConfig(CONFIG_BOOL_PET_UNSUMMON_AT_MOUNT))
                {
                    ((Player*)this)->UnsummonPetTemporaryIfAny();
                }
                else
                    pet->ApplyModeFlags(PET_MODE_DISABLE_ACTIONS,true);
            }
            else if (Pet* minipet = GetMiniPet())
            {
                if (sWorld.getConfig(CONFIG_BOOL_PET_UNSUMMON_AT_MOUNT))
                    minipet->Unsummon(PET_SAVE_AS_DELETED, this);
            }
        }

        if (vehicleId)
        {
            SetVehicleId(vehicleId);
            GetVehicleKit()->Reset();

            // mounts can also have accessories
            GetVehicleKit()->InstallAllAccessories(creatureEntry);
        }
    }
}

void Unit::Unmount(bool from_aura)
{
    if (!IsMounted())
        return;

    RemoveAurasWithInterruptFlags(AURA_INTERRUPT_FLAG_NOT_MOUNTED);

    SetUInt32Value(UNIT_FIELD_MOUNTDISPLAYID, 0);
    RemoveFlag(UNIT_FIELD_FLAGS, UNIT_FLAG_MOUNT);

    // Called NOT by Taxi system / GM command
    if (from_aura)
    {
        WorldPacket data(SMSG_DISMOUNT, 8);
        data << GetPackGUID();
        SendMessageToSet(&data, true);
    }

    // only resummon old pet if the player is already added to a map
    // this prevents adding a pet to a not created map which would otherwise cause a crash
    // (it could probably happen when logging in after a previous crash)
    if(GetTypeId() == TYPEID_PLAYER)
    {
        if(Pet* pet = GetPet())
            pet->ApplyModeFlags(PET_MODE_DISABLE_ACTIONS,false);
        else
            ((Player*)this)->ResummonPetTemporaryUnSummonedIfAny();
    }

    if (GetTypeId() == TYPEID_PLAYER && GetVehicleKit())
    {
        // Send other players that we are no longer a vehicle
        WorldPacket data(SMSG_SET_VEHICLE_REC_ID, 8+4);
        data << GetPackGUID();
        data << uint32(0);
        ((Player*)this)->SendMessageToSet(&data, true);

        RemoveVehicleKit();
    }
}

void Unit::SetInCombatWith(Unit* enemy)
{
    Unit* eOwner = enemy->GetCharmerOrOwnerOrSelf();
    if (eOwner->IsPvP())
    {
        SetInCombatState(true, enemy);
        return;
    }

    //check for duel
    if (eOwner->GetTypeId() == TYPEID_PLAYER && ((Player*)eOwner)->duel)
    {
        if (Player const* myOwner = GetCharmerOrOwnerPlayerOrPlayerItself())
        {
            if (myOwner->IsInDuelWith((Player const*)eOwner))
            {
                SetInCombatState(true,enemy);
                return;
            }
        }
    }

    SetInCombatState(false,enemy);
}

void Unit::SetInCombatState(bool PvP, Unit* enemy)
{
    // only alive units can be in combat
    if (!isAlive())
        return;

    if (PvP)
        m_CombatTimer = 5000;

    bool creatureNotInCombat = GetTypeId()==TYPEID_UNIT && !HasFlag(UNIT_FIELD_FLAGS, UNIT_FLAG_IN_COMBAT);

    SetFlag(UNIT_FIELD_FLAGS, UNIT_FLAG_IN_COMBAT);

    if (isCharmed() || (GetTypeId()!=TYPEID_PLAYER && ((Creature*)this)->IsPet()))
        SetFlag(UNIT_FIELD_FLAGS, UNIT_FLAG_PET_IN_COMBAT);

    // interrupt all delayed non-combat casts
    for (uint32 i = CURRENT_FIRST_NON_MELEE_SPELL; i < CURRENT_MAX_SPELL; ++i)
        if (Spell* spell = GetCurrentSpell(CurrentSpellTypes(i)))
            if (IsNonCombatSpell(spell->m_spellInfo))
                InterruptSpell(CurrentSpellTypes(i),false);

    if (creatureNotInCombat)
    {
        // should probably be removed for the attacked (+ it's party/group) only, not global
        RemoveFlag(UNIT_FIELD_FLAGS, UNIT_FLAG_OOC_NOT_ATTACKABLE);

        // client does not handle this state on it's own (reset to default at LoadCreatureAddon)
        if (getStandState() == UNIT_STAND_STATE_CUSTOM)
            SetStandState(UNIT_STAND_STATE_STAND);

        Creature* pCreature = (Creature*)this;

        if (pCreature->AI())
            pCreature->AI()->EnterCombat(enemy);

        // Some bosses are set into combat with zone
        if (GetMap()->IsDungeon() && (pCreature->GetCreatureInfo()->flags_extra & CREATURE_FLAG_EXTRA_AGGRO_ZONE) && enemy && enemy->IsControlledByPlayer())
            pCreature->SetInCombatWithZone();

        if (InstanceData* mapInstance = GetInstanceData())
            mapInstance->OnCreatureEnterCombat(pCreature);
    }
}

void Unit::ClearInCombat()
{
    m_CombatTimer = 0;
    RemoveFlag(UNIT_FIELD_FLAGS, UNIT_FLAG_IN_COMBAT);

    if(isCharmed() || (GetTypeId()!=TYPEID_PLAYER && ((Creature*)this)->IsPet()))
        RemoveFlag(UNIT_FIELD_FLAGS, UNIT_FLAG_PET_IN_COMBAT);

    // Player's state will be cleared in Player::UpdateContestedPvP
    if (GetTypeId() != TYPEID_PLAYER)
    {
        if (((Creature*)this)->GetCreatureInfo()->unit_flags & UNIT_FLAG_OOC_NOT_ATTACKABLE)
            SetFlag(UNIT_FIELD_FLAGS, UNIT_FLAG_OOC_NOT_ATTACKABLE);

        clearUnitState(UNIT_STAT_ATTACK_PLAYER);
    }
    else
        ((Player*)this)->UpdatePotionCooldown();
}

bool Unit::isTargetableForAttack(bool inverseAlive /*=false*/) const
{
    if (GetTypeId()==TYPEID_PLAYER && ((Player *)this)->isGameMaster())
        return false;

    if (HasFlag(UNIT_FIELD_FLAGS, UNIT_FLAG_NON_ATTACKABLE | UNIT_FLAG_NOT_SELECTABLE))
        return false;

    // to be removed if unit by any reason enter combat
    if (HasFlag(UNIT_FIELD_FLAGS, UNIT_FLAG_OOC_NOT_ATTACKABLE))
        return false;

    // inversealive is needed for some spells which need to be casted at dead targets (aoe)
    if (isAlive() == inverseAlive)
        return false;

    return IsInWorld() && !hasUnitState(UNIT_STAT_DIED) && !IsTaxiFlying();
}

int32 Unit::ModifyHealth(int32 dVal)
{
    int32 gain = 0;

    if(dVal==0)
        return 0;

    int32 curHealth = (int32)GetHealth();

    int32 val = dVal + curHealth;
    if(val <= 0)
    {
        SetHealth(0);
        return -curHealth;
    }

    int32 maxHealth = (int32)GetMaxHealth();

    if(val < maxHealth)
    {
        SetHealth(val);
        gain = val - curHealth;
    }
    else if(curHealth != maxHealth)
    {
        SetHealth(maxHealth);
        gain = maxHealth - curHealth;
    }

    return gain;
}

int32 Unit::ModifyPower(Powers power, int32 dVal)
{
    int32 gain = 0;

    if(dVal==0)
        return 0;

    int32 curPower = (int32)GetPower(power);

    int32 val = dVal + curPower;
    if(val <= 0)
    {
        SetPower(power,0);
        return -curPower;
    }

    int32 maxPower = (int32)GetMaxPower(power);

    if(val < maxPower)
    {
        SetPower(power,val);
        gain = val - curPower;
    }
    else if(curPower != maxPower)
    {
        SetPower(power,maxPower);
        gain = maxPower - curPower;
    }

    return gain;
}

bool Unit::isVisibleForOrDetect(Unit const* u, WorldObject const* viewPoint, bool detect, bool inVisibleList, bool is3dDistance) const
{
    if(!u || !IsInMap(u))
        return false;

    // Always can see self
    if (u==this)
        return true;

    // player visible for other player if not logout and at same transport
    // including case when player is out of world
    bool at_same_transport =
        GetTypeId() == TYPEID_PLAYER &&  u->GetTypeId()==TYPEID_PLAYER &&
        !((Player*)this)->GetSession()->PlayerLogout() && !((Player*)u)->GetSession()->PlayerLogout() &&
        !((Player*)this)->GetSession()->PlayerLoading() && !((Player*)u)->GetSession()->PlayerLoading() &&
        ((Player*)this)->GetTransport() && ((Player*)this)->GetTransport() == ((Player*)u)->GetTransport();

    // not in world
    if(!at_same_transport && (!IsInWorld() || !u->IsInWorld()))
        return false;

    // forbidden to seen (at GM respawn command)
    if(m_Visibility==VISIBILITY_RESPAWN)
        return false;

    Map& _map = *u->GetMap();
    // Grid dead/alive checks
    if (u->GetTypeId()==TYPEID_PLAYER)
    {
        // non visible at grid for any stealth state
        if(!IsVisibleInGridForPlayer((Player *)u))
            return false;

        // if player is dead then he can't detect anyone in any cases
        if(!u->isAlive())
            detect = false;
    }
    else
    {
        // all dead creatures/players not visible for any creatures
        if(!u->isAlive() || !isAlive())
            return false;
    }

    // different visible distance checks
    if (u->IsTaxiFlying())                                  // what see player in flight
    {
        // use object grey distance for all (only see objects any way)
        if (!IsWithinDistInMap(viewPoint,World::GetMaxVisibleDistanceInFlight()+(inVisibleList ? World::GetVisibleObjectGreyDistance() : 0.0f), is3dDistance))
            return false;
    }
    else if(!at_same_transport)                             // distance for show player/pet/creature (no transport case)
    {
        // Any units far than max visible distance for viewer or not in our map are not visible too
        if (!IsWithinDistInMap(viewPoint, _map.GetVisibilityDistance() + (inVisibleList ? World::GetVisibleUnitGreyDistance() : 0.0f), is3dDistance))
            return false;
    }

    // always seen by owner
    if (GetCharmerOrOwnerGuid() == u->GetObjectGuid())
        return true;

    // isInvisibleForAlive() those units can only be seen by dead or if other
    // unit is also invisible for alive.. if an isinvisibleforalive unit dies we
    // should be able to see it too
    if (u->isAlive() && isAlive() && isInvisibleForAlive() != u->isInvisibleForAlive())
        if (u->GetTypeId() != TYPEID_PLAYER || !((Player *)u)->isGameMaster())
            return false;

    // Visible units, always are visible for all units, except for units under invisibility and phases
    if (m_Visibility == VISIBILITY_ON && u->m_invisibilityMask==0)
        return true;

    // GMs see any players, not higher GMs and all units in any phase
    if (u->GetTypeId() == TYPEID_PLAYER && ((Player *)u)->isGameMaster())
    {
        if(GetTypeId() == TYPEID_PLAYER)
            return ((Player *)this)->GetSession()->GetSecurity() <= ((Player *)u)->GetSession()->GetSecurity();
        else
            return true;
    }

    // non faction visibility non-breakable for non-GMs
    if (m_Visibility == VISIBILITY_OFF)
        return false;

    // Arena visibility before arena start
    if (GetTypeId() == TYPEID_PLAYER && HasAura(32727)) // Arena Preparation
        if (Player * p_target = ((Unit*)u)->GetCharmerOrOwnerPlayerOrPlayerItself())
            return ((Player*)this)->GetBGTeam() == p_target->GetBGTeam();

    // raw invisibility
    bool invisible = (m_invisibilityMask != 0 || u->m_invisibilityMask !=0);

    // detectable invisibility case
    if( invisible && (
        // Invisible units, always are visible for units under same invisibility type
        (m_invisibilityMask & u->m_invisibilityMask)!=0 ||
        // Invisible units, always are visible for unit that can detect this invisibility (have appropriate level for detect)
        u->canDetectInvisibilityOf(this) ||
        // Units that can detect invisibility always are visible for units that can be detected
        canDetectInvisibilityOf(u) ))
    {
        invisible = false;
    }

    // special cases for always overwrite invisibility/stealth
    if(invisible || m_Visibility == VISIBILITY_GROUP_STEALTH)
    {
        // non-hostile case
        if (!u->IsHostileTo(this))
        {
            // player see other player with stealth/invisibility only if he in same group or raid or same team (raid/team case dependent from conf setting)
            if(GetTypeId()==TYPEID_PLAYER && u->GetTypeId()==TYPEID_PLAYER)
            {
                if(((Player*)this)->IsGroupVisibleFor(((Player*)u)))
                    return true;

                // else apply same rules as for hostile case (detecting check for stealth)
            }
        }
        // hostile case
        else
        {
            // Hunter mark functionality
            AuraList const& aurasstalked = GetAurasByType(SPELL_AURA_MOD_STALKED);
            for(AuraList::const_iterator iter = aurasstalked.begin(); iter != aurasstalked.end(); ++iter)
                if ((*iter)->GetCasterGuid() == u->GetObjectGuid())
                    return true;

            // Flare functionality
            AuraList const& aurasimunity = GetAurasByType(SPELL_AURA_DISPEL_IMMUNITY);
            for(AuraList::const_iterator iter = aurasimunity.begin(); iter != aurasimunity.end(); ++iter)
                if((*iter)->GetMiscValue() == uint8(invisible ? DISPEL_INVISIBILITY : DISPEL_STEALTH))
                    return true;

            // else apply detecting check for stealth
        }

        // none other cases for detect invisibility, so invisible
        if(invisible)
            return false;

        // else apply stealth detecting check
    }

    // unit got in stealth in this moment and must ignore old detected state
    if (m_Visibility == VISIBILITY_GROUP_NO_DETECT)
        return false;

    // GM invisibility checks early, invisibility if any detectable, so if not stealth then visible
    if (m_Visibility != VISIBILITY_GROUP_STEALTH)
        return true;

    // NOW ONLY STEALTH CASE

    //if in non-detect mode then invisible for unit
    //mobs always detect players (detect == true)... return 'false' for those mobs which have (detect == false)
    //players detect players only in Player::HandleStealthedUnitsDetection()
    if (!detect)
        return (u->GetTypeId() == TYPEID_PLAYER) ? ((Player*)u)->HaveAtClient(this) : false;

    // Special cases

    // If is attacked then stealth is lost, some creature can use stealth too
    if( !getAttackers().empty() )
        return true;

    // If there is collision rogue is seen regardless of level difference
    if (IsWithinDist(u,0.24f))
        return true;

    //If a mob or player is stunned he will not be able to detect stealth
    if (u->hasUnitState(UNIT_STAT_STUNNED) && (u != this))
        return false;

    // set max ditance
    float visibleDistance = (u->GetTypeId() == TYPEID_PLAYER) ? MAX_PLAYER_STEALTH_DETECT_RANGE : ((Creature const*)u)->GetAttackDistance(this);

    //Always invisible from back (when stealth detection is on), also filter max distance cases
    bool isInFront = viewPoint->isInFrontInMap(this, visibleDistance);
    if(!isInFront)
        return false;

    // if doesn't have stealth detection (Shadow Sight), then check how stealthy the unit is, otherwise just check los
    if(!u->HasAuraType(SPELL_AURA_DETECT_STEALTH))
    {
        //Calculation if target is in front

        //Visible distance based on stealth value (stealth rank 4 300MOD, 10.5 - 3 = 7.5)
        visibleDistance = 10.5f - (GetTotalAuraModifier(SPELL_AURA_MOD_STEALTH)/100.0f);

        //Visible distance is modified by
        //-Level Diff (every level diff = 1.0f in visible distance)
        visibleDistance += int32(u->GetLevelForTarget(this)) - int32(GetLevelForTarget(u));

        //This allows to check talent tree and will add addition stealth dependent on used points)
        int32 stealthMod = GetTotalAuraModifier(SPELL_AURA_MOD_STEALTH_LEVEL);
        if(stealthMod < 0)
            stealthMod = 0;

        //-Stealth Mod(positive like Master of Deception) and Stealth Detection(negative like paranoia)
        //based on wowwiki every 5 mod we have 1 more level diff in calculation
        visibleDistance += (int32(u->GetTotalAuraModifier(SPELL_AURA_MOD_STEALTH_DETECT)) - stealthMod)/5.0f;
        visibleDistance = visibleDistance > MAX_PLAYER_STEALTH_DETECT_RANGE ? MAX_PLAYER_STEALTH_DETECT_RANGE : visibleDistance;

        // recheck new distance
        if(visibleDistance <= 0 || !IsWithinDist(viewPoint,visibleDistance))
            return false;
    }

    // Now check is target visible with LoS
    float ox,oy,oz;
    viewPoint->GetPosition(ox,oy,oz);
    return IsWithinLOS(ox,oy,oz);
}

void Unit::UpdateVisibilityAndView()
{

    static const AuraType auratypes[] = {SPELL_AURA_BIND_SIGHT, SPELL_AURA_FAR_SIGHT, SPELL_AURA_NONE};
    for (AuraType const* type = &auratypes[0]; *type != SPELL_AURA_NONE; ++type)
    {
        AuraList& alist = m_modAuras[*type];
        if(alist.empty())
            continue;

        for (AuraList::iterator it = alist.begin(); it != alist.end();)
        {
            Aura* aura = (*it);
            Unit* owner = aura->GetCaster();

            if (!owner || !isVisibleForOrDetect(owner,this,false))
            {
                alist.erase(it);
                RemoveAura(aura);
                it = alist.begin();
            }
            else
                ++it;
        }
    }

    GetViewPoint().Call_UpdateVisibilityForOwner();
    UpdateObjectVisibility();
    ScheduleAINotify(0);
    GetViewPoint().Event_ViewPointVisibilityChanged();
}

void Unit::SetVisibility(UnitVisibility x)
{
    m_Visibility = x;

    if(IsInWorld())
        UpdateVisibilityAndView();
}

bool Unit::canDetectInvisibilityOf(Unit const* u) const
{
    if (uint32 mask = (m_detectInvisibilityMask & u->m_invisibilityMask))
    {
        for(int32 i = 0; i < 32; ++i)
        {
            if (((1 << i) & mask)==0)
                continue;

            // find invisibility level
            int32 invLevel = 0;
            Unit::AuraList const& iAuras = u->GetAurasByType(SPELL_AURA_MOD_INVISIBILITY);
            for(Unit::AuraList::const_iterator itr = iAuras.begin(); itr != iAuras.end(); ++itr)
                if ((*itr)->GetModifier()->m_miscvalue==i && invLevel < (*itr)->GetModifier()->m_amount)
                    invLevel = (*itr)->GetModifier()->m_amount;

            // find invisibility detect level
            int32 detectLevel = 0;
            Unit::AuraList const& dAuras = GetAurasByType(SPELL_AURA_MOD_INVISIBILITY_DETECTION);
            for(Unit::AuraList::const_iterator itr = dAuras.begin(); itr != dAuras.end(); ++itr)
                if ((*itr)->GetModifier()->m_miscvalue==i && detectLevel < (*itr)->GetModifier()->m_amount)
                    detectLevel = (*itr)->GetModifier()->m_amount;

            if (i==6 && GetTypeId()==TYPEID_PLAYER)         // special drunk detection case
                detectLevel = ((Player*)this)->GetDrunkValue();

            if (invLevel <= detectLevel)
                return true;
        }
    }

    return false;
}

struct UpdateWalkModeHelper
{
    explicit UpdateWalkModeHelper(Unit* _source) : source(_source) {}
    void operator()(Unit* unit) const { unit->UpdateWalkMode(source, true); }
    Unit* source;
};

void Unit::UpdateWalkMode(Unit* source, bool self)
{
    if (GetTypeId() == TYPEID_PLAYER)
        CallForAllControlledUnits(UpdateWalkModeHelper(source), CONTROLLED_PET|CONTROLLED_GUARDIANS|CONTROLLED_CHARM|CONTROLLED_MINIPET);
    else if (self)
    {
        bool on = source->GetTypeId() == TYPEID_PLAYER
            ? ((Player*)source)->HasMovementFlag(MOVEFLAG_WALK_MODE)
            : ((Creature*)source)->HasSplineFlag(SPLINEFLAG_WALKMODE);

        if (on)
        {
            if (((Creature*)this)->IsPet() && hasUnitState(UNIT_STAT_FOLLOW))
                ((Creature*)this)->AddSplineFlag(SPLINEFLAG_WALKMODE);
        }
        else
        {
            if (((Creature*)this)->IsPet())
                ((Creature*)this)->RemoveSplineFlag(SPLINEFLAG_WALKMODE);
        }
    }
    else
        CallForAllControlledUnits(UpdateWalkModeHelper(source), CONTROLLED_PET|CONTROLLED_GUARDIANS|CONTROLLED_CHARM|CONTROLLED_MINIPET);
}

void Unit::UpdateSpeed(UnitMoveType mtype, bool forced, float ratio)
{
    // not in combat pet have same speed as owner
    switch(mtype)
    {
        case MOVE_RUN:
        case MOVE_WALK:
        case MOVE_SWIM:
            if (GetTypeId() == TYPEID_UNIT && ((Creature*)this)->IsPet() && hasUnitState(UNIT_STAT_FOLLOW))
            {
                if(Unit* owner = GetOwner())
                {
                    SetSpeedRate(mtype, owner->GetSpeedRate(mtype), forced);
                    return;
                }
            }
            break;
        default:
            break;
    }

    int32 main_speed_mod  = 0;
    float stack_bonus     = 1.0f;
    float non_stack_bonus = 1.0f;

    switch(mtype)
    {
        case MOVE_WALK:
            if (GetTypeId() == TYPEID_UNIT)
            {
                ratio *= ((Creature*)this)->GetCreatureInfo()->speed_walk;
                SetSpeedRate(mtype, ratio, forced);
            }
            return;
        case MOVE_RUN:
        {
            if (GetTypeId() == TYPEID_UNIT)
                ratio *= ((Creature*)this)->GetCreatureInfo()->speed_run;

            if (IsMounted()) // Use on mount auras
            {
                main_speed_mod  = GetMaxPositiveAuraModifier(SPELL_AURA_MOD_INCREASE_MOUNTED_SPEED);
                stack_bonus     = GetTotalAuraMultiplier(SPELL_AURA_MOD_MOUNTED_SPEED_ALWAYS);
                non_stack_bonus = (100.0f + GetMaxPositiveAuraModifier(SPELL_AURA_MOD_MOUNTED_SPEED_NOT_STACK))/100.0f;
            }
            else
            {
                main_speed_mod  = GetMaxPositiveAuraModifier(SPELL_AURA_MOD_INCREASE_SPEED);
                stack_bonus     = GetTotalAuraMultiplier(SPELL_AURA_MOD_SPEED_ALWAYS);
                non_stack_bonus = (100.0f + GetMaxPositiveAuraModifier(SPELL_AURA_MOD_SPEED_NOT_STACK))/100.0f;
            }
            break;
        }
        case MOVE_RUN_BACK:
            return;
        case MOVE_SWIM:
        {
            main_speed_mod  = GetMaxPositiveAuraModifier(SPELL_AURA_MOD_INCREASE_SWIM_SPEED);
            break;
        }
        case MOVE_SWIM_BACK:
            return;
        case MOVE_FLIGHT:
        {
            if (IsMounted()) // Use on mount auras
            {
                main_speed_mod  = GetMaxPositiveAuraModifier(SPELL_AURA_MOD_FLIGHT_SPEED_MOUNTED);
                stack_bonus     = GetTotalAuraMultiplier(SPELL_AURA_MOD_FLIGHT_SPEED_MOUNTED_STACKING);
                non_stack_bonus = (100.0f + GetMaxPositiveAuraModifier(SPELL_AURA_MOD_FLIGHT_SPEED_MOUNTED_NOT_STACKING))/100.0f;
            }
            else             // Use not mount (shapeshift for example) auras (should stack)
            {
                main_speed_mod  = GetTotalAuraModifier(SPELL_AURA_MOD_FLIGHT_SPEED);
                stack_bonus     = GetTotalAuraMultiplier(SPELL_AURA_MOD_FLIGHT_SPEED_STACKING);
                non_stack_bonus = (100.0f + GetMaxPositiveAuraModifier(SPELL_AURA_MOD_FLIGHT_SPEED_NOT_STACKING))/100.0f;
            }
            break;
        }
        case MOVE_FLIGHT_BACK:
            return;
        default:
            sLog.outError("Unit::UpdateSpeed: Unsupported move type (%d)", mtype);
            return;
    }

    // Remove Druid Dash bonus if not in Cat Form
    if (GetShapeshiftForm() != FORM_CAT)
    {
        AuraList const& speed_increase_auras = GetAurasByType(SPELL_AURA_MOD_INCREASE_SPEED);
        for(AuraList::const_iterator itr = speed_increase_auras.begin(); itr != speed_increase_auras.end(); ++itr)
        {
            const SpellEntry* aura_proto = (*itr)->GetSpellProto();
            if (aura_proto->SpellFamilyName == SPELLFAMILY_DRUID && aura_proto->SpellIconID == 959)
            {
                main_speed_mod -= (*itr)->GetModifier()->m_amount;
                break;
            }
        }
    }

    float bonus = non_stack_bonus > stack_bonus ? non_stack_bonus : stack_bonus;
    // now we ready for speed calculation
    float speed  = main_speed_mod ? bonus*(100.0f + main_speed_mod)/100.0f : bonus;

    switch(mtype)
    {
        case MOVE_RUN:
        case MOVE_SWIM:
        case MOVE_FLIGHT:
        {
            // Normalize speed by 191 aura SPELL_AURA_USE_NORMAL_MOVEMENT_SPEED if need
            // TODO: possible affect only on MOVE_RUN
            if(int32 normalization = GetMaxPositiveAuraModifier(SPELL_AURA_USE_NORMAL_MOVEMENT_SPEED))
            {
                // Use speed from aura
                float max_speed = normalization / baseMoveSpeed[mtype];
                if (speed > max_speed)
                    speed = max_speed;
            }
            break;
        }
        default:
            break;
    }

    // for creature case, we check explicit if mob searched for assistance
    if (GetTypeId() == TYPEID_UNIT)
    {
        if (((Creature*)this)->HasSearchedAssistance())
            speed *= 0.66f;                                 // best guessed value, so this will be 33% reduction. Based off initial speed, mob can then "run", "walk fast" or "walk".
    }
    // for player case, we look for some custom rates
    else
    {
        if (getDeathState() == CORPSE)
            speed *= sWorld.getConfig(((Player*)this)->InBattleGround() ? CONFIG_FLOAT_GHOST_RUN_SPEED_BG : CONFIG_FLOAT_GHOST_RUN_SPEED_WORLD);
    }

    // Apply strongest slow aura mod to speed
    int32 slow = GetMaxNegativeAuraModifier(SPELL_AURA_MOD_DECREASE_SPEED);
    if (slow)
    {
        speed *=(100.0f + slow)/100.0f;
        float min_speed = (float)GetMaxPositiveAuraModifier(SPELL_AURA_MOD_MINIMUM_SPEED) / 100.0f;
        if (speed < min_speed)
            speed = min_speed;
    }

    if (GetTypeId() == TYPEID_UNIT)
    {
        switch(mtype)
        {
            case MOVE_RUN:
                speed *= ((Creature*)this)->GetCreatureInfo()->speed_run;
                break;
            case MOVE_WALK:
                speed *= ((Creature*)this)->GetCreatureInfo()->speed_walk;
                break;
            default:
                break;
        }
    }

    SetSpeedRate(mtype, speed * ratio, forced);
}

float Unit::GetSpeed( UnitMoveType mtype ) const
{
    return m_speed_rate[mtype]*baseMoveSpeed[mtype];
}

struct SetSpeedRateHelper
{
    explicit SetSpeedRateHelper(UnitMoveType _mtype, bool _forced) : mtype(_mtype), forced(_forced) {}
    void operator()(Unit* unit) const { unit->UpdateSpeed(mtype,forced); }
    UnitMoveType mtype;
    bool forced;
};

void Unit::SetSpeedRate(UnitMoveType mtype, float rate, bool forced)
{
    if (rate < 0)
        rate = 0.0f;

    // Update speed only on change
    if (m_speed_rate[mtype] != rate)
    {
        m_speed_rate[mtype] = rate;
        propagateSpeedChange();

        const uint16 SetSpeed2Opc_table[MAX_MOVE_TYPE][2]=
        {
            {MSG_MOVE_SET_WALK_SPEED,       SMSG_FORCE_WALK_SPEED_CHANGE},
            {MSG_MOVE_SET_RUN_SPEED,        SMSG_FORCE_RUN_SPEED_CHANGE},
            {MSG_MOVE_SET_RUN_BACK_SPEED,   SMSG_FORCE_RUN_BACK_SPEED_CHANGE},
            {MSG_MOVE_SET_SWIM_SPEED,       SMSG_FORCE_SWIM_SPEED_CHANGE},
            {MSG_MOVE_SET_SWIM_BACK_SPEED,  SMSG_FORCE_SWIM_BACK_SPEED_CHANGE},
            {MSG_MOVE_SET_TURN_RATE,        SMSG_FORCE_TURN_RATE_CHANGE},
            {MSG_MOVE_SET_FLIGHT_SPEED,     SMSG_FORCE_FLIGHT_SPEED_CHANGE},
            {MSG_MOVE_SET_FLIGHT_BACK_SPEED,SMSG_FORCE_FLIGHT_BACK_SPEED_CHANGE},
            {MSG_MOVE_SET_PITCH_RATE,       SMSG_FORCE_PITCH_RATE_CHANGE},
        };

        if (forced)
        {
            if (GetTypeId() == TYPEID_PLAYER)
            {
                // register forced speed changes for WorldSession::HandleForceSpeedChangeAck
                // and do it only for real sent packets and use run for run/mounted as client expected
                ++((Player*)this)->m_forced_speed_changes[mtype];
            }

            WorldPacket data(SetSpeed2Opc_table[mtype][1], 18);
            data << GetPackGUID();
            data << (uint32)0;                                  // moveEvent, NUM_PMOVE_EVTS = 0x39
            if (mtype == MOVE_RUN)
                data << uint8(0);                               // new 2.1.0
            data << float(GetSpeed(mtype));
            SendMessageToSet(&data, true);
        }
        else
        {
            m_movementInfo.UpdateTime(WorldTimer::getMSTime());

            WorldPacket data(SetSpeed2Opc_table[mtype][0], 64);
            data << GetPackGUID();
            data << m_movementInfo;
            data << float(GetSpeed(mtype));
            SendMessageToSet(&data, true);
        }
    }

    CallForAllControlledUnits(SetSpeedRateHelper(mtype,forced), CONTROLLED_PET|CONTROLLED_GUARDIANS|CONTROLLED_CHARM|CONTROLLED_MINIPET);
}

void Unit::SetHover(bool on)
{
    if(on)
        CastSpell(this, 11010, true);
    else
        RemoveAurasDueToSpell(11010);
}

void Unit::SetDeathState(DeathState s)
{
    if (s != ALIVE && s!= JUST_ALIVED)
    {
        ExitVehicle();
        CombatStop();
        DeleteThreatList();
        ClearComboPointHolders();                           // any combo points pointed to unit lost at it death

        if(IsNonMeleeSpellCasted(false))
            InterruptNonMeleeSpells(false);
    }

    if (s == JUST_DIED)
    {
        RemoveAllAurasOnDeath();
        RemoveGuardians();
        RemoveMiniPet();
        UnsummonAllTotems();

        // after removing a Fearaura (in RemoveAllAurasOnDeath)
        // Unit::SetFeared is called and makes that creatures attack player again
        if (GetTypeId() == TYPEID_UNIT)
        {
            clearUnitState(UNIT_STAT_MOVING);

            GetMap()->CreatureRelocation((Creature*)this, GetPositionX(), GetPositionY(), GetPositionZ(), GetOrientation());
            SendMonsterMove(GetPositionX(), GetPositionY(), GetPositionZ(), SPLINETYPE_NORMAL, SPLINEFLAG_WALKMODE, 0);
        }
        else
        {
            if (!IsStopped())
                StopMoving();
        }

        ModifyAuraState(AURA_STATE_HEALTHLESS_20_PERCENT, false);
        ModifyAuraState(AURA_STATE_HEALTHLESS_35_PERCENT, false);
        // remove aurastates allowing special moves
        ClearAllReactives();
        ClearDiminishings();
        ProcDamageAndSpell(this, PROC_FLAG_NONE, PROC_FLAG_ON_DEATH, PROC_EX_NONE, 0);

        if (GetVehicleKit())
            GetVehicleKit()->RemoveAllPassengers();
    }
    else if(s == JUST_ALIVED)
    {
        RemoveFlag (UNIT_FIELD_FLAGS, UNIT_FLAG_SKINNABLE); // clear skinnable for creature and player (at battleground)
    }

    if (m_deathState != ALIVE && s == ALIVE)
    {
        //_ApplyAllAuraMods();
    }
    m_deathState = s;
}

/*########################################
########                          ########
########       AGGRO SYSTEM       ########
########                          ########
########################################*/

bool Unit::CanHaveThreatList() const
{
    // only creatures can have threat list
    if (GetTypeId() != TYPEID_UNIT)
        return false;

    // only alive units can have threat list
    if (!isAlive())
        return false;

    Creature const* creature = ((Creature const*)this);

    // totems can not have threat list
    if (creature->IsTotem())
        return false;

    // pets can not have a threat list, unless they are controlled by a creature
    if (creature->IsPet() && creature->GetOwnerGuid().IsPlayer())
        return false;

    // charmed units can not have a threat list if charmed by player
    if (creature->GetCharmerGuid().IsPlayer())
        return false;

    // Is it correct?
    if (isCharmed())
        return false;

    return true;
}

//======================================================================

float Unit::ApplyTotalThreatModifier(float threat, SpellSchoolMask schoolMask)
{
    if (!HasAuraType(SPELL_AURA_MOD_THREAT))
        return threat;

    if (schoolMask == SPELL_SCHOOL_MASK_NONE)
        return threat;

    SpellSchools school = GetFirstSchoolInMask(schoolMask);

    return threat * m_threatModifier[school];
}

//======================================================================

void Unit::AddThreat(Unit* pVictim, float threat /*= 0.0f*/, bool crit /*= false*/, SpellSchoolMask schoolMask /*= SPELL_SCHOOL_MASK_NONE*/, SpellEntry const *threatSpell /*= NULL*/)
{
    // Only mobs can manage threat lists
    if (CanHaveThreatList())
        m_ThreatManager.addThreat(pVictim, threat, crit, schoolMask, threatSpell);
}

//======================================================================

void Unit::DeleteThreatList()
{
    if (CanHaveThreatList() && !m_ThreatManager.isThreatListEmpty())
        SendThreatClear();

    m_ThreatManager.clearReferences();
}

//======================================================================

void Unit::TauntApply(Unit* taunter)
{
    MANGOS_ASSERT(GetTypeId() == TYPEID_UNIT);

    if (!taunter || (taunter->GetTypeId() == TYPEID_PLAYER && ((Player*)taunter)->isGameMaster()))
        return;

    if (!CanHaveThreatList())
        return;

    Unit *target = getVictim();

    if (target && target == taunter)
        return;

    SetInFront(taunter);

    if (((Creature*)this)->AI())
        ((Creature*)this)->AI()->AttackStart(taunter);

    m_ThreatManager.tauntApply(taunter);
}

//======================================================================

void Unit::TauntFadeOut(Unit *taunter)
{
    MANGOS_ASSERT(GetTypeId() == TYPEID_UNIT);

    if (!taunter || (taunter->GetTypeId() == TYPEID_PLAYER && ((Player*)taunter)->isGameMaster()))
        return;

    if (!CanHaveThreatList())
        return;

    Unit *target = getVictim();

    if (!target || target != taunter)
        return;

    if (m_ThreatManager.isThreatListEmpty())
    {
        if (((Creature*)this)->AI())
            ((Creature*)this)->AI()->EnterEvadeMode();

        if (InstanceData* mapInstance = GetInstanceData())
            mapInstance->OnCreatureEvade((Creature*)this);

        return;
    }

    m_ThreatManager.tauntFadeOut(taunter);
    target = m_ThreatManager.getHostileTarget();

    if (target && target != taunter)
    {
        SetInFront(target);

        if (((Creature*)this)->AI())
            ((Creature*)this)->AI()->AttackStart(target);
    }
}

//======================================================================

bool Unit::SelectHostileTarget()
{
    //function provides main threat functionality
    //next-victim-selection algorithm and evade mode are called
    //threat list sorting etc.

    MANGOS_ASSERT(GetTypeId() == TYPEID_UNIT);

    if (!this->isAlive())
        return false;

    //This function only useful once AI has been initialized
    if (!((Creature*)this)->AI())
        return false;

    Unit* target = NULL;

    // First checking if we have some taunt on us
    const AuraList& tauntAuras = GetAurasByType(SPELL_AURA_MOD_TAUNT);
    if (!tauntAuras.empty())
    {
        Unit* caster;

        // The last taunt aura caster is alive an we are happy to attack him
        if ((caster = tauntAuras.back()->GetCaster()) && caster->isAlive())
            return true;
        else if (tauntAuras.size() > 1)
        {
            // We do not have last taunt aura caster but we have more taunt auras,
            // so find first available target

            // Auras are pushed_back, last caster will be on the end
            AuraList::const_iterator aura = --tauntAuras.end();
            do
            {
                --aura;
                if ((caster = (*aura)->GetCaster()) && caster->IsInMap(this) &&
                    caster->isTargetableForAttack() && caster->isInAccessablePlaceFor((Creature*)this))
                {
                    target = caster;
                    break;
                }
            }while (aura != tauntAuras.begin());
        }
    }

    // No taunt aura or taunt aura caster is dead, standard target selection
    if (!target && !m_ThreatManager.isThreatListEmpty())
        target = m_ThreatManager.getHostileTarget();

    if (target)
    {
        if (!hasUnitState(UNIT_STAT_STUNNED | UNIT_STAT_DIED))
        {
            SetInFront(target);
            ((Creature*)this)->AI()->AttackStart(target);
        }
        return true;
    }

    // no target but something prevent go to evade mode
    if (!isInCombat() || HasAuraType(SPELL_AURA_MOD_TAUNT))
        return false;

    // last case when creature don't must go to evade mode:
    // it in combat but attacker not make any damage and not enter to aggro radius to have record in threat list
    // for example at owner command to pet attack some far away creature
    // Note: creature not have targeted movement generator but have attacker in this case
    if (GetMotionMaster()->GetCurrentMovementGeneratorType() != CHASE_MOTION_TYPE)
    {
        for(AttackerSet::const_iterator itr = m_attackers.begin(); itr != m_attackers.end(); ++itr)
        {
            if ((*itr)->IsInMap(this) && (*itr)->isTargetableForAttack() && (*itr)->isInAccessablePlaceFor((Creature*)this))
                return false;
        }
    }

    // enter in evade mode in other case
    ((Creature*)this)->AI()->EnterEvadeMode();

    if (InstanceData* mapInstance = GetInstanceData())
        mapInstance->OnCreatureEvade((Creature*)this);

    return false;
}

//======================================================================
//======================================================================
//======================================================================

int32 Unit::CalculateSpellDamage(Unit const* target, SpellEntry const* spellProto, SpellEffectIndex effect_index, int32 const* effBasePoints)
{
    Player* unitPlayer = (GetTypeId() == TYPEID_PLAYER) ? (Player*)this : NULL;

    uint8 comboPoints = GetComboPoints();

    int32 level = int32(getLevel());
    if (level > (int32)spellProto->maxLevel && spellProto->maxLevel > 0)
        level = (int32)spellProto->maxLevel;
    else if (level < (int32)spellProto->baseLevel)
        level = (int32)spellProto->baseLevel;
    level-= (int32)spellProto->spellLevel;

    float basePointsPerLevel = spellProto->EffectRealPointsPerLevel[effect_index];
    int32 basePoints = effBasePoints ? *effBasePoints - 1 : spellProto->EffectBasePoints[effect_index];
    basePoints += int32(level * basePointsPerLevel);
    int32 randomPoints = int32(spellProto->EffectDieSides[effect_index]);
    float comboDamage = spellProto->EffectPointsPerComboPoint[effect_index];

    switch(randomPoints)
    {
        case 0:                                             // not used
        case 1: basePoints += 1; break;                     // range 1..1
        default:
            // range can have positive (1..rand) and negative (rand..1) values, so order its for irand
            int32 randvalue = (randomPoints >= 1)
                ? irand(1, randomPoints)
                : irand(randomPoints, 1);

            basePoints += randvalue;
            break;
    }

    int32 value = basePoints;

    // random damage
    if (comboDamage != 0 && unitPlayer && target && (target->GetObjectGuid() == unitPlayer->GetComboTargetGuid() || IsAreaOfEffectSpell(spellProto)))
        value += (int32)(comboDamage * comboPoints);

    if (Player* modOwner = GetSpellModOwner())
    {
        modOwner->ApplySpellMod(spellProto->Id, SPELLMOD_ALL_EFFECTS, value);

        switch(effect_index)
        {
            case EFFECT_INDEX_0:
                modOwner->ApplySpellMod(spellProto->Id, SPELLMOD_EFFECT1, value);
                break;
            case EFFECT_INDEX_1:
                modOwner->ApplySpellMod(spellProto->Id, SPELLMOD_EFFECT2, value);
                break;
            case EFFECT_INDEX_2:
                modOwner->ApplySpellMod(spellProto->Id, SPELLMOD_EFFECT3, value);
                break;
        }
    }

    if(spellProto->Attributes & SPELL_ATTR_LEVEL_DAMAGE_CALCULATION && spellProto->spellLevel &&
            spellProto->Effect[effect_index] != SPELL_EFFECT_WEAPON_PERCENT_DAMAGE &&
            spellProto->Effect[effect_index] != SPELL_EFFECT_KNOCK_BACK &&
            (spellProto->Effect[effect_index] != SPELL_EFFECT_APPLY_AURA || spellProto->EffectApplyAuraName[effect_index] != SPELL_AURA_MOD_DECREASE_SPEED))
        value = int32(value*0.25f*exp(getLevel()*(70-spellProto->spellLevel)/1000.0f));

    return value;
}

int32 Unit::CalculateAuraDuration(SpellEntry const* spellProto, uint32 effectMask, int32 duration, Unit const* caster)
{
    if (duration <= 0)
        return duration;

    int32 mechanicMod = 0;
    uint32 mechanicMask = GetSpellMechanicMask(spellProto, effectMask);

    for(int32 mechanic = FIRST_MECHANIC; mechanic < MAX_MECHANIC; ++mechanic)
    {
        if (!(mechanicMask & (1 << (mechanic-1))))
            continue;

        int32 stackingMod = GetTotalAuraModifierByMiscValue(SPELL_AURA_MECHANIC_DURATION_MOD, mechanic);
        int32 nonStackingMod = GetMaxNegativeAuraModifierByMiscValue(SPELL_AURA_MECHANIC_DURATION_MOD_NOT_STACK, mechanic);

        mechanicMod = std::min(mechanicMod, std::min(stackingMod, nonStackingMod));
    }

    int32 dispelMod = 0;
    int32 dmgClassMod = 0;

    if (!IsPositiveSpell(spellProto))
    {
        dispelMod   = GetTotalAuraModifierByMiscValue(SPELL_AURA_MOD_DURATION_OF_EFFECTS_BY_DISPEL, spellProto->Dispel);
        dmgClassMod = GetTotalAuraModifierByMiscValue(SPELL_AURA_MOD_DURATION_OF_MAGIC_EFFECTS, spellProto->DmgClass);
    }

    int32 durationMod = std::min(mechanicMod, std::min(dispelMod, dmgClassMod));

    if (durationMod != 0)
    {
        duration = int32(int64(duration) * (100+durationMod) / 100);

        if (duration < 0)
            duration = 0;
    }

    if (caster == this)
    {
        switch(spellProto->SpellFamilyName)
        {
            case SPELLFAMILY_DRUID:
                // Thorns
                if (spellProto->SpellIconID == 53 && (spellProto->SpellFamilyFlags & UI64LIT(0x0000000000000100)))
                {
                    // Glyph of Thorns
                    if (Aura *aur = GetAura(57862, EFFECT_INDEX_0))
                        duration += aur->GetModifier()->m_amount * MINUTE * IN_MILLISECONDS;
                }
                break;
            case SPELLFAMILY_PALADIN:
                // Blessing of Might
                if (spellProto->SpellIconID == 298 && spellProto->SpellFamilyFlags & UI64LIT(0x0000000000000002))
                {
                    // Glyph of Blessing of Might
                    if (Aura *aur = GetAura(57958, EFFECT_INDEX_0))
                        duration += aur->GetModifier()->m_amount * MINUTE * IN_MILLISECONDS;
                }
                // Blessing of Wisdom
                else if (spellProto->SpellIconID == 306 && spellProto->SpellFamilyFlags & UI64LIT(0x0000000000010000))
                {
                    // Glyph of Blessing of Wisdom
                    if (Aura *aur = GetAura(57979, EFFECT_INDEX_0))
                        duration += aur->GetModifier()->m_amount * MINUTE * IN_MILLISECONDS;
                }
                break;
            default:
                break;
        }
    }

    return duration;
}

DiminishingLevels Unit::GetDiminishing(DiminishingGroup group)
{
    for(Diminishing::iterator i = m_Diminishing.begin(); i != m_Diminishing.end(); ++i)
    {
        if(i->DRGroup != group)
            continue;

        if(!i->hitCount)
            return DIMINISHING_LEVEL_1;

        if (!i->hitTime)
            return DIMINISHING_LEVEL_1;

        // If last spell was casted more than 15 seconds ago - reset the count.
        if (i->stack==0 && WorldTimer::getMSTimeDiff(i->hitTime,WorldTimer::getMSTime()) > 15*IN_MILLISECONDS)
        {
            i->hitCount = DIMINISHING_LEVEL_1;
            return DIMINISHING_LEVEL_1;
        }
        // or else increase the count.
        else
        {
            return DiminishingLevels(i->hitCount);
        }
    }
    return DIMINISHING_LEVEL_1;
}

void Unit::IncrDiminishing(DiminishingGroup group)
{
    // Checking for existing in the table
    for(Diminishing::iterator i = m_Diminishing.begin(); i != m_Diminishing.end(); ++i)
    {
        if(i->DRGroup != group)
            continue;
        if(i->hitCount < DIMINISHING_LEVEL_IMMUNE)
            i->hitCount += 1;
        return;
    }
    m_Diminishing.push_back(DiminishingReturn(group,WorldTimer::getMSTime(),DIMINISHING_LEVEL_2));
}

void Unit::ApplyDiminishingToDuration(DiminishingGroup group, int32 &duration,Unit* caster,DiminishingLevels Level, int32 limitduration)
{
    if(duration == -1 || group == DIMINISHING_NONE)
        return;

    // Duration of crowd control abilities on pvp target is limited by 10 sec. (2.2.0)
    if(limitduration > 0 && duration > limitduration)
    {
        // test pet/charm masters instead pets/charmeds
        Unit const* targetOwner = GetCharmerOrOwner();
        Unit const* casterOwner = caster->GetCharmerOrOwner();

        Unit const* target = targetOwner ? targetOwner : this;
        Unit const* source = casterOwner ? casterOwner : caster;

        if(target->GetTypeId() == TYPEID_PLAYER && source->GetTypeId() == TYPEID_PLAYER)
            duration = limitduration;
    }

    float mod = 1.0f;

    // Some diminishings applies to mobs too (for example, Stun)
    if((GetDiminishingReturnsGroupType(group) == DRTYPE_PLAYER && GetTypeId() == TYPEID_PLAYER) || GetDiminishingReturnsGroupType(group) == DRTYPE_ALL)
    {
        DiminishingLevels diminish = Level;
        switch(diminish)
        {
            case DIMINISHING_LEVEL_1: break;
            case DIMINISHING_LEVEL_2: mod = 0.5f; break;
            case DIMINISHING_LEVEL_3: mod = 0.25f; break;
            case DIMINISHING_LEVEL_IMMUNE: mod = 0.0f;break;
            default: break;
        }
    }

    duration = int32(duration * mod);
}

void Unit::ApplyDiminishingAura( DiminishingGroup group, bool apply )
{
    // Checking for existing in the table
    for(Diminishing::iterator i = m_Diminishing.begin(); i != m_Diminishing.end(); ++i)
    {
        if(i->DRGroup != group)
            continue;

        if(apply)
            i->stack += 1;
        else if(i->stack)
        {
            i->stack -= 1;
            // Remember time after last aura from group removed
            if (i->stack == 0)
                i->hitTime = WorldTimer::getMSTime();
        }
        break;
    }
}

bool Unit::isVisibleForInState( Player const* u, WorldObject const* viewPoint, bool inVisibleList ) const
{
    return isVisibleForOrDetect(u, viewPoint, false, inVisibleList, false);
}

/// returns true if creature can't be seen by alive units
bool Unit::isInvisibleForAlive() const
{
    if (m_AuraFlags & UNIT_AURAFLAG_ALIVE_INVISIBLE)
        return true;
    // TODO: maybe spiritservices also have just an aura
    return isSpiritService();
}

uint32 Unit::GetCreatureType() const
{
    if(GetTypeId() == TYPEID_PLAYER)
    {
        SpellShapeshiftFormEntry const* ssEntry = sSpellShapeshiftFormStore.LookupEntry(GetShapeshiftForm());
        if(ssEntry && ssEntry->creatureType > 0)
            return ssEntry->creatureType;
        else
            return CREATURE_TYPE_HUMANOID;
    }
    else
        return ((Creature*)this)->GetCreatureInfo()->type;
}

/*#######################################
########                         ########
########       STAT SYSTEM       ########
########                         ########
#######################################*/

bool Unit::HandleStatModifier(UnitMods unitMod, UnitModifierType modifierType, float amount, bool apply)
{
    if(unitMod >= UNIT_MOD_END || modifierType >= MODIFIER_TYPE_END)
    {
        sLog.outError("ERROR in HandleStatModifier(): nonexistent UnitMods or wrong UnitModifierType!");
        return false;
    }

    float val = 1.0f;

    switch(modifierType)
    {
        case BASE_VALUE:
        case TOTAL_VALUE:
            m_auraModifiersGroup[unitMod][modifierType] += apply ? amount : -amount;
            break;
        case BASE_PCT:
        case TOTAL_PCT:
            if(amount <= -100.0f)                           //small hack-fix for -100% modifiers
                amount = -200.0f;

            val = (100.0f + amount) / 100.0f;
            m_auraModifiersGroup[unitMod][modifierType] *= apply ? val : (1.0f/val);
            break;

        default:
            break;
    }

    if(!CanModifyStats())
        return false;

    switch(unitMod)
    {
        case UNIT_MOD_STAT_STRENGTH:
        case UNIT_MOD_STAT_AGILITY:
        case UNIT_MOD_STAT_STAMINA:
        case UNIT_MOD_STAT_INTELLECT:
        case UNIT_MOD_STAT_SPIRIT:         UpdateStats(GetStatByAuraGroup(unitMod));  break;

        case UNIT_MOD_ARMOR:               UpdateArmor();           break;
        case UNIT_MOD_HEALTH:              UpdateMaxHealth();       break;

        case UNIT_MOD_MANA:
        case UNIT_MOD_RAGE:
        case UNIT_MOD_FOCUS:
        case UNIT_MOD_ENERGY:
        case UNIT_MOD_HAPPINESS:
        case UNIT_MOD_RUNE:
        case UNIT_MOD_RUNIC_POWER:          UpdateMaxPower(GetPowerTypeByAuraGroup(unitMod));          break;

        case UNIT_MOD_RESISTANCE_HOLY:
        case UNIT_MOD_RESISTANCE_FIRE:
        case UNIT_MOD_RESISTANCE_NATURE:
        case UNIT_MOD_RESISTANCE_FROST:
        case UNIT_MOD_RESISTANCE_SHADOW:
        case UNIT_MOD_RESISTANCE_ARCANE:   UpdateResistances(GetSpellSchoolByAuraGroup(unitMod));      break;

        case UNIT_MOD_ATTACK_POWER:        UpdateAttackPowerAndDamage();         break;
        case UNIT_MOD_ATTACK_POWER_RANGED: UpdateAttackPowerAndDamage(true);     break;

        case UNIT_MOD_DAMAGE_MAINHAND:     UpdateDamagePhysical(BASE_ATTACK);    break;
        case UNIT_MOD_DAMAGE_OFFHAND:      UpdateDamagePhysical(OFF_ATTACK);     break;
        case UNIT_MOD_DAMAGE_RANGED:       UpdateDamagePhysical(RANGED_ATTACK);  break;

        default:
            break;
    }

    return true;
}

float Unit::GetModifierValue(UnitMods unitMod, UnitModifierType modifierType) const
{
    if( unitMod >= UNIT_MOD_END || modifierType >= MODIFIER_TYPE_END)
    {
        sLog.outError("attempt to access nonexistent modifier value from UnitMods!");
        return 0.0f;
    }

    if(modifierType == TOTAL_PCT && m_auraModifiersGroup[unitMod][modifierType] <= 0.0f)
        return 0.0f;

    return m_auraModifiersGroup[unitMod][modifierType];
}

float Unit::GetTotalStatValue(Stats stat) const
{
    UnitMods unitMod = UnitMods(UNIT_MOD_STAT_START + stat);

    if(m_auraModifiersGroup[unitMod][TOTAL_PCT] <= 0.0f)
        return 0.0f;

    // value = ((base_value * base_pct) + total_value) * total_pct
    float value  = m_auraModifiersGroup[unitMod][BASE_VALUE] + GetCreateStat(stat);
    value *= m_auraModifiersGroup[unitMod][BASE_PCT];
    value += m_auraModifiersGroup[unitMod][TOTAL_VALUE];
    value *= m_auraModifiersGroup[unitMod][TOTAL_PCT];

    return value;
}

float Unit::GetTotalAuraModValue(UnitMods unitMod) const
{
    if(unitMod >= UNIT_MOD_END)
    {
        sLog.outError("attempt to access nonexistent UnitMods in GetTotalAuraModValue()!");
        return 0.0f;
    }

    if(m_auraModifiersGroup[unitMod][TOTAL_PCT] <= 0.0f)
        return 0.0f;

    float value  = m_auraModifiersGroup[unitMod][BASE_VALUE];
    value *= m_auraModifiersGroup[unitMod][BASE_PCT];
    value += m_auraModifiersGroup[unitMod][TOTAL_VALUE];
    value *= m_auraModifiersGroup[unitMod][TOTAL_PCT];

    return value;
}

SpellSchools Unit::GetSpellSchoolByAuraGroup(UnitMods unitMod) const
{
    SpellSchools school = SPELL_SCHOOL_NORMAL;

    switch(unitMod)
    {
        case UNIT_MOD_RESISTANCE_HOLY:     school = SPELL_SCHOOL_HOLY;          break;
        case UNIT_MOD_RESISTANCE_FIRE:     school = SPELL_SCHOOL_FIRE;          break;
        case UNIT_MOD_RESISTANCE_NATURE:   school = SPELL_SCHOOL_NATURE;        break;
        case UNIT_MOD_RESISTANCE_FROST:    school = SPELL_SCHOOL_FROST;         break;
        case UNIT_MOD_RESISTANCE_SHADOW:   school = SPELL_SCHOOL_SHADOW;        break;
        case UNIT_MOD_RESISTANCE_ARCANE:   school = SPELL_SCHOOL_ARCANE;        break;

        default:
            break;
    }

    return school;
}

Stats Unit::GetStatByAuraGroup(UnitMods unitMod) const
{
    Stats stat = STAT_STRENGTH;

    switch(unitMod)
    {
        case UNIT_MOD_STAT_STRENGTH:    stat = STAT_STRENGTH;      break;
        case UNIT_MOD_STAT_AGILITY:     stat = STAT_AGILITY;       break;
        case UNIT_MOD_STAT_STAMINA:     stat = STAT_STAMINA;       break;
        case UNIT_MOD_STAT_INTELLECT:   stat = STAT_INTELLECT;     break;
        case UNIT_MOD_STAT_SPIRIT:      stat = STAT_SPIRIT;        break;

        default:
            break;
    }

    return stat;
}

Powers Unit::GetPowerTypeByAuraGroup(UnitMods unitMod) const
{
    switch(unitMod)
    {
        case UNIT_MOD_MANA:       return POWER_MANA;
        case UNIT_MOD_RAGE:       return POWER_RAGE;
        case UNIT_MOD_FOCUS:      return POWER_FOCUS;
        case UNIT_MOD_ENERGY:     return POWER_ENERGY;
        case UNIT_MOD_HAPPINESS:  return POWER_HAPPINESS;
        case UNIT_MOD_RUNE:       return POWER_RUNE;
        case UNIT_MOD_RUNIC_POWER:return POWER_RUNIC_POWER;
        default:                  return POWER_MANA;
    }

    return POWER_MANA;
}

float Unit::GetTotalAttackPowerValue(WeaponAttackType attType) const
{
    if (attType == RANGED_ATTACK)
    {
        int32 ap = GetInt32Value(UNIT_FIELD_RANGED_ATTACK_POWER) + GetInt32Value(UNIT_FIELD_RANGED_ATTACK_POWER_MODS);
        if (ap < 0)
            return 0.0f;
        return ap * (1.0f + GetFloatValue(UNIT_FIELD_RANGED_ATTACK_POWER_MULTIPLIER));
    }
    else
    {
        int32 ap = GetInt32Value(UNIT_FIELD_ATTACK_POWER) + GetInt32Value(UNIT_FIELD_ATTACK_POWER_MODS);
        if (ap < 0)
            return 0.0f;
        return ap * (1.0f + GetFloatValue(UNIT_FIELD_ATTACK_POWER_MULTIPLIER));
    }
}

float Unit::GetWeaponDamageRange(WeaponAttackType attType ,WeaponDamageRange type) const
{
    if (attType == OFF_ATTACK && !haveOffhandWeapon())
        return 0.0f;

    return m_weaponDamage[attType][type];
}

void Unit::SetLevel(uint32 lvl)
{
    SetUInt32Value(UNIT_FIELD_LEVEL, lvl);

    // group update
    if ((GetTypeId() == TYPEID_PLAYER) && ((Player*)this)->GetGroup())
        ((Player*)this)->SetGroupUpdateFlag(GROUP_UPDATE_FLAG_LEVEL);
}

void Unit::SetHealth(uint32 val)
{
    uint32 maxHealth = GetMaxHealth();
    if(maxHealth < val)
        val = maxHealth;

    SetUInt32Value(UNIT_FIELD_HEALTH, val);

    // group update
    if(GetTypeId() == TYPEID_PLAYER)
    {
        if(((Player*)this)->GetGroup())
            ((Player*)this)->SetGroupUpdateFlag(GROUP_UPDATE_FLAG_CUR_HP);
    }
    else if(((Creature*)this)->IsPet())
    {
        Pet *pet = ((Pet*)this);
        if(pet->isControlled())
        {
            Unit *owner = GetOwner();
            if(owner && (owner->GetTypeId() == TYPEID_PLAYER) && ((Player*)owner)->GetGroup())
                ((Player*)owner)->SetGroupUpdateFlag(GROUP_UPDATE_FLAG_PET_CUR_HP);
        }
    }
}

void Unit::SetMaxHealth(uint32 val)
{
    uint32 health = GetHealth();
    SetUInt32Value(UNIT_FIELD_MAXHEALTH, val);

    // group update
    if(GetTypeId() == TYPEID_PLAYER)
    {
        if(((Player*)this)->GetGroup())
            ((Player*)this)->SetGroupUpdateFlag(GROUP_UPDATE_FLAG_MAX_HP);
    }
    else if(((Creature*)this)->IsPet())
    {
        Pet *pet = ((Pet*)this);
        if(pet->isControlled())
        {
            Unit *owner = GetOwner();
            if(owner && (owner->GetTypeId() == TYPEID_PLAYER) && ((Player*)owner)->GetGroup())
                ((Player*)owner)->SetGroupUpdateFlag(GROUP_UPDATE_FLAG_PET_MAX_HP);
        }
    }

    if(val < health)
        SetHealth(val);
}

void Unit::SetHealthPercent(float percent)
{
    uint32 newHealth = GetMaxHealth() * percent/100.0f;
    SetHealth(newHealth);
}

void Unit::SetPower(Powers power, uint32 val)
{
    if(GetPower(power) == val)
        return;

    uint32 maxPower = GetMaxPower(power);
    if(maxPower < val)
        val = maxPower;

    SetStatInt32Value(UNIT_FIELD_POWER1 + power, val);

    WorldPacket data(SMSG_POWER_UPDATE);
    data << GetPackGUID();
    data << uint8(power);
    data << uint32(val);
    SendMessageToSet(&data, true);

    // group update
    if(GetTypeId() == TYPEID_PLAYER)
    {
        if(((Player*)this)->GetGroup())
            ((Player*)this)->SetGroupUpdateFlag(GROUP_UPDATE_FLAG_CUR_POWER);
    }
    else if(((Creature*)this)->IsPet())
    {
        Pet *pet = ((Pet*)this);
        if(pet->isControlled())
        {
            Unit *owner = GetOwner();
            if(owner && (owner->GetTypeId() == TYPEID_PLAYER) && ((Player*)owner)->GetGroup())
                ((Player*)owner)->SetGroupUpdateFlag(GROUP_UPDATE_FLAG_PET_CUR_POWER);
        }

        // Update the pet's character sheet with happiness damage bonus
        if(pet->getPetType() == HUNTER_PET && power == POWER_HAPPINESS)
        {
            pet->UpdateDamagePhysical(BASE_ATTACK);
        }
    }
}

void Unit::SetMaxPower(Powers power, uint32 val)
{
    uint32 cur_power = GetPower(power);
    SetStatInt32Value(UNIT_FIELD_MAXPOWER1 + power, val);

    // group update
    if(GetTypeId() == TYPEID_PLAYER)
    {
        if(((Player*)this)->GetGroup())
            ((Player*)this)->SetGroupUpdateFlag(GROUP_UPDATE_FLAG_MAX_POWER);
    }
    else if(((Creature*)this)->IsPet())
    {
        Pet *pet = ((Pet*)this);
        if(pet->isControlled())
        {
            Unit *owner = GetOwner();
            if(owner && (owner->GetTypeId() == TYPEID_PLAYER) && ((Player*)owner)->GetGroup())
                ((Player*)owner)->SetGroupUpdateFlag(GROUP_UPDATE_FLAG_PET_MAX_POWER);
        }
    }

    if(val < cur_power)
        SetPower(power, val);
}

void Unit::ApplyPowerMod(Powers power, uint32 val, bool apply)
{
    ApplyModUInt32Value(UNIT_FIELD_POWER1+power, val, apply);

    // group update
    if(GetTypeId() == TYPEID_PLAYER)
    {
        if(((Player*)this)->GetGroup())
            ((Player*)this)->SetGroupUpdateFlag(GROUP_UPDATE_FLAG_CUR_POWER);
    }
    else if(((Creature*)this)->IsPet())
    {
        Pet *pet = ((Pet*)this);
        if(pet->isControlled())
        {
            Unit *owner = GetOwner();
            if(owner && (owner->GetTypeId() == TYPEID_PLAYER) && ((Player*)owner)->GetGroup())
                ((Player*)owner)->SetGroupUpdateFlag(GROUP_UPDATE_FLAG_PET_CUR_POWER);
        }
    }
}

void Unit::ApplyMaxPowerMod(Powers power, uint32 val, bool apply)
{
    ApplyModUInt32Value(UNIT_FIELD_MAXPOWER1+power, val, apply);

    // group update
    if(GetTypeId() == TYPEID_PLAYER)
    {
        if(((Player*)this)->GetGroup())
            ((Player*)this)->SetGroupUpdateFlag(GROUP_UPDATE_FLAG_MAX_POWER);
    }
    else if(((Creature*)this)->IsPet())
    {
        Pet *pet = ((Pet*)this);
        if(pet->isControlled())
        {
            Unit *owner = GetOwner();
            if(owner && (owner->GetTypeId() == TYPEID_PLAYER) && ((Player*)owner)->GetGroup())
                ((Player*)owner)->SetGroupUpdateFlag(GROUP_UPDATE_FLAG_PET_MAX_POWER);
        }
    }
}

void Unit::ApplyAuraProcTriggerDamage( Aura* aura, bool apply )
{
    AuraList& tAuraProcTriggerDamage = m_modAuras[SPELL_AURA_PROC_TRIGGER_DAMAGE];
    if(apply)
        tAuraProcTriggerDamage.push_back(aura);
    else
        tAuraProcTriggerDamage.remove(aura);
}

uint32 Unit::GetCreatePowers( Powers power ) const
{
    switch(power)
    {
        case POWER_HEALTH:      return 0;                   // is it really should be here?
        case POWER_MANA:        return GetCreateMana();
        case POWER_RAGE:        return 1000;
        case POWER_FOCUS:       return (GetTypeId() == TYPEID_PLAYER || !((Creature const*)this)->IsPet() || ((Pet const*)this)->getPetType() != HUNTER_PET ? 0 : 100);
        case POWER_ENERGY:      return 100;
        case POWER_HAPPINESS:   return (GetTypeId() == TYPEID_PLAYER || !((Creature const*)this)->IsPet() || ((Pet const*)this)->getPetType() != HUNTER_PET ? 0 : 1050000);
        case POWER_RUNE:        return (GetTypeId() == TYPEID_PLAYER && ((Player const*)this)->getClass() == CLASS_DEATH_KNIGHT ? 8 : 0);
        case POWER_RUNIC_POWER: return (GetTypeId() == TYPEID_PLAYER && ((Player const*)this)->getClass() == CLASS_DEATH_KNIGHT ? 1000 : 0);
    }

    return 0;
}

void Unit::AddToWorld()
{
    Object::AddToWorld();
    ScheduleAINotify(0);
}

void Unit::RemoveFromWorld()
{
    // cleanup
    if (IsInWorld())
    {
        Uncharm();
        RemoveNotOwnSingleTargetAuras();
        RemoveGuardians();
        RemoveMiniPet();
        UnsummonAllTotems();
        RemoveAllGameObjects();
        RemoveAllDynObjects();
        CleanupDeletedAuras();
        GetViewPoint().Event_RemovedFromWorld();
    }

    Object::RemoveFromWorld();
}

void Unit::CleanupsBeforeDelete()
{
    if(m_uint32Values)                                      // only for fully created object
    {
        if (GetVehicle())
            ExitVehicle();
        if (GetVehicleKit())
            RemoveVehicleKit();
        InterruptNonMeleeSpells(true);
        m_Events.KillAllEvents(false);                      // non-delatable (currently casted spells) will not deleted now but it will deleted at call in Map::RemoveAllObjectsInRemoveList
        CombatStop();
        ClearComboPointHolders();
        DeleteThreatList();
        if (GetTypeId()==TYPEID_PLAYER)
            getHostileRefManager().setOnlineOfflineState(false);
        else
            getHostileRefManager().deleteReferences();
        RemoveAllAuras(AURA_REMOVE_BY_DELETE);
        GetMotionMaster()->Clear(false);                    // remove different non-standard movement generators.
    }
    WorldObject::CleanupsBeforeDelete();
}

CharmInfo* Unit::InitCharmInfo(Unit *charm)
{
    if(!m_charmInfo)
        m_charmInfo = new CharmInfo(charm);
    return m_charmInfo;
}

CharmInfo::CharmInfo(Unit* unit)
: m_unit(unit), m_CommandState(COMMAND_FOLLOW), m_reactState(REACT_PASSIVE), m_petnumber(0)
{
    for(int i = 0; i < CREATURE_MAX_SPELLS; ++i)
        m_charmspells[i].SetActionAndType(0,ACT_DISABLED);
    m_petnumber = 0;
}

void CharmInfo::InitPetActionBar()
{
    // the first 3 SpellOrActions are attack, follow and stay
    for(uint32 i = 0; i < ACTION_BAR_INDEX_PET_SPELL_START - ACTION_BAR_INDEX_START; ++i)
        SetActionBar(ACTION_BAR_INDEX_START + i,COMMAND_ATTACK - i,ACT_COMMAND);

    // middle 4 SpellOrActions are spells/special attacks/abilities
    for(uint32 i = 0; i < ACTION_BAR_INDEX_PET_SPELL_END-ACTION_BAR_INDEX_PET_SPELL_START; ++i)
        SetActionBar(ACTION_BAR_INDEX_PET_SPELL_START + i,0,ACT_DISABLED);

    // last 3 SpellOrActions are reactions
    for(uint32 i = 0; i < ACTION_BAR_INDEX_END - ACTION_BAR_INDEX_PET_SPELL_END; ++i)
        SetActionBar(ACTION_BAR_INDEX_PET_SPELL_END + i,COMMAND_ATTACK - i,ACT_REACTION);
}

void CharmInfo::InitEmptyActionBar()
{
    SetActionBar(ACTION_BAR_INDEX_START,COMMAND_ATTACK,ACT_COMMAND);
    for(uint32 x = ACTION_BAR_INDEX_START+1; x < ACTION_BAR_INDEX_END; ++x)
        SetActionBar(x,0,ACT_PASSIVE);
}

void CharmInfo::InitPossessCreateSpells()
{
    InitEmptyActionBar();                                   //charm action bar

    if(m_unit->GetTypeId() == TYPEID_PLAYER)                //possessed players don't have spells, keep the action bar empty
        return;

    for(uint32 x = 0; x <= ((Creature*)m_unit)->GetSpellMaxIndex(); ++x)
    {
        if (IsPassiveSpell(((Creature*)m_unit)->GetSpell(x)))
            m_unit->CastSpell(m_unit, ((Creature*)m_unit)->GetSpell(x), true);
        else
            AddSpellToActionBar(((Creature*)m_unit)->GetSpell(x), ACT_PASSIVE);
    }
}

void CharmInfo::InitVehicleCreateSpells()
{
    for (uint32 x = ACTION_BAR_INDEX_START; x < ACTION_BAR_INDEX_END; ++x)
        SetActionBar(x, 0, ActiveStates(0x8 + x));

    for (uint32 x = 0; x <= ((Creature*)m_unit)->GetSpellMaxIndex(); ++x)
    {
        uint32 spellId = ((Creature*)m_unit)->GetSpell(x);

        if (!spellId)
            continue;

        if (IsPassiveSpell(spellId))
            m_unit->CastSpell(m_unit, spellId, true);
        else
            PetActionBar[x].SetAction(spellId);
    }
}

void CharmInfo::InitCharmCreateSpells()
{
    if(m_unit->GetTypeId() == TYPEID_PLAYER)                //charmed players don't have spells
    {
        InitEmptyActionBar();
        return;
    }

    InitPetActionBar();

    for(uint32 x = 0; x <= ((Creature*)m_unit)->GetSpellMaxIndex(); ++x)
    {
        uint32 spellId = ((Creature*)m_unit)->GetSpell(x);

        if(!spellId)
        {
            m_charmspells[x].SetActionAndType(spellId,ACT_DISABLED);
            continue;
        }

        if (IsPassiveSpell(spellId))
        {
            m_unit->CastSpell(m_unit, spellId, true);
            m_charmspells[x].SetActionAndType(spellId,ACT_PASSIVE);
        }
        else
        {
            m_charmspells[x].SetActionAndType(spellId,ACT_DISABLED);

            ActiveStates newstate;
            bool onlyselfcast = true;
            SpellEntry const *spellInfo = sSpellStore.LookupEntry(spellId);

            if(!spellInfo) onlyselfcast = false;
            for(uint32 i = 0; i < 3 && onlyselfcast; ++i)   //nonexistent spell will not make any problems as onlyselfcast would be false -> break right away
            {
                if(spellInfo->EffectImplicitTargetA[i] != TARGET_SELF && spellInfo->EffectImplicitTargetA[i] != 0)
                    onlyselfcast = false;
            }

            if(onlyselfcast || !IsPositiveSpell(spellId))   // only self cast and spells versus enemies are autocastable
                newstate = ACT_DISABLED;
            else
                newstate = ACT_PASSIVE;

            AddSpellToActionBar(spellId, newstate);
        }
    }
}

bool CharmInfo::AddSpellToActionBar(uint32 spell_id, ActiveStates newstate)
{
    uint32 first_id = sSpellMgr.GetFirstSpellInChain(spell_id);

    // new spell rank can be already listed
    for(uint8 i = 0; i < MAX_UNIT_ACTION_BAR_INDEX; ++i)
    {
        if (uint32 action = PetActionBar[i].GetAction())
        {
            if (PetActionBar[i].IsActionBarForSpell() && sSpellMgr.GetFirstSpellInChain(action) == first_id)
            {
                PetActionBar[i].SetAction(spell_id);
                return true;
            }
        }
    }

    // or use empty slot in other case
    for(uint8 i = 0; i < MAX_UNIT_ACTION_BAR_INDEX; ++i)
    {
        if (!PetActionBar[i].GetAction() && PetActionBar[i].IsActionBarForSpell())
        {
            SetActionBar(i,spell_id,newstate == ACT_DECIDE ? ACT_DISABLED : newstate);
            return true;
        }
    }
    return false;
}

bool CharmInfo::RemoveSpellFromActionBar(uint32 spell_id)
{
    uint32 first_id = sSpellMgr.GetFirstSpellInChain(spell_id);

    for(uint8 i = 0; i < MAX_UNIT_ACTION_BAR_INDEX; ++i)
    {
        if (uint32 action = PetActionBar[i].GetAction())
        {
            if (PetActionBar[i].IsActionBarForSpell() && sSpellMgr.GetFirstSpellInChain(action) == first_id)
            {
                SetActionBar(i,0,ACT_DISABLED);
                return true;
            }
        }
    }

    return false;
}

void CharmInfo::ToggleCreatureAutocast(uint32 spellid, bool apply)
{
    if(IsPassiveSpell(spellid))
        return;

    for(uint32 x = 0; x < CREATURE_MAX_SPELLS; ++x)
        if(spellid == m_charmspells[x].GetAction())
            m_charmspells[x].SetType(apply ? ACT_ENABLED : ACT_DISABLED);
}

void CharmInfo::SetPetNumber(uint32 petnumber, bool statwindow)
{
    m_petnumber = petnumber;
    if(statwindow)
        m_unit->SetUInt32Value(UNIT_FIELD_PETNUMBER, m_petnumber);
    else
        m_unit->SetUInt32Value(UNIT_FIELD_PETNUMBER, 0);
}

void CharmInfo::LoadPetActionBar(const std::string& data )
{
    InitPetActionBar();

    Tokens tokens = StrSplit(data, " ");

    if (tokens.size() != (ACTION_BAR_INDEX_END-ACTION_BAR_INDEX_START)*2)
        return;                                             // non critical, will reset to default

    int index;
    Tokens::iterator iter;
    for(iter = tokens.begin(), index = ACTION_BAR_INDEX_START; index < ACTION_BAR_INDEX_END; ++iter, ++index )
    {
        // use unsigned cast to avoid sign negative format use at long-> ActiveStates (int) conversion
        uint8 type  = (uint8)atol((*iter).c_str());
        ++iter;
        uint32 action = atol((*iter).c_str());

        PetActionBar[index].SetActionAndType(action,ActiveStates(type));

        // check correctness
        if(PetActionBar[index].IsActionBarForSpell() && !sSpellStore.LookupEntry(PetActionBar[index].GetAction()))
            SetActionBar(index,0,ACT_DISABLED);
    }
}

void CharmInfo::BuildActionBar( WorldPacket* data )
{
    for(uint32 i = 0; i < MAX_UNIT_ACTION_BAR_INDEX; ++i)
        *data << uint32(PetActionBar[i].packedData);
}

void CharmInfo::SetSpellAutocast( uint32 spell_id, bool state )
{

    for(int i = 0; i < MAX_UNIT_ACTION_BAR_INDEX; ++i)
    {
        if(spell_id == PetActionBar[i].GetAction() && PetActionBar[i].IsActionBarForSpell())
        {
            PetActionBar[i].SetType(state ? ACT_ENABLED : ACT_DISABLED);
            break;
        }
    }
}

void Unit::DoPetAction( Player* owner, uint8 flag, uint32 spellid, ObjectGuid petGuid, ObjectGuid targetGuid)
{
    if ((((Creature*)this)->IsPet() && !((Pet*)this)->IsInWorld()) || !GetCharmInfo())
        return;

    switch(flag)
    {
        case ACT_COMMAND:                                   //0x07
       // Maybe exists some flag that disable it at client side
            if (petGuid.IsVehicle())
                return;

            switch(spellid)
            {
                case COMMAND_STAY:                          //flat=1792  //STAY
                    StopMoving();
                    GetMotionMaster()->Clear(false);
                    GetMotionMaster()->MoveIdle();
                    GetCharmInfo()->SetCommandState( COMMAND_STAY );
                    break;
                case COMMAND_FOLLOW:                        //spellid=1792  //FOLLOW
                    AttackStop();
                    GetMotionMaster()->MoveFollow(owner,PET_FOLLOW_DIST,((Pet*)this)->GetPetFollowAngle());
                    GetCharmInfo()->SetCommandState( COMMAND_FOLLOW );
                    break;
                case COMMAND_ATTACK:                        //spellid=1792  //ATTACK
                {
                    Unit *TargetUnit = owner->GetMap()->GetUnit(targetGuid);
                    if(!TargetUnit)
                        return;

                    // not let attack friendly units.
                    if(owner->IsFriendlyTo(TargetUnit))
                        return;
                    // Not let attack through obstructions
                    if(!IsWithinLOSInMap(TargetUnit))
                        return;

                    // This is true if pet has no target or has target but targets differs.
                    if(getVictim() != TargetUnit)
                    {
                        if (getVictim())
                            AttackStop();

                        if (hasUnitState(UNIT_STAT_CONTROLLED))
                        {
                            Attack(TargetUnit, true);
                            SendPetAIReaction();
                        }
                        else
                        {
                            GetMotionMaster()->Clear();

                            if (((Creature*)this)->AI())
                                ((Creature*)this)->AI()->AttackStart(TargetUnit);

                            // 10% chance to play special pet attack talk, else growl
                            if(((Creature*)this)->IsPet() && ((Pet*)this)->getPetType() == SUMMON_PET && this != TargetUnit && roll_chance_i(10))
                                SendPetTalk((uint32)PET_TALK_ATTACK);
                            else
                            {
                                // 90% chance for pet and 100% chance for charmed creature
                                SendPetAIReaction();
                            }
                        }

                    }
                    break;
                }
                case COMMAND_ABANDON:                       // abandon (hunter pet) or dismiss (summoned pet)
                    if(((Creature*)this)->IsPet())
                    {
                        Pet* p = (Pet*)this;
                        if(p->getPetType() == HUNTER_PET)
                            p->Unsummon(PET_SAVE_AS_DELETED, owner);
                        else
                            //dismissing a summoned pet is like killing them (this prevents returning a soulshard...)
                            p->SetDeathState(CORPSE);
                    }
                    else                                    // charmed
                        owner->Uncharm();
                    break;
                default:
                    sLog.outError("WORLD: unknown PET flag Action %i and spellid %i.", uint32(flag), spellid);
            }
            break;
        case ACT_REACTION:                                  // 0x6
            switch(spellid)
            {
                case REACT_PASSIVE:                         //passive
                case REACT_DEFENSIVE:                       //recovery
                case REACT_AGGRESSIVE:                      //activete
                    GetCharmInfo()->SetReactState( ReactStates(spellid) );
                    break;
            }
            break;
        case ACT_DISABLED:                                  // 0x81    spell (disabled), ignore
        case ACT_PASSIVE:                                   // 0x01
        case ACT_ENABLED:                                   // 0xC1    spell
        {
            Unit* unit_target = NULL;

            if (!targetGuid.IsEmpty())
                unit_target = owner->GetMap()->GetUnit(targetGuid);

            // do not cast unknown spells
            SpellEntry const *spellInfo = sSpellStore.LookupEntry(spellid );
            if(!spellInfo)
            {
                sLog.outError("WORLD: unknown PET spell id %i", spellid);
                return;
            }

            if (GetCharmInfo() && GetCharmInfo()->GetGlobalCooldownMgr().HasGlobalCooldown(spellInfo))
                return;

            for(int i = 0; i < MAX_EFFECT_INDEX;++i)
            {
                if(spellInfo->EffectImplicitTargetA[i] == TARGET_ALL_ENEMY_IN_AREA || spellInfo->EffectImplicitTargetA[i] == TARGET_ALL_ENEMY_IN_AREA_INSTANT || spellInfo->EffectImplicitTargetA[i] == TARGET_ALL_ENEMY_IN_AREA_CHANNELED)
                    return;
            }

            // do not cast not learned spells
            if(!HasSpell(spellid) || IsPassiveSpell(spellid))
                return;

            clearUnitState(UNIT_STAT_MOVING);

            Spell *spell = new Spell(this, spellInfo, false);

            SpellCastResult result = spell->CheckPetCast(unit_target);

            //auto turn to target unless possessed
            if(result == SPELL_FAILED_UNIT_NOT_INFRONT && !HasAuraType(SPELL_AURA_MOD_POSSESS))
            {
                if(unit_target)
                {
                    SetInFront(unit_target);
                    if (unit_target->GetTypeId() == TYPEID_PLAYER)
                        SendCreateUpdateToPlayer( (Player*)unit_target );
                }
                else if(Unit *unit_target2 = spell->m_targets.getUnitTarget())
                {
                    SetInFront(unit_target2);
                    if (unit_target2->GetTypeId() == TYPEID_PLAYER)
                        SendCreateUpdateToPlayer( (Player*)unit_target2 );
                }
                if (Unit* powner = GetCharmerOrOwner())
                    if(powner->GetTypeId() == TYPEID_PLAYER)
                        SendCreateUpdateToPlayer((Player*)powner);
                result = SPELL_CAST_OK;
            }

            if(result == SPELL_CAST_OK)
            {
                ((Creature*)this)->AddCreatureSpellCooldown(spellid);

                unit_target = spell->m_targets.getUnitTarget();

                //10% chance to play special pet attack talk, else growl
                //actually this only seems to happen on special spells, fire shield for imp, torment for voidwalker, but it's stupid to check every spell
                if(((Creature*)this)->IsPet() && (((Pet*)this)->getPetType() == SUMMON_PET) && (this != unit_target) && (urand(0, 100) < 10))
                    SendPetTalk((uint32)PET_TALK_SPECIAL_SPELL);
                else
                    SendPetAIReaction();

                if( unit_target && !owner->IsFriendlyTo(unit_target) && !HasAuraType(SPELL_AURA_MOD_POSSESS))
                {
                    // This is true if pet has no target or has target but targets differs.
                    if (getVictim() != unit_target)
                    {
                        if (getVictim())
                            AttackStop();
                        GetMotionMaster()->Clear();
                        if (((Creature*)this)->AI())
                            ((Creature*)this)->AI()->AttackStart(unit_target);
                    }
                }

                spell->prepare(&(spell->m_targets));
            }
            else
            {
                if(HasAuraType(SPELL_AURA_MOD_POSSESS))
                    Spell::SendCastResult(owner,spellInfo,0,result);
                else
                    SendPetCastFail(spellid, result);

                if (!((Creature*)this)->HasSpellCooldown(spellid))
                    owner->SendClearCooldown(spellid, this);

                spell->finish(false);
                delete spell;
            }
            break;
        }
        default:
            sLog.outError("WORLD: unknown PET flag Action %i and spellid %i.", uint32(flag), spellid);
    }

}

void Unit::DoPetCastSpell( Player *owner, uint8 cast_count, SpellCastTargets* targets, SpellEntry const* spellInfo )
{
    Creature* pet = dynamic_cast<Creature*>(this);

    clearUnitState(UNIT_STAT_MOVING);

    Spell *spell = new Spell(pet, spellInfo, false);
    spell->m_cast_count = cast_count;                       // probably pending spell cast
    spell->m_targets = *targets;

    SpellCastResult result = spell->CheckPetCast(NULL);
    if (result == SPELL_CAST_OK)
    {
        pet->AddCreatureSpellCooldown(spellInfo->Id);
        if (pet->IsPet())
        {
            //10% chance to play special pet attack talk, else growl
            //actually this only seems to happen on special spells, fire shield for imp, torment for voidwalker, but it's stupid to check every spell
            if(((Pet*)pet)->getPetType() == SUMMON_PET && (urand(0, 100) < 10))
                pet->SendPetTalk((uint32)PET_TALK_SPECIAL_SPELL);
            else
                pet->SendPetAIReaction();
        }

        spell->prepare(&(spell->m_targets));
    }
    else
    {
        pet->SendPetCastFail(spellInfo->Id, result);
        if (!pet->HasSpellCooldown(spellInfo->Id))
            owner->SendClearCooldown(spellInfo->Id, pet);

        spell->finish(false);
        delete spell;
    }
}

bool Unit::isFrozen() const
{
    return HasAuraState(AURA_STATE_FROZEN);
}

struct ProcTriggeredData
{
    ProcTriggeredData(SpellProcEventEntry const * _spellProcEvent, SpellAuraHolder* _triggeredByHolder)
        : spellProcEvent(_spellProcEvent), triggeredByHolder(_triggeredByHolder)
        {}
    SpellProcEventEntry const *spellProcEvent;
    SpellAuraHolder* triggeredByHolder;
};

typedef std::list< ProcTriggeredData > ProcTriggeredList;
typedef std::list< uint32> RemoveSpellList;

uint32 createProcExtendMask(SpellNonMeleeDamage *damageInfo, SpellMissInfo missCondition)
{
    uint32 procEx = PROC_EX_NONE;
    // Check victim state
    if (missCondition!=SPELL_MISS_NONE)
    switch (missCondition)
    {
        case SPELL_MISS_MISS:    procEx|=PROC_EX_MISS;   break;
        case SPELL_MISS_RESIST:  procEx|=PROC_EX_RESIST; break;
        case SPELL_MISS_DODGE:   procEx|=PROC_EX_DODGE;  break;
        case SPELL_MISS_PARRY:   procEx|=PROC_EX_PARRY;  break;
        case SPELL_MISS_BLOCK:   procEx|=PROC_EX_BLOCK;  break;
        case SPELL_MISS_EVADE:   procEx|=PROC_EX_EVADE;  break;
        case SPELL_MISS_IMMUNE:  procEx|=PROC_EX_IMMUNE; break;
        case SPELL_MISS_IMMUNE2: procEx|=PROC_EX_IMMUNE; break;
        case SPELL_MISS_DEFLECT: procEx|=PROC_EX_DEFLECT;break;
        case SPELL_MISS_ABSORB:  procEx|=PROC_EX_ABSORB; break;
        case SPELL_MISS_REFLECT: procEx|=PROC_EX_REFLECT;break;
        default:
            break;
    }
    else
    {
        // On block
        if (damageInfo->blocked)
            procEx|=PROC_EX_BLOCK;
        // On absorb
        if (damageInfo->absorb)
            procEx|=PROC_EX_ABSORB;
        // On crit
        if (damageInfo->HitInfo & SPELL_HIT_TYPE_CRIT)
            procEx|=PROC_EX_CRITICAL_HIT;
        else
            procEx|=PROC_EX_NORMAL_HIT;
    }
    return procEx;
}

void Unit::ProcDamageAndSpellFor( bool isVictim, Unit * pTarget, uint32 procFlag, uint32 procExtra, WeaponAttackType attType, SpellEntry const * procSpell, uint32 damage )
{
    // For melee/ranged based attack need update skills and set some Aura states
    if (procFlag & MELEE_BASED_TRIGGER_MASK)
    {
        // Update skills here for players
        if (GetTypeId() == TYPEID_PLAYER)
        {
            // On melee based hit/miss/resist need update skill (for victim and attacker)
            if (procExtra&(PROC_EX_NORMAL_HIT|PROC_EX_MISS|PROC_EX_RESIST))
            {
                if (pTarget->GetTypeId() != TYPEID_PLAYER && pTarget->GetCreatureType() != CREATURE_TYPE_CRITTER)
                    ((Player*)this)->UpdateCombatSkills(pTarget, attType, isVictim);
            }
            // Update defence if player is victim and parry/dodge/block
            if (isVictim && procExtra&(PROC_EX_DODGE|PROC_EX_PARRY|PROC_EX_BLOCK))
                ((Player*)this)->UpdateDefense();
        }
        // If exist crit/parry/dodge/block need update aura state (for victim and attacker)
        if (procExtra & (PROC_EX_CRITICAL_HIT|PROC_EX_PARRY|PROC_EX_DODGE|PROC_EX_BLOCK))
        {
            // for victim
            if (isVictim)
            {
                // if victim and dodge attack
                if (procExtra&PROC_EX_DODGE)
                {
                    //Update AURA_STATE on dodge
                    if (getClass() != CLASS_ROGUE) // skip Rogue Riposte
                    {
                        ModifyAuraState(AURA_STATE_DEFENSE, true);
                        StartReactiveTimer( REACTIVE_DEFENSE );
                    }
                }
                // if victim and parry attack
                if (procExtra & PROC_EX_PARRY)
                {
                    // For Hunters only Counterattack (skip Mongoose bite)
                    if (getClass() == CLASS_HUNTER)
                    {
                        ModifyAuraState(AURA_STATE_HUNTER_PARRY, true);
                        StartReactiveTimer( REACTIVE_HUNTER_PARRY );
                    }
                    else
                    {
                        ModifyAuraState(AURA_STATE_DEFENSE, true);
                        StartReactiveTimer( REACTIVE_DEFENSE );
                    }
                }
                // if and victim block attack
                if (procExtra & PROC_EX_BLOCK)
                {
                    ModifyAuraState(AURA_STATE_DEFENSE,true);
                    StartReactiveTimer( REACTIVE_DEFENSE );
                }
            }
            else //For attacker
            {
                // Overpower on victim dodge
                if (procExtra&PROC_EX_DODGE && GetTypeId() == TYPEID_PLAYER && getClass() == CLASS_WARRIOR)
                {
                    AddComboPoints(pTarget, 1);
                    StartReactiveTimer( REACTIVE_OVERPOWER );
                }
            }
        }
    }

    RemoveSpellList removedSpells;
    ProcTriggeredList procTriggered;
    // Fill procTriggered list
    for(SpellAuraHolderMap::const_iterator itr = GetSpellAuraHolderMap().begin(); itr!= GetSpellAuraHolderMap().end(); ++itr)
    {
        // skip deleted auras (possible at recursive triggered call
        if(itr->second->IsDeleted())
            continue;

        SpellProcEventEntry const* spellProcEvent = NULL;
        if(!IsTriggeredAtSpellProcEvent(pTarget, itr->second, procSpell, procFlag, procExtra, attType, isVictim, spellProcEvent))
           continue;

        // Frost Nova: prevent to remove root effect on self damage
        if (itr->second->GetCaster() == pTarget)
           if (SpellEntry const* spellInfo = itr->second->GetSpellProto())
              if (procSpell && spellInfo->SpellFamilyName == SPELLFAMILY_MAGE && spellInfo->SpellFamilyFlags & UI64LIT(0x000000000000000000000040)
                 && procSpell->SpellFamilyName == SPELLFAMILY_MAGE && procSpell->SpellFamilyFlags & UI64LIT(0x000000000000000000000040))
                    continue;

        itr->second->SetInUse(true);                        // prevent holder deletion
        procTriggered.push_back( ProcTriggeredData(spellProcEvent, itr->second) );
    }

    // Nothing found
    if (procTriggered.empty())
        return;

    // Handle effects proceed this time
    for(ProcTriggeredList::const_iterator itr = procTriggered.begin(); itr != procTriggered.end(); ++itr)
    {
        // Some auras can be deleted in function called in this loop (except first, ofc)
        SpellAuraHolder *triggeredByHolder = itr->triggeredByHolder;
        if(triggeredByHolder->IsDeleted())
            continue;

        SpellProcEventEntry const *spellProcEvent = itr->spellProcEvent;
        bool useCharges = triggeredByHolder->GetAuraCharges() > 0;
        bool procSuccess = true;
        bool anyAuraProc = false;

        // For players set spell cooldown if need
        uint32 cooldown = 0;
        if (GetTypeId() == TYPEID_PLAYER && spellProcEvent && spellProcEvent->cooldown)
            cooldown = spellProcEvent->cooldown;

        for (int32 i = 0; i < MAX_EFFECT_INDEX; ++i)
        {
            Aura *triggeredByAura = triggeredByHolder->GetAuraByEffectIndex(SpellEffectIndex(i));
            if (!triggeredByAura)
                continue;

            Modifier *auraModifier = triggeredByAura->GetModifier();

            if (procSpell)
            {
                if (spellProcEvent)
                {
                    if (spellProcEvent->spellFamilyMask[i] || spellProcEvent->spellFamilyMask2[i])
                    {
                        if (!procSpell->IsFitToFamilyMask(spellProcEvent->spellFamilyMask[i], spellProcEvent->spellFamilyMask2[i]))
                            continue;
                    }
                    // don't check dbc FamilyFlags if schoolMask exists
                    else if (!triggeredByAura->CanProcFrom(procSpell, spellProcEvent->procEx, procExtra, damage != 0, !spellProcEvent->schoolMask))
                        continue;
                }
                else if (!triggeredByAura->CanProcFrom(procSpell, PROC_EX_NONE, procExtra, damage != 0, true))
                    continue;
            }

            SpellAuraProcResult procResult = (*this.*AuraProcHandler[auraModifier->m_auraname])(pTarget, damage, triggeredByAura, procSpell, procFlag, procExtra, cooldown);
            switch (procResult)
            {
                case SPELL_AURA_PROC_CANT_TRIGGER:
                    continue;
                case SPELL_AURA_PROC_FAILED:
                    procSuccess = false;
                    break;
                case SPELL_AURA_PROC_OK:
                    break;
            }

            anyAuraProc = true;
        }

        // Remove charge (aura can be removed by triggers)
        if(useCharges && procSuccess && anyAuraProc && !triggeredByHolder->IsDeleted())
        {
            // If last charge dropped add spell to remove list
            if(triggeredByHolder->DropAuraCharge())
                removedSpells.push_back(triggeredByHolder->GetId());
        }
        // If reflecting with Imp. Spell Reflection - we must also remove auras from the remaining aura's targets
        if (triggeredByHolder->GetId() == 59725)
            if (Unit* pImpSRCaster = triggeredByHolder->GetCaster() )
                if (Group* group = ((Player*)pImpSRCaster)->GetGroup())
                    for(GroupReference *itr = group->GetFirstMember(); itr != NULL; itr = itr->next())
                        if (Player* member = itr->getSource())
                            if (Aura* pAura = member->GetAura(59725, EFFECT_INDEX_0) )
                                if (pAura->GetCaster() == pImpSRCaster)
                                    member->RemoveAura(pAura);

        triggeredByHolder->SetInUse(false);
    }

    if (!removedSpells.empty())
    {
        // Sort spells and remove duplicates
        removedSpells.sort();
        removedSpells.unique();
        // Remove auras from removedAuras
        for(RemoveSpellList::const_iterator i = removedSpells.begin(); i != removedSpells.end();++i)
            RemoveAurasDueToSpell(*i);
    }
}

SpellSchoolMask Unit::GetMeleeDamageSchoolMask() const
{
    return SPELL_SCHOOL_MASK_NORMAL;
}

Player* Unit::GetSpellModOwner() const
{
    if(GetTypeId()==TYPEID_PLAYER)
        return (Player*)this;
    if(((Creature*)this)->IsPet() || ((Creature*)this)->IsTotem())
    {
        Unit* owner = GetOwner();
        if(owner && owner->GetTypeId()==TYPEID_PLAYER)
            return (Player*)owner;
    }
    return NULL;
}

///----------Pet responses methods-----------------
void Unit::SendPetCastFail(uint32 spellid, SpellCastResult msg)
{
    if(msg == SPELL_CAST_OK)
        return;

    Unit *owner = GetCharmerOrOwner();
    if(!owner || owner->GetTypeId() != TYPEID_PLAYER)
        return;

    WorldPacket data(SMSG_PET_CAST_FAILED, 1 + 4 + 1);
    data << uint8(0);                                       // cast count?
    data << uint32(spellid);
    data << uint8(msg);

    // More cases exist, see Spell::SendCastResult (can possibly be unified)
    switch(msg)
    {
        case SPELL_FAILED_NOT_READY:
            data << uint32(0);                              // unknown
            break;
        default:
            break;
    }

    ((Player*)owner)->GetSession()->SendPacket(&data);
}

void Unit::SendPetActionFeedback (uint8 msg)
{
    Unit* owner = GetOwner();
    if(!owner || owner->GetTypeId() != TYPEID_PLAYER)
        return;

    WorldPacket data(SMSG_PET_ACTION_FEEDBACK, 1);
    data << uint8(msg);
    ((Player*)owner)->GetSession()->SendPacket(&data);
}

void Unit::SendPetTalk (uint32 pettalk)
{
    Unit* owner = GetOwner();
    if(!owner || owner->GetTypeId() != TYPEID_PLAYER)
        return;

    WorldPacket data(SMSG_PET_ACTION_SOUND, 8 + 4);
    data << GetObjectGuid();
    data << uint32(pettalk);
    ((Player*)owner)->GetSession()->SendPacket(&data);
}

void Unit::SendPetAIReaction()
{
    Unit* owner = GetOwner();
    if(!owner || owner->GetTypeId() != TYPEID_PLAYER)
        return;

    WorldPacket data(SMSG_AI_REACTION, 8 + 4);
    data << GetObjectGuid();
    data << uint32(AI_REACTION_HOSTILE);
    ((Player*)owner)->GetSession()->SendPacket(&data);
}

///----------End of Pet responses methods----------

void Unit::StopMoving()
{
    clearUnitState(UNIT_STAT_MOVING);

    // not need send any packets if not in world
    if (!IsInWorld())
        return;

    // send explicit stop packet
    // player expected for correct work SPLINEFLAG_WALKMODE
    SendMonsterMove(GetPositionX(), GetPositionY(), GetPositionZ(), SPLINETYPE_STOP, GetTypeId() == TYPEID_PLAYER ? SPLINEFLAG_WALKMODE : SPLINEFLAG_NONE, 0);

    // update position and orientation for near players
    SendHeartBeat(false);
}

void Unit::SetFeared(bool apply, ObjectGuid casterGuid, uint32 spellID, uint32 time)
{
    if (apply)
    {
        if (HasAuraType(SPELL_AURA_PREVENTS_FLEEING))
            return;

        SetFlag(UNIT_FIELD_FLAGS, UNIT_FLAG_FLEEING);

        GetMotionMaster()->MovementExpired(false);
        CastStop(GetObjectGuid() == casterGuid ? spellID : 0);

        Unit* caster = IsInWorld() ?  GetMap()->GetUnit(casterGuid) : NULL;

        GetMotionMaster()->MoveFleeing(caster, time);       // caster==NULL processed in MoveFleeing
    }
    else
    {
        RemoveFlag(UNIT_FIELD_FLAGS, UNIT_FLAG_FLEEING);

        GetMotionMaster()->MovementExpired(false);

        if (GetTypeId() != TYPEID_PLAYER && isAlive())
        {
            Creature* c = ((Creature*)this);
            // restore appropriate movement generator
            if (getVictim())
                GetMotionMaster()->MoveChase(getVictim());
            else
                GetMotionMaster()->Initialize();

            // attack caster if can
            if (Unit* caster = IsInWorld() ? GetMap()->GetUnit(casterGuid) : NULL)
                c->AttackedBy(caster);
        }
    }

    if (GetTypeId() == TYPEID_PLAYER && !GetVehicle())
        ((Player*)this)->SetClientControl(this, !apply);
}

void Unit::SetConfused(bool apply, ObjectGuid casterGuid, uint32 spellID)
{
    if (apply)
    {
        SetFlag(UNIT_FIELD_FLAGS, UNIT_FLAG_CONFUSED);

        CastStop(GetObjectGuid() == casterGuid ? spellID : 0);

        GetMotionMaster()->MoveConfused();
    }
    else
    {
        RemoveFlag(UNIT_FIELD_FLAGS, UNIT_FLAG_CONFUSED);

        GetMotionMaster()->MovementExpired(false);

        if (GetTypeId() != TYPEID_PLAYER && isAlive())
        {
            // restore appropriate movement generator
            if(getVictim())
                GetMotionMaster()->MoveChase(getVictim());
            else
                GetMotionMaster()->Initialize();
        }
    }

    if(GetTypeId() == TYPEID_PLAYER && !GetVehicle())
        ((Player*)this)->SetClientControl(this, !apply);
}

void Unit::SetFeignDeath(bool apply, ObjectGuid casterGuid, uint32 /*spellID*/)
{
    if (apply)
    {
        /*
        WorldPacket data(SMSG_FEIGN_DEATH_RESISTED, 9);
        data<<GetGUID();
        data<<uint8(0);
        SendMessageToSet(&data,true);
        */

        if (GetTypeId() != TYPEID_PLAYER)
            StopMoving();
        else
            ((Player*)this)->m_movementInfo.SetMovementFlags(MOVEFLAG_NONE);

                                                            // blizz like 2.0.x
        SetFlag(UNIT_FIELD_FLAGS, UNIT_FLAG_UNK_29);
                                                            // blizz like 2.0.x
        SetFlag(UNIT_FIELD_FLAGS_2, UNIT_FLAG2_FEIGN_DEATH);
                                                            // blizz like 2.0.x
        SetFlag(UNIT_DYNAMIC_FLAGS, UNIT_DYNFLAG_DEAD);

        addUnitState(UNIT_STAT_DIED);
        CombatStop();
        RemoveAurasWithInterruptFlags(AURA_INTERRUPT_FLAG_IMMUNE_OR_LOST_SELECTION);

        // prevent interrupt message
        if (casterGuid == GetObjectGuid())
            FinishSpell(CURRENT_GENERIC_SPELL,false);
        InterruptNonMeleeSpells(true);
        getHostileRefManager().deleteReferences();
    }
    else
    {
        /*
        WorldPacket data(SMSG_FEIGN_DEATH_RESISTED, 9);
        data<<GetGUID();
        data<<uint8(1);
        SendMessageToSet(&data,true);
        */
                                                            // blizz like 2.0.x
        RemoveFlag(UNIT_FIELD_FLAGS, UNIT_FLAG_UNK_29);
                                                            // blizz like 2.0.x
        RemoveFlag(UNIT_FIELD_FLAGS_2, UNIT_FLAG2_FEIGN_DEATH);
                                                            // blizz like 2.0.x
        RemoveFlag(UNIT_DYNAMIC_FLAGS, UNIT_DYNFLAG_DEAD);

        clearUnitState(UNIT_STAT_DIED);

        if (GetTypeId() != TYPEID_PLAYER && isAlive())
        {
            // restore appropriate movement generator
            if(getVictim())
                GetMotionMaster()->MoveChase(getVictim());
            else
                GetMotionMaster()->Initialize();
        }

    }
}

bool Unit::IsSitState() const
{
    uint8 s = getStandState();
    return
        s == UNIT_STAND_STATE_SIT_CHAIR        || s == UNIT_STAND_STATE_SIT_LOW_CHAIR  ||
        s == UNIT_STAND_STATE_SIT_MEDIUM_CHAIR || s == UNIT_STAND_STATE_SIT_HIGH_CHAIR ||
        s == UNIT_STAND_STATE_SIT;
}

bool Unit::IsStandState() const
{
    uint8 s = getStandState();
    return !IsSitState() && s != UNIT_STAND_STATE_SLEEP && s != UNIT_STAND_STATE_KNEEL;
}

void Unit::SetStandState(uint8 state)
{
    SetByteValue(UNIT_FIELD_BYTES_1, 0, state);

    if (IsStandState())
        RemoveAurasWithInterruptFlags(AURA_INTERRUPT_FLAG_NOT_SEATED);

    if(GetTypeId()==TYPEID_PLAYER)
    {
        WorldPacket data(SMSG_STANDSTATE_UPDATE, 1);
        data << (uint8)state;
        ((Player*)this)->GetSession()->SendPacket(&data);
    }
}

bool Unit::IsPolymorphed() const
{
    return GetSpellSpecific(getTransForm())==SPELL_MAGE_POLYMORPH;
}

void Unit::SetDisplayId(uint32 modelId)
{
    SetUInt32Value(UNIT_FIELD_DISPLAYID, modelId);

    UpdateModelData();

    if(GetTypeId() == TYPEID_UNIT && ((Creature*)this)->IsPet())
    {
        Pet *pet = ((Pet*)this);
        if(!pet->isControlled())
            return;
        Unit *owner = GetOwner();
        if(owner && (owner->GetTypeId() == TYPEID_PLAYER) && ((Player*)owner)->GetGroup())
            ((Player*)owner)->SetGroupUpdateFlag(GROUP_UPDATE_FLAG_PET_MODEL_ID);
    }
}

void Unit::UpdateModelData()
{
    if (CreatureModelInfo const* modelInfo = sObjectMgr.GetCreatureModelInfo(GetDisplayId()))
    {
        // we expect values in database to be relative to scale = 1.0
        SetFloatValue(UNIT_FIELD_BOUNDINGRADIUS, GetObjectScale() * modelInfo->bounding_radius);

        // never actually update combat_reach for player, it's always the same. Below player case is for initialization
        if (GetTypeId() == TYPEID_PLAYER)
            SetFloatValue(UNIT_FIELD_COMBATREACH, 1.5f);
        else
            SetFloatValue(UNIT_FIELD_COMBATREACH, GetObjectScale() * ( modelInfo->bounding_radius < 2.0 ? modelInfo->combat_reach : modelInfo->combat_reach / modelInfo->bounding_radius ));
    }
}

void Unit::ClearComboPointHolders()
{
    while(!m_ComboPointHolders.empty())
    {
        ObjectGuid guid = *m_ComboPointHolders.begin();

        Unit* owner = ObjectAccessor::GetUnit(*this, guid);
        if (owner && owner->GetComboTargetGuid() == GetObjectGuid())// recheck for safe
            owner->ClearComboPoints();                        // remove also guid from m_ComboPointHolders;
        else
            m_ComboPointHolders.erase(guid);             // or remove manually
    }
}

void Unit::AddComboPoints(Unit* target, int8 count)
{
    if (!count)
        return;

    // without combo points lost (duration checked in aura)
    RemoveSpellsCausingAura(SPELL_AURA_RETAIN_COMBO_POINTS);

    if(target->GetObjectGuid() == m_comboTargetGuid)
    {
        m_comboPoints += count;
    }
    else
    {
        if (!m_comboTargetGuid.IsEmpty())
            if(Unit* target2 = ObjectAccessor::GetUnit(*this, m_comboTargetGuid))
                target2->RemoveComboPointHolder(GetObjectGuid());

        m_comboTargetGuid = target->GetObjectGuid();
        m_comboPoints = count;

        target->AddComboPointHolder(GetObjectGuid());
    }

    if (m_comboPoints > 5) m_comboPoints = 5;
    if (m_comboPoints < 0) m_comboPoints = 0;

    if (GetObjectGuid().IsPlayer())
        ((Player*)this)->SendComboPoints(m_comboTargetGuid, m_comboPoints);
    else if ((GetObjectGuid().IsPet() || GetObjectGuid().IsVehicle()) && GetCharmerOrOwner() && GetCharmerOrOwner()->GetObjectGuid().IsPlayer())
        ((Player*)GetCharmerOrOwner())->SendPetComboPoints(this,m_comboTargetGuid, m_comboPoints);
}

void Unit::ClearComboPoints()
{
    if (m_comboTargetGuid.IsEmpty())
        return;

    // without combopoints lost (duration checked in aura)
    RemoveSpellsCausingAura(SPELL_AURA_RETAIN_COMBO_POINTS);

    m_comboPoints = 0;

    if (GetObjectGuid().IsPlayer())
        ((Player*)this)->SendComboPoints(m_comboTargetGuid, m_comboPoints);
    else if ((GetObjectGuid().IsPet() || GetObjectGuid().IsVehicle()) && GetCharmerOrOwner() && GetCharmerOrOwner()->GetObjectGuid().IsPlayer())
        ((Player*)GetCharmerOrOwner())->SendPetComboPoints(this,m_comboTargetGuid, m_comboPoints);

    if(Unit* target = ObjectAccessor::GetUnit(*this,m_comboTargetGuid))
        target->RemoveComboPointHolder(GetObjectGuid());

    m_comboTargetGuid.Clear();
}

void Unit::ClearAllReactives()
{
    for(int i=0; i < MAX_REACTIVE; ++i)
        m_reactiveTimer[i] = 0;

    if (HasAuraState( AURA_STATE_DEFENSE))
        ModifyAuraState(AURA_STATE_DEFENSE, false);
    if (getClass() == CLASS_HUNTER && HasAuraState( AURA_STATE_HUNTER_PARRY))
        ModifyAuraState(AURA_STATE_HUNTER_PARRY, false);
    if(getClass() == CLASS_WARRIOR && GetTypeId() == TYPEID_PLAYER)
        ClearComboPoints();
}

void Unit::UpdateReactives( uint32 p_time )
{
    for(int i = 0; i < MAX_REACTIVE; ++i)
    {
        ReactiveType reactive = ReactiveType(i);

        if(!m_reactiveTimer[reactive])
            continue;

        if ( m_reactiveTimer[reactive] <= p_time)
        {
            m_reactiveTimer[reactive] = 0;

            switch ( reactive )
            {
                case REACTIVE_DEFENSE:
                    if (HasAuraState(AURA_STATE_DEFENSE))
                        ModifyAuraState(AURA_STATE_DEFENSE, false);
                    break;
                case REACTIVE_HUNTER_PARRY:
                    if ( getClass() == CLASS_HUNTER && HasAuraState(AURA_STATE_HUNTER_PARRY))
                        ModifyAuraState(AURA_STATE_HUNTER_PARRY, false);
                    break;
                case REACTIVE_OVERPOWER:
                    if(getClass() == CLASS_WARRIOR && GetTypeId() == TYPEID_PLAYER)
                        ClearComboPoints();
                    break;
                default:
                    break;
            }
        }
        else
        {
            m_reactiveTimer[reactive] -= p_time;
        }
    }
}

Unit* Unit::SelectRandomUnfriendlyTarget(Unit* except /*= NULL*/, float radius /*= ATTACK_DISTANCE*/) const
{
    std::list<Unit *> targets;

    MaNGOS::AnyUnfriendlyUnitInObjectRangeCheck u_check(this, this, radius);
    MaNGOS::UnitListSearcher<MaNGOS::AnyUnfriendlyUnitInObjectRangeCheck> searcher(targets, u_check);
    Cell::VisitAllObjects(this, searcher, radius);

    // remove current target
    if(except)
        targets.remove(except);

    // remove not LoS targets
    for(std::list<Unit *>::iterator tIter = targets.begin(); tIter != targets.end();)
    {
        if(!IsWithinLOSInMap(*tIter))
        {
            std::list<Unit *>::iterator tIter2 = tIter;
            ++tIter;
            targets.erase(tIter2);
        }
        else
            ++tIter;
    }

    // no appropriate targets
    if(targets.empty())
        return NULL;

    // select random
    uint32 rIdx = urand(0,targets.size()-1);
    std::list<Unit *>::const_iterator tcIter = targets.begin();
    for(uint32 i = 0; i < rIdx; ++i)
        ++tcIter;

    return *tcIter;
}

Unit* Unit::SelectRandomFriendlyTarget(Unit* except /*= NULL*/, float radius /*= ATTACK_DISTANCE*/) const
{
    std::list<Unit *> targets;

    MaNGOS::AnyFriendlyUnitInObjectRangeCheck u_check(this, radius);
    MaNGOS::UnitListSearcher<MaNGOS::AnyFriendlyUnitInObjectRangeCheck> searcher(targets, u_check);

    Cell::VisitAllObjects(this, searcher, radius);
    // remove current target
    if(except)
        targets.remove(except);

    // remove not LoS targets
    for(std::list<Unit *>::iterator tIter = targets.begin(); tIter != targets.end();)
    {
        if(!IsWithinLOSInMap(*tIter))
        {
            std::list<Unit *>::iterator tIter2 = tIter;
            ++tIter;
            targets.erase(tIter2);
        }
        else
            ++tIter;
    }

    // no appropriate targets
    if(targets.empty())
        return NULL;

    // select random
    uint32 rIdx = urand(0,targets.size()-1);
    std::list<Unit *>::const_iterator tcIter = targets.begin();
    for(uint32 i = 0; i < rIdx; ++i)
        ++tcIter;

    return *tcIter;
}

bool Unit::hasNegativeAuraWithInterruptFlag(uint32 flag)
{
    for (SpellAuraHolderMap::const_iterator iter = m_spellAuraHolders.begin(); iter != m_spellAuraHolders.end(); ++iter)
    {
        if (!iter->second->IsPositive() && iter->second->GetSpellProto()->AuraInterruptFlags & flag)
            return true;
    }
    return false;
}

void Unit::ApplyAttackTimePercentMod( WeaponAttackType att,float val, bool apply )
{
    if(val > 0)
    {
        ApplyPercentModFloatVar(m_modAttackSpeedPct[att], val, !apply);
        ApplyPercentModFloatValue(UNIT_FIELD_BASEATTACKTIME+att,val,!apply);
    }
    else
    {
        ApplyPercentModFloatVar(m_modAttackSpeedPct[att], -val, apply);
        ApplyPercentModFloatValue(UNIT_FIELD_BASEATTACKTIME+att,-val,apply);
    }
}

void Unit::ApplyCastTimePercentMod(float val, bool apply )
{
    if(val > 0)
        ApplyPercentModFloatValue(UNIT_MOD_CAST_SPEED,val,!apply);
    else
        ApplyPercentModFloatValue(UNIT_MOD_CAST_SPEED,-val,apply);
}

void Unit::UpdateAuraForGroup(uint8 slot)
{
    if(GetTypeId() == TYPEID_PLAYER)
    {
        Player* player = (Player*)this;
        if(player->GetGroup())
        {
            player->SetGroupUpdateFlag(GROUP_UPDATE_FLAG_AURAS);
            player->SetAuraUpdateMask(slot);
        }
    }
    else if(GetTypeId() == TYPEID_UNIT && ((Creature*)this)->IsPet())
    {
        Pet *pet = ((Pet*)this);
        if(pet->isControlled())
        {
            Unit *owner = GetOwner();
            if(owner && (owner->GetTypeId() == TYPEID_PLAYER) && ((Player*)owner)->GetGroup())
            {
                ((Player*)owner)->SetGroupUpdateFlag(GROUP_UPDATE_FLAG_PET_AURAS);
                pet->SetAuraUpdateMask(slot);
            }
        }
    }
}

float Unit::GetAPMultiplier(WeaponAttackType attType, bool normalized)
{
    if (!normalized || GetTypeId() != TYPEID_PLAYER)
        return float(GetAttackTime(attType))/1000.0f;

    Item *Weapon = ((Player*)this)->GetWeaponForAttack(attType, true, false);
    if (!Weapon)
        return 2.4f;                                         // fist attack

    switch (Weapon->GetProto()->InventoryType)
    {
        case INVTYPE_2HWEAPON:
            return 3.3f;
        case INVTYPE_RANGED:
        case INVTYPE_RANGEDRIGHT:
        case INVTYPE_THROWN:
            return 2.8f;
        case INVTYPE_WEAPON:
        case INVTYPE_WEAPONMAINHAND:
        case INVTYPE_WEAPONOFFHAND:
        default:
            return Weapon->GetProto()->SubClass==ITEM_SUBCLASS_WEAPON_DAGGER ? 1.7f : 2.4f;
    }
}

Aura* Unit::GetDummyAura( uint32 spell_id ) const
{
    Unit::AuraList const& mDummy = GetAurasByType(SPELL_AURA_DUMMY);
    for(Unit::AuraList::const_iterator itr = mDummy.begin(); itr != mDummy.end(); ++itr)
        if ((*itr)->GetId() == spell_id)
            return *itr;

    return NULL;
}

void Unit::SetContestedPvP(Player *attackedPlayer)
{
    Player* player = GetCharmerOrOwnerPlayerOrPlayerItself();

    if (!player || (attackedPlayer && (attackedPlayer == player || player->IsInDuelWith(attackedPlayer))))
        return;

    player->SetContestedPvPTimer(30000);

    if (!player->hasUnitState(UNIT_STAT_ATTACK_PLAYER))
    {
        player->addUnitState(UNIT_STAT_ATTACK_PLAYER);
        player->SetFlag(PLAYER_FLAGS, PLAYER_FLAGS_CONTESTED_PVP);
        // call MoveInLineOfSight for nearby contested guards
        UpdateVisibilityAndView();
    }

    if (!hasUnitState(UNIT_STAT_ATTACK_PLAYER))
    {
        addUnitState(UNIT_STAT_ATTACK_PLAYER);
        // call MoveInLineOfSight for nearby contested guards
        UpdateVisibilityAndView();
    }
}

void Unit::AddPetAura(PetAura const* petSpell)
{
    m_petAuras.insert(petSpell);
    if(Pet* pet = GetPet())
    {
        GroupPetList m_groupPets = GetPets();
        if (!m_groupPets.empty())
        {
            for (GroupPetList::const_iterator itr = m_groupPets.begin(); itr != m_groupPets.end(); ++itr)
                if (Pet* _pet = GetMap()->GetPet(*itr))
                    _pet->CastPetAura(petSpell);
        }
    }

}

void Unit::RemovePetAura(PetAura const* petSpell)
{
    m_petAuras.erase(petSpell);
    if(Pet* pet = GetPet())
    {
        GroupPetList m_groupPets = GetPets();
        if (!m_groupPets.empty())
        {
            for (GroupPetList::const_iterator itr = m_groupPets.begin(); itr != m_groupPets.end(); ++itr)
                if (Pet* _pet = GetMap()->GetPet(*itr))
                    _pet->RemoveAurasDueToSpell(petSpell->GetAura(_pet->GetEntry()));
        }
    }
}

void Unit::RemoveAurasAtMechanicImmunity(uint32 mechMask, uint32 exceptSpellId, bool non_positive /*= false*/)
{
    Unit::SpellAuraHolderMap& auras = GetSpellAuraHolderMap();
    for(Unit::SpellAuraHolderMap::iterator iter = auras.begin(); iter != auras.end();)
    {
        SpellEntry const *spell = iter->second->GetSpellProto();
        if (spell->Id == exceptSpellId)
            ++iter;
        else if (non_positive && iter->second->IsPositive())
            ++iter;
        else if (spell->Attributes & SPELL_ATTR_UNAFFECTED_BY_INVULNERABILITY)
            ++iter;
        else if (iter->second->HasMechanicMask(mechMask))
        {
            RemoveAurasDueToSpell(spell->Id);

            if(auras.empty())
                break;
            else
                iter = auras.begin();
         }
        else
            ++iter;
    }
}

void Unit::RemoveAurasBySpellMechanic(uint32 mechMask)
{
    Unit::SpellAuraHolderMap& auras = GetSpellAuraHolderMap();
    for(Unit::SpellAuraHolderMap::iterator iter = auras.begin(); iter != auras.end();)
    {
        SpellEntry const *spell = iter->second->GetSpellProto();

        if (!iter->second->IsPositive())
            ++iter;

        else if (spell->Mechanic & mechMask)
        {
            RemoveAurasDueToSpell(spell->Id);
            if(auras.empty())
                break;
            else
                iter = auras.begin();
        }
        else
            ++iter;
    }
}

struct SetPhaseMaskHelper
{
    explicit SetPhaseMaskHelper(uint32 _phaseMask) : phaseMask(_phaseMask) {}
    void operator()(Unit* unit) const { unit->SetPhaseMask(phaseMask, true); }
    uint32 phaseMask;
};

void Unit::SetPhaseMask(uint32 newPhaseMask, bool update)
{
    if (newPhaseMask==GetPhaseMask())
        return;

    // first move to both phase for proper update controlled units
    WorldObject::SetPhaseMask(GetPhaseMask() | newPhaseMask, false);

    if (IsInWorld())
    {
        RemoveNotOwnSingleTargetAuras(newPhaseMask);        // we can lost access to caster or target

        // all controlled except not owned charmed units
        CallForAllControlledUnits(SetPhaseMaskHelper(newPhaseMask), CONTROLLED_PET|CONTROLLED_GUARDIANS|CONTROLLED_MINIPET|CONTROLLED_TOTEMS|CONTROLLED_CHARM);
    }

    WorldObject::SetPhaseMask(newPhaseMask, update);
}

void Unit::NearTeleportTo( float x, float y, float z, float orientation, bool casting /*= false*/ )
{
    if(GetTypeId() == TYPEID_PLAYER)
        ((Player*)this)->TeleportTo(GetMapId(), x, y, z, orientation, TELE_TO_NOT_LEAVE_TRANSPORT | TELE_TO_NOT_LEAVE_COMBAT | TELE_TO_NOT_UNSUMMON_PET | (casting ? TELE_TO_SPELL : 0));
    else
    {
        ExitVehicle();
        Creature* c = (Creature*)this;
        // Creature relocation acts like instant movement generator, so current generator expects interrupt/reset calls to react properly
        if (!c->GetMotionMaster()->empty())
            if (MovementGenerator *movgen = c->GetMotionMaster()->top())
                movgen->Interrupt(*c);

        SetPosition(x, y, z, orientation, true);

        SendHeartBeat(false);

        // finished relocation, movegen can different from top before creature relocation,
        // but apply Reset expected to be safe in any case
        if (!c->GetMotionMaster()->empty())
            if (MovementGenerator *movgen = c->GetMotionMaster()->top())
                movgen->Reset(*c);
    }
}

void Unit::MonsterMove(float x, float y, float z, uint32 transitTime)
{
    SplineFlags flags = GetTypeId() == TYPEID_PLAYER ? SPLINEFLAG_WALKMODE : ((Creature*)this)->GetSplineFlags();
    SendMonsterMove(x, y, z, SPLINETYPE_NORMAL, flags, transitTime);

    if (GetTypeId() != TYPEID_PLAYER)
    {
        Creature* c = (Creature*)this;
        // Creature relocation acts like instant movement generator, so current generator expects interrupt/reset calls to react properly
        if (!c->GetMotionMaster()->empty())
            if (MovementGenerator *movgen = c->GetMotionMaster()->top())
                movgen->Interrupt(*c);

        GetMap()->CreatureRelocation((Creature*)this, x, y, z, 0.0f);

        // finished relocation, movegen can different from top before creature relocation,
        // but apply Reset expected to be safe in any case
        if (!c->GetMotionMaster()->empty())
            if (MovementGenerator *movgen = c->GetMotionMaster()->top())
                movgen->Reset(*c);
    }
}

void Unit::MonsterMoveWithSpeed(float x, float y, float z, uint32 transitTime)
{
    SendMonsterMoveWithSpeed(x, y, z, transitTime );

    if (GetTypeId() != TYPEID_PLAYER)
    {
        Creature* c = (Creature*)this;
        // Creature relocation acts like instant movement generator, so current generator expects interrupt/reset calls to react properly
        if (!c->GetMotionMaster()->empty())
            if (MovementGenerator *movgen = c->GetMotionMaster()->top())
                movgen->Interrupt(*c);

        GetMap()->CreatureRelocation((Creature*)this, x, y, z, 0.0f);

        // finished relocation, movegen can different from top before creature relocation,
        // but apply Reset expected to be safe in any case
        if (!c->GetMotionMaster()->empty())
            if (MovementGenerator *movgen = c->GetMotionMaster()->top())
                movgen->Reset(*c);
    }
}

void Unit::MonsterJump(float x, float y, float z, float o, uint32 transitTime, uint32 verticalSpeed)
{
    SendMonsterMove(x, y, z, SPLINETYPE_NORMAL, SplineFlags(SPLINEFLAG_TRAJECTORY | SPLINEFLAG_WALKMODE), transitTime, NULL, double(verticalSpeed));

    if (GetTypeId() != TYPEID_PLAYER)
    {
        // Interrupt spells cause of movement
        InterruptNonMeleeSpells(false);

        Creature* c = (Creature*)this;
        // Creature relocation acts like instant movement generator, so current generator expects interrupt/reset calls to react properly
        if (!c->GetMotionMaster()->empty())
            if (MovementGenerator *movgen = c->GetMotionMaster()->top())
                movgen->Interrupt(*c);

        GetMap()->CreatureRelocation((Creature*)this, x, y, z, o);

        // finished relocation, movegen can different from top before creature relocation,
        // but apply Reset expected to be safe in any case
        if (!c->GetMotionMaster()->empty())
            if (MovementGenerator *movgen = c->GetMotionMaster()->top())
                movgen->Reset(*c);
    }
}

struct SetPvPHelper
{
    explicit SetPvPHelper(bool _state) : state(_state) {}
    void operator()(Unit* unit) const { unit->SetPvP(state); }
    bool state;
};

void Unit::RemoveVehicleKit()
{
    if (!m_pVehicleKit)
        return;

    m_pVehicleKit->RemoveAllPassengers();

//    delete m_pVehicleKit;
//    m_pVehicleKit = NULL;

    m_updateFlag &= ~UPDATEFLAG_VEHICLE;
    RemoveFlag(UNIT_NPC_FLAGS, UNIT_NPC_FLAG_SPELLCLICK);
    RemoveFlag(UNIT_NPC_FLAGS, UNIT_NPC_FLAG_PLAYER_VEHICLE);
}

void Unit::ChangeSeat(int8 seatId, bool next)
{
    if (!m_pVehicle)
        return;

    if (seatId < 0)
    {
        seatId = m_pVehicle->GetNextEmptySeat(m_movementInfo.GetTransportSeat(), next);
        if (seatId < 0)
            return;
    }
    else if (seatId == m_movementInfo.GetTransportSeat() || !m_pVehicle->HasEmptySeat(seatId))
        return;

    if (m_pVehicle->GetPassenger(seatId) &&
       (!m_pVehicle->GetPassenger(seatId)->GetObjectGuid().IsVehicle() || !m_pVehicle->GetSeatInfo(m_pVehicle->GetPassenger(seatId))))
        return;

    m_pVehicle->RemovePassenger(this);
    m_pVehicle->AddPassenger(this, seatId);
}

void Unit::EnterVehicle(VehicleKit *vehicle, int8 seatId)
{
    if (!isAlive() || GetVehicleKit() == vehicle)
        return;

    if (m_pVehicle)
    {
        if (m_pVehicle == vehicle)
        {
            if (seatId >= 0)
                ChangeSeat(seatId);

            return;
        }
        else
            ExitVehicle();
    }

    InterruptNonMeleeSpells(false);
    RemoveSpellsCausingAura(SPELL_AURA_MOUNTED);

    if (!vehicle->AddPassenger(this, seatId))
        return;

    m_pVehicle = vehicle;

    if (Pet *pet = GetPet())
        pet->Unsummon(PET_SAVE_AS_CURRENT,this);

    if (GetTypeId() == TYPEID_PLAYER)
    {
        Player* player = (Player*)this;

        if (BattleGround *bg = player->GetBattleGround())
            bg->EventPlayerDroppedFlag(player);

        WorldPacket data(SMSG_ON_CANCEL_EXPECTED_RIDE_VEHICLE_AURA);
        player->GetSession()->SendPacket(&data);

        data.Initialize(SMSG_BREAK_TARGET, 8);
        data << vehicle->GetBase()->GetPackGUID();
        player->GetSession()->SendPacket(&data);
    }

    if (Transport* pTransport = GetTransport())
    {
        if (GetTypeId() == TYPEID_PLAYER)
            pTransport->RemovePassenger((Player*)this);

        SetTransport(NULL);
    }
}

void Unit::ExitVehicle()
{
    if(!m_pVehicle)
        return;

    m_pVehicle->RemovePassenger(this);
    m_pVehicle = NULL;

    if (GetTypeId() == TYPEID_PLAYER)
        ((Player*)this)->ResummonPetTemporaryUnSummonedIfAny();

    float x = GetPositionX();
    float y = GetPositionY();
    float z = GetPositionZ() + 2.0f;
    GetClosePoint(x, y, z, 2.0f);
    UpdateAllowedPositionZ(x, y, z);
    SendMonsterMove(x, y, z + 0.5f, SPLINETYPE_NORMAL, SPLINEFLAG_WALKMODE, 0);
}

void Unit::SetPvP( bool state )
{
    if(state)
        SetByteFlag(UNIT_FIELD_BYTES_2, 1, UNIT_BYTE2_FLAG_PVP);
    else
        RemoveByteFlag(UNIT_FIELD_BYTES_2, 1, UNIT_BYTE2_FLAG_PVP);

    CallForAllControlledUnits(SetPvPHelper(state), CONTROLLED_PET|CONTROLLED_TOTEMS|CONTROLLED_GUARDIANS|CONTROLLED_CHARM);
}

struct SetFFAPvPHelper
{
    explicit SetFFAPvPHelper(bool _state) : state(_state) {}
    void operator()(Unit* unit) const { unit->SetFFAPvP(state); }
    bool state;
};

void Unit::SetFFAPvP( bool state )
{
    if(state)
        SetByteFlag(UNIT_FIELD_BYTES_2, 1, UNIT_BYTE2_FLAG_FFA_PVP);
    else
        RemoveByteFlag(UNIT_FIELD_BYTES_2, 1, UNIT_BYTE2_FLAG_FFA_PVP);

    CallForAllControlledUnits(SetFFAPvPHelper(state), CONTROLLED_PET|CONTROLLED_TOTEMS|CONTROLLED_GUARDIANS|CONTROLLED_CHARM);
}

void Unit::KnockBackFrom(Unit* target, float horizontalSpeed, float verticalSpeed)
{
    float angle = this == target ? GetOrientation() + M_PI_F : target->GetAngle(this);
    float vsin = sin(angle);
    float vcos = cos(angle);

    // Effect properly implemented only for players
    if(GetTypeId()==TYPEID_PLAYER)
    {
        WorldPacket data(SMSG_MOVE_KNOCK_BACK, 8+4+4+4+4+4);
        data << GetPackGUID();
        data << uint32(0);                                  // Sequence
        data << float(vcos);                                // x direction
        data << float(vsin);                                // y direction
        data << float(horizontalSpeed);                     // Horizontal speed
        data << float(-verticalSpeed);                      // Z Movement speed (vertical)
        ((Player*)this)->GetSession()->SendPacket(&data);
    }
    else
    {
        float dh = verticalSpeed*verticalSpeed / (2*19.23f); // maximum parabola height
        float time = (verticalSpeed) ? sqrtf(dh/(0.124976 * verticalSpeed)) : 0.0f;  //full move time in seconds
 
        float dis = time * horizontalSpeed;

        float ox, oy, oz;
        GetPosition(ox, oy, oz);

        float fx = ox + dis * vcos;
        float fy = oy + dis * vsin;
        float fz = oz;

        MaNGOS::NormalizeMapCoord(fx); 
        MaNGOS::NormalizeMapCoord(fy); 

        if (GetTerrain()->CheckPathAccurate(ox,oy,oz,fx,fy,fz, NULL))
            DEBUG_LOG("Unit::KnockBack unit %u knockbacked back on %f",GetObjectGuid().GetCounter(), GetDistance(fx,fy,fz));
        else
            DEBUG_LOG("Unit::KnockBack unit %u NOT knockbacked on full distance, real distance is %f",GetObjectGuid().GetCounter(), GetDistance(fx,fy,fz));

        UpdateAllowedPositionZ(fx, fy, fz);

        GetMap()->CreatureRelocation((Creature*)this, fx, fy, fz, GetOrientation());//it's a hack, need motion master support
        SendMonsterMoveJump(fx, fy, fz, verticalSpeed, SPLINEFLAG_WALKMODE, uint32(time * 1000.0f));
    }
}

void Unit::KnockBackPlayerWithAngle(float angle, float horizontalSpeed, float verticalSpeed)
{
    float vsin = sin(angle);
    float vcos = cos(angle);

    // Effect propertly implemented only for players
    if(GetTypeId()==TYPEID_PLAYER)
    {
        WorldPacket data(SMSG_MOVE_KNOCK_BACK, 8+4+4+4+4+4);
        data << GetPackGUID();
        data << uint32(0);                                  // Sequence
        data << float(vcos);                                // x direction
        data << float(vsin);                                // y direction
        data << float(horizontalSpeed);                     // Horizontal speed
        data << float(-verticalSpeed);                      // Z Movement speed (vertical)
        ((Player*)this)->GetSession()->SendPacket(&data);
    }
    else
        sLog.outError("KnockBackPlayer: Target of KnockBackPlayer must be player!");
}

float Unit::GetCombatRatingReduction(CombatRating cr) const
{
    if (GetTypeId() == TYPEID_PLAYER)
        return ((Player const*)this)->GetRatingBonusValue(cr);
    else if (((Creature const*)this)->IsPet())
    {
        // Player's pet get 100% resilience from owner
        if (Unit* owner = GetOwner())
            if(owner->GetTypeId() == TYPEID_PLAYER)
                return ((Player*)owner)->GetRatingBonusValue(cr);
    }

    return 0.0f;
}

uint32 Unit::GetCombatRatingDamageReduction(CombatRating cr, float rate, float cap, uint32 damage) const
{
    float percent = GetCombatRatingReduction(cr) * rate;
    if (percent > cap)
        percent = cap;
    return uint32 (percent * damage / 100.0f);
}

void Unit::SendThreatUpdate()
{
    ThreatList const& tlist = getThreatManager().getThreatList();
    if (uint32 count = tlist.size())
    {
        DEBUG_FILTER_LOG(LOG_FILTER_COMBAT, "WORLD: Send SMSG_THREAT_UPDATE Message");
        WorldPacket data(SMSG_THREAT_UPDATE, 8 + count * 8);
        data << GetPackGUID();
        data << uint32(count);
        for (ThreatList::const_iterator itr = tlist.begin(); itr != tlist.end(); ++itr)
        {
            data << (*itr)->getUnitGuid().WriteAsPacked();
            data << uint32((*itr)->getThreat());
        }
        SendMessageToSet(&data, false);
    }
}

void Unit::SendHighestThreatUpdate(HostileReference* pHostilReference)
{
    ThreatList const& tlist = getThreatManager().getThreatList();
    if (uint32 count = tlist.size())
    {
        DEBUG_FILTER_LOG(LOG_FILTER_COMBAT, "WORLD: Send SMSG_HIGHEST_THREAT_UPDATE Message");
        WorldPacket data(SMSG_HIGHEST_THREAT_UPDATE, 8 + 8 + count * 8);
        data << GetPackGUID();
        data << pHostilReference->getUnitGuid().WriteAsPacked();
        data << uint32(count);
        for (ThreatList::const_iterator itr = tlist.begin(); itr != tlist.end(); ++itr)
        {
            data << (*itr)->getUnitGuid().WriteAsPacked();
            data << uint32((*itr)->getThreat());
        }
        SendMessageToSet(&data, false);
    }
}

void Unit::SendThreatClear()
{
    DEBUG_FILTER_LOG(LOG_FILTER_COMBAT, "WORLD: Send SMSG_THREAT_CLEAR Message");
    WorldPacket data(SMSG_THREAT_CLEAR, 8);
    data << GetPackGUID();
    SendMessageToSet(&data, false);
}

void Unit::SendThreatRemove(HostileReference* pHostileReference)
{
    DEBUG_FILTER_LOG(LOG_FILTER_COMBAT, "WORLD: Send SMSG_THREAT_REMOVE Message");
    WorldPacket data(SMSG_THREAT_REMOVE, 8 + 8);
    data << GetPackGUID();
    data << pHostileReference->getUnitGuid().WriteAsPacked();
    SendMessageToSet(&data, false);
}

struct StopAttackFactionHelper
{
    explicit StopAttackFactionHelper(uint32 _faction_id) : faction_id(_faction_id) {}
    void operator()(Unit* unit) const { unit->StopAttackFaction(faction_id); }
    uint32 faction_id;
};

void Unit::StopAttackFaction(uint32 faction_id)
{
    if (Unit* victim = getVictim())
    {
        if (victim->getFactionTemplateEntry()->faction==faction_id)
        {
            AttackStop();
            if (IsNonMeleeSpellCasted(false))
                InterruptNonMeleeSpells(false);

            // melee and ranged forced attack cancel
            if (GetTypeId() == TYPEID_PLAYER)
                ((Player*)this)->SendAttackSwingCancelAttack();
        }
    }

    AttackerSet const& attackers = getAttackers();
    for(AttackerSet::const_iterator itr = attackers.begin(); itr != attackers.end();)
    {
        if ((*itr)->getFactionTemplateEntry()->faction==faction_id)
        {
            (*itr)->AttackStop();
            itr = attackers.begin();
        }
        else
            ++itr;
    }

    getHostileRefManager().deleteReferencesForFaction(faction_id);

    CallForAllControlledUnits(StopAttackFactionHelper(faction_id), CONTROLLED_PET|CONTROLLED_GUARDIANS|CONTROLLED_CHARM);
}

bool Unit::IsIgnoreUnitState(SpellEntry const *spell, IgnoreUnitState ignoreState)
{
    Unit::AuraList const& stateAuras = GetAurasByType(SPELL_AURA_IGNORE_UNIT_STATE);
    for(Unit::AuraList::const_iterator itr = stateAuras.begin(); itr != stateAuras.end(); ++itr)
    {
        if ((*itr)->GetModifier()->m_miscvalue == ignoreState)
        {
            // frozen state absent ignored for all spells
            if (ignoreState == IGNORE_UNIT_TARGET_NON_FROZEN)
                return true;

            if ((*itr)->isAffectedOnSpell(spell))
                return true;
        }
    }

    return false;
}

void Unit::CleanupDeletedAuras()
{
    for (SpellAuraHolderList::const_iterator iter = m_deletedHolders.begin(); iter != m_deletedHolders.end(); ++iter)
        delete *iter;
    m_deletedHolders.clear();

    // really delete auras "deleted" while processing its ApplyModify code
    for(AuraList::const_iterator itr = m_deletedAuras.begin(); itr != m_deletedAuras.end(); ++itr)
        delete *itr;
    m_deletedAuras.clear();
}

bool Unit::CheckAndIncreaseCastCounter()
{
    uint32 maxCasts = sWorld.getConfig(CONFIG_UINT32_MAX_SPELL_CASTS_IN_CHAIN);

    if (maxCasts && m_castCounter >= maxCasts)
        return false;

    ++m_castCounter;
    return true;
}

SpellAuraHolder* Unit::GetSpellAuraHolder (uint32 spellid) const
{
    SpellAuraHolderMap::const_iterator itr = m_spellAuraHolders.find(spellid);
    return itr != m_spellAuraHolders.end() ? itr->second : NULL;
}

SpellAuraHolder* Unit::GetSpellAuraHolder (uint32 spellid, ObjectGuid casterGuid) const
{
    SpellAuraHolderConstBounds bounds = GetSpellAuraHolderBounds(spellid);
    for (SpellAuraHolderMap::const_iterator iter = bounds.first; iter != bounds.second; ++iter)
        if (iter->second->GetCasterGuid() == casterGuid)
            return iter->second;

    return NULL;
}

void Unit::_AddAura(uint32 spellID, uint32 duration)
{
    SpellEntry const *spellInfo = sSpellStore.LookupEntry( spellID );

    if(spellInfo)
    {
        if (IsSpellAppliesAura(spellInfo, (1 << EFFECT_INDEX_0) | (1 << EFFECT_INDEX_1) | (1 << EFFECT_INDEX_2)) || IsSpellHaveEffect(spellInfo, SPELL_EFFECT_PERSISTENT_AREA_AURA))
        {
            SpellAuraHolder* holder = CreateSpellAuraHolder(spellInfo, this, this);

            for(uint8 i = 0; i < MAX_EFFECT_INDEX; ++i)
            {
                if (spellInfo->Effect[i] >= TOTAL_SPELL_EFFECTS)
                    continue;
                if( IsAreaAuraEffect(spellInfo->Effect[i])           ||
                    spellInfo->Effect[i] == SPELL_EFFECT_APPLY_AURA  ||
                    spellInfo->Effect[i] == SPELL_EFFECT_PERSISTENT_AREA_AURA )
                {
                    Aura *aura = CreateAura(spellInfo, SpellEffectIndex(i), NULL, holder, this);
                    holder->AddAura(aura, SpellEffectIndex(i));
                    holder->SetAuraDuration(duration);
                    DEBUG_FILTER_LOG(LOG_FILTER_SPELL_CAST, "Manually adding aura of spell %u, index %u, duration %u ms", spellID, i, duration);
                }
            }
            AddSpellAuraHolder(holder);
        }
    }
}

bool Unit::IsAllowedDamageInArea(Unit* pVictim) const
{
    // can damage self anywhere
    if (pVictim == this)
        return true;

    // can damage own pet anywhere
    if (pVictim->GetOwnerGuid() == GetObjectGuid())
        return true;

    // non player controlled unit can damage anywhere
    Player const* pOwner = GetCharmerOrOwnerPlayerOrPlayerItself();
    if (!pOwner)
        return true;

    // can damage non player controlled victim anywhere
    Player const* vOwner = pVictim->GetCharmerOrOwnerPlayerOrPlayerItself();
    if (!vOwner)
        return true;

    // can damage opponent in duel
    if (pOwner->IsInDuelWith(vOwner))
        return true;

    // can't damage player controlled unit by player controlled unit in sanctuary
    AreaTableEntry const* area = GetAreaEntryByAreaID(pVictim->GetAreaId());
    if (area && area->flags & AREA_FLAG_SANCTUARY)
        return false;

    return true;
}

class RelocationNotifyEvent : public BasicEvent
{
public:
    RelocationNotifyEvent(Unit& owner) : BasicEvent(), m_owner(owner)
    {
        m_owner._SetAINotifyScheduled(true);
    }

    bool Execute(uint64 /*e_time*/, uint32 /*p_time*/)
    {
        float radius = MAX_CREATURE_ATTACK_RADIUS * sWorld.getConfig(CONFIG_FLOAT_RATE_CREATURE_AGGRO);
        if (m_owner.GetTypeId() == TYPEID_PLAYER)
        {
            MaNGOS::PlayerRelocationNotifier notify((Player&)m_owner);
            Cell::VisitAllObjects(&m_owner,notify,radius);
        } 
        else //if(m_owner.GetTypeId() == TYPEID_UNIT)
        {
            MaNGOS::CreatureRelocationNotifier notify((Creature&)m_owner);
            Cell::VisitAllObjects(&m_owner,notify,radius);
        }
        m_owner._SetAINotifyScheduled(false);
        return true;
    }

    void Abort(uint64)
    {
        m_owner._SetAINotifyScheduled(false);
    }

private:
    Unit& m_owner;
};

void Unit::ScheduleAINotify(uint32 delay)
{
    if (!IsAINotifyScheduled())
        m_Events.AddEvent(new RelocationNotifyEvent(*this), m_Events.CalculateTime(delay));
}

void Unit::OnRelocated()
{
    // switch to use G3D::Vector3 is good idea, maybe
    float dx = m_last_notified_position.x - GetPositionX();
    float dy = m_last_notified_position.y - GetPositionY();
    float dz = m_last_notified_position.z - GetPositionZ();
    float distsq = dx*dx+dy*dy+dz*dz;
    if (distsq > World::GetRelocationLowerLimitSq())
    {
        m_last_notified_position.x = GetPositionX();
        m_last_notified_position.y = GetPositionY();
        m_last_notified_position.z = GetPositionZ();

        GetViewPoint().Call_UpdateVisibilityForOwner();
        UpdateObjectVisibility();
    }
    ScheduleAINotify(World::GetRelocationAINotifyDelay());
}

ObjectGuid const& Unit::GetCreatorGuid() const
{
    switch(GetObjectGuid().GetHigh())
    {
        case HIGHGUID_UNIT:
        case HIGHGUID_VEHICLE:
            if (((Creature*)this)->IsTemporarySummon())
            {
                return ((TemporarySummon*)this)->GetSummonerGuid();
            }
            else
                return ObjectGuid();

        case HIGHGUID_PET:
            return GetGuidValue(UNIT_FIELD_CREATEDBY);

        case HIGHGUID_PLAYER:
            return ObjectGuid();

        default:
            return ObjectGuid();
    }
}

void Unit::SetVehicleId(uint32 entry)
{
    delete m_vehicleInfo;

    if (entry)
    {
        VehicleEntry const* ventry = sVehicleStore.LookupEntry(entry);
        MANGOS_ASSERT(ventry != NULL);

        m_vehicleInfo = new VehicleInfo(ventry);
        m_updateFlag |= UPDATEFLAG_VEHICLE;

        if (!m_pVehicleKit)
            m_pVehicleKit = new VehicleKit(this);
    }
    else
    {
        m_vehicleInfo = NULL;
        m_updateFlag &= ~UPDATEFLAG_VEHICLE;
    }

    if (GetTypeId() == TYPEID_PLAYER)
    {
        WorldPacket data(SMSG_SET_VEHICLE_REC_ID, 16);
        data << GetPackGUID();
        data << uint32(entry);
        SendMessageToSet(&data, true);
    }
}

uint32 Unit::CalculateAuraPeriodicTimeWithHaste(SpellEntry const* spellProto, uint32 oldPeriodicTime)
{
    if (!spellProto || oldPeriodicTime == 0)
        return 0;

    bool applyHaste = spellProto->AttributesEx5 & SPELL_ATTR_EX5_AFFECTED_BY_HASTE;

    if (!applyHaste)
    {
        Unit::AuraList const& mModByHaste = GetAurasByType(SPELL_AURA_MOD_PERIODIC_HASTE);
        for (Unit::AuraList::const_iterator itr = mModByHaste.begin(); itr != mModByHaste.end(); ++itr)
        {
            if ((*itr)->isAffectedOnSpell(spellProto))
            {
                applyHaste = true;
                break;
            }
        }
    }

    if (!applyHaste)
        return oldPeriodicTime;

    uint32 _periodicTime = ceil(float(oldPeriodicTime) * GetFloatValue(UNIT_MOD_CAST_SPEED)); 

    return _periodicTime;
}

uint32 Unit::CalculateSpellDurationWithHaste(SpellEntry const* spellProto, uint32 oldduration)
{
    if (!spellProto || oldduration == 0)
        return 0;

    bool applyHaste = spellProto->AttributesEx5 & SPELL_ATTR_EX5_AFFECTED_BY_HASTE;

    if (!applyHaste)
    {
        Unit::AuraList const& mModByHaste = GetAurasByType(SPELL_AURA_MOD_PERIODIC_HASTE);
        for (Unit::AuraList::const_iterator itr = mModByHaste.begin(); itr != mModByHaste.end(); ++itr)
        {
            if ((*itr)->isAffectedOnSpell(spellProto))
            {
                applyHaste = true;
                break;
            }
        }
    }

    if (!applyHaste)
        return oldduration;

    // Apply haste to duration

    uint32 duration = ceil(float(oldduration) * GetFloatValue(UNIT_MOD_CAST_SPEED));

    return duration;
}<|MERGE_RESOLUTION|>--- conflicted
+++ resolved
@@ -7296,19 +7296,11 @@
                     case SPELLFAMILY_MAGE:
                     {
                         // Fire Blast
-<<<<<<< HEAD
-                        if (spellProto->SpellFamilyFlags & UI64LIT(0x0000000000000002) && spellProto->SpellIconID == 12)
-                        {
-                            // Glyph of Fire Blast
-                            if (Aura* aura = GetAura(56369, EFFECT_INDEX_0))
-                                if (pVictim->HasFlag(UNIT_FIELD_FLAGS, UNIT_FLAG_STUNNED) || pVictim->isInRoots())
-=======
                         if (spellProto->IsFitToFamilyMask(UI64LIT(0x0000000000000002)) && spellProto->SpellIconID == 12)
                         {
                             // Glyph of Fire Blast
                             if (pVictim->HasFlag(UNIT_FIELD_FLAGS, UNIT_FLAG_STUNNED) || pVictim->isInRoots())
                                 if (Aura* aura = GetAura(56369, EFFECT_INDEX_0))
->>>>>>> 3da672f6
                                     crit_chance += aura->GetModifier()->m_amount;
                         }
                         break;
