--- conflicted
+++ resolved
@@ -473,7 +473,6 @@
 
         return false;
     }
-<<<<<<< HEAD
 }
 
 bool Unit::SetPosition(float x, float y, float z, float orientation, bool teleport)
@@ -559,8 +558,6 @@
     data << float(m_movementInfo.GetTransportPos()->z);
 
     SendMessageToSet(&data, true);
-=======
->>>>>>> aab5e05b
 }
 
 void Unit::SendHeartBeat()
@@ -12024,7 +12021,7 @@
         InterruptNonMeleeSpells(false);
     }
 
-    GetMotionMaster()->MoveJump(x, y, z, speed, height, 0, isKnockBack);
+    GetMotionMaster()->MoveJump(x, y, z, speed, height, 0);
 }
 
 struct SetPvPHelper
