/*
 * Copyright (C) 2005-2012 MaNGOS <http://getmangos.com/>
 *
 * This program is free software; you can redistribute it and/or modify
 * it under the terms of the GNU General Public License as published by
 * the Free Software Foundation; either version 2 of the License, or
 * (at your option) any later version.
 *
 * This program is distributed in the hope that it will be useful,
 * but WITHOUT ANY WARRANTY; without even the implied warranty of
 * MERCHANTABILITY or FITNESS FOR A PARTICULAR PURPOSE.  See the
 * GNU General Public License for more details.
 *
 * You should have received a copy of the GNU General Public License
 * along with this program; if not, write to the Free Software
 * Foundation, Inc., 59 Temple Place, Suite 330, Boston, MA  02111-1307  USA
 */

#ifndef _OBJECT_H
#define _OBJECT_H

#include "Common.h"
#include "ByteBuffer.h"
#include "UpdateFields.h"
#include "UpdateData.h"
#include "ObjectGuid.h"
#include "Camera.h"
#include "ObjectLock.h"
#include "SharedDefines.h"

#include <set>
#include <string>

#define DEFAULT_WORLD_OBJECT_SIZE   0.388999998569489f      // currently used (correctly?) for any non Unit world objects. This is actually the bounding_radius, like player/creature from creature_model_data
#define DEFAULT_OBJECT_SCALE        1.0f                    // player/item scale as default, npc/go from database, pets from dbc

#define MAX_STEALTH_DETECT_RANGE    45.0f

enum TempSummonType
{
    TEMPSUMMON_TIMED_OR_DEAD_DESPAWN       = 1,             // despawns after a specified time OR when the creature disappears
    TEMPSUMMON_TIMED_OR_CORPSE_DESPAWN     = 2,             // despawns after a specified time OR when the creature dies
    TEMPSUMMON_TIMED_DESPAWN               = 3,             // despawns after a specified time
    TEMPSUMMON_TIMED_DESPAWN_OUT_OF_COMBAT = 4,             // despawns after a specified time after the creature is out of combat
    TEMPSUMMON_CORPSE_DESPAWN              = 5,             // despawns instantly after death
    TEMPSUMMON_CORPSE_TIMED_DESPAWN        = 6,             // despawns after a specified time after death
    TEMPSUMMON_DEAD_DESPAWN                = 7,             // despawns when the creature disappears
    TEMPSUMMON_MANUAL_DESPAWN              = 8,             // despawns when UnSummon() is called
    TEMPSUMMON_TIMED_DESPAWN_OUT_OF_COMBAT_OR_DEAD_DESPAWN = 9 // despawns after a specified time after the creature is out of combat OR when the creature disappears
};

enum PhaseMasks
{
    PHASEMASK_NORMAL   = 0x00000001,
    PHASEMASK_ANYWHERE = 0xFFFFFFFF
};

class WorldPacket;
class UpdateData;
class WorldSession;
class Creature;
class GameObject;
class Player;
class Group;
class Unit;
class Group;
class Map;
class UpdateMask;
class InstanceData;
class TerrainInfo;
class ZoneScript;

typedef UNORDERED_MAP<Player*, UpdateData> UpdateDataMapType;

struct Position
{
    Position() : x(0.0f), y(0.0f), z(0.0f), o(0.0f) {}
    float x, y, z, o;
};

struct WorldLocation
{
    uint32 mapid;
    float coord_x;
    float coord_y;
    float coord_z;
    float orientation;
    explicit WorldLocation(uint32 _mapid = 0, float _x = 0, float _y = 0, float _z = 0, float _o = 0)
        : mapid(_mapid), coord_x(_x), coord_y(_y), coord_z(_z), orientation(_o) {}
    WorldLocation(WorldLocation const &loc)
        : mapid(loc.mapid), coord_x(loc.coord_x), coord_y(loc.coord_y), coord_z(loc.coord_z), orientation(loc.orientation) {}
};


//use this class to measure time between world update ticks
//essential for units updating their spells after cells become active
class WorldUpdateCounter
{
    public:
        WorldUpdateCounter() : m_tmStart(0) {}

        time_t timeElapsed()
        {
            if(!m_tmStart)
                m_tmStart = WorldTimer::tickPrevTime();

            return WorldTimer::getMSTimeDiff(m_tmStart, WorldTimer::tickTime());
        }

        void Reset() { m_tmStart = WorldTimer::tickTime(); }

    private:
        uint32 m_tmStart;
};

class MANGOS_DLL_SPEC Object
{
    public:
        virtual ~Object ( );

        const bool& IsInWorld() const { return m_inWorld; }
        virtual void AddToWorld()
        {
            if(m_inWorld)
                return;

            m_inWorld = true;

            // synchronize values mirror with values array (changes will send in updatecreate opcode any way
            ClearUpdateMask(false);                         // false - we can't have update data in update queue before adding to world
        }
        virtual void RemoveFromWorld()
        {
            // if we remove from world then sending changes not required
            ClearUpdateMask(true);
            m_inWorld = false;
        }
        bool IsInitialized() const { return (m_uint32Values ? true : false);}

        ObjectGuid const& GetObjectGuid() const { return GetGuidValue(OBJECT_FIELD_GUID); }
        uint32 GetGUIDLow() const { return GetObjectGuid().GetCounter(); }
        PackedGuid const& GetPackGUID() const { return m_PackGUID; }
        std::string GetGuidStr() const { return GetObjectGuid().GetString(); }

        uint32 GetEntry() const { return GetUInt32Value(OBJECT_FIELD_ENTRY); }
        void SetEntry(uint32 entry) { SetUInt32Value(OBJECT_FIELD_ENTRY, entry); }

        float GetObjectScale() const
        {
            return m_floatValues[OBJECT_FIELD_SCALE_X] ? m_floatValues[OBJECT_FIELD_SCALE_X] : DEFAULT_OBJECT_SCALE;
        }

        void SetObjectScale(float newScale);

        uint8 GetTypeId() const { return m_objectTypeId; }
        bool isType(TypeMask mask) const { return (mask & m_objectType); }

        virtual void BuildCreateUpdateBlockForPlayer( UpdateData *data, Player *target ) const;
        void SendCreateUpdateToPlayer(Player* player);

        // must be overwrite in appropriate subclasses (WorldObject, Item currently), or will crash
        virtual void AddToClientUpdateList();
        virtual void RemoveFromClientUpdateList();
        virtual void BuildUpdateData(UpdateDataMapType& update_players);
        void MarkForClientUpdate();
        void SendForcedObjectUpdate();

        void BuildValuesUpdateBlockForPlayer( UpdateData *data, Player *target ) const;
        void BuildOutOfRangeUpdateBlock( UpdateData *data ) const;
        void BuildMovementUpdateBlock( UpdateData * data, uint16 flags = 0 ) const;

        virtual void DestroyForPlayer( Player *target, bool anim = false ) const;

        const int32& GetInt32Value( uint16 index ) const
        {
            MANGOS_ASSERT( index < m_valuesCount || PrintIndexError( index , false) );
            return m_int32Values[ index ];
        }

        const uint32& GetUInt32Value( uint16 index ) const
        {
            MANGOS_ASSERT( index < m_valuesCount || PrintIndexError( index , false) );
            return m_uint32Values[ index ];
        }

        const uint64& GetUInt64Value( uint16 index ) const
        {
            MANGOS_ASSERT( index + 1 < m_valuesCount || PrintIndexError( index , false) );
            return *((uint64*)&(m_uint32Values[ index ]));
        }

        const float& GetFloatValue( uint16 index ) const
        {
            MANGOS_ASSERT( index < m_valuesCount || PrintIndexError( index , false ) );
            return m_floatValues[ index ];
        }

        uint8 GetByteValue( uint16 index, uint8 offset) const
        {
            MANGOS_ASSERT( index < m_valuesCount || PrintIndexError( index , false) );
            MANGOS_ASSERT( offset < 4 );
            return *(((uint8*)&m_uint32Values[ index ])+offset);
        }

        uint16 GetUInt16Value( uint16 index, uint8 offset) const
        {
            MANGOS_ASSERT( index < m_valuesCount || PrintIndexError( index , false) );
            MANGOS_ASSERT( offset < 2 );
            return *(((uint16*)&m_uint32Values[ index ])+offset);
        }

        ObjectGuid const& GetGuidValue( uint16 index ) const { return *reinterpret_cast<ObjectGuid const*>(&GetUInt64Value(index)); }

        void SetInt32Value(  uint16 index,        int32  value );
        void SetUInt32Value( uint16 index,       uint32  value );
        void SetUInt64Value( uint16 index, const uint64 &value );
        void SetFloatValue(  uint16 index,       float   value );
        void SetByteValue(   uint16 index, uint8 offset, uint8 value );
        void SetUInt16Value( uint16 index, uint8 offset, uint16 value );
        void SetInt16Value(  uint16 index, uint8 offset, int16 value ) { SetUInt16Value(index,offset,(uint16)value); }
        void SetGuidValue( uint16 index, ObjectGuid const& value ) { SetUInt64Value(index, value.GetRawValue()); }
        void SetStatFloatValue( uint16 index, float value);
        void SetStatInt32Value( uint16 index, int32 value);

        void ApplyModUInt32Value(uint16 index, int32 val, bool apply);
        void ApplyModInt32Value(uint16 index, int32 val, bool apply);
        void ApplyModUInt64Value(uint16 index, int32 val, bool apply);
        void ApplyModPositiveFloatValue( uint16 index, float val, bool apply);
        void ApplyModSignedFloatValue( uint16 index, float val, bool apply);

        void ApplyPercentModFloatValue(uint16 index, float val, bool apply)
        {
            val = val != -100.0f ? val : -99.9f ;
            SetFloatValue(index, GetFloatValue(index) * (apply?(100.0f+val)/100.0f : 100.0f / (100.0f+val)) );
        }

        void SetFlag( uint16 index, uint32 newFlag );
        void RemoveFlag( uint16 index, uint32 oldFlag );

        void ToggleFlag( uint16 index, uint32 flag)
        {
            if(HasFlag(index, flag))
                RemoveFlag(index, flag);
            else
                SetFlag(index, flag);
        }

        bool HasFlag( uint16 index, uint32 flag ) const
        {
            MANGOS_ASSERT( index < m_valuesCount || PrintIndexError( index , false ) );
            return (m_uint32Values[ index ] & flag) != 0;
        }

        void ApplyModFlag( uint16 index, uint32 flag, bool apply)
        {
            if (apply)
                SetFlag(index, flag);
            else
                RemoveFlag(index, flag);
        }

        void SetByteFlag( uint16 index, uint8 offset, uint8 newFlag );
        void RemoveByteFlag( uint16 index, uint8 offset, uint8 newFlag );

        void ToggleByteFlag( uint16 index, uint8 offset, uint8 flag )
        {
            if (HasByteFlag(index, offset, flag))
                RemoveByteFlag(index, offset, flag);
            else
                SetByteFlag(index, offset, flag);
        }

        bool HasByteFlag( uint16 index, uint8 offset, uint8 flag ) const
        {
            MANGOS_ASSERT( index < m_valuesCount || PrintIndexError( index , false ) );
            MANGOS_ASSERT( offset < 4 );
            return (((uint8*)&m_uint32Values[index])[offset] & flag) != 0;
        }

        void ApplyModByteFlag( uint16 index, uint8 offset, uint32 flag, bool apply)
        {
            if (apply)
                SetByteFlag(index, offset, flag);
            else
                RemoveByteFlag(index, offset, flag);
        }

        void SetShortFlag(uint16 index, bool highpart, uint16 newFlag);
        void RemoveShortFlag(uint16 index, bool highpart, uint16 oldFlag);

        void ToggleShortFlag( uint16 index, bool highpart, uint8 flag )
        {
            if (HasShortFlag(index, highpart, flag))
                RemoveShortFlag(index, highpart, flag);
            else
                SetShortFlag(index, highpart, flag);
        }

        bool HasShortFlag( uint16 index, bool highpart, uint8 flag ) const
        {
            MANGOS_ASSERT( index < m_valuesCount || PrintIndexError( index , false ) );
            return (((uint16*)&m_uint32Values[index])[highpart ? 1 : 0] & flag) != 0;
        }

        void ApplyModShortFlag( uint16 index, bool highpart, uint32 flag, bool apply)
        {
            if (apply)
                SetShortFlag(index, highpart, flag);
            else
                RemoveShortFlag(index, highpart, flag);
        }

        void SetFlag64( uint16 index, uint64 newFlag )
        {
            uint64 oldval = GetUInt64Value(index);
            uint64 newval = oldval | newFlag;
            SetUInt64Value(index,newval);
        }

        void RemoveFlag64( uint16 index, uint64 oldFlag )
        {
            uint64 oldval = GetUInt64Value(index);
            uint64 newval = oldval & ~oldFlag;
            SetUInt64Value(index,newval);
        }

        void ToggleFlag64( uint16 index, uint64 flag)
        {
            if (HasFlag64(index, flag))
                RemoveFlag64(index, flag);
            else
                SetFlag64(index, flag);
        }

        bool HasFlag64( uint16 index, uint64 flag ) const
        {
            MANGOS_ASSERT( index < m_valuesCount || PrintIndexError( index , false ) );
            return (GetUInt64Value( index ) & flag) != 0;
        }

        void ApplyModFlag64( uint16 index, uint64 flag, bool apply)
        {
            if (apply)
                SetFlag64(index, flag);
            else
                RemoveFlag64(index, flag);
        }

        void ClearUpdateMask(bool remove);

        bool LoadValues(const char* data);

        uint16 GetValuesCount() const { return m_valuesCount; }

        void InitValues() { _InitValues(); }

        // Frozen Mod
        void ForceValuesUpdateAtIndex(uint16);
        // Frozen Mod

        virtual bool HasQuest(uint32 /* quest_id */) const { return false; }
        virtual bool HasInvolvedQuest(uint32 /* quest_id */) const { return false; }

    protected:
        Object ( );

        void _InitValues();
        void _Create(uint32 guidlow, uint32 entry, HighGuid guidhigh) { _Create(ObjectGuid(guidhigh, entry, guidlow)); }
        void _Create(ObjectGuid guid);

        virtual void _SetUpdateBits(UpdateMask *updateMask, Player *target) const;

        virtual void _SetCreateBits(UpdateMask *updateMask, Player *target) const;

        void BuildMovementUpdate(ByteBuffer * data, uint16 updateFlags) const;
        void BuildValuesUpdate(uint8 updatetype, ByteBuffer *data, UpdateMask *updateMask, Player *target ) const;
        void BuildUpdateDataForPlayer(Player* pl, UpdateDataMapType& update_players);

        uint16 m_objectType;

        uint8 m_objectTypeId;
        uint16 m_updateFlag;

        union
        {
            int32  *m_int32Values;
            uint32 *m_uint32Values;
            float  *m_floatValues;
        };

        uint32 *m_uint32Values_mirror;

        uint16 m_valuesCount;

        bool m_objectUpdated;

    private:
        bool m_inWorld;

        PackedGuid m_PackGUID;

        Object(const Object&);                              // prevent generation copy constructor
        Object& operator=(Object const&);                   // prevent generation assigment operator

    public:
        // for output helpfull error messages from ASSERTs
        bool PrintIndexError(uint32 index, bool set) const;
        bool PrintEntryError(char const* descr) const;
};

struct WorldObjectChangeAccumulator;

class MANGOS_DLL_SPEC WorldObject : public Object
{
    friend struct WorldObjectChangeAccumulator;

    public:

        //class is used to manipulate with WorldUpdateCounter
        //it is needed in order to get time diff between two object's Update() calls
        class MANGOS_DLL_SPEC UpdateHelper
        {
            public:
                explicit UpdateHelper(WorldObject * obj) : m_obj(obj) {}
                ~UpdateHelper() { }

                void Update( uint32 time_diff )
                {
                    m_obj->Update( m_obj->m_updateTracker.timeElapsed(), time_diff);
                    m_obj->m_updateTracker.Reset();
                }

            private:
                UpdateHelper( const UpdateHelper& );
                UpdateHelper& operator=( const UpdateHelper& );

                WorldObject * const m_obj;
        };

        virtual ~WorldObject ( ) {}

        virtual void Update(uint32 /*update_diff*/, uint32 /*time_diff*/) {}

        void _Create(ObjectGuid guid, uint32 phaseMask);

        void Relocate(float x, float y, float z, float orientation);
        void Relocate(float x, float y, float z);

        void SetOrientation(float orientation);

        float GetPositionX( ) const { return m_position.x; }
        float GetPositionY( ) const { return m_position.y; }
        float GetPositionZ( ) const { return m_position.z; }
        void GetPosition( float &x, float &y, float &z ) const
            { x = m_position.x; y = m_position.y; z = m_position.z; }
        void GetPosition( WorldLocation &loc ) const
            { loc.mapid = m_mapId; GetPosition(loc.coord_x, loc.coord_y, loc.coord_z); loc.orientation = GetOrientation(); }
        float GetOrientation( ) const { return m_position.o; }
        void GetNearPoint2D( float &x, float &y, float distance, float absAngle) const;
        void GetNearPoint(WorldObject const* searcher, float &x, float &y, float &z, float searcher_bounding_radius, float distance2d, float absAngle) const;
        void GetClosePoint(float &x, float &y, float &z, float bounding_radius, float distance2d = 0, float angle = 0, const WorldObject* obj = NULL ) const
        {
            // angle calculated from current orientation
            GetNearPoint(obj, x, y, z, bounding_radius, distance2d, GetOrientation() + angle);
        }
        void GetContactPoint( const WorldObject* obj, float &x, float &y, float &z, float distance2d = CONTACT_DISTANCE) const
        {
            // angle to face `obj` to `this` using distance includes size of `obj`
            GetNearPoint(obj, x, y, z, obj->GetObjectBoundingRadius(), distance2d, GetAngle(obj));
        }

        virtual float GetObjectBoundingRadius() const { return DEFAULT_WORLD_OBJECT_SIZE; }

        bool IsPositionValid() const;
        void UpdateGroundPositionZ(float x, float y, float &z) const;
        void UpdateAllowedPositionZ(float x, float y, float &z) const;

        void GetRandomPoint( float x, float y, float z, float distance, float &rand_x, float &rand_y, float &rand_z ) const;

        uint32 GetMapId() const { return m_mapId; }
        uint32 GetInstanceId() const { return m_InstanceId; }

        virtual void SetPhaseMask(uint32 newPhaseMask, bool update);
        uint32 GetPhaseMask() const { return m_phaseMask; }
        bool InSamePhase(WorldObject const* obj) const { return InSamePhase(obj->GetPhaseMask()); }
        bool InSamePhase(uint32 phasemask) const { return (GetPhaseMask() & phasemask); }

        uint32 GetZoneId() const;
        uint32 GetAreaId() const;
        void GetZoneAndAreaId(uint32& zoneid, uint32& areaid) const;

        InstanceData* GetInstanceData() const;

        const char* GetName() const { return m_name.c_str(); }
        void SetName(const std::string& newname) { m_name=newname; }

        virtual const char* GetNameForLocaleIdx(int32 /*locale_idx*/) const { return GetName(); }

        float GetDistance( const WorldObject* obj ) const;
        float GetDistance(float x, float y, float z) const;
        float GetDistance2d(const WorldObject* obj) const;
        float GetDistance2d(float x, float y) const;
        float GetDistanceZ(const WorldObject* obj) const;
        bool IsInMap(const WorldObject* obj) const
        {
            return IsInWorld() && obj->IsInWorld() && (GetMap() == obj->GetMap()) && InSamePhase(obj);
        }
        bool IsWithinDist3d(float x, float y, float z, float dist2compare) const;
        bool IsWithinDist2d(float x, float y, float dist2compare) const;
        bool _IsWithinDist(WorldObject const* obj, float dist2compare, bool is3D) const;

        // use only if you will sure about placing both object at same map
        bool IsWithinDist(WorldObject const* obj, float dist2compare, bool is3D = true) const
        {
            return obj && _IsWithinDist(obj,dist2compare,is3D);
        }

        bool IsWithinDistInMap(WorldObject const* obj, float dist2compare, bool is3D = true) const
        {
            return obj && IsInMap(obj) && _IsWithinDist(obj,dist2compare,is3D);
        }
        bool IsWithinLOS(float x, float y, float z, bool strict = true) const;
        bool IsWithinLOSInMap(const WorldObject* obj, bool strict = true) const;
        bool GetDistanceOrder(WorldObject const* obj1, WorldObject const* obj2, bool is3D = true) const;
        bool IsInRange(WorldObject const* obj, float minRange, float maxRange, bool is3D = true) const;
        bool IsInRange2d(float x, float y, float minRange, float maxRange) const;
        bool IsInRange3d(float x, float y, float z, float minRange, float maxRange) const;

        bool IsInBetween(const WorldObject *obj1, const WorldObject *obj2, float size = 0) const;
        float GetExactDist2dSq(float x, float y) const
        { float dx = m_position.x - x; float dy = m_position.y - y; return dx*dx + dy*dy; }
        float GetExactDist2d(const float x, const float y) const
        { return sqrt(GetExactDist2dSq(x, y)); }

        float GetAngle( const WorldObject* obj ) const;
        float GetAngle( const float x, const float y ) const;
        bool HasInArc( const float arcangle, const WorldObject* obj ) const;
        bool isInFrontInMap(WorldObject const* target,float distance, float arc = M_PI) const;
        bool isInBackInMap(WorldObject const* target, float distance, float arc = M_PI) const;
        bool isInFront(WorldObject const* target,float distance, float arc = M_PI) const;
        bool isInBack(WorldObject const* target, float distance, float arc = M_PI) const;

        virtual void CleanupsBeforeDelete();                // used in destructor or explicitly before mass creature delete to remove cross-references to already deleted units

        virtual void SendMessageToSet(WorldPacket *data, bool self);
        virtual void SendMessageToSetInRange(WorldPacket *data, float dist, bool self);
        void SendMessageToSetExcept(WorldPacket *data, Player const* skipped_receiver);

        void MonsterSay(const char* text, uint32 language, Unit* target = NULL);
        void MonsterYell(const char* text, uint32 language, Unit* target = NULL);
        void MonsterTextEmote(const char* text, Unit* target, bool IsBossEmote = false);
        void MonsterWhisper(const char* text, Unit* target, bool IsBossWhisper = false);
        void MonsterSay(int32 textId, uint32 language, Unit* target = NULL);
        void MonsterYell(int32 textId, uint32 language, Unit* target = NULL);
        void MonsterTextEmote(int32 textId, Unit* target, bool IsBossEmote = false);
        void MonsterWhisper(int32 textId, Unit* receiver, bool IsBossWhisper = false);
        void MonsterYellToZone(int32 textId, uint32 language, Unit* target);
        static void BuildMonsterChat(WorldPacket *data, ObjectGuid senderGuid, uint8 msgtype, char const* text, uint32 language, char const* name, ObjectGuid targetGuid, char const* targetName);

        void PlayDistanceSound(uint32 sound_id, Player* target = NULL);
        void PlayDirectSound(uint32 sound_id, Player* target = NULL);

        void SendObjectDeSpawnAnim(ObjectGuid guid);
<<<<<<< HEAD
        void SendGameObjectCustomAnim(ObjectGuid guid, uint32 animprogress);
=======
        void SendGameObjectCustomAnim(ObjectGuid guid, uint32 animId = 0);
>>>>>>> 7d24c654

        virtual bool IsHostileTo(Unit const* unit) const =0;
        virtual bool IsFriendlyTo(Unit const* unit) const =0;
        bool IsControlledByPlayer() const;

        virtual void SaveRespawnTime() {}
        void AddObjectToRemoveList();

        void UpdateObjectVisibility();
        virtual void UpdateVisibilityAndView();             // update visibility for object and object for all around

        // main visibility check function in normal case (ignore grey zone distance check)
        bool isVisibleFor(Player const* u, WorldObject const* viewPoint) const { return isVisibleForInState(u,viewPoint,false); }

        // low level function for visibility change code, must be define in all main world object subclasses
        virtual bool isVisibleForInState(Player const* u, WorldObject const* viewPoint, bool inVisibleList) const = 0;

        void SetMap(Map * map);
        Map * GetMap() const { return m_currMap; }
        //used to check all object's GetMap() calls when object is not in world!
        void ResetMap() { m_currMap = NULL; }

        ObjectLockType& GetLock(MapLockType _locktype = MAP_LOCK_TYPE_DEFAULT);

        //obtain terrain data for map where this object belong...
        TerrainInfo const* GetTerrain() const;

        void SetZoneScript();
        ZoneScript * GetZoneScript() const { return m_zoneScript; }

        void AddToClientUpdateList();
        void RemoveFromClientUpdateList();
        void BuildUpdateData(UpdateDataMapType &);

        Creature* SummonCreature(uint32 id, float x, float y, float z, float ang,TempSummonType spwtype,uint32 despwtime, bool asActiveObject = false);

        GameObject* SummonGameobject(uint32 id, float x, float y, float z, float angle, uint32 despwtime);

        void StartGroupLoot(Group* group, uint32 timer);
        void StopGroupLoot();
        ObjectGuid GetLootRecipientGuid() const { return m_lootRecipientGuid; }
        uint32 GetLootGroupRecipientId() const { return m_lootGroupRecipientId; }
        Player* GetLootRecipient() const;                   // use group cases as prefered
        Group* GetGroupLootRecipient() const;
        bool HasLootRecipient() const { return m_lootGroupRecipientId || !m_lootRecipientGuid.IsEmpty(); }
        bool IsGroupLootRecipient() const { return m_lootGroupRecipientId; }
        void SetLootRecipient(Unit* unit);
        Player* GetOriginalLootRecipient() const;           // ignore group changes/etc, not for looting

        // helper functions to select units
        Creature* GetClosestCreatureWithEntry(WorldObject* pSource, uint32 uiEntry, float fMaxSearchRange);
        GameObject* GetClosestGameObjectWithEntry(const WorldObject* pSource, uint32 uiEntry, float fMaxSearchRange);
        void GetGameObjectListWithEntryInGrid(std::list<GameObject*>& lList, uint32 uiEntry, float fMaxSearchRange);

        bool isActiveObject() const { return m_isActiveObject || m_viewPoint.hasViewers(); }
        void SetActiveObjectState(bool active);

        ViewPoint& GetViewPoint() { return m_viewPoint; }

        // ASSERT print helper
        bool PrintCoordinatesError(float x, float y, float z, char const* descr) const;

    protected:
        explicit WorldObject();

        //these functions are used mostly for Relocate() and Corpse/Player specific stuff...
        //use them ONLY in LoadFromDB()/Create() funcs and nowhere else!
        //mapId/instanceId should be set in SetMap() function!
        void SetLocationMapId(uint32 _mapId) { m_mapId = _mapId; }
        void SetLocationInstanceId(uint32 _instanceId) { m_InstanceId = _instanceId; }

        uint32 m_groupLootTimer;                            // (msecs)timer used for group loot
        uint32 m_groupLootId;                               // used to find group which is looting corpse

        ObjectGuid m_lootRecipientGuid;                     // player who will have rights for looting if m_lootGroupRecipient==0 or group disbanded
        uint32 m_lootGroupRecipientId;                      // group who will have rights for looting if set and exist

        ZoneScript *m_zoneScript;

        std::string m_name;

    private:
        Map * m_currMap;                                    //current object's Map location

        uint32 m_mapId;                                     // object at map with map_id
        uint32 m_InstanceId;                                // in map copy with instance id
        uint32 m_phaseMask;                                 // in area phase state

        Position m_position;
        ViewPoint m_viewPoint;
        WorldUpdateCounter m_updateTracker;
        bool m_isActiveObject;
};

#endif<|MERGE_RESOLUTION|>--- conflicted
+++ resolved
@@ -561,11 +561,7 @@
         void PlayDirectSound(uint32 sound_id, Player* target = NULL);
 
         void SendObjectDeSpawnAnim(ObjectGuid guid);
-<<<<<<< HEAD
-        void SendGameObjectCustomAnim(ObjectGuid guid, uint32 animprogress);
-=======
         void SendGameObjectCustomAnim(ObjectGuid guid, uint32 animId = 0);
->>>>>>> 7d24c654
 
         virtual bool IsHostileTo(Unit const* unit) const =0;
         virtual bool IsFriendlyTo(Unit const* unit) const =0;
