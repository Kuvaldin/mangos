--- conflicted
+++ resolved
@@ -466,29 +466,16 @@
 
         void Relocate(float x, float y, float z, float orientation);
         void Relocate(float x, float y, float z);
-<<<<<<< HEAD
-=======
         void Relocate(WorldLocation const& location);
 
->>>>>>> 35c9525b
         void SetOrientation(float orientation);
-        void Relocate(WorldLocation const& location);
-
-<<<<<<< HEAD
-        float GetPositionX() const { return m_position.x; }
-        float GetPositionY() const { return m_position.y; }
-        float GetPositionZ() const { return m_position.z; }
-        float GetOrientation() const { return m_position.o; }
-        void GetPosition( float &x, float &y, float &z ) const { x = m_position.x; y = m_position.y; z = m_position.z; }
-        WorldLocation const& GetPosition() { return m_position; }
-=======
+
         float const& GetPositionX() const     { return m_position.x; }
         float const& GetPositionY() const     { return m_position.y; }
         float const& GetPositionZ() const     { return m_position.z; }
         float const& GetOrientation() const   { return m_position.orientation; }
         void GetPosition(float &x, float &y, float &z ) const { x = m_position.x; y = m_position.y; z = m_position.z; }
         WorldLocation const& GetPosition() const { return m_position; };
->>>>>>> 35c9525b
 
         virtual Transport* GetTransport() const { return NULL; }
         virtual float GetTransOffsetX() const { return 0.0f; }
@@ -690,11 +677,7 @@
         //these functions are used mostly for Relocate() and Corpse/Player specific stuff...
         //use them ONLY in LoadFromDB()/Create() funcs and nowhere else!
         //mapId/instanceId should be set in SetMap() function!
-<<<<<<< HEAD
-        void SetLocationMapId(uint32 _mapId) { m_position.SetMapId(_mapId); }
-=======
         void SetLocationMapId(uint32 _mapId)           { m_position.SetMapId(_mapId); }
->>>>>>> 35c9525b
         void SetLocationInstanceId(uint32 _instanceId) { m_position.SetInstanceId(_instanceId); }
 
         uint32 m_groupLootTimer;                            // (msecs)timer used for group loot
@@ -708,19 +691,10 @@
         TransportInfo* m_transportInfo;
 
     private:
-<<<<<<< HEAD
-        Map*  m_currMap;                                    //current object's Map location
-
-        uint32 m_phaseMask;                                 // in area phase state
+        Map* m_currMap;                                     //current object's Map location
 
         WorldLocation m_position;                           // Contains all needed coords for object
 
-=======
-        Map* m_currMap;                                     //current object's Map location
-
-        WorldLocation m_position;                           // Contains all needed coords for object
-
->>>>>>> 35c9525b
         ViewPoint m_viewPoint;
         WorldUpdateCounter m_updateTracker;
         bool m_isActiveObject;
