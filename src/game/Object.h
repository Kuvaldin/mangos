--- conflicted
+++ resolved
@@ -118,11 +118,7 @@
 class MANGOS_DLL_SPEC Object
 {
     public:
-<<<<<<< HEAD
         virtual ~Object();
-=======
-        virtual ~Object ();
->>>>>>> 9883e2b6
 
         const bool& IsInWorld() const { return m_inWorld; }
         virtual void AddToWorld()
