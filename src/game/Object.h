--- conflicted
+++ resolved
@@ -488,8 +488,8 @@
         void RemoveFromClientUpdateList();
         void BuildUpdateData(UpdateDataMapType &);
 
-<<<<<<< HEAD
-        Creature* SummonCreature(uint32 id, float x, float y, float z, float ang,TempSummonType spwtype,uint32 despwtime);
+        Creature* SummonCreature(uint32 id, float x, float y, float z, float ang,TempSummonType spwtype,uint32 despwtime, bool asActiveObject = false);
+
         GameObject* SummonGameobject(uint32 id, float x, float y, float z, float angle, uint32 despwtime);
 
         void StartGroupLoot(Group* group, uint32 timer);
@@ -502,9 +502,6 @@
         bool IsGroupLootRecipient() const { return m_lootGroupRecipientId; }
         void SetLootRecipient(Unit* unit);
         Player* GetOriginalLootRecipient() const;           // ignore group changes/etc, not for looting
-=======
-        Creature* SummonCreature(uint32 id, float x, float y, float z, float ang,TempSummonType spwtype,uint32 despwtime, bool asActiveObject = false);
->>>>>>> 490e86f5
 
         bool isActiveObject() const { return m_isActiveObject || m_viewPoint.hasViewers(); }
 
