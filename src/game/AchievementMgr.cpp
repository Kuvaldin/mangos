--- conflicted
+++ resolved
@@ -2019,14 +2019,10 @@
             break;
         case ACHIEVEMENT_CRITERIA_TYPE_DAMAGE_DONE:
         case ACHIEVEMENT_CRITERIA_TYPE_HEALING_DONE:
-<<<<<<< HEAD
         case ACHIEVEMENT_CRITERIA_TYPE_GET_KILLING_BLOWS:
         case ACHIEVEMENT_CRITERIA_TYPE_HONORABLE_KILL:
-            return achievementCriteria->healing_done.count;
-=======
             resultValue = achievementCriteria->healing_done.count;
             break;
->>>>>>> 60669b34
         case ACHIEVEMENT_CRITERIA_TYPE_COMPLETE_DAILY_QUEST:
             resultValue = achievementCriteria->complete_daily_quest.questCount;
             break;
@@ -2048,14 +2044,11 @@
             resultValue = 1;
             break;
         case ACHIEVEMENT_CRITERIA_TYPE_OWN_ITEM:
-<<<<<<< HEAD
-            return achievementCriteria->own_item.itemCount;
+            resultValue = achievementCriteria->own_item.itemCount;
+            break;
         case ACHIEVEMENT_CRITERIA_TYPE_WIN_ARENA:
-            return achievementCriteria->win_arena.count;
-=======
-            resultValue = achievementCriteria->own_item.itemCount;
-            break;
->>>>>>> 60669b34
+            resultValue = achievementCriteria->win_arena.count;
+            break;
         case ACHIEVEMENT_CRITERIA_TYPE_WIN_RATED_ARENA:
             resultValue = achievementCriteria->win_rated_arena.count;
             break;
@@ -2063,12 +2056,9 @@
             resultValue = achievementCriteria->learn_skill_level.skillLevel * 75;
             break;
         case ACHIEVEMENT_CRITERIA_TYPE_USE_ITEM:
-<<<<<<< HEAD
-            return (achievementCriteria->use_item.itemCount ? achievementCriteria->use_item.itemCount : 1);
-=======
             resultValue = achievementCriteria->use_item.itemCount;
-            break;
->>>>>>> 60669b34
+//            resultValue = achievementCriteria->use_item.itemCount ? achievementCriteria->use_item.itemCount : 1;
+            break;
         case ACHIEVEMENT_CRITERIA_TYPE_LOOT_ITEM:
             resultValue = achievementCriteria->loot_item.itemCount;
             break;
@@ -2137,23 +2127,20 @@
             resultValue = achievementCriteria->learn_skill_line.spellCount;
             break;
         case ACHIEVEMENT_CRITERIA_TYPE_EARN_HONORABLE_KILL:
-<<<<<<< HEAD
-            return achievementCriteria->honorable_kill.killCount;
+            resultValue =  achievementCriteria->honorable_kill.killCount;
+            break;
         case ACHIEVEMENT_CRITERIA_TYPE_HONORABLE_KILL_AT_AREA:
-            return achievementCriteria->honorable_kill_at_area.killCount;
+            resultValue =  achievementCriteria->honorable_kill_at_area.killCount;
+            break;
         case ACHIEVEMENT_CRITERIA_TYPE_BG_OBJECTIVE_CAPTURE:
-            return achievementCriteria->objective_capture.captureCount;
+            resultValue =  achievementCriteria->objective_capture.captureCount;
+            break;
         case ACHIEVEMENT_CRITERIA_TYPE_HIGHEST_PERSONAL_RATING:
-            return achievementCriteria->highest_personal_rating.teamrating;
+            resultValue =  achievementCriteria->highest_personal_rating.teamrating;
+            break;
         case ACHIEVEMENT_CRITERIA_TYPE_USE_LFD_TO_GROUP_WITH_PLAYERS:
-            return achievementCriteria->use_lfg.dungeonsComplete;
-=======
-            resultValue = achievementCriteria->honorable_kill.killCount;
-            break;
-        case ACHIEVEMENT_CRITERIA_TYPE_HIGHEST_PERSONAL_RATING:
-            resultValue = achievementCriteria->highest_personal_rating.teamrating;
-            break;
->>>>>>> 60669b34
+            resultValue =  achievementCriteria->use_lfg.dungeonsComplete;
+            break;
 
         // handle all statistic-only criteria here
         case ACHIEVEMENT_CRITERIA_TYPE_COMPLETE_BATTLEGROUND:
@@ -2369,15 +2356,11 @@
     progress->changed = true;
 
     // update client side value
-<<<<<<< HEAD
-    SendCriteriaUpdate(criteria->ID,progress);
+    SendCriteriaUpdate(criteria->ID, progress);
 
     // nothing do for counter case
     if (achievement->flags & ACHIEVEMENT_FLAG_COUNTER && !(achievement->flags & ACHIEVEMENT_FLAG_SUMM)) //second check for "Tastes Like Chicken" and alike
         return;
-=======
-    SendCriteriaUpdate(criteria->ID, progress);
->>>>>>> 60669b34
 
     // update dependent achievements state at criteria complete
     if (old_value < progress->counter)
