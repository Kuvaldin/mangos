--- conflicted
+++ resolved
@@ -623,7 +623,7 @@
             progress.timedCriteriaFailed = false;
 
             AchievementEntry const* achievement = sAchievementStore.LookupEntry(criteria->referredAchievement);
-<<<<<<< HEAD
+
             if (!achievement)
             {
                 // we will remove nonexistent referred achievement for all characters
@@ -631,9 +631,8 @@
                 CharacterDatabase.PExecute("DELETE FROM character_achievement_progress WHERE criteria = %u",id);
                 continue;
             }
-=======
+
             // Checked in LoadAchievementCriteriaList
->>>>>>> 35c9e68a
 
             // A failed achievement will be removed on next tick - TODO: Possible that timer 2 is reseted
             if (criteria->timeLimit)
