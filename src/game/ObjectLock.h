--- conflicted
+++ resolved
@@ -34,11 +34,7 @@
     MAP_LOCK_TYPE_MAX,
 };
 
-<<<<<<< HEAD
-typedef   ACE_MUTEX_MODEL                    ObjectLockType;
-=======
 typedef   MANGOSR2_MUTEX_MODEL               ObjectLockType;
->>>>>>> 1f6223f3
 typedef   ACE_Read_Guard<ObjectLockType>     ReadGuard;
 typedef   ACE_Write_Guard<ObjectLockType>    WriteGuard;
 
