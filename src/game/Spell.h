/*
 * Copyright (C) 2005-2012 MaNGOS <http://getmangos.com/>
 *
 * This program is free software; you can redistribute it and/or modify
 * it under the terms of the GNU General Public License as published by
 * the Free Software Foundation; either version 2 of the License, or
 * (at your option) any later version.
 *
 * This program is distributed in the hope that it will be useful,
 * but WITHOUT ANY WARRANTY; without even the implied warranty of
 * MERCHANTABILITY or FITNESS FOR A PARTICULAR PURPOSE.  See the
 * GNU General Public License for more details.
 *
 * You should have received a copy of the GNU General Public License
 * along with this program; if not, write to the Free Software
 * Foundation, Inc., 59 Temple Place, Suite 330, Boston, MA  02111-1307  USA
 */

#ifndef __SPELL_H
#define __SPELL_H

#include "Common.h"
#include "GridDefines.h"
#include "SharedDefines.h"
#include "DBCEnums.h"
#include "ObjectGuid.h"
#include "LootMgr.h"
#include "Unit.h"
#include "Player.h"

class WorldSession;
class WorldPacket;
class DynamicObj;
class Item;
class GameObject;
class Group;
class Aura;

enum SpellCastFlags
{
    CAST_FLAG_NONE              = 0x00000000,
    CAST_FLAG_HIDDEN_COMBATLOG  = 0x00000001,               // hide in combat log?
    CAST_FLAG_UNKNOWN2          = 0x00000002,
    CAST_FLAG_UNKNOWN3          = 0x00000004,
    CAST_FLAG_UNKNOWN4          = 0x00000008,
    CAST_FLAG_UNKNOWN5          = 0x00000010,
    CAST_FLAG_AMMO              = 0x00000020,               // Projectiles visual
    CAST_FLAG_UNKNOWN7          = 0x00000040,               // !0x41 mask used to call CGTradeSkillInfo::DoRecast
    CAST_FLAG_UNKNOWN8          = 0x00000080,
    CAST_FLAG_UNKNOWN9          = 0x00000100,
    CAST_FLAG_UNKNOWN10         = 0x00000200,
    CAST_FLAG_UNKNOWN11         = 0x00000400,
    CAST_FLAG_PREDICTED_POWER   = 0x00000800,               // wotlk, trigger rune cooldown
    CAST_FLAG_UNKNOWN13         = 0x00001000,
    CAST_FLAG_UNKNOWN14         = 0x00002000,
    CAST_FLAG_UNKNOWN15         = 0x00004000,
    CAST_FLAG_UNKNOWN16         = 0x00008000,
    CAST_FLAG_UNKNOWN17         = 0x00010000,
    CAST_FLAG_ADJUST_MISSILE    = 0x00020000,               // wotlk
    CAST_FLAG_UNKNOWN19         = 0x00040000,               // spell cooldown related (may be category cooldown)
    CAST_FLAG_VISUAL_CHAIN      = 0x00080000,               // wotlk
    CAST_FLAG_UNKNOWN21         = 0x00100000,
    CAST_FLAG_PREDICTED_RUNES   = 0x00200000,               // wotlk, rune cooldown list
    CAST_FLAG_IMMUNITY          = 0x04000000                // spell cast school imminity info
};

enum SpellFlags
{
    SPELL_FLAG_NORMAL       = 0x00,
    SPELL_FLAG_REFLECTED    = 0x01,     // reflected spell
    SPELL_FLAG_REDIRECTED   = 0x02      // redirected spell
};

enum SpellNotifyPushType
{
    PUSH_IN_FRONT,
    PUSH_IN_FRONT_90,
    PUSH_IN_FRONT_30,
    PUSH_IN_FRONT_15,
    PUSH_IN_BACK,
    PUSH_SELF_CENTER,
    PUSH_DEST_CENTER,
    PUSH_TARGET_CENTER
};

bool IsQuestTameSpell(uint32 spellId);

namespace MaNGOS
{
    struct SpellNotifierPlayer;
    struct SpellNotifierCreatureAndPlayer;
}

class SpellCastTargets;

struct SpellCastTargetsReader
{
    explicit SpellCastTargetsReader(SpellCastTargets& _targets, Unit* _caster) : targets(_targets), caster(_caster) {}

    SpellCastTargets& targets;
    Unit* caster;
};

class SpellCastTargets
{
    public:
        SpellCastTargets();
        ~SpellCastTargets();

        void read( ByteBuffer& data, Unit *caster );
        void write( ByteBuffer& data ) const;

        SpellCastTargetsReader ReadForCaster(Unit* caster) { return SpellCastTargetsReader(*this,caster); }

        void ReadAdditionalData(ByteBuffer& data);

        SpellCastTargets& operator=(const SpellCastTargets &target)
        {
            m_unitTarget = target.m_unitTarget;
            m_itemTarget = target.m_itemTarget;
            m_GOTarget   = target.m_GOTarget;

            m_unitTargetGUID    = target.m_unitTargetGUID;
            m_GOTargetGUID      = target.m_GOTargetGUID;
            m_CorpseTargetGUID  = target.m_CorpseTargetGUID;
            m_itemTargetGUID    = target.m_itemTargetGUID;
            m_srcTransportGUID  = target.m_srcTransportGUID;
            m_destTransportGUID = target.m_destTransportGUID;

            m_itemTargetEntry  = target.m_itemTargetEntry;

            m_srcX = target.m_srcX;
            m_srcY = target.m_srcY;
            m_srcZ = target.m_srcZ;

            m_destX = target.m_destX;
            m_destY = target.m_destY;
            m_destZ = target.m_destZ;

            m_strTarget = target.m_strTarget;

            m_targetMask = target.m_targetMask;

            m_elevation = target.m_elevation;
            m_speed     = target.m_speed;

            return *this;
        }

        ObjectGuid getUnitTargetGuid() const { return m_unitTargetGUID; }
        Unit *getUnitTarget() const { return m_unitTarget; }
        void setUnitTarget(Unit *target);
        void setDestination(float x, float y, float z);
        void setSource(float x, float y, float z);

        ObjectGuid getGOTargetGuid() const { return m_GOTargetGUID; }
        GameObject *getGOTarget() const { return m_GOTarget; }
        void setGOTarget(GameObject *target);

        ObjectGuid getCorpseTargetGuid() const { return m_CorpseTargetGUID; }
        void setCorpseTarget(Corpse* corpse);

        ObjectGuid getItemTargetGuid() const { return m_itemTargetGUID; }
        Item* getItemTarget() const { return m_itemTarget; }
        uint32 getItemTargetEntry() const { return m_itemTargetEntry; }
        void setItemTarget(Item* item);
        void setTradeItemTarget(Player* caster);
        void updateTradeSlotItem()
        {
            if(m_itemTarget && (m_targetMask & TARGET_FLAG_TRADE_ITEM))
            {
                m_itemTargetGUID = m_itemTarget->GetObjectGuid();
                m_itemTargetEntry = m_itemTarget->GetEntry();
            }
        }

        bool IsEmpty() const { return !m_GOTargetGUID && !m_unitTargetGUID && !m_itemTarget && !m_CorpseTargetGUID; }

        void Update(Unit* caster);

        float m_srcX, m_srcY, m_srcZ;
        float m_destX, m_destY, m_destZ;
        std::string m_strTarget;

        float GetElevation() const { return m_elevation; }
        float GetSpeed()     const { return m_speed; }

        uint32 m_targetMask;

    private:
        // objects (can be used at spell creating and after Update at casting
        Unit *m_unitTarget;
        GameObject *m_GOTarget;
        Item *m_itemTarget;

        // object GUID/etc, can be used always
        ObjectGuid m_unitTargetGUID;
        ObjectGuid m_GOTargetGUID;
        ObjectGuid m_CorpseTargetGUID;
        ObjectGuid m_itemTargetGUID;
        ObjectGuid m_srcTransportGUID;
        ObjectGuid m_destTransportGUID;
        uint32 m_itemTargetEntry;

        float m_elevation, m_speed;
};

inline ByteBuffer& operator<< (ByteBuffer& buf, SpellCastTargets const& targets)
{
    targets.write(buf);
    return buf;
}

inline ByteBuffer& operator>> (ByteBuffer& buf, SpellCastTargetsReader const& targets)
{
    targets.targets.read(buf,targets.caster);
    return buf;
}

enum SpellState
{
    SPELL_STATE_PREPARING = 0,                              // cast time delay period, non channeled spell
    SPELL_STATE_CASTING   = 1,                              // channeled time period spell casting state
    SPELL_STATE_FINISHED  = 2,                              // cast finished to success or fail
    SPELL_STATE_DELAYED   = 3                               // spell casted but need time to hit target(s)
};

enum SpellTargets
{
    SPELL_TARGETS_HOSTILE,
    SPELL_TARGETS_NOT_FRIENDLY,
    SPELL_TARGETS_NOT_HOSTILE,
    SPELL_TARGETS_FRIENDLY,
    SPELL_TARGETS_AOE_DAMAGE,
    SPELL_TARGETS_ALL
};

typedef std::multimap<uint64, uint64> SpellTargetTimeMap;

class Spell
{
    friend struct MaNGOS::SpellNotifierPlayer;
    friend struct MaNGOS::SpellNotifierCreatureAndPlayer;
    friend void Unit::SetCurrentCastedSpell( Spell * pSpell );
    public:

        void EffectEmpty(SpellEffectIndex eff_idx);
        void EffectNULL(SpellEffectIndex eff_idx);
        void EffectUnused(SpellEffectIndex eff_idx);
        void EffectDistract(SpellEffectIndex eff_idx);
        void EffectPull(SpellEffectIndex eff_idx);
        void EffectSchoolDMG(SpellEffectIndex eff_idx);
        void EffectEnvironmentalDMG(SpellEffectIndex eff_idx);
        void EffectInstaKill(SpellEffectIndex eff_idx);
        void EffectDummy(SpellEffectIndex eff_idx);
        void EffectTeleportUnits(SpellEffectIndex eff_idx);
        void EffectApplyAura(SpellEffectIndex eff_idx);
        void EffectSendEvent(SpellEffectIndex eff_idx);
        void EffectPowerBurn(SpellEffectIndex eff_idx);
        void EffectPowerDrain(SpellEffectIndex eff_idx);
        void EffectHeal(SpellEffectIndex eff_idx);
        void EffectBind(SpellEffectIndex eff_idx);
        void EffectHealthLeech(SpellEffectIndex eff_idx);
        void EffectQuestComplete(SpellEffectIndex eff_idx);
        void EffectCreateItem(SpellEffectIndex eff_idx);
        void EffectCreateItem2(SpellEffectIndex eff_idx);
        void EffectCreateRandomItem(SpellEffectIndex eff_idx);
        void EffectPersistentAA(SpellEffectIndex eff_idx);
        void EffectEnergize(SpellEffectIndex eff_idx);
        void EffectOpenLock(SpellEffectIndex eff_idx);
        void EffectSummonChangeItem(SpellEffectIndex eff_idx);
        void EffectProficiency(SpellEffectIndex eff_idx);
        void EffectApplyAreaAura(SpellEffectIndex eff_idx);
        void EffectSummonType(SpellEffectIndex eff_idx);
        void EffectSummonPossessed(SpellEffectIndex eff_idx);
        void EffectLearnSpell(SpellEffectIndex eff_idx);
        void EffectDispel(SpellEffectIndex eff_idx);
        void EffectDualWield(SpellEffectIndex eff_idx);
        void EffectPickPocket(SpellEffectIndex eff_idx);
        void EffectAddFarsight(SpellEffectIndex eff_idx);
        void EffectHealMechanical(SpellEffectIndex eff_idx);
        void EffectJump(SpellEffectIndex eff_idx);
        void EffectTeleUnitsFaceCaster(SpellEffectIndex eff_idx);
        void EffectLearnSkill(SpellEffectIndex eff_idx);
        void EffectAddHonor(SpellEffectIndex eff_idx);
        void EffectTradeSkill(SpellEffectIndex eff_idx);
        void EffectEnchantItemPerm(SpellEffectIndex eff_idx);
        void EffectEnchantItemTmp(SpellEffectIndex eff_idx);
        void EffectTameCreature(SpellEffectIndex eff_idx);
        void EffectSummonPet(SpellEffectIndex eff_idx);
        void EffectLearnPetSpell(SpellEffectIndex eff_idx);
        void EffectWeaponDmg(SpellEffectIndex eff_idx);
        void EffectClearQuest(SpellEffectIndex eff_idx);
        void EffectForceCast(SpellEffectIndex eff_idx);
        void EffectTriggerSpell(SpellEffectIndex eff_idx);
        void EffectTriggerMissileSpell(SpellEffectIndex eff_idx);
        void EffectThreat(SpellEffectIndex eff_idx);
        void EffectRestoreItemCharges(SpellEffectIndex eff_idx);
        void EffectRemoveAura(SpellEffectIndex eff_idx);
        void EffectHealMaxHealth(SpellEffectIndex eff_idx);
        void EffectInterruptCast(SpellEffectIndex eff_idx);
        void EffectSummonObjectWild(SpellEffectIndex eff_idx);
        void EffectScriptEffect(SpellEffectIndex eff_idx);
        void EffectSanctuary(SpellEffectIndex eff_idx);
        void EffectAddComboPoints(SpellEffectIndex eff_idx);
        void EffectDuel(SpellEffectIndex eff_idx);
        void EffectStuck(SpellEffectIndex eff_idx);
        void EffectSummonPlayer(SpellEffectIndex eff_idx);
        void EffectActivateObject(SpellEffectIndex eff_idx);
        void EffectApplyGlyph(SpellEffectIndex eff_idx);
        void EffectEnchantHeldItem(SpellEffectIndex eff_idx);
        void EffectSummonObject(SpellEffectIndex eff_idx);
        void EffectResurrect(SpellEffectIndex eff_idx);
        void EffectParry(SpellEffectIndex eff_idx);
        void EffectBlock(SpellEffectIndex eff_idx);
        void EffectLeapForward(SpellEffectIndex eff_idx);
        void EffectLeapBack(SpellEffectIndex eff_idx);
        void EffectTransmitted(SpellEffectIndex eff_idx);
        void EffectDisEnchant(SpellEffectIndex eff_idx);
        void EffectInebriate(SpellEffectIndex eff_idx);
        void EffectFeedPet(SpellEffectIndex eff_idx);
        void EffectDismissPet(SpellEffectIndex eff_idx);
        void EffectReputation(SpellEffectIndex eff_idx);
        void EffectSelfResurrect(SpellEffectIndex eff_idx);
        void EffectSkinning(SpellEffectIndex eff_idx);
        void EffectCharge(SpellEffectIndex eff_idx);
        void EffectCharge2(SpellEffectIndex eff_idx);
        void EffectProspecting(SpellEffectIndex eff_idx);
        void EffectRedirectThreat(SpellEffectIndex eff_idx);
        void EffectMilling(SpellEffectIndex eff_idx);
        void EffectRenamePet(SpellEffectIndex eff_idx);
        void EffectSendTaxi(SpellEffectIndex eff_idx);
        void EffectKnockBack(SpellEffectIndex eff_idx);
        void EffectPlayerPull(SpellEffectIndex eff_idx);
        void EffectDispelMechanic(SpellEffectIndex eff_idx);
        void EffectSummonDeadPet(SpellEffectIndex eff_idx);
        void EffectSummonAllTotems(SpellEffectIndex eff_idx);
        void EffectBreakPlayerTargeting (SpellEffectIndex eff_idx);
        void EffectDestroyAllTotems(SpellEffectIndex eff_idx);
        void EffectDurabilityDamage(SpellEffectIndex eff_idx);
        void EffectSkill(SpellEffectIndex eff_idx);
        void EffectTaunt(SpellEffectIndex eff_idx);
        void EffectDurabilityDamagePCT(SpellEffectIndex eff_idx);
        void EffectModifyThreatPercent(SpellEffectIndex eff_idx);
        void EffectResurrectNew(SpellEffectIndex eff_idx);
        void EffectAddExtraAttacks(SpellEffectIndex eff_idx);
        void EffectSpiritHeal(SpellEffectIndex eff_idx);
        void EffectSkinPlayerCorpse(SpellEffectIndex eff_idx);
        void EffectStealBeneficialBuff(SpellEffectIndex eff_idx);
        void EffectUnlearnSpecialization(SpellEffectIndex eff_idx);
        void EffectHealPct(SpellEffectIndex eff_idx);
        void EffectEnergisePct(SpellEffectIndex eff_idx);
        void EffectTriggerSpellWithValue(SpellEffectIndex eff_idx);
        void EffectTriggerRitualOfSummoning(SpellEffectIndex eff_idx);
        void EffectKillCreditPersonal(SpellEffectIndex eff_idx);
        void EffectKillCreditGroup(SpellEffectIndex eff_idx);
        void EffectQuestFail(SpellEffectIndex eff_idx);
        void EffectQuestStart(SpellEffectIndex eff_idx);
        void EffectActivateRune(SpellEffectIndex eff_idx);
        void EffectSuspendGravity(SpellEffectIndex eff_idx);
        void EffectUntrainTalents(SpellEffectIndex eff_idx);
        void EffectTeachTaxiNode(SpellEffectIndex eff_idx);
        void EffectWMODamage(SpellEffectIndex eff_idx);
        void EffectWMORepair(SpellEffectIndex eff_idx);
        void EffectWMOChange(SpellEffectIndex eff_idx);
        void EffectTitanGrip(SpellEffectIndex eff_idx);
        void EffectEnchantItemPrismatic(SpellEffectIndex eff_idx);
        void EffectPlaySound(SpellEffectIndex eff_idx);
        void EffectPlayMusic(SpellEffectIndex eff_idx);
        void EffectSpecCount(SpellEffectIndex eff_idx);
        void EffectActivateSpec(SpellEffectIndex eff_idx);
        void EffectCancelAura(SpellEffectIndex eff_idx);

        void EffectFriendSummon(SpellEffectIndex eff_idx);
        void EffectServerSide(SpellEffectIndex eff_idx);

        Spell(Unit* caster, SpellEntry const *info, bool triggered, ObjectGuid originalCasterGUID = ObjectGuid(), SpellEntry const* triggeredBy = NULL);
        ~Spell();

        void prepare(SpellCastTargets const* targets, Aura* triggeredByAura = NULL);

        void cancel(bool force = false);

        void update(uint32 difftime);
        void cast(bool skipCheck = false);
        void finish(bool ok = true);
        void TakePower();
        void TakeReagents();
        void TakeCastItem();

        SpellCastResult CheckCast(bool strict);
        SpellCastResult CheckPetCast(Unit* target);

        // handlers
        void handle_immediate();
        uint64 handle_delayed(uint64 t_offset);
        // handler helpers
        void _handle_immediate_phase();
        void _handle_finish_phase();

        SpellCastResult CheckItems();
        SpellCastResult CheckRange(bool strict, WorldObject* target = NULL);
        SpellCastResult CheckPower();
        SpellCastResult CheckOrTakeRunePower(bool take);
        SpellCastResult CheckCasterAuras() const;

        int32 CalculateDamage(SpellEffectIndex i, Unit* target) { return m_caster->CalculateSpellDamage(target, m_spellInfo, i, &m_currentBasePoints[i]); }
        static int32 CalculatePowerCost(SpellEntry const* spellInfo, Unit* caster, Spell const* spell = NULL, Item* castItem = NULL);

        bool HaveTargetsForEffect(SpellEffectIndex effect) const;
        void Delayed();
        void DelayedChannel();
        uint32 getState() const { return m_spellState; }
        void setState(uint32 state) { m_spellState = state; }

        void DoCreateItem(SpellEffectIndex eff_idx, uint32 itemtype);
        void DoSummonGroupPets(SpellEffectIndex eff_idx);
        void DoSummonWild(SpellEffectIndex eff_idx, uint32 forceFaction = 0);
        void DoSummonGuardian(SpellEffectIndex eff_idx, uint32 forceFaction = 0);
        void DoSummonTotem(SpellEffectIndex eff_idx, uint8 slot_dbc = 0);
        void DoSummonCritter(SpellEffectIndex eff_idx, uint32 forceFaction = 0);
        void DoSummonSnakes(SpellEffectIndex eff_idx);
        void DoSummonVehicle(SpellEffectIndex eff_idx, uint32 forceFaction = 0);

        void WriteSpellGoTargets(WorldPacket* data);
        void WriteAmmoToPacket(WorldPacket* data);

        typedef std::list<Unit*> UnitList;
        void FillTargetMap();
        bool FillCustomTargetMap(SpellEffectIndex effIndex, UnitList &targetUnitMap);
        void SetTargetMap(SpellEffectIndex effIndex, uint32 targetMode, UnitList &targetUnitMap);

        void FillAreaTargets(UnitList &targetUnitMap, float radius, SpellNotifyPushType pushType, SpellTargets spellTargets, WorldObject* originalCaster = NULL);
        void FillRaidOrPartyTargets(UnitList &targetUnitMap, Unit* member, Unit* center, float radius, bool raid, bool withPets, bool withcaster);
        void FillRaidOrPartyManaPriorityTargets(UnitList &targetUnitMap, Unit* member, Unit* center, float radius, uint32 count, bool raid, bool withPets, bool withcaster);
        void FillRaidOrPartyHealthPriorityTargets(UnitList &targetUnitMap, Unit* member, Unit* center, float radius, uint32 count, bool raid, bool withPets, bool withcaster);

        template<typename T> WorldObject* FindCorpseUsing();

        bool CheckTarget( Unit* target, SpellEffectIndex eff );
<<<<<<< HEAD
        SpellCastResult CanAutoCast(Unit* target);
=======
        bool CheckTargetBeforLimitation(Unit* target);
        bool CanAutoCast(Unit* target);
>>>>>>> e0489814

        static void MANGOS_DLL_SPEC SendCastResult(Player* caster, SpellEntry const* spellInfo, uint8 cast_count, SpellCastResult result);
        void SendCastResult(SpellCastResult result);
        void SendSpellStart();
        void SendSpellGo();
        void SendSpellCooldown();
        void SendLogExecute();
        void SendInterrupted(uint8 result);
        void SendChannelUpdate(uint32 time);
        void SendChannelStart(uint32 duration);
        void SendResurrectRequest(Player* target);
        void SendPlaySpellVisual(uint32 SpellID);

        void HandleEffects(Unit *pUnitTarget, Item *pItemTarget, GameObject *pGOTarget, SpellEffectIndex i);
        void HandleThreatSpells();
        //void HandleAddAura(Unit* Target);

        SpellEntry const* m_spellInfo;
        SpellEntry const* m_triggeredBySpellInfo;
        int32 m_currentBasePoints[MAX_EFFECT_INDEX];        // cache SpellEntry::CalculateSimpleValue and use for set custom base points
        Item* m_CastItem;
        uint8 m_cast_count;
        uint32 m_glyphIndex;
        SpellCastTargets m_targets;

        int32 GetCastTime() const { return m_casttime; }
        uint32 GetCastedTime() { return m_timer; }
        bool IsAutoRepeat() const { return m_autoRepeat; }
        void SetAutoRepeat(bool rep) { m_autoRepeat = rep; }
        void ReSetTimer() { m_timer = m_casttime > 0 ? m_casttime : 0; }
        bool IsNextMeleeSwingSpell() const
        {
            return m_spellInfo->HasAttribute(SPELL_ATTR_ON_NEXT_SWING_1) || m_spellInfo->HasAttribute(SPELL_ATTR_ON_NEXT_SWING_2);
        }
        bool IsRangedSpell() const
        {
            return  m_spellInfo->HasAttribute(SPELL_ATTR_RANGED);
        }
        bool IsChannelActive() const { return m_caster->GetUInt32Value(UNIT_CHANNEL_SPELL) != 0; }
        bool IsMeleeAttackResetSpell() const { return !m_IsTriggeredSpell && (m_spellInfo->InterruptFlags & SPELL_INTERRUPT_FLAG_AUTOATTACK);  }
        bool IsRangedAttackResetSpell() const { return !m_IsTriggeredSpell && IsRangedSpell() && (m_spellInfo->InterruptFlags & SPELL_INTERRUPT_FLAG_AUTOATTACK); }

        bool IsDeletable() const { return !m_referencedFromCurrentSpell && !m_executedCurrently; }
        void SetReferencedFromCurrent(bool yes) { m_referencedFromCurrentSpell = yes; }
        void SetExecutedCurrently(bool yes) { m_executedCurrently = yes; }
        uint64 GetDelayStart() const { return m_delayStart; }
        void SetDelayStart(uint64 m_time) { m_delayStart = m_time; }
        uint64 GetDelayMoment() const { return m_delayMoment; }

        bool IsNeedSendToClient() const;                    // use for hide spell cast for client in case when cast not have client side affect (animation or log entries)
        bool IsTriggeredSpellWithRedundentData() const;     // use for ignore some spell data for triggered spells like cast time, some triggered spells have redundent copy data from main spell for client use purpose

        CurrentSpellTypes GetCurrentContainer();

        // caster types:
        // formal spell caster, in game source of spell affects cast
        Unit* GetCaster() const { return m_caster; }
        // real source of cast affects, explicit caster, or DoT/HoT applier, or GO owner, or wild GO itself. Can be NULL
        WorldObject* GetAffectiveCasterObject() const;
        // limited version returning NULL in cases wild gameobject caster object, need for Aura (auras currently not support non-Unit caster)
        Unit* GetAffectiveCaster() const { return m_originalCasterGUID ? m_originalCaster : m_caster; }
        // m_originalCasterGUID can store GO guid, and in this case this is visual caster
        WorldObject* GetCastingObject() const;

        int32 GetPowerCost() const { return m_powerCost; }

        void UpdatePointers();                              // must be used at call Spell code after time delay (non triggered spell cast/update spell call/etc)

        bool CheckTargetCreatureType(Unit* target) const;

        void AddTriggeredSpell(SpellEntry const* spellInfo) { m_TriggerSpells.push_back(spellInfo); }
        void AddPrecastSpell(SpellEntry const* spellInfo) { m_preCastSpells.push_back(spellInfo); }
        void AddTriggeredSpell(uint32 spellId);
        void AddPrecastSpell(uint32 spellId);
        void CastPreCastSpells(Unit* target);
        void CastTriggerSpells();

        void CleanupTargetList();
        void ClearCastItem();

        static void SelectMountByAreaAndSkill(Unit* target, SpellEntry const* parentSpell, uint32 spellId75, uint32 spellId150, uint32 spellId225, uint32 spellId300, uint32 spellIdSpecial);
    protected:
        bool HasGlobalCooldown();
        void TriggerGlobalCooldown();
        void CancelGlobalCooldown();

        void SendLoot(ObjectGuid guid, LootType loottype, LockType lockType);
        bool IgnoreItemRequirements() const;                        // some item use spells have unexpected reagent data
        void UpdateOriginalCasterPointer();

        Unit* m_caster;

        ObjectGuid m_originalCasterGUID;                    // real source of cast (aura caster/etc), used for spell targets selection
                                                            // e.g. damage around area spell trigered by victim aura and da,age emeies of aura caster
        Unit* m_originalCaster;                             // cached pointer for m_originalCaster, updated at Spell::UpdatePointers()

        Spell** m_selfContainer;                            // pointer to our spell container (if applicable)

        //Spell data
        SpellSchoolMask m_spellSchoolMask;                  // Spell school (can be overwrite for some spells (wand shoot for example)
        WeaponAttackType m_attackType;                      // For weapon based attack
        int32 m_powerCost;                                  // Calculated spell cost     initialized only in Spell::prepare
        int32 m_casttime;                                   // Calculated spell cast time initialized only in Spell::prepare
        int32 m_duration;
        bool m_canReflect;                                  // can reflect this spell?
        uint8 m_spellFlags;                                 // for spells whose target was changed in cast i.e. due to reflect
        bool m_autoRepeat;
        uint8 m_runesState;

        uint8 m_delayAtDamageCount;
        bool isDelayableNoMore()
        {
            if(m_delayAtDamageCount >= 2)
                return true;

            m_delayAtDamageCount++;
            return false;
        }

        // Delayed spells system
        uint64 m_delayStart;                                // time of spell delay start, filled by event handler, zero = just started
        uint64 m_delayMoment;                               // moment of next delay call, used internally
        bool m_immediateHandled;                            // were immediate actions handled? (used by delayed spells only)

        // These vars are used in both delayed spell system and modified immediate spell system
        bool m_referencedFromCurrentSpell;                  // mark as references to prevent deleted and access by dead pointers
        bool m_executedCurrently;                           // mark as executed to prevent deleted and access by dead pointers
        bool m_needSpellLog;                                // need to send spell log?
        uint8 m_applyMultiplierMask;                        // by effect: damage multiplier needed?
        float m_damageMultipliers[MAX_EFFECT_INDEX];        // by effect: damage multiplier

        // Current targets, to be used in SpellEffects (MUST BE USED ONLY IN SPELL EFFECTS)
        Unit* unitTarget;
        Item* itemTarget;
        GameObject* gameObjTarget;
        SpellAuraHolderPtr m_spellAuraHolder;                 // spell aura holder for current target, created only if spell has aura applying effect
        int32 damage;

        // this is set in Spell Hit, but used in Apply Aura handler
        DiminishingLevels m_diminishLevel;
        DiminishingGroup m_diminishGroup;

        // -------------------------------------------
        GameObject* focusObject;

        // Damage and healing in effects need just calculate
        int32 m_damage;                                     // Total accumulated damage for all effects
        int32 m_healing;                                    // Healing in effects count here
        int32 m_healthLeech;                                // Health leech in effects for all targets count here
        int8 m_damageIndex;                                 // Index of last effect that added to m_damage

        //******************************************
        // Spell trigger system
        //******************************************
        bool   m_canTrigger;                                // Can start trigger (m_IsTriggeredSpell can`t use for this)
        uint8  m_negativeEffectMask;                        // Use for avoid sent negative spell procs for additional positive effects only targets
        uint32 m_procAttacker;                              // Attacker trigger flags
        uint32 m_procVictim;                                // Victim   trigger flags
        void   prepareDataForTriggerSystem();

        //*****************************************
        // Spell target subsystem
        //*****************************************
        // Targets store structures and data
        struct TargetInfo
        {
            ObjectGuid targetGUID;
            uint64 timeDelay;
            uint32 HitInfo;
            uint32 damage;
            SpellMissInfo missCondition:8;
            SpellMissInfo reflectResult:8;
            uint8  effectMask:8;
            bool   processed:1;
        };
        uint8 m_needAliveTargetMask;                        // Mask req. alive targets

        struct GOTargetInfo
        {
            ObjectGuid targetGUID;
            uint64 timeDelay;
            uint8  effectMask:8;
            bool   processed:1;
        };

        struct ItemTargetInfo
        {
            Item  *item;
            uint8 effectMask;
        };

        typedef std::list<TargetInfo>     TargetList;
        typedef std::list<GOTargetInfo>   GOTargetList;
        typedef std::list<ItemTargetInfo> ItemTargetList;

        TargetList     m_UniqueTargetInfo;
        GOTargetList   m_UniqueGOTargetInfo;
        ItemTargetList m_UniqueItemInfo;

        void AddUnitTarget(Unit* target, SpellEffectIndex effIndex);
        void AddUnitTarget(ObjectGuid unitGuid, SpellEffectIndex effIndex);
        void AddGOTarget(GameObject* target, SpellEffectIndex effIndex);
        void AddGOTarget(ObjectGuid goGuid, SpellEffectIndex effIndex);
        void AddItemTarget(Item* target, SpellEffectIndex effIndex);
        void DoAllEffectOnTarget(TargetInfo *target);
        void HandleDelayedSpellLaunch(TargetInfo *target);
        void InitializeDamageMultipliers();
        void ResetEffectDamageAndHeal();
        void DoSpellHitOnUnit(Unit *unit, uint32 effectMask);
        void DoAllEffectOnTarget(GOTargetInfo *target);
        void DoAllEffectOnTarget(ItemTargetInfo *target);
        bool IsAliveUnitPresentInTargetList();
        SpellCastResult CanOpenLock(SpellEffectIndex effIndex, uint32 lockid, SkillType& skillid, int32& reqSkillValue, int32& skillValue);
        // -------------------------------------------

        //List For Triggered Spells
        typedef std::list<SpellEntry const*> SpellInfoList;
        SpellInfoList m_TriggerSpells;                      // casted by caster to same targets settings in m_targets at success finish of current spell
        SpellInfoList m_preCastSpells;                      // casted by caster to each target at spell hit before spell effects apply

        uint32 m_spellState;
        uint32 m_timer;

        float m_castPositionX;
        float m_castPositionY;
        float m_castPositionZ;
        float m_castOrientation;
        bool m_IsTriggeredSpell;

        // if need this can be replaced by Aura copy
        // we can't store original aura link to prevent access to deleted auras
        // and in same time need aura data and after aura deleting.
        SpellEntry const* m_triggeredByAuraSpell;
};

enum ReplenishType
{
    REPLENISH_UNDEFINED = 0,
    REPLENISH_HEALTH    = 20,
    REPLENISH_MANA      = 21,
    REPLENISH_RAGE      = 22
};

namespace MaNGOS
{
    struct MANGOS_DLL_DECL SpellNotifierPlayer
    {
        Spell::UnitList &i_data;
        Spell &i_spell;
        const uint32& i_index;
        float i_radius;
        WorldObject* i_originalCaster;

        SpellNotifierPlayer(Spell &spell, Spell::UnitList &data, const uint32 &i, float radius)
            : i_data(data), i_spell(spell), i_index(i), i_radius(radius)
        {
            i_originalCaster = i_spell.GetAffectiveCasterObject();
        }

        void Visit(PlayerMapType &m)
        {
            if(!i_originalCaster)
                return;

            for(PlayerMapType::iterator itr=m.begin(); itr != m.end(); ++itr)
            {
                Player * pPlayer = itr->getSource();
                if( !pPlayer->isAlive() || pPlayer->IsTaxiFlying())
                    continue;

                if( i_originalCaster->IsFriendlyTo(pPlayer) )
                    continue;

                if( pPlayer->IsWithinDist3d(i_spell.m_targets.m_destX, i_spell.m_targets.m_destY, i_spell.m_targets.m_destZ,i_radius))
                    i_data.push_back(pPlayer);
            }
        }
        template<class SKIP> void Visit(GridRefManager<SKIP> &) {}
    };

    struct MANGOS_DLL_DECL SpellNotifierCreatureAndPlayer
    {
        Spell::UnitList *i_data;
        Spell &i_spell;
        SpellNotifyPushType i_push_type;
        float i_radius;
        SpellTargets i_TargetType;
        WorldObject* i_originalCaster;
        WorldObject* i_castingObject;
        bool i_playerControlled;
        float i_centerX;
        float i_centerY;

        float GetCenterX() const { return i_centerX; }
        float GetCenterY() const { return i_centerY; }

        SpellNotifierCreatureAndPlayer(Spell &spell, Spell::UnitList &data, float radius, SpellNotifyPushType type,
            SpellTargets TargetType = SPELL_TARGETS_NOT_FRIENDLY, WorldObject* originalCaster = NULL)
            : i_data(&data), i_spell(spell), i_push_type(type), i_radius(radius), i_TargetType(TargetType),
            i_originalCaster(originalCaster), i_castingObject(i_spell.GetCastingObject())
        {
            if (!i_originalCaster)
                i_originalCaster = i_spell.GetAffectiveCasterObject();
            i_playerControlled = i_originalCaster  ? i_originalCaster->IsControlledByPlayer() : false;

            switch(i_push_type)
            {
                case PUSH_IN_FRONT:
                case PUSH_IN_FRONT_90:
                case PUSH_IN_FRONT_30:
                case PUSH_IN_FRONT_15:
                case PUSH_IN_BACK:
                case PUSH_SELF_CENTER:
                    if (i_castingObject)
                    {
                        i_centerX = i_castingObject->GetPositionX();
                        i_centerY = i_castingObject->GetPositionY();
                    }
                    break;
                case PUSH_DEST_CENTER:
                    i_centerX = i_spell.m_targets.m_destX;
                    i_centerY = i_spell.m_targets.m_destY;
                    break;
                case PUSH_TARGET_CENTER:
                    if (Unit* target = i_spell.m_targets.getUnitTarget())
                    {
                        i_centerX = target->GetPositionX();
                        i_centerY = target->GetPositionY();
                    }
                    break;
                default:
                    sLog.outError("SpellNotifierCreatureAndPlayer: unsupported PUSH_* case %u.", i_push_type);
            }
        }

        template<class T> inline void Visit(GridRefManager<T>  &m)
        {
            MANGOS_ASSERT(i_data);

            if (!i_originalCaster || !i_castingObject)
                return;

            for(typename GridRefManager<T>::iterator itr = m.begin(); itr != m.end(); ++itr)
            {
                // there are still more spells which can be casted on dead, but
                // they are no AOE and don't have such a nice SPELL_ATTR flag
                if ((i_TargetType != SPELL_TARGETS_ALL && !itr->getSource()->isTargetableForAttack(i_spell.m_spellInfo->HasAttribute(SPELL_ATTR_EX3_CAST_ON_DEAD)))
                    // mostly phase check
                    || !itr->getSource()->IsInMap(i_originalCaster))
                    continue;

                switch (i_TargetType)
                {
                    case SPELL_TARGETS_HOSTILE:
                        if (!i_originalCaster->IsHostileTo( itr->getSource() ))
                            continue;
                        break;
                    case SPELL_TARGETS_NOT_FRIENDLY:
                        if (i_originalCaster->IsFriendlyTo( itr->getSource() ))
                            continue;
                        break;
                    case SPELL_TARGETS_NOT_HOSTILE:
                        if (i_originalCaster->IsHostileTo( itr->getSource() ))
                            continue;
                        break;
                    case SPELL_TARGETS_FRIENDLY:
                        if (!i_originalCaster->IsFriendlyTo( itr->getSource() ))
                            continue;
                        break;
                    case SPELL_TARGETS_AOE_DAMAGE:
                    {
                        if (itr->getSource()->GetTypeId()==TYPEID_UNIT && ((Creature*)itr->getSource())->IsTotem())
                            continue;

                        if (i_playerControlled)
                        {
                            if (i_originalCaster->IsFriendlyTo( itr->getSource() ))
                                continue;
                        }
                        else
                        {
                            if (!i_originalCaster->IsHostileTo( itr->getSource() ))
                                continue;
                        }

                        if (!itr->getSource()->IsVisibleTargetForAoEDamage(i_originalCaster, i_spell.m_spellInfo))
                            continue;
                    }
                    break;
                    case SPELL_TARGETS_ALL:
                        break;
                    default: continue;
                }

                // we don't need to check InMap here, it's already done some lines above
                switch(i_push_type)
                {
                    case PUSH_IN_FRONT:
                        if (i_castingObject->isInFront((Unit*)(itr->getSource()), i_radius, 2*M_PI_F/3 ))
                            i_data->push_back(itr->getSource());
                        break;
                    case PUSH_IN_FRONT_90:
                        if (i_castingObject->isInFront((Unit*)(itr->getSource()), i_radius, M_PI_F/2 ))
                            i_data->push_back(itr->getSource());
                        break;
                    case PUSH_IN_FRONT_30:
                        if (i_castingObject->isInFront((Unit*)(itr->getSource()), i_radius, M_PI_F/6 ))
                            i_data->push_back(itr->getSource());
                        break;
                    case PUSH_IN_FRONT_15:
                        if (i_castingObject->isInFront((Unit*)(itr->getSource()), i_radius, M_PI_F/12 ))
                            i_data->push_back(itr->getSource());
                        break;
                    case PUSH_IN_BACK:
                        if (i_castingObject->isInBack((Unit*)(itr->getSource()), i_radius, 2*M_PI_F/3 ))
                            i_data->push_back(itr->getSource());
                        break;
                    case PUSH_SELF_CENTER:
                        if (i_castingObject->IsWithinDist((Unit*)(itr->getSource()), i_radius))
                            i_data->push_back(itr->getSource());
                        break;
                    case PUSH_DEST_CENTER:
                        if (itr->getSource()->IsWithinDist3d(i_spell.m_targets.m_destX, i_spell.m_targets.m_destY, i_spell.m_targets.m_destZ,i_radius))
                            i_data->push_back(itr->getSource());
                        break;
                    case PUSH_TARGET_CENTER:
                        if (i_spell.m_targets.getUnitTarget() && i_spell.m_targets.getUnitTarget()->IsWithinDist((Unit*)(itr->getSource()), i_radius))
                            i_data->push_back(itr->getSource());
                        break;
                }
            }
        }

        #ifdef WIN32
        template<> inline void Visit(CorpseMapType & ) {}
        template<> inline void Visit(GameObjectMapType & ) {}
        template<> inline void Visit(DynamicObjectMapType & ) {}
        template<> inline void Visit(CameraMapType & ) {}
        #endif
    };

    #ifndef WIN32
    template<> inline void SpellNotifierCreatureAndPlayer::Visit(CorpseMapType& ) {}
    template<> inline void SpellNotifierCreatureAndPlayer::Visit(GameObjectMapType& ) {}
    template<> inline void SpellNotifierCreatureAndPlayer::Visit(DynamicObjectMapType& ) {}
    template<> inline void SpellNotifierCreatureAndPlayer::Visit(CameraMapType& ) {}
    #endif
}

typedef void(Spell::*pEffect)(SpellEffectIndex eff_idx);

class SpellEvent : public BasicEvent
{
    public:
        SpellEvent(Spell* spell);
        virtual ~SpellEvent();

        virtual bool Execute(uint64 e_time, uint32 p_time);
        virtual void Abort(uint64 e_time);
        virtual bool IsDeletable() const;
    protected:
        Spell* m_Spell;
};
#endif<|MERGE_RESOLUTION|>--- conflicted
+++ resolved
@@ -438,12 +438,9 @@
         template<typename T> WorldObject* FindCorpseUsing();
 
         bool CheckTarget( Unit* target, SpellEffectIndex eff );
-<<<<<<< HEAD
         SpellCastResult CanAutoCast(Unit* target);
-=======
         bool CheckTargetBeforLimitation(Unit* target);
         bool CanAutoCast(Unit* target);
->>>>>>> e0489814
 
         static void MANGOS_DLL_SPEC SendCastResult(Player* caster, SpellEntry const* spellInfo, uint8 cast_count, SpellCastResult result);
         void SendCastResult(SpellCastResult result);
