--- conflicted
+++ resolved
@@ -357,11 +357,7 @@
         void EffectQuestFail(SpellEffectIndex eff_idx);
         void EffectQuestStart(SpellEffectIndex eff_idx);
         void EffectActivateRune(SpellEffectIndex eff_idx);
-<<<<<<< HEAD
         void EffectSuspendGravity(SpellEffectIndex eff_idx);
-
-=======
->>>>>>> e19471f0
         void EffectTeachTaxiNode(SpellEffectIndex eff_idx);
         void EffectWMODamage(SpellEffectIndex eff_idx);
         void EffectWMORepair(SpellEffectIndex eff_idx);
