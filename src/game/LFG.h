--- conflicted
+++ resolved
@@ -220,11 +220,7 @@
     LFG_STATUS_COMPLETE              = 3,
 };
 
-<<<<<<< HEAD
-typedef UNORDERED_SET<LFGDungeonEntry const*> LFGDungeonSet;
-=======
 typedef std::set<LFGDungeonEntry const*> LFGDungeonSet;
->>>>>>> 9a0f6c80
 typedef UNORDERED_MAP<LFGDungeonEntry const*, LFGLockStatusType> LFGLockStatusMap;
 
 /// Stores group data related to proposal to join
