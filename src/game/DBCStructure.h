/*
 * Copyright (C) 2005-2010 MaNGOS <http://getmangos.com/>
 *
 * This program is free software; you can redistribute it and/or modify
 * it under the terms of the GNU General Public License as published by
 * the Free Software Foundation; either version 2 of the License, or
 * (at your option) any later version.
 *
 * This program is distributed in the hope that it will be useful,
 * but WITHOUT ANY WARRANTY; without even the implied warranty of
 * MERCHANTABILITY or FITNESS FOR A PARTICULAR PURPOSE.  See the
 * GNU General Public License for more details.
 *
 * You should have received a copy of the GNU General Public License
 * along with this program; if not, write to the Free Software
 * Foundation, Inc., 59 Temple Place, Suite 330, Boston, MA  02111-1307  USA
 */

#ifndef MANGOS_DBCSTRUCTURE_H
#define MANGOS_DBCSTRUCTURE_H

#include "Common.h"
#include "DBCEnums.h"
#include "Path.h"
#include "Platform/Define.h"

#include <map>
#include <set>
#include <vector>

// Structures using to access raw DBC data and required packing to portability

// GCC have alternative #pragma pack(N) syntax and old gcc version not support pack(push,N), also any gcc version not support it at some platform
#if defined( __GNUC__ )
#pragma pack(1)
#else
#pragma pack(push,1)
#endif

struct AchievementEntry
{
    uint32    ID;                                           // 0
    uint32    factionFlag;                                  // 1 -1=all, 0=horde, 1=alliance
    uint32    mapID;                                        // 2 -1=none
    //uint32 parentAchievement;                             // 3 its Achievement parent (can`t start while parent uncomplete, use its Criteria if don`t have own, use its progress on begin)
    char *name[16];                                         // 4-19
    //uint32 name_flags;                                    // 20
    //char *description[16];                                // 21-36
    //uint32 desc_flags;                                    // 37
    uint32    categoryId;                                   // 38
    uint32    points;                                       // 39 reward points
    //uint32 OrderInCategory;                               // 40
    uint32    flags;                                        // 41
    //uint32    icon;                                       // 42 icon (from SpellIcon.dbc)
    //char *titleReward[16];                                // 43-58
    //uint32 titleReward_flags;                             // 59
    uint32 count;                                           // 60 - need this count of completed criterias (own or referenced achievement criterias)
    uint32 refAchievement;                                  // 61 - referenced achievement (counting of all completed criterias)
};

struct AchievementCategoryEntry
{
    uint32    ID;                                           // 0
    uint32    parentCategory;                               // 1 -1 for main category
    //char *name[16];                                       // 2-17
    //uint32 name_flags;                                    // 18
    //uint32    sortOrder;                                  // 19
};

struct AchievementCriteriaEntry
{
    uint32  ID;                                             // 0
    uint32  referredAchievement;                            // 1
    uint32  requiredType;                                   // 2
    union
    {
        // ACHIEVEMENT_CRITERIA_TYPE_KILL_CREATURE          = 0
        // TODO: also used for player deaths..
        struct
        {
            uint32  creatureID;                             // 3
            uint32  creatureCount;                          // 4
        } kill_creature;

        // ACHIEVEMENT_CRITERIA_TYPE_WIN_BG                 = 1
        struct
        {
            uint32  bgMapID;                                // 3
            uint32  winCount;                               // 4
            uint32  additionalRequirement1_type;            // 5 additional requirement 1 type
            uint32  additionalRequirement1_value;           // 6 additional requirement 1 value
            uint32  additionalRequirement2_type;            // 7 additional requirement 2 type
            uint32  additionalRequirement2_value;           // 8 additional requirement 1 value
        } win_bg;

        // ACHIEVEMENT_CRITERIA_TYPE_REACH_LEVEL            = 5
        struct
        {
            uint32  unused;                                 // 3
            uint32  level;                                  // 4
        } reach_level;

        // ACHIEVEMENT_CRITERIA_TYPE_REACH_SKILL_LEVEL      = 7
        struct
        {
            uint32  skillID;                                // 3
            uint32  skillLevel;                             // 4
        } reach_skill_level;

        // ACHIEVEMENT_CRITERIA_TYPE_COMPLETE_ACHIEVEMENT   = 8
        struct
        {
            uint32  linkedAchievement;                      // 3
        } complete_achievement;

        // ACHIEVEMENT_CRITERIA_TYPE_COMPLETE_QUEST_COUNT   = 9
        struct
        {
            uint32  unused;                                 // 3
            uint32  totalQuestCount;                        // 4
        } complete_quest_count;

        // ACHIEVEMENT_CRITERIA_TYPE_COMPLETE_DAILY_QUEST_DAILY = 10
        struct
        {
            uint32  unused;                                 // 3
            uint32  numberOfDays;                           // 4
        } complete_daily_quest_daily;

        // ACHIEVEMENT_CRITERIA_TYPE_COMPLETE_QUESTS_IN_ZONE = 11
        struct
        {
            uint32  zoneID;                                 // 3
            uint32  questCount;                             // 4
        } complete_quests_in_zone;

        // ACHIEVEMENT_CRITERIA_TYPE_COMPLETE_DAILY_QUEST   = 14
        struct
        {
            uint32  unused;                                 // 3
            uint32  questCount;                             // 4
        } complete_daily_quest;

        // ACHIEVEMENT_CRITERIA_TYPE_COMPLETE_BATTLEGROUND  = 15
        struct
        {
            uint32  mapID;                                  // 3
        } complete_battleground;

        // ACHIEVEMENT_CRITERIA_TYPE_DEATH_AT_MAP           = 16
        struct
        {
            uint32  mapID;                                  // 3
        } death_at_map;

        // ACHIEVEMENT_CRITERIA_TYPE_DEATH_IN_DUNGEON       = 18
        struct
        {
            uint32  manLimit;                               // 3
        } death_in_dungeon;

        // ACHIEVEMENT_CRITERIA_TYPE_COMPLETE_RAID          = 19
        struct
        {
            uint32  groupSize;                              // 3 can be 5, 10 or 25
        } complete_raid;

        // ACHIEVEMENT_CRITERIA_TYPE_KILLED_BY_CREATURE     = 20
        struct
        {
            uint32  creatureEntry;                          // 3
        } killed_by_creature;

        // ACHIEVEMENT_CRITERIA_TYPE_FALL_WITHOUT_DYING     = 24
        struct
        {
            uint32  unused;                                 // 3
            uint32  fallHeight;                             // 4
        } fall_without_dying;

        // ACHIEVEMENT_CRITERIA_TYPE_DEATHS_FROM            = 26
        struct
        {
            uint32 type;                                    // 3, see enum EnviromentalDamage
        } death_from;

        // ACHIEVEMENT_CRITERIA_TYPE_COMPLETE_QUEST         = 27
        struct
        {
            uint32  questID;                                // 3
            uint32  questCount;                             // 4
        } complete_quest;

        // ACHIEVEMENT_CRITERIA_TYPE_BE_SPELL_TARGET        = 28
        // ACHIEVEMENT_CRITERIA_TYPE_BE_SPELL_TARGET2       = 69
        struct
        {
            uint32  spellID;                                // 3
            uint32  spellCount;                             // 4
        } be_spell_target;

        // ACHIEVEMENT_CRITERIA_TYPE_CAST_SPELL             = 29
        // ACHIEVEMENT_CRITERIA_TYPE_CAST_SPELL2            = 110
        struct
        {
            uint32  spellID;                                // 3
            uint32  castCount;                              // 4
        } cast_spell;

        // ACHIEVEMENT_CRITERIA_TYPE_HONORABLE_KILL_AT_AREA = 31
        struct
        {
            uint32  areaID;                                 // 3 Reference to AreaTable.dbc
            uint32  killCount;                              // 4
        } honorable_kill_at_area;

        // ACHIEVEMENT_CRITERIA_TYPE_WIN_ARENA              = 32
        struct
        {
            uint32  mapID;                                  // 3 Reference to Map.dbc
        } win_arena;

        // ACHIEVEMENT_CRITERIA_TYPE_PLAY_ARENA             = 33
        struct
        {
            uint32  mapID;                                  // 3 Reference to Map.dbc
        } play_arena;

        // ACHIEVEMENT_CRITERIA_TYPE_LEARN_SPELL            = 34
        struct
        {
            uint32  spellID;                                // 3 Reference to Map.dbc
        } learn_spell;

        // ACHIEVEMENT_CRITERIA_TYPE_OWN_ITEM               = 36
        struct
        {
            uint32  itemID;                                 // 3
            uint32  itemCount;                              // 4
        } own_item;

        // ACHIEVEMENT_CRITERIA_TYPE_WIN_RATED_ARENA        = 37
        struct
        {
            uint32  unused;                                 // 3
            uint32  count;                                  // 4
            uint32  flag;                                   // 5 4=in a row
        } win_rated_arena;

        // ACHIEVEMENT_CRITERIA_TYPE_HIGHEST_TEAM_RATING    = 38
        struct
        {
            uint32  teamtype;                               // 3 {2,3,5}
        } highest_team_rating;

        // ACHIEVEMENT_CRITERIA_TYPE_HIGHEST_PERSONAL_RATING= 39
        struct
        {
            uint32  teamtype;                               // 3 {2,3,5}
            uint32  teamrating;                             // 4
        } highest_personal_rating;

        // ACHIEVEMENT_CRITERIA_TYPE_LEARN_SKILL_LEVEL      = 40
        struct
        {
            uint32  skillID;                                // 3
            uint32  skillLevel;                             // 4 apprentice=1, journeyman=2, expert=3, artisan=4, master=5, grand master=6
        } learn_skill_level;

        // ACHIEVEMENT_CRITERIA_TYPE_USE_ITEM               = 41
        struct
        {
            uint32  itemID;                                 // 3
            uint32  itemCount;                              // 4
        } use_item;

        // ACHIEVEMENT_CRITERIA_TYPE_LOOT_ITEM              = 42
        struct
        {
            uint32  itemID;                                 // 3
            uint32  itemCount;                              // 4
        } loot_item;

        // ACHIEVEMENT_CRITERIA_TYPE_EXPLORE_AREA           = 43
        struct
        {
            // TODO: This rank is _NOT_ the index from AreaTable.dbc
            uint32  areaReference;                          // 3
        } explore_area;

        // ACHIEVEMENT_CRITERIA_TYPE_OWN_RANK               = 44
        struct
        {
            // TODO: This rank is _NOT_ the index from CharTitles.dbc
            uint32  rank;                                   // 3
        } own_rank;

        // ACHIEVEMENT_CRITERIA_TYPE_BUY_BANK_SLOT          = 45
        struct
        {
            uint32  unused;                                 // 3
            uint32  numberOfSlots;                          // 4
        } buy_bank_slot;

        // ACHIEVEMENT_CRITERIA_TYPE_GAIN_REPUTATION        = 46
        struct
        {
            uint32  factionID;                              // 3
            uint32  reputationAmount;                       // 4 Total reputation amount, so 42000 = exalted
        } gain_reputation;

        // ACHIEVEMENT_CRITERIA_TYPE_GAIN_EXALTED_REPUTATION= 47
        struct
        {
            uint32  unused;                                 // 3
            uint32  numberOfExaltedFactions;                // 4
        } gain_exalted_reputation;

        // ACHIEVEMENT_CRITERIA_TYPE_VISIT_BARBER_SHOP      = 48
        struct
        {
            uint32 unused;                                  // 3
            uint32 numberOfVisits;                          // 4
        } visit_barber;

        // ACHIEVEMENT_CRITERIA_TYPE_EQUIP_EPIC_ITEM        = 49
        // TODO: where is the required itemlevel stored?
        struct
        {
            uint32  itemSlot;                               // 3
            uint32  count;                                  // 4
        } equip_epic_item;

        // ACHIEVEMENT_CRITERIA_TYPE_ROLL_NEED_ON_LOOT      = 50
        struct
        {
            uint32  rollValue;                              // 3
            uint32  count;                                  // 4
        } roll_need_on_loot;
        // ACHIEVEMENT_CRITERIA_TYPE_ROLL_GREED_ON_LOOT      = 51
        struct
        {
            uint32  rollValue;                              // 3
            uint32  count;                                  // 4
        } roll_greed_on_loot;

        // ACHIEVEMENT_CRITERIA_TYPE_HK_CLASS               = 52
        struct
        {
            uint32  classID;                                // 3
            uint32  count;                                  // 4
        } hk_class;

        // ACHIEVEMENT_CRITERIA_TYPE_HK_RACE                = 53
        struct
        {
            uint32  raceID;                                 // 3
            uint32  count;                                  // 4
        } hk_race;

        // ACHIEVEMENT_CRITERIA_TYPE_DO_EMOTE               = 54
        // TODO: where is the information about the target stored?
        struct
        {
            uint32  emoteID;                                // 3 enum TextEmotes
            uint32  count;                                  // 4 count of emotes, always required special target or requirements
        } do_emote;
        // ACHIEVEMENT_CRITERIA_TYPE_DAMAGE_DONE            = 13
        // ACHIEVEMENT_CRITERIA_TYPE_HEALING_DONE           = 55
        // ACHIEVEMENT_CRITERIA_TYPE_GET_KILLING_BLOWS      = 56
        struct
        {
            uint32  unused;                                 // 3
            uint32  count;                                  // 4
            uint32  flag;                                   // 5 =3 for battleground healing
            uint32  mapid;                                  // 6
        } healing_done;

        // ACHIEVEMENT_CRITERIA_TYPE_EQUIP_ITEM             = 57
        struct
        {
            uint32  itemID;                                 // 3
            uint32  count;                                  // 4
        } equip_item;

        // ACHIEVEMENT_CRITERIA_TYPE_MONEY_FROM_QUEST_REWARD= 62
        struct
        {
            uint32  unused;                                 // 3
            uint32  goldInCopper;                           // 4
        } quest_reward_money;


        // ACHIEVEMENT_CRITERIA_TYPE_LOOT_MONEY             = 67
        struct
        {
            uint32  unused;                                 // 3
            uint32  goldInCopper;                           // 4
        } loot_money;

        // ACHIEVEMENT_CRITERIA_TYPE_USE_GAMEOBJECT         = 68
        struct
        {
            uint32  goEntry;                                // 3
            uint32  useCount;                               // 4
        } use_gameobject;

        // ACHIEVEMENT_CRITERIA_TYPE_SPECIAL_PVP_KILL       = 70
        // TODO: are those special criteria stored in the dbc or do we have to add another sql table?
        struct
        {
            uint32  unused;                                 // 3
            uint32  killCount;                              // 4
        } special_pvp_kill;

        // ACHIEVEMENT_CRITERIA_TYPE_FISH_IN_GAMEOBJECT     = 72
        struct
        {
            uint32  goEntry;                                // 3
            uint32  lootCount;                              // 4
        } fish_in_gameobject;

        // ACHIEVEMENT_CRITERIA_TYPE_LEARN_SKILLLINE_SPELLS = 75
        struct
        {
            uint32  skillLine;                              // 3
            uint32  spellCount;                             // 4
        } learn_skillline_spell;

        // ACHIEVEMENT_CRITERIA_TYPE_WIN_DUEL               = 76
        struct
        {
            uint32  unused;                                 // 3
            uint32  duelCount;                              // 4
        } win_duel;

        // ACHIEVEMENT_CRITERIA_TYPE_HIGHEST_POWER          = 96
        struct
        {
            uint32  powerType;                              // 3 mana=0, 1=rage, 3=energy, 6=runic power
        } highest_power;

        // ACHIEVEMENT_CRITERIA_TYPE_HIGHEST_STAT           = 97
        struct
        {
            uint32  statType;                               // 3 4=spirit, 3=int, 2=stamina, 1=agi, 0=strength
        } highest_stat;

        // ACHIEVEMENT_CRITERIA_TYPE_HIGHEST_SPELLPOWER     = 98
        struct
        {
            uint32  spellSchool;                            // 3
        } highest_spellpower;

        // ACHIEVEMENT_CRITERIA_TYPE_HIGHEST_RATING         = 100
        struct
        {
            uint32  ratingType;                             // 3
        } highest_rating;

        // ACHIEVEMENT_CRITERIA_TYPE_LOOT_TYPE              = 109
        struct
        {
            uint32  lootType;                               // 3 3=fishing, 2=pickpocket, 4=disentchant
            uint32  lootTypeCount;                          // 4
        } loot_type;

        // ACHIEVEMENT_CRITERIA_TYPE_LEARN_SKILL_LINE       = 112
        struct
        {
            uint32  skillLine;                              // 3
            uint32  spellCount;                             // 4
        } learn_skill_line;

        // ACHIEVEMENT_CRITERIA_TYPE_EARN_HONORABLE_KILL    = 113
        struct
        {
            uint32  unused;                                 // 3
            uint32  killCount;                              // 4
        } honorable_kill;

        struct
        {
            uint32  value;                                  // 3 main requirement
            uint32  count;                                  // 4 main requirement count
            uint32  additionalRequirement1_type;            // 5 additional requirement 1 type
            uint32  additionalRequirement1_value;           // 6 additional requirement 1 value
            uint32  additionalRequirement2_type;            // 7 additional requirement 2 type
            uint32  additionalRequirement2_value;           // 8 additional requirement 1 value
        } raw;
    };
    char*  name[16];                                        // 9-24
    //uint32 name_flags;                                    // 25
    uint32  completionFlag;                                 // 26
    //uint32  timedCriteriaStartType;                       // 27 Only appears with timed achievements, seems to be the type of starting a timed Achievement, only type 1 and some of type 6 need manual starting
                                                            // 1: ByEventId(?) (serverside IDs),    2: ByQuestId,   5: ByCastSpellId(?)
                                                            // 6: BySpellIdTarget(some of these are unknown spells, some not, some maybe spells)
                                                            // 7: ByKillNpcId,  9: ByUseItemId
    uint32  timedCriteriaMiscId;                            // 28 Alway appears with timed events, used internally to start the achievement, store
    uint32  timeLimit;                                      // 29 time limit in seconds
    uint32  showOrder;                                      // 30 show order, also used in achievement shift-links as index in state bitmask

    // helpers
    bool IsExplicitlyStartedTimedCriteria() const
    {
        if (!timeLimit)
            return false;

        // in case raw.value == timedCriteriaMiscId in timedCriteriaMiscId stored spellid/itemids for cast/use, so repeating aura start at first cast/use until fails
        return requiredType == ACHIEVEMENT_CRITERIA_TYPE_COMPLETE_QUEST || raw.value != timedCriteriaMiscId;
    }
};

struct AreaTableEntry
{
    uint32  ID;                                             // 0
    uint32  mapid;                                          // 1
    uint32  zone;                                           // 2 if 0 then it's zone, else it's zone id of this area
    uint32  exploreFlag;                                    // 3, main index
    uint32  flags;                                          // 4, unknown value but 312 for all cities
                                                            // 5-9 unused
    int32   area_level;                                     // 10
    char*   area_name[16];                                  // 11-26
                                                            // 27, string flags, unused
    uint32  team;                                           // 28
};

struct AreaGroupEntry
{
    uint32  AreaGroupId;                                    // 0
    uint32  AreaId[6];                                      // 1-6
    uint32  nextGroup;                                      // 7 index of next group
};

struct AreaTriggerEntry
{
    uint32  id;                                             // 0        m_ID
    uint32  mapid;                                          // 1        m_ContinentID
    float   x;                                              // 2        m_x
    float   y;                                              // 3        m_y
    float   z;                                              // 4        m_z
    float   radius;                                         // 5        m_radius
    float   box_x;                                          // 6        m_box_length
    float   box_y;                                          // 7        m_box_width
    float   box_z;                                          // 8        m_box_heigh
    float   box_orientation;                                // 9        m_box_yaw
};

struct AuctionHouseEntry
{
    uint32    houseId;                                      // 0 index
    uint32    faction;                                      // 1 id of faction.dbc for player factions associated with city
    uint32    depositPercent;                               // 2 1/3 from real
    uint32    cutPercent;                                   // 3
    //char*     name[16];                                   // 4-19
                                                            // 20 string flag, unused
};

struct BankBagSlotPricesEntry
{
    uint32  ID;
    uint32  price;
};

struct BarberShopStyleEntry
{
    uint32  Id;                                             // 0
    uint32  type;                                           // 1 value 0 -> hair, value 2 -> facialhair
    //char*   name[16];                                     // 2-17 name of hair style
    //uint32  name_flags;                                   // 18
    //uint32  unk_name[16];                                 // 19-34, all empty
    //uint32  unk_flags;                                    // 35
    //float   CostMultiplier;                               // 36 values 1 and 0.75
    uint32  race;                                           // 37 race
    uint32  gender;                                         // 38 0 -> male, 1 -> female
    uint32  hair_id;                                        // 39 real ID to hair/facial hair
};

struct BattlemasterListEntry
{
    uint32  id;                                             // 0
    int32   mapid[8];                                       // 1-8 mapid
    uint32  type;                                           // 9 (3 - BG, 4 - arena)
    //uint32 canJoinAsGroup;                                // 10 (0 or 1)
    char*   name[16];                                       // 11-26
    //uint32 nameFlags                                      // 27 string flag, unused
    uint32 maxGroupSize;                                    // 28 maxGroupSize, used for checking if queue as group
    uint32 HolidayWorldStateId;                             // 29 new 3.1
    uint32 minLevel;                                        // 30, min level (sync with PvPDifficulty.dbc content)
    uint32 maxLevel;                                        // 31, max level (sync with PvPDifficulty.dbc content)
};

/*struct Cfg_CategoriesEntry
{
    uint32 Index;                                           // categoryId, sent in RealmList packet
    uint32 Unk1;
    uint32 Unk2;
    uint32 IsTournamentRealm;
    char *categoryName[16];
    uint32 categoryNameFlags;
}*/

/*struct Cfg_ConfigsEntry
{
    uint32 Id;
    uint32 Type;                                            // sent in RealmList packet
    uint32 IsPvp;
    uint32 IsRp;
};*/

#define MAX_OUTFIT_ITEMS 24

struct CharStartOutfitEntry
{
    //uint32 Id;                                            // 0
    uint32 RaceClassGender;                                 // 1 (UNIT_FIELD_BYTES_0 & 0x00FFFFFF) comparable (0 byte = race, 1 byte = class, 2 byte = gender)
    int32 ItemId[MAX_OUTFIT_ITEMS];                         // 2-25
    //int32 ItemDisplayId[MAX_OUTFIT_ITEMS];                // 26-29 not required at server side
    //int32 ItemInventorySlot[MAX_OUTFIT_ITEMS];            // 50-73 not required at server side
    //uint32 Unknown1;                                      // 74, unique values (index-like with gaps ordered in other way as ids)
    //uint32 Unknown2;                                      // 75
    //uint32 Unknown3;                                      // 76
};

struct CharTitlesEntry
{
    uint32  ID;                                             // 0, title ids, for example in Quest::GetCharTitleId()
    //uint32      unk1;                                     // 1 flags?
    char*   name[16];                                       // 2-17
                                                            // 18 string flag, unused
    //char*       name2[16];                                // 19-34, unused
                                                            // 35 string flag, unused
    uint32  bit_index;                                      // 36 used in PLAYER_CHOSEN_TITLE and 1<<index in PLAYER__FIELD_KNOWN_TITLES
};

struct ChatChannelsEntry
{
    uint32  ChannelID;                                      // 0
    uint32  flags;                                          // 1
    char*   pattern[16];                                    // 3-18
                                                            // 19 string flags, unused
    //char*       name[16];                                 // 20-35 unused
                                                            // 36 string flag, unused
};

struct ChrClassesEntry
{
    uint32  ClassID;                                        // 0
    //uint32 flags;                                         // 1, unused
    uint32  powerType;                                      // 2
                                                            // 3, unused
    char const* name[16];                                   // 4-19 unused
                                                            // 20 string flag, unused
    //char*       nameFemale[16];                           // 21-36 unused, if different from base (male) case
                                                            // 37 string flag, unused
    //char*       nameNeutralGender[16];                    // 38-53 unused, if different from base (male) case
                                                            // 54 string flag, unused
                                                            // 55, unused capitalized name
    uint32  spellfamily;                                    // 56
    //uint32 flags2;                                        // 57, unused 0x08 HasRelicSlot
    uint32  CinematicSequence;                              // 58 id from CinematicSequences.dbc
    uint32  expansion;                                      // 59 (0 - original race, 1 - tbc addon, ...)
};

struct ChrRacesEntry
{
    uint32      RaceID;                                     // 0
                                                            // 1 unused
    uint32      FactionID;                                  // 2 facton template id
                                                            // 3 unused
    uint32      model_m;                                    // 4
    uint32      model_f;                                    // 5
                                                            // 6 unused
    uint32      TeamID;                                     // 7 (7-Alliance 1-Horde)
                                                            // 8-11 unused
    uint32      CinematicSequence;                          // 12 id from CinematicSequences.dbc
    //uint32    unk_322;                                    // 13 faction (0 alliance, 1 horde, 2 not available?)
    char*       name[16];                                   // 14-29 used for DBC language detection/selection
                                                            // 30 string flags, unused
    //char*       nameFemale[16];                           // 31-46, if different from base (male) case
                                                            // 47 string flags, unused
    //char*       nameNeutralGender[16];                    // 48-63, if different from base (male) case
                                                            // 64 string flags, unused
                                                            // 65-67 unused
    uint32      expansion;                                  // 68 (0 - original race, 1 - tbc addon, ...)
};

/* not used
struct CinematicCameraEntry
{
    uint32      id;                                         // 0 index
    char*       filename;                                   // 1
    uint32      soundid;                                    // 2 in SoundEntries.dbc or 0
    float       start_x;                                    // 3
    float       start_y;                                    // 4
    float       start_z;                                    // 5
    float       unk6;                                       // 6 speed?
};
*/

struct CinematicSequencesEntry
{
    uint32      Id;                                         // 0 index
    //uint32      unk1;                                     // 1 always 0
    //uint32      cinematicCamera;                          // 2 id in CinematicCamera.dbc
                                                            // 3-9 always 0
};

struct CreatureDisplayInfoEntry
{
    uint32      Displayid;                                  // 0        m_ID
                                                            // 1        m_modelID
                                                            // 2        m_soundID
    uint32      ExtendedDisplayInfoID;                      // 3        m_extendedDisplayInfoID -> CreatureDisplayInfoExtraEntry::DisplayExtraId
    float       scale;                                      // 4        m_creatureModelScale
                                                            // 5        m_creatureModelAlpha
                                                            // 6-8      m_textureVariation[3]
                                                            // 9        m_portraitTextureName
                                                            // 10       m_sizeClass
                                                            // 11       m_bloodID
                                                            // 12       m_NPCSoundID
                                                            // 13       m_particleColorID
                                                            // 14       m_creatureGeosetData
                                                            // 15       m_objectEffectPackageID
};

struct CreatureDisplayInfoExtraEntry
{
    uint32      DisplayExtraId;                             // 0        CreatureDisplayInfoEntry::m_extendedDisplayInfoID
    uint32      Race;                                       // 1
    //uint32      Gender;                                   // 2        Model gender, exist not small amount cases when query creature data return different gender from used model, so can't be replacement for model gender field.
                                                            // 3-7      unknown, 0..~2x
    //uint32      Equipment[11]                             // 8-18     equipped static items EQUIPMENT_SLOT_HEAD..EQUIPMENT_SLOT_HANDS, client show its by self
                                                            // 19       unknown, 0/1
    //char*                                                 // 20       CreatureDisplayExtra-*.blp
};

struct CreatureFamilyEntry
{
    uint32  ID;                                             // 0        m_ID
    float   minScale;                                       // 1        m_minScale
    uint32  minScaleLevel;                                  // 2        m_minScaleLevel
    float   maxScale;                                       // 3        m_maxScale
    uint32  maxScaleLevel;                                  // 4        m_maxScaleLevel
    uint32  skillLine[2];                                   // 5-6      m_skillLine
    uint32  petFoodMask;                                    // 7        m_petFoodMask
    int32   petTalentType;                                  // 8        m_petTalentType
                                                            // 9        m_categoryEnumID
    char*   Name[16];                                       // 10-25    m_name_lang
                                                            // 26 string flags
                                                            // 27       m_iconFile
};

#define MAX_CREATURE_SPELL_DATA_SLOT 4

struct CreatureSpellDataEntry
{
    uint32    ID;                                           // 0        m_ID
    uint32    spellId[MAX_CREATURE_SPELL_DATA_SLOT];        // 1-4      m_spells[4]
    //uint32    availability[MAX_CREATURE_SPELL_DATA_SLOT]; // 4-7      m_availability[4]
};

struct CreatureTypeEntry
{
    uint32    ID;                                           // 0        m_ID
    //char*   Name[16];                                     // 1-16     name
                                                            // 17       string flags
    //uint32    no_expirience;                              // 18 no exp? critters, non-combat pets, gas cloud.
};

/* not used
struct CurrencyCategoryEntry
{
    uint32    ID;                                           // 0
    uint32    Unk1;                                         // 1        0 for known categories and 3 for unknown one (3.0.9)
    char*   Name[16];                                       // 2-17     name
    //                                                      // 18       string flags
};
*/

struct CurrencyTypesEntry
{
    //uint32    ID;                                         // 0        not used
    uint32    ItemId;                                       // 1        used as real index
    //uint32    Category;                                   // 2        may be category
    uint32    BitIndex;                                     // 3        bit index in PLAYER_FIELD_KNOWN_CURRENCIES (1 << (index-1))
};

struct DurabilityCostsEntry
{
    uint32    Itemlvl;                                      // 0
    uint32    multiplier[29];                               // 1-29
};

struct DurabilityQualityEntry
{
    uint32    Id;                                           // 0
    float     quality_mod;                                  // 1
};

struct EmotesEntry
{
    uint32  Id;                                             // 0
    //char*   Name;                                         // 1, internal name
    //uint32  AnimationId;                                  // 2, ref to animationData
    uint32  Flags;                                          // 3, bitmask, may be unit_flags
    uint32  EmoteType;                                      // 4, Can be 0, 1 or 2 (determine how emote are shown)
    uint32  UnitStandState;                                 // 5, uncomfirmed, may be enum UnitStandStateType
    //uint32  SoundId;                                      // 6, ref to soundEntries
};

struct EmotesTextEntry
{
    uint32  Id;
    uint32  textid;
};

struct FactionEntry
{
    uint32      ID;                                         // 0        m_ID
    int32       reputationListID;                           // 1        m_reputationIndex
    uint32      BaseRepRaceMask[4];                         // 2-5      m_reputationRaceMask
    uint32      BaseRepClassMask[4];                        // 6-9      m_reputationClassMask
    int32       BaseRepValue[4];                            // 10-13    m_reputationBase
    uint32      ReputationFlags[4];                         // 14-17    m_reputationFlags
    uint32      team;                                       // 18       m_parentFactionID
    float       spilloverRateIn;                            // 19       Faction gains incoming rep * spilloverRateIn
    float       spilloverRateOut;                           // 20       Faction outputs rep * spilloverRateOut as spillover reputation
    uint32      spilloverMaxRankIn;                         // 21       The highest rank the faction will profit from incoming spillover
    //uint32    spilloverRank_unk;                          // 22       It does not seem to be the max standing at which a faction outputs spillover ...so no idea
    char*       name[16];                                   // 23-38    m_name_lang
                                                            // 39 string flags
    //char*     description[16];                            // 40-55    m_description_lang
                                                            // 56 string flags

    // helpers

    int GetIndexFitTo(uint32 raceMask, uint32 classMask) const
    {
        for (int i = 0; i < 4; ++i)
        {
            if ((BaseRepRaceMask[i] == 0 || (BaseRepRaceMask[i] & raceMask)) &&
                (BaseRepClassMask[i] == 0 || (BaseRepClassMask[i] & classMask)))
                return i;
        }

        return -1;
    }
};

struct FactionTemplateEntry
{
    uint32      ID;                                         // 0        m_ID
    uint32      faction;                                    // 1        m_faction
    uint32      factionFlags;                               // 2        m_flags
    uint32      ourMask;                                    // 3        m_factionGroup
    uint32      friendlyMask;                               // 4        m_friendGroup
    uint32      hostileMask;                                // 5        m_enemyGroup
    uint32      enemyFaction[4];                            // 6        m_enemies[4]
    uint32      friendFaction[4];                           // 10       m_friend[4]
    //-------------------------------------------------------  end structure

    // helpers
    bool IsFriendlyTo(FactionTemplateEntry const& entry) const
    {
        if(entry.faction)
        {
            for(int i = 0; i < 4; ++i)
                if (enemyFaction[i]  == entry.faction)
                    return false;
            for(int i = 0; i < 4; ++i)
                if (friendFaction[i] == entry.faction)
                    return true;
        }
        return (friendlyMask & entry.ourMask) || (ourMask & entry.friendlyMask);
    }
    bool IsHostileTo(FactionTemplateEntry const& entry) const
    {
        if(entry.faction)
        {
            for(int i = 0; i < 4; ++i)
                if (enemyFaction[i]  == entry.faction)
                    return true;
            for(int i = 0; i < 4; ++i)
                if (friendFaction[i] == entry.faction)
                    return false;
        }
        return (hostileMask & entry.ourMask) != 0;
    }
    bool IsHostileToPlayers() const { return (hostileMask & FACTION_MASK_PLAYER) !=0; }
    bool IsNeutralToAll() const
    {
        for(int i = 0; i < 4; ++i)
            if (enemyFaction[i] != 0)
                return false;
        return hostileMask == 0 && friendlyMask == 0;
    }
    bool IsContestedGuardFaction() const { return (factionFlags & FACTION_TEMPLATE_FLAG_CONTESTED_GUARD)!=0; }
};

struct GameObjectDisplayInfoEntry
{
    uint32      Displayid;                                  // 0        m_ID
    // char* filename;                                      // 1
    // uint32 unknown2[10];                                 // 2-11     unknown data
    float       minX;
    float       minY;
    float       minZ;
    float       maxX;
    float       maxY;
    float       maxZ;
    // uint32 unknown18;                                    // 18       unknown data
};

struct GemPropertiesEntry
{
    uint32      ID;
    uint32      spellitemenchantement;
    uint32      color;
};

struct GlyphPropertiesEntry
{
    uint32  Id;
    uint32  SpellId;
    uint32  TypeFlags;
    uint32  Unk1;                                           // GlyphIconId (SpellIcon.dbc)
};

struct GlyphSlotEntry
{
    uint32  Id;
    uint32  TypeFlags;
    uint32  Order;
};

// All Gt* DBC store data for 100 levels, some by 100 per class/race
#define GT_MAX_LEVEL    100
// gtOCTClassCombatRatingScalar.dbc stores data for 32 ratings, look at MAX_COMBAT_RATING for real used amount
#define GT_MAX_RATING   32

struct GtBarberShopCostBaseEntry
{
    float   cost;
};

struct GtCombatRatingsEntry
{
    float    ratio;
};

struct GtChanceToMeleeCritBaseEntry
{
    float    base;
};

struct GtChanceToMeleeCritEntry
{
    float    ratio;
};

struct GtChanceToSpellCritBaseEntry
{
    float    base;
};

struct GtChanceToSpellCritEntry
{
    float    ratio;
};

struct GtOCTClassCombatRatingScalarEntry
{
    float    ratio;
};

struct GtOCTRegenHPEntry
{
    float    ratio;
};

//struct GtOCTRegenMPEntry
//{
//    float    ratio;
//};

struct GtRegenHPPerSptEntry
{
    float    ratio;
};

struct GtRegenMPPerSptEntry
{
    float    ratio;
};

/* no used
struct HolidayDescriptionsEntry
{
    uint32 ID;                                              // 0, this is NOT holiday id
    //char*     name[16]                                    // 1-16 m_name_lang
                                                            // 17 name flags
};
*/

/* no used
struct HolidayNamesEntry
{
    uint32 ID;                                              // 0, this is NOT holiday id
    //char*     name[16]                                    // 1-16 m_name_lang
    // 17 name flags
};
*/

struct HolidaysEntry
{
    uint32 ID;                                              // 0, holiday id
    //uint32 unk1;                                          // 1
    //uint32 unk2;                                          // 2
    //uint32 unk3[8]                                        // 3-10, empty fields
    //uint32 unk11[13]                                      // 11-23, some unknown data (bit strings?)
    //uint32 unk11[13]                                      // 24-36, some empty fields (continue prev?)
    //uint32 unk11[12]                                      // 37-48, counters?
    //uint32 holidayNameId;                                 // 49, id for HolidayNames.dbc
    //uint32 holidayDescriptionId;                          // 50, id for HolidayDescriptions.dbc
    //uint32 unk51;                                         // 51
    //uint32 unk52;                                         // 52
    //uint32 unk53;                                         // 53
    //uint32 unk54;                                         // 54
};

struct ItemEntry
{
   uint32   ID;                                             // 0
   uint32   Class;                                          // 1
   uint32   SubClass;                                       // 2 some items have strange subclasses
   int32    Unk0;                                           // 3
   int32    Material;                                       // 4
   uint32   DisplayId;                                      // 5
   uint32   InventoryType;                                  // 6
   uint32   Sheath;                                         // 7
};

struct ItemBagFamilyEntry
{
    uint32   ID;                                            // 0
    //char*     name[16]                                    // 1-16     m_name_lang
    //                                                      // 17       name flags
};

struct ItemDisplayInfoEntry
{
    uint32      ID;                                         // 0        m_ID
                                                            // 1        m_modelName[2]
                                                            // 2        m_modelTexture[2]
                                                            // 3        m_inventoryIcon
                                                            // 4        m_geosetGroup[3]
                                                            // 5        m_flags
                                                            // 6        m_spellVisualID
                                                            // 7        m_groupSoundIndex
                                                            // 8        m_helmetGeosetVis[2]
                                                            // 9        m_texture[2]
                                                            // 10       m_itemVisual[8]
                                                            // 11       m_particleColorID
};

//struct ItemCondExtCostsEntry
//{
//    uint32      ID;
//    uint32      condExtendedCost;                         // ItemPrototype::CondExtendedCost
//    uint32      itemextendedcostentry;                    // ItemPrototype::ExtendedCost
//    uint32      arenaseason;                              // arena season number(1-4)
//};

struct ItemExtendedCostEntry
{
    uint32      ID;                                         // 0 extended-cost entry id
    uint32      reqhonorpoints;                             // 1 required honor points
    uint32      reqarenapoints;                             // 2 required arena points
    uint32      reqarenaslot;                               // 4 arena slot restrctions (min slot value)
    uint32      reqitem[5];                                 // 5-8 required item id
    uint32      reqitemcount[5];                            // 9-13 required count of 1st item
    uint32      reqpersonalarenarating;                     // 14 required personal arena rating
};

struct ItemLimitCategoryEntry
{
    uint32      ID;                                         // 0 Id
    //char*     name[16]                                    // 1-16     m_name_lang
                                                            // 17 name flags
    uint32      maxCount;                                   // 18, max allowed equipped as item or in gem slot
    uint32      mode;                                       // 19, 0 = have, 1 = equip (enum ItemLimitCategoryMode)
};

struct ItemRandomPropertiesEntry
{
    uint32    ID;                                           // 0        m_ID
    //char*     internalName                                // 1        m_Name
    uint32    enchant_id[5];                                // 2-6      m_Enchantment
    char*     nameSuffix[16];                               // 7-22     m_name_lang
                                                            // 23 name flags
};

struct ItemRandomSuffixEntry
{
    uint32    ID;                                           // 0        m_ID
    char*     nameSuffix[16];                               // 1-16     m_name_lang
                                                            // 17, name flags
                                                            // 18       m_internalName
    uint32    enchant_id[5];                                // 19-21    m_enchantment
    uint32    prefix[5];                                    // 22-24    m_allocationPct
};

struct ItemSetEntry
{
    //uint32    id                                          // 0        m_ID
    char*     name[16];                                     // 1-16     m_name_lang
                                                            // 17 string flags, unused
    //uint32    itemId[17];                                 // 18-34    m_itemID
    uint32    spells[8];                                    // 35-42    m_setSpellID
    uint32    items_to_triggerspell[8];                     // 43-50    m_setThreshold
    uint32    required_skill_id;                            // 51       m_requiredSkill
    uint32    required_skill_value;                         // 52       m_requiredSkillRank
};

#define MAX_LOCK_CASE 8

struct LockEntry
{
    uint32      ID;                                         // 0        m_ID
    uint32      Type[MAX_LOCK_CASE];                        // 1-8      m_Type
    uint32      Index[MAX_LOCK_CASE];                       // 9-16     m_Index
    uint32      Skill[MAX_LOCK_CASE];                       // 17-24    m_Skill
    //uint32      Action[MAX_LOCK_CASE];                    // 25-32    m_Action
};

struct MailTemplateEntry
{
    uint32      ID;                                         // 0
    //char*       subject[16];                              // 1-16
                                                            // 17 name flags, unused
    char*       content[16];                                // 18-33
};

struct MapEntry
{
    uint32  MapID;                                          // 0
    //char*       internalname;                             // 1 unused
    uint32  map_type;                                       // 2
    //uint32 mapFlags;                                      // 3 some kind of flags (0x100 - CAN_CHANGE_PLAYER_DIFFICULTY)
    //uint32 isPvP;                                         // 4 0 or 1 for battlegrounds (not arenas)
    char*   name[16];                                       // 5-20
                                                            // 21 name flags, unused
    uint32  linked_zone;                                    // 22 common zone for instance and continent map
    //char*     hordeIntro[16];                             // 23-38 text for PvP Zones
                                                            // 39 intro text flags
    //char*     allianceIntro[16];                          // 40-55 text for PvP Zones
                                                            // 56 intro text flags
    uint32  multimap_id;                                    // 57 index in  LoadingScreens.dbc
    //float   BattlefieldMapIconScale;                      // 58 BattlefieldMapIconScale
    int32   ghost_entrance_map;                             // 59 map_id of entrance map in ghost mode (continent always and in most cases = normal entrance)
    float   ghost_entrance_x;                               // 60 entrance x coordinate in ghost mode  (in most cases = normal entrance)
    float   ghost_entrance_y;                               // 61 entrance y coordinate in ghost mode  (in most cases = normal entrance)
    //uint32  timeOfDayOverride;                            // 62 time of day override
    uint32  addon;                                          // 63 expansion
    uint32  instanceResetOffset;                            // 64 offset used instead of first period while creating reset table
    //uint32 maxPlayers;                                    // 65 max players

    // Helpers
    uint32 Expansion() const { return addon; }

    bool IsDungeon() const { return map_type == MAP_INSTANCE || map_type == MAP_RAID; }
    bool IsNonRaidDungeon() const { return map_type == MAP_INSTANCE; }
    bool Instanceable() const { return map_type == MAP_INSTANCE || map_type == MAP_RAID || map_type == MAP_BATTLEGROUND || map_type == MAP_ARENA; }
    bool IsRaid() const { return map_type == MAP_RAID; }
    bool IsBattleGround() const { return map_type == MAP_BATTLEGROUND; }
    bool IsBattleArena() const { return map_type == MAP_ARENA; }
    bool IsBattleGroundOrArena() const { return map_type == MAP_BATTLEGROUND || map_type == MAP_ARENA; }

    bool IsMountAllowed() const
    {
        return !IsDungeon() ||
            MapID==209 || MapID==269 || MapID==309 ||       // TanarisInstance, CavernsOfTime, Zul'gurub
            MapID==509 || MapID==534 || MapID==560 ||       // AhnQiraj, HyjalPast, HillsbradPast
            MapID==568 || MapID==580 || MapID==595 ||       // ZulAman, Sunwell Plateau, Culling of Stratholme
<<<<<<< HEAD
            MapID==603 || MapID==615 || MapID==616;         // Ulduar, Obsidian Sanctum, Eye Of Eternity
=======
            MapID==603 || MapID==615 || MapID==616;         // Ulduar, The Obsidian Sanctum, The Eye Of Eternity
>>>>>>> 4e5a9bed
    }

    bool IsContinent() const
    {
        return MapID == 0 || MapID == 1 || MapID == 530 || MapID == 571;
    }
};

struct MapDifficultyEntry
{
    //uint32      Id;                                       // 0
    uint32      MapId;                                      // 1
    uint32      Difficulty;                                 // 2 (for arenas: arena slot)
    //char*       areaTriggerText[16];                      // 3-18 text showed when transfer to map failed (missing requirements)
    //uint32      textFlags;                                // 19
    uint32      resetTime;                                  // 20, in secs, 0 if no fixed reset time
    uint32      maxPlayers;                                 // 21, some heroic versions have 0 when expected same amount as in normal version
    //char*       difficultyString;                         // 22
};

struct MovieEntry
{
    uint32      Id;                                         // 0 index
    //char*       filename;                                 // 1
    //uint32      unk2;                                     // 2 always 100
};

#define MAX_OVERRIDE_SPELLS     10

struct OverrideSpellDataEntry
{
    uint32      Id;                                         // 0 index
    uint32      Spells[MAX_OVERRIDE_SPELLS];                // 1-10 spells
    //uint32      unk2;                                     // 11 possibly flag
};

struct PvPDifficultyEntry
{
    //uint32      id;                                       // 0        m_ID
    uint32      mapId;                                      // 1
    uint32      bracketId;                                  // 2
    uint32      minLevel;                                   // 3
    uint32      maxLevel;                                   // 4
    uint32      difficulty;                                 // 5

    // helpers
    BattleGroundBracketId GetBracketId() const { return BattleGroundBracketId(bracketId); }
};

struct QuestFactionRewardEntry
{
    uint32      id;                                         // 0
    int32       rewardValue[10];                            // 1-10
};

struct QuestSortEntry
{
    uint32      id;                                         // 0        m_ID
    //char*       name[16];                                 // 1-16     m_SortName_lang
                                                            // 17 name flags
};

struct QuestXPLevel
{
    uint32      questLevel;                                 // 0
    uint32      xpIndex[9];                                 // 1-9
    //unk                                                   // 10
};

struct RandomPropertiesPointsEntry
{
    //uint32  Id;                                           // 0 hidden key
    uint32    itemLevel;                                    // 1
    uint32    EpicPropertiesPoints[5];                      // 2-6
    uint32    RarePropertiesPoints[5];                      // 7-11
    uint32    UncommonPropertiesPoints[5];                  // 12-16
};

struct ScalingStatDistributionEntry
{
    uint32  Id;                                             // 0
    int32   StatMod[10];                                    // 1-10
    uint32  Modifier[10];                                   // 11-20
    uint32  MaxLevel;                                       // 21
};

struct ScalingStatValuesEntry
{
    uint32  Id;                                             // 0
    uint32  Level;                                          // 1
    uint32  ssdMultiplier[4];                               // 2-5 Multiplier for ScalingStatDistribution
    uint32  armorMod[4];                                    // 6-9 Armor for level
    uint32  dpsMod[6];                                      // 10-15 DPS mod for level
    uint32  spellBonus;                                     // 16 spell power for level
    uint32  ssdMultiplier2;                                 // 17 there's data from 3.1 dbc ssdMultiplier[3]
    uint32  ssdMultiplier3;                                 // 18 3.3
    //uint32 unk2;                                          // 19 unk, probably also Armor for level (flag 0x80000?)
    uint32  armorMod2[4];                                   // 20-23 Armor for level

    uint32  getssdMultiplier(uint32 mask) const
    {
        if (mask & 0x4001F)
        {
            if(mask & 0x00000001) return ssdMultiplier[0];
            if(mask & 0x00000002) return ssdMultiplier[1];
            if(mask & 0x00000004) return ssdMultiplier[2];
            if(mask & 0x00000008) return ssdMultiplier2;
            if(mask & 0x00000010) return ssdMultiplier[3];
            if(mask & 0x00040000) return ssdMultiplier3;
        }
        return 0;
    }

    uint32  getArmorMod(uint32 mask) const
    {
        if (mask & 0x00F001E0)
        {
            if(mask & 0x00000020) return armorMod[0];
            if(mask & 0x00000040) return armorMod[1];
            if(mask & 0x00000080) return armorMod[2];
            if(mask & 0x00000100) return armorMod[3];

            if(mask & 0x00100000) return armorMod2[0];      // cloth
            if(mask & 0x00200000) return armorMod2[1];      // leather
            if(mask & 0x00400000) return armorMod2[2];      // mail
            if(mask & 0x00800000) return armorMod2[3];      // plate
        }
        return 0;
    }

    uint32 getDPSMod(uint32 mask) const
    {
        if (mask & 0x7E00)
        {
            if(mask & 0x00000200) return dpsMod[0];
            if(mask & 0x00000400) return dpsMod[1];
            if(mask & 0x00000800) return dpsMod[2];
            if(mask & 0x00001000) return dpsMod[3];
            if(mask & 0x00002000) return dpsMod[4];
            if(mask & 0x00004000) return dpsMod[5];         // not used?
        }
        return 0;
    }

    uint32 getSpellBonus(uint32 mask) const
    {
        if (mask & 0x00008000)
            return spellBonus;
        return 0;
    }

    uint32 getFeralBonus(uint32 mask) const                 // removed in 3.2.x?
    {
        if (mask & 0x00010000)                              // not used?
            return 0;
        return 0;
    }
};

//struct SkillLineCategoryEntry{
//    uint32    id;                                         // 0      m_ID
//    char*     name[16];                                   // 1-17   m_name_lang
//                                                          // 18 string flag
//    uint32    displayOrder;                               // 19     m_sortIndex
//};

//struct SkillRaceClassInfoEntry{
//    uint32    id;                                         // 0      m_ID
//    uint32    skillId;                                    // 1      m_skillID
//    uint32    raceMask;                                   // 2      m_raceMask
//    uint32    classMask;                                  // 3      m_classMask
//    uint32    flags;                                      // 4      m_flags
//    uint32    reqLevel;                                   // 5      m_minLevel
//    uint32    skillTierId;                                // 6      m_skillTierID
//    uint32    skillCostID;                                // 7      m_skillCostIndex
//};

//struct SkillTiersEntry{
//    uint32    id;                                         // 0      m_ID
//    uint32    skillValue[16];                             // 1-17   m_cost
//    uint32    maxSkillValue[16];                          // 18-32  m_valueMax
//};

struct SkillLineEntry
{
    uint32    id;                                           // 0        m_ID
    int32     categoryId;                                   // 1        m_categoryID
    //uint32    skillCostID;                                // 2        m_skillCostsID
    char*     name[16];                                     // 3-18     m_displayName_lang
                                                            // 19 string flags
    //char*     description[16];                            // 20-35    m_description_lang
                                                            // 36 string flags
    uint32    spellIcon;                                    // 37       m_spellIconID
    //char*     alternateVerb[16];                          // 38-53    m_alternateVerb_lang
                                                            // 54 string flags
    uint32    canLink;                                      // 55       m_canLink (prof. with recipes
};

struct SkillLineAbilityEntry
{
    uint32    id;                                           // 0        m_ID
    uint32    skillId;                                      // 1        m_skillLine
    uint32    spellId;                                      // 2        m_spell
    uint32    racemask;                                     // 3        m_raceMask
    uint32    classmask;                                    // 4        m_classMask
    //uint32    racemaskNot;                                // 5        m_excludeRace
    //uint32    classmaskNot;                               // 6        m_excludeClass
    uint32    req_skill_value;                              // 7        m_minSkillLineRank
    uint32    forward_spellid;                              // 8        m_supercededBySpell
    uint32    learnOnGetSkill;                              // 9        m_acquireMethod
    uint32    max_value;                                    // 10       m_trivialSkillLineRankHigh
    uint32    min_value;                                    // 11       m_trivialSkillLineRankLow
    //uint32    characterPoints[2];                         // 12-13    m_characterPoints[2]
};

struct SoundEntriesEntry
{
    uint32    Id;                                           // 0        m_ID
    //uint32    Type;                                       // 1        m_soundType
    //char*     InternalName;                               // 2        m_name
    //char*     FileName[10];                               // 3-12     m_File[10]
    //uint32    Unk13[10];                                  // 13-22    m_Freq[10]
    //char*     Path;                                       // 23       m_DirectoryBase
                                                            // 24       m_volumeFloat
                                                            // 25       m_flags
                                                            // 26       m_minDistance
                                                            // 27       m_distanceCutoff
                                                            // 28       m_EAXDef
                                                            // 29       new in 3.1
};

#define MAX_SPELL_REAGENTS 8
#define MAX_SPELL_TOTEMS 2
#define MAX_SPELL_TOTEM_CATEGORIES 2

struct SpellEntry
{
    uint32    Id;                                           // 0        m_ID
    uint32    Category;                                     // 1        m_category
    uint32    Dispel;                                       // 2        m_dispelType
    uint32    Mechanic;                                     // 3        m_mechanic
    uint32    Attributes;                                   // 4        m_attribute
    uint32    AttributesEx;                                 // 5        m_attributesEx
    uint32    AttributesEx2;                                // 6        m_attributesExB
    uint32    AttributesEx3;                                // 7        m_attributesExC
    uint32    AttributesEx4;                                // 8        m_attributesExD
    uint32    AttributesEx5;                                // 9        m_attributesExE
    uint32    AttributesEx6;                                // 10       m_attributesExF
    uint32    AttributesEx7;                                // 11       m_attributesExG (0x20 - totems, 0x4 - paladin auras, etc...)
    uint32    Stances;                                      // 12       m_shapeshiftMask
    // uint32 unk_320_2;                                    // 13       3.2.0
    uint32    StancesNot;                                   // 14       m_shapeshiftExclude
    // uint32 unk_320_3;                                    // 15       3.2.0
    uint32    Targets;                                      // 16       m_targets
    uint32    TargetCreatureType;                           // 17       m_targetCreatureType
    uint32    RequiresSpellFocus;                           // 18       m_requiresSpellFocus
    uint32    FacingCasterFlags;                            // 19       m_facingCasterFlags
    uint32    CasterAuraState;                              // 20       m_casterAuraState
    uint32    TargetAuraState;                              // 21       m_targetAuraState
    uint32    CasterAuraStateNot;                           // 22       m_excludeCasterAuraState
    uint32    TargetAuraStateNot;                           // 23       m_excludeTargetAuraState
    uint32    casterAuraSpell;                              // 24       m_casterAuraSpell
    uint32    targetAuraSpell;                              // 25       m_targetAuraSpell
    uint32    excludeCasterAuraSpell;                       // 26       m_excludeCasterAuraSpell
    uint32    excludeTargetAuraSpell;                       // 27       m_excludeTargetAuraSpell
    uint32    CastingTimeIndex;                             // 28       m_castingTimeIndex
    uint32    RecoveryTime;                                 // 29       m_recoveryTime
    uint32    CategoryRecoveryTime;                         // 30       m_categoryRecoveryTime
    uint32    InterruptFlags;                               // 31       m_interruptFlags
    uint32    AuraInterruptFlags;                           // 32       m_auraInterruptFlags
    uint32    ChannelInterruptFlags;                        // 33       m_channelInterruptFlags
    uint32    procFlags;                                    // 34       m_procTypeMask
    uint32    procChance;                                   // 35       m_procChance
    uint32    procCharges;                                  // 36       m_procCharges
    uint32    maxLevel;                                     // 37       m_maxLevel
    uint32    baseLevel;                                    // 38       m_baseLevel
    uint32    spellLevel;                                   // 39       m_spellLevel
    uint32    DurationIndex;                                // 40       m_durationIndex
    uint32    powerType;                                    // 41       m_powerType
    uint32    manaCost;                                     // 42       m_manaCost
    uint32    manaCostPerlevel;                             // 43       m_manaCostPerLevel
    uint32    manaPerSecond;                                // 44       m_manaPerSecond
    uint32    manaPerSecondPerLevel;                        // 45       m_manaPerSecondPerLevel
    uint32    rangeIndex;                                   // 46       m_rangeIndex
    float     speed;                                        // 47       m_speed
    //uint32    modalNextSpell;                             // 48       m_modalNextSpell not used
    uint32    StackAmount;                                  // 49       m_cumulativeAura
    uint32    Totem[MAX_SPELL_TOTEMS];                      // 50-51    m_totem
    int32     Reagent[MAX_SPELL_REAGENTS];                  // 52-59    m_reagent
    uint32    ReagentCount[MAX_SPELL_REAGENTS];             // 60-67    m_reagentCount
    int32     EquippedItemClass;                            // 68       m_equippedItemClass (value)
    int32     EquippedItemSubClassMask;                     // 69       m_equippedItemSubclass (mask)
    int32     EquippedItemInventoryTypeMask;                // 70       m_equippedItemInvTypes (mask)
    uint32    Effect[MAX_EFFECT_INDEX];                     // 71-73    m_effect
    int32     EffectDieSides[MAX_EFFECT_INDEX];             // 74-76    m_effectDieSides
    float     EffectRealPointsPerLevel[MAX_EFFECT_INDEX];   // 77-79    m_effectRealPointsPerLevel
    int32     EffectBasePoints[MAX_EFFECT_INDEX];           // 80-82    m_effectBasePoints (don't must be used in spell/auras explicitly, must be used cached Spell::m_currentBasePoints)
    uint32    EffectMechanic[MAX_EFFECT_INDEX];             // 83-85    m_effectMechanic
    uint32    EffectImplicitTargetA[MAX_EFFECT_INDEX];      // 86-88    m_implicitTargetA
    uint32    EffectImplicitTargetB[MAX_EFFECT_INDEX];      // 89-91    m_implicitTargetB
    uint32    EffectRadiusIndex[MAX_EFFECT_INDEX];          // 92-94    m_effectRadiusIndex - spellradius.dbc
    uint32    EffectApplyAuraName[MAX_EFFECT_INDEX];        // 95-97    m_effectAura
    uint32    EffectAmplitude[MAX_EFFECT_INDEX];            // 98-100   m_effectAuraPeriod
    float     EffectMultipleValue[MAX_EFFECT_INDEX];        // 101-103  m_effectAmplitude
    uint32    EffectChainTarget[MAX_EFFECT_INDEX];          // 104-106  m_effectChainTargets
    uint32    EffectItemType[MAX_EFFECT_INDEX];             // 107-109  m_effectItemType
    int32     EffectMiscValue[MAX_EFFECT_INDEX];            // 110-112  m_effectMiscValue
    int32     EffectMiscValueB[MAX_EFFECT_INDEX];           // 113-115  m_effectMiscValueB
    uint32    EffectTriggerSpell[MAX_EFFECT_INDEX];         // 116-118  m_effectTriggerSpell
    float     EffectPointsPerComboPoint[MAX_EFFECT_INDEX];  // 119-121  m_effectPointsPerCombo
    uint32    EffectSpellClassMaskA[3];                     // 122-124  m_effectSpellClassMaskA, effect 0
    uint32    EffectSpellClassMaskB[3];                     // 125-127  m_effectSpellClassMaskB, effect 1
    uint32    EffectSpellClassMaskC[3];                     // 128-130  m_effectSpellClassMaskC, effect 2
    uint32    SpellVisual[2];                               // 131-132  m_spellVisualID
    uint32    SpellIconID;                                  // 133      m_spellIconID
    uint32    activeIconID;                                 // 134      m_activeIconID
    //uint32    spellPriority;                              // 135      m_spellPriority not used
    char*     SpellName[16];                                // 136-151  m_name_lang
    //uint32    SpellNameFlag;                              // 152      m_name_flag not used
    char*     Rank[16];                                     // 153-168  m_nameSubtext_lang
    //uint32    RankFlags;                                  // 169      m_nameSubtext_flag not used
    //char*     Description[16];                            // 170-185  m_description_lang not used
    //uint32    DescriptionFlags;                           // 186      m_description_flag not used
    //char*     ToolTip[16];                                // 187-202  m_auraDescription_lang not used
    //uint32    ToolTipFlags;                               // 203      m_auraDescription_flag not used
    uint32    ManaCostPercentage;                           // 204      m_manaCostPct
    uint32    StartRecoveryCategory;                        // 205      m_startRecoveryCategory
    uint32    StartRecoveryTime;                            // 206      m_startRecoveryTime
    uint32    MaxTargetLevel;                               // 207      m_maxTargetLevel
    uint32    SpellFamilyName;                              // 208      m_spellClassSet
    uint64    SpellFamilyFlags;                             // 209-210  m_spellClassMask NOTE: size is 12 bytes!!!
    uint32    SpellFamilyFlags2;                            // 211      addition to m_spellClassMask
    uint32    MaxAffectedTargets;                           // 212      m_maxTargets
    uint32    DmgClass;                                     // 213      m_defenseType
    uint32    PreventionType;                               // 214      m_preventionType
    //uint32    StanceBarOrder;                             // 215      m_stanceBarOrder not used
    float     DmgMultiplier[MAX_EFFECT_INDEX];              // 216-218  m_effectChainAmplitude
    //uint32    MinFactionId;                               // 219      m_minFactionID not used
    //uint32    MinReputation;                              // 220      m_minReputation not used
    //uint32    RequiredAuraVision;                         // 221      m_requiredAuraVision not used
    uint32    TotemCategory[MAX_SPELL_TOTEM_CATEGORIES];    // 222-223  m_requiredTotemCategoryID
    int32     AreaGroupId;                                  // 224      m_requiredAreaGroupId
    uint32    SchoolMask;                                   // 225      m_schoolMask
    uint32    runeCostID;                                   // 226      m_runeCostID
    //uint32    spellMissileID;                             // 227      m_spellMissileID not used
    //uint32  PowerDisplayId;                               // 228      m_powerDisplayID - id from PowerDisplay.dbc, new in 3.1
    //float   unk_320_4[3];                                 // 229-231  3.2.0
    //uint32  spellDescriptionVariableID;                   // 232      m_spellDescriptionVariableID, 3.2.0
    uint32  SpellDifficultyId;                              // 233      m_spellDifficultyID - id from SpellDifficulty.dbc

    // helpers
    int32 CalculateSimpleValue(SpellEffectIndex eff) const { return EffectBasePoints[eff] + int32(1); }
    uint32 const* GetEffectSpellClassMask(SpellEffectIndex effect) const
    {
        return EffectSpellClassMaskA + effect * 3;
    }

    bool IsFitToFamilyMask(uint64 familyFlags, uint32 familyFlags2 = 0) const
    {
        return (SpellFamilyFlags & familyFlags) || (SpellFamilyFlags2 & familyFlags2);
    }

    bool IsFitToFamily(SpellFamily family, uint64 familyFlags, uint32 familyFlags2 = 0) const
    {
        return SpellFamily(SpellFamilyName) == family && IsFitToFamilyMask(familyFlags, familyFlags2);
    }

    private:
        // prevent creating custom entries (copy data from original in fact)
        SpellEntry(SpellEntry const&);                      // DON'T must have implementation
};

struct SpellCastTimesEntry
{
    uint32    ID;                                           // 0
    int32     CastTime;                                     // 1
    //float     CastTimePerLevel;                           // 2 unsure / per skill?
    //int32     MinCastTime;                                // 3 unsure
};

struct SpellFocusObjectEntry
{
    uint32    ID;                                           // 0
    //char*     Name[16];                                   // 1-15 unused
                                                            // 16 string flags, unused
};

struct SpellRadiusEntry
{
    uint32    ID;
    float     Radius;
    float     Radius2;
};

struct SpellRangeEntry
{
    uint32    ID;                                           // 0
    float     minRange;                                     // 1
    float     minRangeFriendly;                             // 2
    float     maxRange;                                     // 3
    float     maxRangeFriendly;                             // 4
    //uint32  Flags;                                        // 5
    //char*   Name[16];                                     // 6-21 unused
    //uint32  NameFlags;                                    // 22 unused
    //char*   ShortName[16];                                // 23-38 unused
    //uint32  NameFlags;                                    // 39 unused
};

struct SpellRuneCostEntry
{
    uint32  ID;                                             // 0
    uint32  RuneCost[3];                                    // 1-3 (0=blood, 1=frost, 2=unholy)
    uint32  runePowerGain;                                  // 4

    bool NoRuneCost() const { return RuneCost[0] == 0 && RuneCost[1] == 0 && RuneCost[2] == 0; }
    bool NoRunicPowerGain() const { return runePowerGain == 0; }
};

struct SpellShapeshiftFormEntry
{
    uint32 ID;                                              // 0
    //uint32 buttonPosition;                                // 1 unused
    //char*  Name[16];                                      // 2-17 unused
    //uint32 NameFlags;                                     // 18 unused
    uint32 flags1;                                          // 19
    int32  creatureType;                                    // 20 <=0 humanoid, other normal creature types
    //uint32 unk1;                                          // 21 unused, related to next field
    uint32 attackSpeed;                                     // 22
    uint32 modelID_A;                                       // 23 alliance modelid (0 means no model)
    uint32 modelID_H;                                       // 24 horde modelid (but only for one form)
    //uint32 unk3;                                          // 25 unused always 0
    //uint32 unk4;                                          // 26 unused always 0
    uint32 spellId[8];                                      // 27-34 spells which appear in the bar after shapeshifting
};

struct SpellDifficultyEntry
{
    uint32 ID;                                              // 0        m_ID
    uint32 spellId[MAX_DIFFICULTY];                         // 1-4      m_spellId[4]
};

struct SpellDurationEntry
{
    uint32    ID;
    int32     Duration[3];
};

struct SpellItemEnchantmentEntry
{
    uint32      ID;                                         // 0        m_ID
    //uint32      charges;                                  // 1        m_charges
    uint32      type[3];                                    // 2-4      m_effect[3]
    uint32      amount[3];                                  // 5-7      m_effectPointsMin[3]
    //uint32      amount2[3]                                // 8-10     m_effectPointsMax[3]
    uint32      spellid[3];                                 // 11-13    m_effectArg[3]
    char*       description[16];                            // 14-29    m_name_lang[16]
    //uint32      descriptionFlags;                         // 30 name flags
    uint32      aura_id;                                    // 31       m_itemVisual
    uint32      slot;                                       // 32       m_flags
    uint32      GemID;                                      // 33       m_src_itemID
    uint32      EnchantmentCondition;                       // 34       m_condition_id
    uint32      requiredSkill;                              // 35       m_requiredSkillID
    uint32      requiredSkillValue;                         // 36       m_requiredSkillRank
    uint32      requiredLevel;                              // 37       m_requiredLevel
};

struct SpellItemEnchantmentConditionEntry
{
    uint32  ID;                                             // 0        m_ID
    uint8   Color[5];                                       // 1-5      m_lt_operandType[5]
    //uint32  LT_Operand[5];                                // 6-10     m_lt_operand[5]
    uint8   Comparator[5];                                  // 11-15    m_operator[5]
    uint8   CompareColor[5];                                // 15-20    m_rt_operandType[5]
    uint32  Value[5];                                       // 21-25    m_rt_operand[5]
    //uint8   Logic[5]                                      // 25-30    m_logic[5]
};

struct StableSlotPricesEntry
{
    uint32 Slot;
    uint32 Price;
};

struct SummonPropertiesEntry
{
    uint32  Id;                                             // 0
    uint32  Group;                                          // 1, enum SummonPropGroup
    uint32  FactionId;                                      // 2,                        14 rows > 0
    uint32  Title;                                          // 3, enum UnitNameSummonTitle
    uint32  Slot;                                           // 4, if title = UNITNAME_SUMMON_TITLE_TOTEM, its actual slot (0-6).
                                                            //    if title = UNITNAME_SUMMON_TITLE_COMPANION, slot=6 -> defensive guardian, in other cases criter/minipet
                                                            //    Slot may have other uses, selection of pet type in some cases?
    uint32  Flags;                                          // 5, enum SummonPropFlags
};

#define MAX_TALENT_RANK 5
#define MAX_PET_TALENT_RANK 3                               // use in calculations, expected <= MAX_TALENT_RANK

struct TalentEntry
{
    uint32    TalentID;                                     // 0
    uint32    TalentTab;                                    // 1 index in TalentTab.dbc (TalentTabEntry)
    uint32    Row;                                          // 2
    uint32    Col;                                          // 3
    uint32    RankID[MAX_TALENT_RANK];                      // 4-8
                                                            // 9-12 not used, always 0, maybe not used high ranks
    uint32    DependsOn;                                    // 13 index in Talent.dbc (TalentEntry)
                                                            // 14-15 not used
    uint32    DependsOnRank;                                // 16
                                                            // 17-18 not used
    //uint32  needAddInSpellBook;                           // 19  also need disable higest ranks on reset talent tree
    //uint32  unk2;                                         // 20, all 0
    //uint64  allowForPet;                                  // 21 its a 64 bit mask for pet 1<<m_categoryEnumID in CreatureFamily.dbc
};

struct TalentTabEntry
{
    uint32  TalentTabID;                                    // 0
    //char* name[16];                                       // 1-16, unused
    //uint32  nameFlags;                                    // 17, unused
    //unit32  spellicon;                                    // 18
                                                            // 19 not used
    uint32  ClassMask;                                      // 20
    uint32  petTalentMask;                                  // 21
    uint32  tabpage;                                        // 22
    //char* internalname;                                   // 23
};

struct TaxiNodesEntry
{
    uint32    ID;                                           // 0        m_ID
    uint32    map_id;                                       // 1        m_ContinentID
    float     x;                                            // 2        m_x
    float     y;                                            // 3        m_y
    float     z;                                            // 4        m_z
    char*     name[16];                                     // 5-21     m_Name_lang
                                                            // 22 string flags
    uint32    MountCreatureID[2];                           // 23-24    m_MountCreatureID[2]
};

struct TaxiPathEntry
{
    uint32    ID;                                           // 0        m_ID
    uint32    from;                                         // 1        m_FromTaxiNode
    uint32    to;                                           // 2        m_ToTaxiNode
    uint32    price;                                        // 3        m_Cost
};

struct TaxiPathNodeEntry
{
                                                            // 0        m_ID
    uint32    path;                                         // 1        m_PathID
    uint32    index;                                        // 2        m_NodeIndex
    uint32    mapid;                                        // 3        m_ContinentID
    float     x;                                            // 4        m_LocX
    float     y;                                            // 5        m_LocY
    float     z;                                            // 6        m_LocZ
    uint32    actionFlag;                                   // 7        m_flags
    uint32    delay;                                        // 8        m_delay
    uint32    arrivalEventID;                               // 9        m_arrivalEventID
    uint32    departureEventID;                             // 10       m_departureEventID
};

struct TeamContributionPoints
{
    //uint32    Entry;                                      // 0
    float     Value;                                        // 1 (???)
};

struct TotemCategoryEntry
{
    uint32    ID;                                           // 0
    //char*   name[16];                                     // 1-16
                                                            // 17 string flags, unused
    uint32    categoryType;                                 // 18 (one for specialization)
    uint32    categoryMask;                                 // 19 (compatibility mask for same type: different for totems, compatible from high to low for rods)
};

#define MAX_VEHICLE_SEAT 8

struct VehicleEntry
{
    uint32  m_ID;                                           // 0
    uint32  m_flags;                                        // 1
    float   m_turnSpeed;                                    // 2
    float   m_pitchSpeed;                                   // 3
    float   m_pitchMin;                                     // 4
    float   m_pitchMax;                                     // 5
    uint32  m_seatID[MAX_VEHICLE_SEAT];                     // 6-13
    float   m_mouseLookOffsetPitch;                         // 14
    float   m_cameraFadeDistScalarMin;                      // 15
    float   m_cameraFadeDistScalarMax;                      // 16
    float   m_cameraPitchOffset;                            // 17
    //int     m_powerType[3];                               //       removed in 3.1
    //int     m_powerToken[3];                              //       removed in 3.1
    float   m_facingLimitRight;                             // 18
    float   m_facingLimitLeft;                              // 19
    float   m_msslTrgtTurnLingering;                        // 20
    float   m_msslTrgtPitchLingering;                       // 21
    float   m_msslTrgtMouseLingering;                       // 22
    float   m_msslTrgtEndOpacity;                           // 23
    float   m_msslTrgtArcSpeed;                             // 24
    float   m_msslTrgtArcRepeat;                            // 25
    float   m_msslTrgtArcWidth;                             // 26
    float   m_msslTrgtImpactRadius[2];                      // 27-28
    char*   m_msslTrgtArcTexture;                           // 29
    char*   m_msslTrgtImpactTexture;                        // 30
    char*   m_msslTrgtImpactModel[2];                       // 31-32
    float   m_cameraYawOffset;                              // 33
    uint32  m_uiLocomotionType;                             // 34
    float   m_msslTrgtImpactTexRadius;                      // 35
    uint32  m_uiSeatIndicatorType;                          // 36
    uint32  m_powerType;                                    // 37, new in 3.1 - powerType
                                                            // 38, new in 3.1
                                                            // 39, new in 3.1
};

struct VehicleSeatEntry
{
    uint32  m_ID;                                           // 0
    uint32  m_flags;                                        // 1
    int32   m_attachmentID;                                 // 2
    float   m_attachmentOffsetX;                            // 3
    float   m_attachmentOffsetY;                            // 4
    float   m_attachmentOffsetZ;                            // 5
    float   m_enterPreDelay;                                // 6
    float   m_enterSpeed;                                   // 7
    float   m_enterGravity;                                 // 8
    float   m_enterMinDuration;                             // 9
    float   m_enterMaxDuration;                             // 10
    float   m_enterMinArcHeight;                            // 11
    float   m_enterMaxArcHeight;                            // 12
    int32   m_enterAnimStart;                               // 13
    int32   m_enterAnimLoop;                                // 14
    int32   m_rideAnimStart;                                // 15
    int32   m_rideAnimLoop;                                 // 16
    int32   m_rideUpperAnimStart;                           // 17
    int32   m_rideUpperAnimLoop;                            // 18
    float   m_exitPreDelay;                                 // 19
    float   m_exitSpeed;                                    // 20
    float   m_exitGravity;                                  // 21
    float   m_exitMinDuration;                              // 22
    float   m_exitMaxDuration;                              // 23
    float   m_exitMinArcHeight;                             // 24
    float   m_exitMaxArcHeight;                             // 25
    int32   m_exitAnimStart;                                // 26
    int32   m_exitAnimLoop;                                 // 27
    int32   m_exitAnimEnd;                                  // 28
    float   m_passengerYaw;                                 // 29
    float   m_passengerPitch;                               // 30
    float   m_passengerRoll;                                // 31
    int32   m_passengerAttachmentID;                        // 32
    int32   m_vehicleEnterAnim;                             // 33
    int32   m_vehicleExitAnim;                              // 34
    int32   m_vehicleRideAnimLoop;                          // 35
    int32   m_vehicleEnterAnimBone;                         // 36
    int32   m_vehicleExitAnimBone;                          // 37
    int32   m_vehicleRideAnimLoopBone;                      // 38
    float   m_vehicleEnterAnimDelay;                        // 39
    float   m_vehicleExitAnimDelay;                         // 40
    uint32  m_vehicleAbilityDisplay;                        // 41
    uint32  m_enterUISoundID;                               // 42
    uint32  m_exitUISoundID;                                // 43
    int32   m_uiSkin;                                       // 44
    uint32  m_flagsB;                                       // 45
                                                            // 46-57 added in 3.1, floats mostly
    bool IsUsable() const { return m_flags & SEAT_FLAG_USABLE; }
};

struct WMOAreaTableEntry
{
    uint32 Id;                                              // 0 index
    int32 rootId;                                           // 1 used in root WMO
    int32 adtId;                                            // 2 used in adt file
    int32 groupId;                                          // 3 used in group WMO
    //uint32 field4;
    //uint32 field5;
    //uint32 field6;
    //uint32 field7;
    //uint32 field8;
    uint32 Flags;                                           // 9 used for indoor/outdoor determination
    uint32 areaId;                                          // 10 link to AreaTableEntry.ID
    //char *Name[16];
    //uint32 nameFlags;

};

struct WorldMapAreaEntry
{
    //uint32  ID;                                           // 0
    uint32  map_id;                                         // 1
    uint32  area_id;                                        // 2 index (continent 0 areas ignored)
    //char* internal_name                                   // 3
    float   y1;                                             // 4
    float   y2;                                             // 5
    float   x1;                                             // 6
    float   x2;                                             // 7
    int32   virtual_map_id;                                 // 8 -1 (map_id have correct map) other: virtual map where zone show (map_id - where zone in fact internally)
    // int32   dungeonMap_id;                               // 9 pointer to DungeonMap.dbc (owerride x1,x2,y1,y2 coordinates)
    // uint32  someMapID;                                   // 10
};

#define MAX_WORLD_MAP_OVERLAY_AREA_IDX 4

struct WorldMapOverlayEntry
{
    uint32    ID;                                           // 0
    //uint32    worldMapAreaId;                             // 1 idx in WorldMapArea.dbc
    uint32    areatableID[MAX_WORLD_MAP_OVERLAY_AREA_IDX];  // 2-5
                                                            // 6-7 always 0, possible part of areatableID[]
    //char* internal_name                                   // 8
                                                            // 9-16 some ints
};

struct WorldSafeLocsEntry
{
    uint32    ID;                                           // 0
    uint32    map_id;                                       // 1
    float     x;                                            // 2
    float     y;                                            // 3
    float     z;                                            // 4
    //char*   name[16]                                      // 5-20 name, unused
                                                            // 21 name flags, unused
};

// GCC have alternative #pragma pack() syntax and old gcc version not support pack(pop), also any gcc version not support it at some platform
#if defined( __GNUC__ )
#pragma pack()
#else
#pragma pack(pop)
#endif

typedef std::set<uint32> SpellCategorySet;
typedef std::map<uint32,SpellCategorySet > SpellCategoryStore;
typedef std::set<uint32> PetFamilySpellsSet;
typedef std::map<uint32,PetFamilySpellsSet > PetFamilySpellsStore;

// Structures not used for casting to loaded DBC data and not required then packing
struct MapDifficulty
{
    MapDifficulty() : resetTime(0), maxPlayers(0) {}
    MapDifficulty(uint32 _resetTime, uint32 _maxPlayers) : resetTime(_resetTime), maxPlayers(_maxPlayers) {}

    uint32 resetTime;                                       // in secs, 0 if no fixed reset time
    uint32 maxPlayers;                                      // some heroic dungeons have 0 when expect same value as in normal dificulty case
};

struct TalentSpellPos
{
    TalentSpellPos() : talent_id(0), rank(0) {}
    TalentSpellPos(uint16 _talent_id, uint8 _rank) : talent_id(_talent_id), rank(_rank) {}

    uint16 talent_id;
    uint8  rank;
};

typedef std::map<uint32,TalentSpellPos> TalentSpellPosMap;

struct TaxiPathBySourceAndDestination
{
    TaxiPathBySourceAndDestination() : ID(0),price(0) {}
    TaxiPathBySourceAndDestination(uint32 _id,uint32 _price) : ID(_id),price(_price) {}

    uint32    ID;
    uint32    price;
};
typedef std::map<uint32,TaxiPathBySourceAndDestination> TaxiPathSetForSource;
typedef std::map<uint32,TaxiPathSetForSource> TaxiPathSetBySource;

struct TaxiPathNodePtr
{
    TaxiPathNodePtr() : i_ptr(NULL) {}
    TaxiPathNodePtr(TaxiPathNodeEntry const* ptr) : i_ptr(ptr) {}

    TaxiPathNodeEntry const* i_ptr;

    operator TaxiPathNodeEntry const& () const { return *i_ptr; }
};

typedef Path<TaxiPathNodePtr,TaxiPathNodeEntry const> TaxiPathNodeList;
typedef std::vector<TaxiPathNodeList> TaxiPathNodesByPath;

#define TaxiMaskSize 14
typedef uint32 TaxiMask[TaxiMaskSize];
#endif<|MERGE_RESOLUTION|>--- conflicted
+++ resolved
@@ -1183,11 +1183,7 @@
             MapID==209 || MapID==269 || MapID==309 ||       // TanarisInstance, CavernsOfTime, Zul'gurub
             MapID==509 || MapID==534 || MapID==560 ||       // AhnQiraj, HyjalPast, HillsbradPast
             MapID==568 || MapID==580 || MapID==595 ||       // ZulAman, Sunwell Plateau, Culling of Stratholme
-<<<<<<< HEAD
-            MapID==603 || MapID==615 || MapID==616;         // Ulduar, Obsidian Sanctum, Eye Of Eternity
-=======
             MapID==603 || MapID==615 || MapID==616;         // Ulduar, The Obsidian Sanctum, The Eye Of Eternity
->>>>>>> 4e5a9bed
     }
 
     bool IsContinent() const
