--- conflicted
+++ resolved
@@ -1491,19 +1491,11 @@
     int32  creatureType;                                    // 20 <=0 humanoid, other normal creature types
     //uint32 unk1;                                          // 21 unused, related to next field
     uint32 attackSpeed;                                     // 22
-<<<<<<< HEAD
-    //uint32 modelID;                                       // 23 unused, alliance modelid (where horde case?)
-    //uint32 unk2;                                          // 24 unused, also modelid (single case)
-    //uint32 unk3;                                          // 25 unused, all zeros
-    //uint32 unk4;                                          // 26 unused, all zeros
-    //uint32 spellids[8];                                   // 27-34 unused
-=======
     uint32 modelID_A;                                       // 23 alliance modelid (0 means no model)
     uint32 modelID_H;                                       // 24 horde modelid (but only for one form)
     //uint32 unk3;                                          // 25 unused always 0
     //uint32 unk4;                                          // 26 unused always 0
     //uint32 spell[8];                                      // 27-34 unused, spells which appear in the bar after shapeshifting
->>>>>>> 8252940c
 };
 
 struct SpellDurationEntry
