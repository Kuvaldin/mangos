/*
 * Copyright (C) 2005-2011 MaNGOS <http://getmangos.com/>
 *
 * This program is free software; you can redistribute it and/or modify
 * it under the terms of the GNU General Public License as published by
 * the Free Software Foundation; either version 2 of the License, or
 * (at your option) any later version.
 *
 * This program is distributed in the hope that it will be useful,
 * but WITHOUT ANY WARRANTY; without even the implied warranty of
 * MERCHANTABILITY or FITNESS FOR A PARTICULAR PURPOSE.  See the
 * GNU General Public License for more details.
 *
 * You should have received a copy of the GNU General Public License
 * along with this program; if not, write to the Free Software
 * Foundation, Inc., 59 Temple Place, Suite 330, Boston, MA  02111-1307  USA
 */

#ifndef MANGOS_DBCSTRUCTURE_H
#define MANGOS_DBCSTRUCTURE_H

#include "Common.h"
#include "DBCEnums.h"
#include "Path.h"
#include "Platform/Define.h"

#include <map>
#include <set>
#include <vector>

// Structures using to access raw DBC data and required packing to portability

// GCC have alternative #pragma pack(N) syntax and old gcc version not support pack(push,N), also any gcc version not support it at some platform
#if defined( __GNUC__ )
#pragma pack(1)
#else
#pragma pack(push,1)
#endif

struct AchievementEntry
{
    uint32    ID;                                           // 0        m_ID
    uint32    factionFlag;                                  // 1        m_faction -1=all, 0=horde, 1=alliance
    uint32    mapID;                                        // 2        m_instance_id -1=none
    //uint32 parentAchievement;                             // 3        m_supercedes its Achievement parent (can`t start while parent uncomplete, use its Criteria if don`t have own, use its progress on begin)
    char *name[16];                                         // 4-19     m_title_lang
    //uint32 name_flags;                                    // 20 string flags
    //char *description[16];                                // 21-36    m_description_lang
    //uint32 desc_flags;                                    // 37 string flags
    uint32    categoryId;                                   // 38       m_category
    uint32    points;                                       // 39       m_points
    //uint32 OrderInCategory;                               // 40       m_ui_order
    uint32    flags;                                        // 41       m_flags
    //uint32    icon;                                       // 42       m_iconID
    //char *titleReward[16];                                // 43-58    m_reward_lang
    //uint32 titleReward_flags;                             // 59 string flags
    uint32 count;                                           // 60       m_minimum_criteria - need this count of completed criterias (own or referenced achievement criterias)
    uint32 refAchievement;                                  // 61       m_shares_criteria - referenced achievement (counting of all completed criterias)
};

struct AchievementCategoryEntry
{
    uint32    ID;                                           // 0        m_ID
    uint32    parentCategory;                               // 1        m_parent -1 for main category
    //char *name[16];                                       // 2-17     m_name_lang
    //uint32 name_flags;                                    // 18 string flags
    //uint32    sortOrder;                                  // 19       m_ui_order
};

struct AchievementCriteriaEntry
{
    uint32  ID;                                             // 0        m_ID
    uint32  referredAchievement;                            // 1        m_achievement_id
    uint32  requiredType;                                   // 2        m_type
    union
    {
        // ACHIEVEMENT_CRITERIA_TYPE_KILL_CREATURE          = 0
        // TODO: also used for player deaths..
        struct
        {
            uint32  creatureID;                             // 3
            uint32  creatureCount;                          // 4
        } kill_creature;

        // ACHIEVEMENT_CRITERIA_TYPE_WIN_BG                 = 1
        struct
        {
            uint32  bgMapID;                                // 3
            uint32  winCount;                               // 4
            uint32  additionalRequirement1_type;            // 5
            uint32  additionalRequirement1_value;           // 6
            uint32  additionalRequirement2_type;            // 7
            uint32  additionalRequirement2_value;           // 8
        } win_bg;

        // ACHIEVEMENT_CRITERIA_TYPE_REACH_LEVEL            = 5
        struct
        {
            uint32  unused;                                 // 3
            uint32  level;                                  // 4
        } reach_level;

        // ACHIEVEMENT_CRITERIA_TYPE_REACH_SKILL_LEVEL      = 7
        struct
        {
            uint32  skillID;                                // 3
            uint32  skillLevel;                             // 4
        } reach_skill_level;

        // ACHIEVEMENT_CRITERIA_TYPE_COMPLETE_ACHIEVEMENT   = 8
        struct
        {
            uint32  linkedAchievement;                      // 3
        } complete_achievement;

        // ACHIEVEMENT_CRITERIA_TYPE_COMPLETE_QUEST_COUNT   = 9
        struct
        {
            uint32  unused;                                 // 3
            uint32  totalQuestCount;                        // 4
        } complete_quest_count;

        // ACHIEVEMENT_CRITERIA_TYPE_COMPLETE_DAILY_QUEST_DAILY = 10
        struct
        {
            uint32  unused;                                 // 3
            uint32  numberOfDays;                           // 4
        } complete_daily_quest_daily;

        // ACHIEVEMENT_CRITERIA_TYPE_COMPLETE_QUESTS_IN_ZONE = 11
        struct
        {
            uint32  zoneID;                                 // 3
            uint32  questCount;                             // 4
        } complete_quests_in_zone;

        // ACHIEVEMENT_CRITERIA_TYPE_COMPLETE_DAILY_QUEST   = 14
        struct
        {
            uint32  unused;                                 // 3
            uint32  questCount;                             // 4
        } complete_daily_quest;

        // ACHIEVEMENT_CRITERIA_TYPE_COMPLETE_BATTLEGROUND  = 15
        struct
        {
            uint32  mapID;                                  // 3
        } complete_battleground;

        // ACHIEVEMENT_CRITERIA_TYPE_DEATH_AT_MAP           = 16
        struct
        {
            uint32  mapID;                                  // 3
        } death_at_map;

        // ACHIEVEMENT_CRITERIA_TYPE_DEATH_IN_DUNGEON       = 18
        struct
        {
            uint32  manLimit;                               // 3
        } death_in_dungeon;

        // ACHIEVEMENT_CRITERIA_TYPE_COMPLETE_RAID          = 19
        struct
        {
            uint32  groupSize;                              // 3 can be 5, 10 or 25
        } complete_raid;

        // ACHIEVEMENT_CRITERIA_TYPE_KILLED_BY_CREATURE     = 20
        struct
        {
            uint32  creatureEntry;                          // 3
        } killed_by_creature;

        // ACHIEVEMENT_CRITERIA_TYPE_FALL_WITHOUT_DYING     = 24
        struct
        {
            uint32  unused;                                 // 3
            uint32  fallHeight;                             // 4
        } fall_without_dying;

        // ACHIEVEMENT_CRITERIA_TYPE_DEATHS_FROM            = 26
        struct
        {
            uint32 type;                                    // 3, see enum EnviromentalDamage
        } death_from;

        // ACHIEVEMENT_CRITERIA_TYPE_COMPLETE_QUEST         = 27
        struct
        {
            uint32  questID;                                // 3
            uint32  questCount;                             // 4
        } complete_quest;

        // ACHIEVEMENT_CRITERIA_TYPE_BE_SPELL_TARGET        = 28
        // ACHIEVEMENT_CRITERIA_TYPE_BE_SPELL_TARGET2       = 69
        struct
        {
            uint32  spellID;                                // 3
            uint32  spellCount;                             // 4
        } be_spell_target;

        // ACHIEVEMENT_CRITERIA_TYPE_CAST_SPELL             = 29
        // ACHIEVEMENT_CRITERIA_TYPE_CAST_SPELL2            = 110
        struct
        {
            uint32  spellID;                                // 3
            uint32  castCount;                              // 4
        } cast_spell;

        // ACHIEVEMENT_CRITERIA_TYPE_HONORABLE_KILL_AT_AREA = 31
        struct
        {
            uint32  areaID;                                 // 3 Reference to AreaTable.dbc
            uint32  killCount;                              // 4
        } honorable_kill_at_area;

        // ACHIEVEMENT_CRITERIA_TYPE_WIN_ARENA              = 32
        struct
        {
            uint32  mapID;                                  // 3 Reference to Map.dbc
        } win_arena;

        // ACHIEVEMENT_CRITERIA_TYPE_PLAY_ARENA             = 33
        struct
        {
            uint32  mapID;                                  // 3 Reference to Map.dbc
        } play_arena;

        // ACHIEVEMENT_CRITERIA_TYPE_LEARN_SPELL            = 34
        struct
        {
            uint32  spellID;                                // 3 Reference to Map.dbc
        } learn_spell;

        // ACHIEVEMENT_CRITERIA_TYPE_OWN_ITEM               = 36
        struct
        {
            uint32  itemID;                                 // 3
            uint32  itemCount;                              // 4
        } own_item;

        // ACHIEVEMENT_CRITERIA_TYPE_WIN_RATED_ARENA        = 37
        struct
        {
            uint32  unused;                                 // 3
            uint32  count;                                  // 4
            uint32  flag;                                   // 5 4=in a row
        } win_rated_arena;

        // ACHIEVEMENT_CRITERIA_TYPE_HIGHEST_TEAM_RATING    = 38
        struct
        {
            uint32  teamtype;                               // 3 {2,3,5}
        } highest_team_rating;

        // ACHIEVEMENT_CRITERIA_TYPE_HIGHEST_PERSONAL_RATING= 39
        struct
        {
            uint32  teamtype;                               // 3 {2,3,5}
            uint32  teamrating;                             // 4
        } highest_personal_rating;

        // ACHIEVEMENT_CRITERIA_TYPE_LEARN_SKILL_LEVEL      = 40
        struct
        {
            uint32  skillID;                                // 3
            uint32  skillLevel;                             // 4 apprentice=1, journeyman=2, expert=3, artisan=4, master=5, grand master=6
        } learn_skill_level;

        // ACHIEVEMENT_CRITERIA_TYPE_USE_ITEM               = 41
        struct
        {
            uint32  itemID;                                 // 3
            uint32  itemCount;                              // 4
        } use_item;

        // ACHIEVEMENT_CRITERIA_TYPE_LOOT_ITEM              = 42
        struct
        {
            uint32  itemID;                                 // 3
            uint32  itemCount;                              // 4
        } loot_item;

        // ACHIEVEMENT_CRITERIA_TYPE_EXPLORE_AREA           = 43
        struct
        {
            // TODO: This rank is _NOT_ the index from AreaTable.dbc
            uint32  areaReference;                          // 3
        } explore_area;

        // ACHIEVEMENT_CRITERIA_TYPE_OWN_RANK               = 44
        struct
        {
            // TODO: This rank is _NOT_ the index from CharTitles.dbc
            uint32  rank;                                   // 3
        } own_rank;

        // ACHIEVEMENT_CRITERIA_TYPE_BUY_BANK_SLOT          = 45
        struct
        {
            uint32  unused;                                 // 3
            uint32  numberOfSlots;                          // 4
        } buy_bank_slot;

        // ACHIEVEMENT_CRITERIA_TYPE_GAIN_REPUTATION        = 46
        struct
        {
            uint32  factionID;                              // 3
            uint32  reputationAmount;                       // 4 Total reputation amount, so 42000 = exalted
        } gain_reputation;

        // ACHIEVEMENT_CRITERIA_TYPE_GAIN_EXALTED_REPUTATION= 47
        struct
        {
            uint32  unused;                                 // 3
            uint32  numberOfExaltedFactions;                // 4
        } gain_exalted_reputation;

        // ACHIEVEMENT_CRITERIA_TYPE_VISIT_BARBER_SHOP      = 48
        struct
        {
            uint32 unused;                                  // 3
            uint32 numberOfVisits;                          // 4
        } visit_barber;

        // ACHIEVEMENT_CRITERIA_TYPE_EQUIP_EPIC_ITEM        = 49
        // TODO: where is the required itemlevel stored?
        struct
        {
            uint32  itemSlot;                               // 3
            uint32  count;                                  // 4
        } equip_epic_item;

        // ACHIEVEMENT_CRITERIA_TYPE_ROLL_NEED_ON_LOOT      = 50
        struct
        {
            uint32  rollValue;                              // 3
            uint32  count;                                  // 4
        } roll_need_on_loot;
        // ACHIEVEMENT_CRITERIA_TYPE_ROLL_GREED_ON_LOOT      = 51
        struct
        {
            uint32  rollValue;                              // 3
            uint32  count;                                  // 4
        } roll_greed_on_loot;

        // ACHIEVEMENT_CRITERIA_TYPE_HK_CLASS               = 52
        struct
        {
            uint32  classID;                                // 3
            uint32  count;                                  // 4
        } hk_class;

        // ACHIEVEMENT_CRITERIA_TYPE_HK_RACE                = 53
        struct
        {
            uint32  raceID;                                 // 3
            uint32  count;                                  // 4
        } hk_race;

        // ACHIEVEMENT_CRITERIA_TYPE_DO_EMOTE               = 54
        // TODO: where is the information about the target stored?
        struct
        {
            uint32  emoteID;                                // 3 enum TextEmotes
            uint32  count;                                  // 4 count of emotes, always required special target or requirements
        } do_emote;
        // ACHIEVEMENT_CRITERIA_TYPE_DAMAGE_DONE            = 13
        // ACHIEVEMENT_CRITERIA_TYPE_HEALING_DONE           = 55
        // ACHIEVEMENT_CRITERIA_TYPE_GET_KILLING_BLOWS      = 56
        struct
        {
            uint32  unused;                                 // 3
            uint32  count;                                  // 4
            uint32  flag;                                   // 5 =3 for battleground healing
            uint32  mapid;                                  // 6
        } healing_done;

        // ACHIEVEMENT_CRITERIA_TYPE_EQUIP_ITEM             = 57
        struct
        {
            uint32  itemID;                                 // 3
            uint32  count;                                  // 4
        } equip_item;

        // ACHIEVEMENT_CRITERIA_TYPE_MONEY_FROM_QUEST_REWARD= 62
        struct
        {
            uint32  unused;                                 // 3
            uint32  goldInCopper;                           // 4
        } quest_reward_money;


        // ACHIEVEMENT_CRITERIA_TYPE_LOOT_MONEY             = 67
        struct
        {
            uint32  unused;                                 // 3
            uint32  goldInCopper;                           // 4
        } loot_money;

        // ACHIEVEMENT_CRITERIA_TYPE_USE_GAMEOBJECT         = 68
        struct
        {
            uint32  goEntry;                                // 3
            uint32  useCount;                               // 4
        } use_gameobject;

        // ACHIEVEMENT_CRITERIA_TYPE_SPECIAL_PVP_KILL       = 70
        // TODO: are those special criteria stored in the dbc or do we have to add another sql table?
        struct
        {
            uint32  unused;                                 // 3
            uint32  killCount;                              // 4
        } special_pvp_kill;

        // ACHIEVEMENT_CRITERIA_TYPE_FISH_IN_GAMEOBJECT     = 72
        struct
        {
            uint32  goEntry;                                // 3
            uint32  lootCount;                              // 4
        } fish_in_gameobject;

        // ACHIEVEMENT_CRITERIA_TYPE_LEARN_SKILLLINE_SPELLS = 75
        struct
        {
            uint32  skillLine;                              // 3
            uint32  spellCount;                             // 4
        } learn_skillline_spell;

        // ACHIEVEMENT_CRITERIA_TYPE_WIN_DUEL               = 76
        struct
        {
            uint32  unused;                                 // 3
            uint32  duelCount;                              // 4
        } win_duel;

        // ACHIEVEMENT_CRITERIA_TYPE_HIGHEST_POWER          = 96
        struct
        {
            uint32  powerType;                              // 3 mana=0, 1=rage, 3=energy, 6=runic power
        } highest_power;

        // ACHIEVEMENT_CRITERIA_TYPE_HIGHEST_STAT           = 97
        struct
        {
            uint32  statType;                               // 3 4=spirit, 3=int, 2=stamina, 1=agi, 0=strength
        } highest_stat;

        // ACHIEVEMENT_CRITERIA_TYPE_HIGHEST_SPELLPOWER     = 98
        struct
        {
            uint32  spellSchool;                            // 3
        } highest_spellpower;

        // ACHIEVEMENT_CRITERIA_TYPE_HIGHEST_RATING         = 100
        struct
        {
            uint32  ratingType;                             // 3
        } highest_rating;

        // ACHIEVEMENT_CRITERIA_TYPE_LOOT_TYPE              = 109
        struct
        {
            uint32  lootType;                               // 3 3=fishing, 2=pickpocket, 4=disentchant
            uint32  lootTypeCount;                          // 4
        } loot_type;

        // ACHIEVEMENT_CRITERIA_TYPE_LEARN_SKILL_LINE       = 112
        struct
        {
            uint32  skillLine;                              // 3
            uint32  spellCount;                             // 4
        } learn_skill_line;

        // ACHIEVEMENT_CRITERIA_TYPE_EARN_HONORABLE_KILL    = 113
        struct
        {
            uint32  unused;                                 // 3
            uint32  killCount;                              // 4
        } honorable_kill;

        struct
        {
            uint32  value;                                  // 3        m_asset_id
            uint32  count;                                  // 4        m_quantity
            uint32  additionalRequirement1_type;            // 5        m_start_event
            uint32  additionalRequirement1_value;           // 6        m_start_asset
            uint32  additionalRequirement2_type;            // 7        m_fail_event
            uint32  additionalRequirement2_value;           // 8        m_fail_asset
        } raw;
    };
    char*  name[16];                                        // 9-24     m_description_lang
    //uint32 name_flags;                                    // 25
    uint32  completionFlag;                                 // 26       m_flags
    //uint32  timedCriteriaStartType;                       // 27       m_timer_start_event Only appears with timed achievements, seems to be the type of starting a timed Achievement, only type 1 and some of type 6 need manual starting: 1: ByEventId(?) (serverside IDs), 2: ByQuestId, 5: ByCastSpellId(?), 6: BySpellIdTarget(some of these are unknown spells, some not, some maybe spells), 7: ByKillNpcId,  9: ByUseItemId
    uint32  timedCriteriaMiscId;                            // 28       m_timer_asset_id Alway appears with timed events, used internally to start the achievement, store
    uint32  timeLimit;                                      // 29       m_timer_time
    uint32  showOrder;                                      // 30       m_ui_order also used in achievement shift-links as index in state bitmask

    // helpers
    bool IsExplicitlyStartedTimedCriteria() const
    {
        if (!timeLimit)
            return false;

        // in case raw.value == timedCriteriaMiscId in timedCriteriaMiscId stored spellid/itemids for cast/use, so repeating aura start at first cast/use until fails
        return requiredType == ACHIEVEMENT_CRITERIA_TYPE_COMPLETE_QUEST || raw.value != timedCriteriaMiscId;
    }
};

struct AreaTableEntry
{
    uint32  ID;                                             // 0        m_ID
    uint32  mapid;                                          // 1        m_ContinentID
    uint32  zone;                                           // 2        m_ParentAreaID
    uint32  exploreFlag;                                    // 3        m_AreaBit
    uint32  flags;                                          // 4        m_flags
                                                            // 5        m_SoundProviderPref
                                                            // 6        m_SoundProviderPrefUnderwater
                                                            // 7        m_AmbienceID
                                                            // 8        m_ZoneMusic
                                                            // 9        m_IntroSound
    int32   area_level;                                     // 10       m_ExplorationLevel
    char*   area_name[16];                                  // 11-26    m_AreaName_lang
                                                            // 27 string flags
    uint32  team;                                           // 28       m_factionGroupMask
                                                            //          m_liquidTypeID, m_minElevation, m_ambient_multiplier, m_lightid...
};

struct AreaGroupEntry
{
    uint32  AreaGroupId;                                    // 0        m_ID
    uint32  AreaId[6];                                      // 1-6      m_areaID
    uint32  nextGroup;                                      // 7        m_nextAreaID
};

struct AreaTriggerEntry
{
    uint32  id;                                             // 0        m_ID
    uint32  mapid;                                          // 1        m_ContinentID
    float   x;                                              // 2        m_x
    float   y;                                              // 3        m_y
    float   z;                                              // 4        m_z
    float   radius;                                         // 5        m_radius
    float   box_x;                                          // 6        m_box_length
    float   box_y;                                          // 7        m_box_width
    float   box_z;                                          // 8        m_box_heigh
    float   box_orientation;                                // 9        m_box_yaw
};

struct AuctionHouseEntry
{
    uint32    houseId;                                      // 0        m_ID
    uint32    faction;                                      // 1        m_factionID
    uint32    depositPercent;                               // 2        m_depositRate
    uint32    cutPercent;                                   // 3        m_consignmentRate
    //char*     name[16];                                   // 4-19     m_name_lang
                                                            // 20 string flags
};

struct BankBagSlotPricesEntry
{
    uint32  ID;                                             // 0        m_ID
    uint32  price;                                          // 1        m_Cost
};

struct BarberShopStyleEntry
{
    uint32  Id;                                             // 0        m_ID
    uint32  type;                                           // 1 value 0 -> hair, value 2 -> facialhair
    //char*   name[16];                                     // 2-17 name of hair style
    //uint32  name_flags;                                   // 18 string flags
    //uint32  unk_name[16];                                 // 19-34 all empty
    //uint32  unk_flags;                                    // 35 string flags
    //float   CostMultiplier;                               // 36 values 1 and 0.75
    uint32  race;                                           // 37 race
    uint32  gender;                                         // 38 0 -> male, 1 -> female
    uint32  hair_id;                                        // 39 real ID to hair/facial hair
};

struct BattlemasterListEntry
{
    uint32  id;                                             // 0        m_ID
    int32   mapid[8];                                       // 1-8      m_mapID[8]
    uint32  type;                                           // 9        m_instanceType
    //uint32 canJoinAsGroup;                                // 10       m_groupsAllowed
    char*   name[16];                                       // 11-26    m_name_lang
    //uint32 nameFlags                                      // 27 string flags
    uint32 maxGroupSize;                                    // 28       m_maxGroupSize
    uint32 HolidayWorldStateId;                             // 29       m_holidayWorldState
    uint32 minLevel;                                        // 30       m_minlevel (sync with PvPDifficulty.dbc content)
    uint32 maxLevel;                                        // 31       m_maxlevel (sync with PvPDifficulty.dbc content)
};

/*struct Cfg_CategoriesEntry
{
    uint32 Index;                                           //          m_ID categoryId (sent in RealmList packet)
    uint32 Unk1;                                            //          m_localeMask
    uint32 Unk2;                                            //          m_charsetMask
    uint32 IsTournamentRealm;                               //          m_flags
    char *categoryName[16];                                 //          m_name_lang
    uint32 categoryNameFlags;
}*/

/*struct Cfg_ConfigsEntry
{
    uint32 Id;                                              //          m_ID
    uint32 Type;                                            //          m_realmType (sent in RealmList packet)
    uint32 IsPvp;                                           //          m_playerKillingAllowed
    uint32 IsRp;                                            //          m_roleplaying
};*/

#define MAX_OUTFIT_ITEMS 24

struct CharStartOutfitEntry
{
    //uint32 Id;                                            // 0        m_ID
    uint32 RaceClassGender;                                 // 1        m_raceID m_classID m_sexID m_outfitID (UNIT_FIELD_BYTES_0 & 0x00FFFFFF) comparable (0 byte = race, 1 byte = class, 2 byte = gender)
    int32 ItemId[MAX_OUTFIT_ITEMS];                         // 2-25     m_ItemID
    //int32 ItemDisplayId[MAX_OUTFIT_ITEMS];                // 26-29    m_DisplayItemID not required at server side
    //int32 ItemInventorySlot[MAX_OUTFIT_ITEMS];            // 50-73    m_InventoryType not required at server side
    //uint32 Unknown1;                                      // 74 unique values (index-like with gaps ordered in other way as ids)
    //uint32 Unknown2;                                      // 75
    //uint32 Unknown3;                                      // 76
};

struct CharTitlesEntry
{
    uint32  ID;                                             // 0,       m_ID
    //uint32      unk1;                                     // 1        m_Condition_ID
    char*   name[16];                                       // 2-17     m_name_lang
                                                            // 18 string flags
    //char*       name2[16];                                // 19-34    m_name1_lang
                                                            // 35 string flags
    uint32  bit_index;                                      // 36       m_mask_ID used in PLAYER_CHOSEN_TITLE and 1<<index in PLAYER__FIELD_KNOWN_TITLES
};

struct ChatChannelsEntry
{
    uint32  ChannelID;                                      // 0        m_ID
    uint32  flags;                                          // 1        m_flags
                                                            // 2        m_factionGroup
    char*   pattern[16];                                    // 3-18     m_name_lang
                                                            // 19 string flags
    //char*       name[16];                                 // 20-35    m_shortcut_lang
                                                            // 36 string flags
};

struct ChrClassesEntry
{
    uint32  ClassID;                                        // 0        m_ID
    //uint32 flags;                                         // 1 unknown
    uint32  powerType;                                      // 2        m_DisplayPower
                                                            // 3        m_petNameToken
    char const* name[16];                                   // 4-19     m_name_lang
                                                            // 20 string flags
    //char*       nameFemale[16];                           // 21-36    m_name_female_lang
                                                            // 37 string flags
    //char*       nameNeutralGender[16];                    // 38-53    m_name_male_lang
                                                            // 54 string flags
                                                            // 55       m_filename
    uint32  spellfamily;                                    // 56       m_spellClassSet
    //uint32 flags2;                                        // 57       m_flags (0x08 HasRelicSlot)
    uint32  CinematicSequence;                              // 58       m_cinematicSequenceID
    uint32  expansion;                                      // 59       m_required_expansion
};

struct ChrRacesEntry
{
    uint32      RaceID;                                     // 0        m_ID
                                                            // 1        m_flags
    uint32      FactionID;                                  // 2        m_factionID
                                                            // 3        m_ExplorationSoundID
    uint32      model_m;                                    // 4        m_MaleDisplayId
    uint32      model_f;                                    // 5        m_FemaleDisplayId
                                                            // 6        m_ClientPrefix
    uint32      TeamID;                                     // 7        m_BaseLanguage (7-Alliance 1-Horde)
                                                            // 8        m_creatureType
                                                            // 9        m_ResSicknessSpellID
                                                            // 10       m_SplashSoundID
                                                            // 11       m_clientFileString
    uint32      CinematicSequence;                          // 12       m_cinematicSequenceID
    //uint32    unk_322;                                    // 13       m_alliance (0 alliance, 1 horde, 2 not available?)
    char*       name[16];                                   // 14-29    m_name_lang used for DBC language detection/selection
                                                            // 30 string flags
    //char*       nameFemale[16];                           // 31-46    m_name_female_lang
                                                            // 47 string flags
    //char*       nameNeutralGender[16];                    // 48-63    m_name_male_lang
                                                            // 64 string flags
                                                            // 65-66    m_facialHairCustomization[2]
                                                            // 67       m_hairCustomization
    uint32      expansion;                                  // 68       m_required_expansion
};

/*struct CinematicCameraEntry
{
    uint32      id;                                         // 0        m_ID
    char*       filename;                                   // 1        m_model
    uint32      soundid;                                    // 2        m_soundID
    float       start_x;                                    // 3        m_originX
    float       start_y;                                    // 4        m_originY
    float       start_z;                                    // 5        m_originZ
    float       unk6;                                       // 6        m_originFacing
};*/

struct CinematicSequencesEntry
{
    uint32      Id;                                         // 0        m_ID
    //uint32      unk1;                                     // 1        m_soundID
    //uint32      cinematicCamera;                          // 2        m_camera[8]
};

struct CreatureDisplayInfoEntry
{
    uint32      Displayid;                                  // 0        m_ID
                                                            // 1        m_modelID
                                                            // 2        m_soundID
    uint32      ExtendedDisplayInfoID;                      // 3        m_extendedDisplayInfoID -> CreatureDisplayInfoExtraEntry::DisplayExtraId
    float       scale;                                      // 4        m_creatureModelScale
                                                            // 5        m_creatureModelAlpha
                                                            // 6-8      m_textureVariation[3]
                                                            // 9        m_portraitTextureName
                                                            // 10       m_sizeClass
                                                            // 11       m_bloodID
                                                            // 12       m_NPCSoundID
                                                            // 13       m_particleColorID
                                                            // 14       m_creatureGeosetData
                                                            // 15       m_objectEffectPackageID
};

struct CreatureDisplayInfoExtraEntry
{
    uint32      DisplayExtraId;                             // 0        m_ID CreatureDisplayInfoEntry::m_extendedDisplayInfoID
    uint32      Race;                                       // 1        m_DisplayRaceID
    //uint32    Gender;                                     // 2        m_DisplaySexID
    //uint32    SkinColor;                                  // 3        m_SkinID
    //uint32    FaceType;                                   // 4        m_FaceID
    //uint32    HairType;                                   // 5        m_HairStyleID
    //uint32    HairStyle;                                  // 6        m_HairColorID
    //uint32    BeardStyle;                                 // 7        m_FacialHairID
    //uint32    Equipment[11];                              // 8-18     m_NPCItemDisplay equipped static items EQUIPMENT_SLOT_HEAD..EQUIPMENT_SLOT_HANDS, client show its by self
    //uint32    CanEquip;                                   // 19       m_flags 0..1 Can equip additional things when used for players
    //char*                                                 // 20       m_BakeName CreatureDisplayExtra-*.blp
};

struct CreatureFamilyEntry
{
    uint32  ID;                                             // 0        m_ID
    float   minScale;                                       // 1        m_minScale
    uint32  minScaleLevel;                                  // 2        m_minScaleLevel
    float   maxScale;                                       // 3        m_maxScale
    uint32  maxScaleLevel;                                  // 4        m_maxScaleLevel
    uint32  skillLine[2];                                   // 5-6      m_skillLine
    uint32  petFoodMask;                                    // 7        m_petFoodMask
    int32   petTalentType;                                  // 8        m_petTalentType
                                                            // 9        m_categoryEnumID
    char*   Name[16];                                       // 10-25    m_name_lang
                                                            // 26 string flags
                                                            // 27       m_iconFile
};

#define MAX_CREATURE_SPELL_DATA_SLOT 4

struct CreatureSpellDataEntry
{
    uint32    ID;                                           // 0        m_ID
    uint32    spellId[MAX_CREATURE_SPELL_DATA_SLOT];        // 1-4      m_spells[4]
    //uint32    availability[MAX_CREATURE_SPELL_DATA_SLOT]; // 4-7      m_availability[4]
};

struct CreatureTypeEntry
{
    uint32    ID;                                           // 0        m_ID
    //char*   Name[16];                                     // 1-16     m_name_lang
                                                            // 17 string flags
    //uint32    no_expirience;                              // 18       m_flags
};

/* not used
struct CurrencyCategoryEntry
{
    uint32    ID;                                           // 0        m_ID
    uint32    Unk1;                                         // 1        m_flags 0 for known categories and 3 for unknown one (3.0.9)
    char*   Name[16];                                       // 2-17     m_name_lang
    //                                                      // 18 string flags
};
*/

struct CurrencyTypesEntry
{
    //uint32    ID;                                         // 0        m_ID
    uint32    ItemId;                                       // 1        m_itemID used as real index
    //uint32    Category;                                   // 2        m_categoryID may be category
    uint32    BitIndex;                                     // 3        m_bitIndex bit index in PLAYER_FIELD_KNOWN_CURRENCIES (1 << (index-1))
};

struct DungeonEncounterEntry
{
    uint32 Id;                                              // 0        unique id
    uint32 mapId;                                           // 1        map id
    uint32 Difficulty;                                      // 2        instance mode
    uint32 encounterData;                                   // 3        time to reach?
    uint32 encounterIndex;                                  // 4        encounter index for creating completed mask
    char*  encounterName[16];                               // 5-20     encounter name
    //uint32 nameFlags;                                     // 21       language flags
    //uint32 unk1;                                          // 22
};

struct DurabilityCostsEntry
{
    uint32    Itemlvl;                                      // 0        m_ID
    uint32    multiplier[29];                               // 1-29     m_weaponSubClassCost m_armorSubClassCost
};

struct DurabilityQualityEntry
{
    uint32    Id;                                           // 0        m_ID
    float     quality_mod;                                  // 1        m_data
};

struct EmotesEntry
{
    uint32  Id;                                             // 0        m_ID
    //char*   Name;                                         // 1        m_EmoteSlashCommand
    //uint32  AnimationId;                                  // 2        m_AnimID
    uint32  Flags;                                          // 3        m_EmoteFlags
    uint32  EmoteType;                                      // 4        m_EmoteSpecProc (determine how emote are shown)
    uint32  UnitStandState;                                 // 5        m_EmoteSpecProcParam
    //uint32  SoundId;                                      // 6        m_EventSoundID
};

struct EmotesTextEntry
{
    uint32  Id;                                             //          m_ID
                                                            //          m_name
    uint32  textid;                                         //          m_emoteID
                                                            //          m_emoteText
};

struct FactionEntry
{
    uint32      ID;                                         // 0        m_ID
    int32       reputationListID;                           // 1        m_reputationIndex
    uint32      BaseRepRaceMask[4];                         // 2-5      m_reputationRaceMask
    uint32      BaseRepClassMask[4];                        // 6-9      m_reputationClassMask
    int32       BaseRepValue[4];                            // 10-13    m_reputationBase
    uint32      ReputationFlags[4];                         // 14-17    m_reputationFlags
    uint32      team;                                       // 18       m_parentFactionID
    float       spilloverRateIn;                            // 19       m_parentFactionMod[2] Faction gains incoming rep * spilloverRateIn
    float       spilloverRateOut;                           // 20       Faction outputs rep * spilloverRateOut as spillover reputation
    uint32      spilloverMaxRankIn;                         // 21       m_parentFactionCap[2] The highest rank the faction will profit from incoming spillover
    //uint32    spilloverRank_unk;                          // 22       It does not seem to be the max standing at which a faction outputs spillover ...so no idea
    char*       name[16];                                   // 23-38    m_name_lang
                                                            // 39 string flags
    //char*     description[16];                            // 40-55    m_description_lang
                                                            // 56 string flags

    // helpers

    int GetIndexFitTo(uint32 raceMask, uint32 classMask) const
    {
        for (int i = 0; i < 4; ++i)
        {
            if ((BaseRepRaceMask[i] == 0 || (BaseRepRaceMask[i] & raceMask)) &&
                (BaseRepClassMask[i] == 0 || (BaseRepClassMask[i] & classMask)))
                return i;
        }

        return -1;
    }
};

struct FactionTemplateEntry
{
    uint32      ID;                                         // 0        m_ID
    uint32      faction;                                    // 1        m_faction
    uint32      factionFlags;                               // 2        m_flags
    uint32      ourMask;                                    // 3        m_factionGroup
    uint32      friendlyMask;                               // 4        m_friendGroup
    uint32      hostileMask;                                // 5        m_enemyGroup
    uint32      enemyFaction[4];                            // 6        m_enemies[4]
    uint32      friendFaction[4];                           // 10       m_friend[4]
    //-------------------------------------------------------  end structure

    // helpers
    bool IsFriendlyTo(FactionTemplateEntry const& entry) const
    {
        if(entry.faction)
        {
            for(int i = 0; i < 4; ++i)
                if (enemyFaction[i]  == entry.faction)
                    return false;
            for(int i = 0; i < 4; ++i)
                if (friendFaction[i] == entry.faction)
                    return true;
        }
        return (friendlyMask & entry.ourMask) || (ourMask & entry.friendlyMask);
    }
    bool IsHostileTo(FactionTemplateEntry const& entry) const
    {
        if(entry.faction)
        {
            for(int i = 0; i < 4; ++i)
                if (enemyFaction[i]  == entry.faction)
                    return true;
            for(int i = 0; i < 4; ++i)
                if (friendFaction[i] == entry.faction)
                    return false;
        }
        return (hostileMask & entry.ourMask) != 0;
    }
    bool IsHostileToPlayers() const { return (hostileMask & FACTION_MASK_PLAYER) !=0; }
    bool IsNeutralToAll() const
    {
        for(int i = 0; i < 4; ++i)
            if (enemyFaction[i] != 0)
                return false;
        return hostileMask == 0 && friendlyMask == 0;
    }
    bool IsContestedGuardFaction() const { return (factionFlags & FACTION_TEMPLATE_FLAG_CONTESTED_GUARD)!=0; }
};

struct GameObjectDisplayInfoEntry
{
    uint32      Displayid;                                  // 0        m_ID
<<<<<<< HEAD
    // char* filename;                                      // 1
    // uint32 unknown2[10];                                 // 2-11     unknown data
    float       minX;
    float       minY;
    float       minZ;
    float       maxX;
    float       maxY;
    float       maxZ;
    // uint32 unknown18;                                    // 18       unknown data
=======
    // char* filename;                                      // 1        m_modelName
                                                            // 2-11     m_Sound
    float  unknown12;                                       // 12       m_geoBoxMinX (use first value as interact dist, mostly in hacks way)
                                                            // 13       m_geoBoxMinY
                                                            // 14       m_geoBoxMinZ
                                                            // 15       m_geoBoxMaxX
                                                            // 16       m_geoBoxMaxY
                                                            // 17       m_geoBoxMaxZ
                                                            // 18       m_objectEffectPackageID
>>>>>>> 124b7e36
};

struct GemPropertiesEntry
{
    uint32      ID;                                         //          m_id
    uint32      spellitemenchantement;                      //          m_enchant_id
                                                            //          m_maxcount_inv
                                                            //          m_maxcount_item
    uint32      color;                                      //          m_type
};

struct GlyphPropertiesEntry
{
    uint32  Id;                                             //          m_id
    uint32  SpellId;                                        //          m_spellID
    uint32  TypeFlags;                                      //          m_glyphSlotFlags
    uint32  Unk1;                                           //          m_spellIconID
};

struct GlyphSlotEntry
{
    uint32  Id;                                             //          m_id
    uint32  TypeFlags;                                      //          m_type
    uint32  Order;                                          //          m_tooltip
};

// All Gt* DBC store data for 100 levels, some by 100 per class/race
#define GT_MAX_LEVEL    100
// gtOCTClassCombatRatingScalar.dbc stores data for 32 ratings, look at MAX_COMBAT_RATING for real used amount
#define GT_MAX_RATING   32

struct GtBarberShopCostBaseEntry
{
    float   cost;
};

struct GtCombatRatingsEntry
{
    float    ratio;
};

struct GtChanceToMeleeCritBaseEntry
{
    float    base;
};

struct GtChanceToMeleeCritEntry
{
    float    ratio;
};

struct GtChanceToSpellCritBaseEntry
{
    float    base;
};

struct GtChanceToSpellCritEntry
{
    float    ratio;
};

struct GtOCTClassCombatRatingScalarEntry
{
    float    ratio;
};

struct GtOCTRegenHPEntry
{
    float    ratio;
};

//struct GtOCTRegenMPEntry
//{
//    float    ratio;
//};

struct GtRegenHPPerSptEntry
{
    float    ratio;
};

struct GtRegenMPPerSptEntry
{
    float    ratio;
};

/*struct HolidayDescriptionsEntry
{
    uint32 ID;                                              // 0        m_ID this is NOT holiday id
    //char*     name[16]                                    // 1-16     m_name_lang
                                                            // 17 string flags
};*/

/* no used
struct HolidayNamesEntry
{
    uint32 ID;                                              // 0        m_ID this is NOT holiday id
    //char*     name[16]                                    // 1-16     m_name_lang
                                                            // 17 string flags
};
*/

struct HolidaysEntry
{
    uint32 ID;                                              // 0        m_ID
    //uint32 duration[10];                                  // 1-10     m_duration
    //uint32 date[26];                                      // 11-36    m_date (dates in unix time starting at January, 1, 2000)
    //uint32 region;                                        // 37       m_region (wow region)
    //uint32 looping;                                       // 38       m_looping
    //uint32 calendarFlags[10];                             // 39-48    m_calendarFlags
    //uint32 holidayNameId;                                 // 49       m_holidayNameID (HolidayNames.dbc)
    //uint32 holidayDescriptionId;                          // 50       m_holidayDescriptionID (HolidayDescriptions.dbc)
    //char *textureFilename;                                // 51       m_textureFilename
    //uint32 priority;                                      // 52       m_priority
    //uint32 calendarFilterType;                            // 53       m_calendarFilterType (-1,0,1 or 2)
    //uint32 flags;                                         // 54       m_flags
};

struct ItemEntry
{
   uint32   ID;                                             // 0        m_ID
   uint32   Class;                                          // 1        m_classID
   uint32   SubClass;                                       // 2        m_subclassID (some items have strange subclasses)
   int32    Unk0;                                           // 3        m_sound_override_subclassid
   int32    Material;                                       // 4        m_material
   uint32   DisplayId;                                      // 5        m_displayInfoID
   uint32   InventoryType;                                  // 6        m_inventoryType
   uint32   Sheath;                                         // 7        m_sheatheType
};

struct ItemBagFamilyEntry
{
    uint32   ID;                                            // 0        m_ID
    //char*     name[16]                                    // 1-16     m_name_lang
    //                                                      // 17       name flags
};

struct ItemDisplayInfoEntry
{
    uint32      ID;                                         // 0        m_ID
                                                            // 1        m_modelName[2]
                                                            // 2        m_modelTexture[2]
                                                            // 3        m_inventoryIcon
                                                            // 4        m_geosetGroup[3]
                                                            // 5        m_flags
                                                            // 6        m_spellVisualID
                                                            // 7        m_groupSoundIndex
                                                            // 8        m_helmetGeosetVis[2]
                                                            // 9        m_texture[2]
                                                            // 10       m_itemVisual[8]
                                                            // 11       m_particleColorID
};

//struct ItemCondExtCostsEntry
//{
//    uint32      ID;
//    uint32      condExtendedCost;                         // ItemPrototype::CondExtendedCost
//    uint32      itemextendedcostentry;                    // ItemPrototype::ExtendedCost
//    uint32      arenaseason;                              // arena season number(1-4)
//};

#define MAX_EXTENDED_COST_ITEMS 5

struct ItemExtendedCostEntry
{
    uint32      ID;                                         // 0        m_ID
    uint32      reqhonorpoints;                             // 1        m_honorPoints
    uint32      reqarenapoints;                             // 2        m_arenaPoints
    uint32      reqarenaslot;                               // 4        m_arenaBracket
    uint32      reqitem[MAX_EXTENDED_COST_ITEMS];           // 5-8      m_itemID
    uint32      reqitemcount[MAX_EXTENDED_COST_ITEMS];      // 9-13     m_itemCount
    uint32      reqpersonalarenarating;                     // 14       m_requiredArenaRating
                                                            // 15       m_itemPurchaseGroup
};

struct ItemLimitCategoryEntry
{
    uint32      ID;                                         // 0 Id     m_ID
    //char*     name[16]                                    // 1-16     m_name_lang
                                                            // 17 string flags
    uint32      maxCount;                                   // 18       m_quantity max allowed equipped as item or in gem slot
    uint32      mode;                                       // 19       m_flags 0 = have, 1 = equip (enum ItemLimitCategoryMode)
};

struct ItemRandomPropertiesEntry
{
    uint32    ID;                                           // 0        m_ID
    //char*     internalName                                // 1        m_Name
    uint32    enchant_id[5];                                // 2-6      m_Enchantment
    char*     nameSuffix[16];                               // 7-22     m_name_lang
                                                            // 23 string flags
};

struct ItemRandomSuffixEntry
{
    uint32    ID;                                           // 0        m_ID
    char*     nameSuffix[16];                               // 1-16     m_name_lang
                                                            // 17 string flags
                                                            // 18       m_internalName
    uint32    enchant_id[5];                                // 19-21    m_enchantment
    uint32    prefix[5];                                    // 22-24    m_allocationPct
};

struct ItemSetEntry
{
    //uint32    id                                          // 0        m_ID
    char*     name[16];                                     // 1-16     m_name_lang
                                                            // 17 string flags
    //uint32    itemId[17];                                 // 18-34    m_itemID
    uint32    spells[8];                                    // 35-42    m_setSpellID
    uint32    items_to_triggerspell[8];                     // 43-50    m_setThreshold
    uint32    required_skill_id;                            // 51       m_requiredSkill
    uint32    required_skill_value;                         // 52       m_requiredSkillRank
};

<<<<<<< HEAD
struct LFGDungeonEntry
{
    uint32  ID;                                             // 0
    //char*   name[16];                                     // 1-17 Name lang
    uint32  minlevel;                                       // 18
    uint32  maxlevel;                                       // 19
    uint32  reclevel;                                       // 20
    uint32  recminlevel;                                    // 21
    uint32  recmaxlevel;                                    // 22
    uint32  map;                                            // 23
    uint32  difficulty;                                     // 24
    //uint32  unk;                                          // 25
    uint32  type;                                           // 26
    //uint32  unk2;                                         // 27
    //char*   unk3;                                         // 28
    uint32  expansion;                                      // 29
    //uint32  unk4;                                         // 30
    uint32  grouptype;                                      // 31
    //char*   desc[16];                                     // 32-47 Description
    //uint32 unk5                                           // 48 language flags?
    // Helpers
    uint32 Entry() const { return ID + (type << 24); }
};

struct LFGDungeonExpansionEntry
{
    uint32  ID;                                             // 0 id
    uint32  dungeonID;                                      // 1 LFGDungeonEntry.ID
    uint32  expansion;                                      // 2 expansion
    uint32  randomEntry;                                    // 3 LFGDungeonEntry.ID (only random ids!), inside of which is used this record
    uint32  minlevel;                                       // 4
    uint32  maxlevel;                                       // 5
    uint32  recminlevel;                                    // 6
    uint32  recmaxlevel;                                    // 7
    // Helpers
    bool IsRandom() const { return randomEntry == 0; }
};

=======
/*struct LfgDungeonsEntry
{
    m_ID
    m_name_lang
    m_minLevel
    m_maxLevel
    m_target_level
    m_target_level_min
    m_target_level_max
    m_mapID
    m_difficulty
    m_flags
    m_typeID
    m_faction
    m_textureFilename
    m_expansionLevel
    m_order_index
    m_group_id
    m_description_lang
};*/

/*struct LfgDungeonGroupEntry
{
    m_ID
    m_name_lang
    m_order_index
    m_parent_group_id
    m_typeid
};*/

/*struct LfgDungeonExpansionEntry
{
    m_ID
    m_lfg_id
    m_expansion_level
    m_random_id
    m_hard_level_min
    m_hard_level_max
    m_target_level_min
    m_target_level_max
};*/
>>>>>>> 124b7e36

#define MAX_LOCK_CASE 8

struct LockEntry
{
    uint32      ID;                                         // 0        m_ID
    uint32      Type[MAX_LOCK_CASE];                        // 1-8      m_Type
    uint32      Index[MAX_LOCK_CASE];                       // 9-16     m_Index
    uint32      Skill[MAX_LOCK_CASE];                       // 17-24    m_Skill
    //uint32      Action[MAX_LOCK_CASE];                    // 25-32    m_Action
};

struct MailTemplateEntry
{
    uint32      ID;                                         // 0        m_ID
    //char*       subject[16];                              // 1-16     m_subject_lang
                                                            // 17 string flags
    char*       content[16];                                // 18-33    m_body_lang
};

struct MapEntry
{
<<<<<<< HEAD
    uint32  MapID;                                          // 0
    //char*       internalname;                             // 1 unused
    uint32  map_type;                                       // 2
    //uint32 mapFlags;                                      // 3 some kind of flags (0x100 - CAN_CHANGE_PLAYER_DIFFICULTY)
    //uint32 isPvP;                                         // 4 0 or 1 for battlegrounds (not arenas)
    char*   name[16];                                       // 5-20
                                                            // 21 name flags, unused
    uint32  linked_zone;                                    // 22 common zone for instance and continent map
    //char*     hordeIntro[16];                             // 23-38 text for PvP Zones
                                                            // 39 intro text flags
    //char*     allianceIntro[16];                          // 40-55 text for PvP Zones
                                                            // 56 intro text flags
    uint32  multimap_id;                                    // 57 index in  LoadingScreens.dbc
    //float   BattlefieldMapIconScale;                      // 58 BattlefieldMapIconScale
    int32   ghost_entrance_map;                             // 59 map_id of entrance map in ghost mode (continent always and in most cases = normal entrance)
    float   ghost_entrance_x;                               // 60 entrance x coordinate in ghost mode  (in most cases = normal entrance)
    float   ghost_entrance_y;                               // 61 entrance y coordinate in ghost mode  (in most cases = normal entrance)
    //uint32  timeOfDayOverride;                            // 62 time of day override
    uint32  addon;                                          // 63 expansion
    uint32  instanceResetOffset;                            // 64 offset used instead of first period while creating reset table
    //uint32 maxPlayers;                                    // 65 max players
=======
    uint32  MapID;                                          // 0        m_ID
    //char*       internalname;                             // 1        m_Directory
    uint32  map_type;                                       // 2        m_InstanceType
    //uint32 mapFlags;                                      // 3        m_Flags (0x100 - CAN_CHANGE_PLAYER_DIFFICULTY)
    //uint32 isPvP;                                         // 4        m_PVP 0 or 1 for battlegrounds (not arenas)
    char*   name[16];                                       // 5-20     m_MapName_lang
                                                            // 21 string flags
    uint32  linked_zone;                                    // 22       m_areaTableID
    //char*     hordeIntro[16];                             // 23-38    m_MapDescription0_lang
                                                            // 39 string flags
    //char*     allianceIntro[16];                          // 40-55    m_MapDescription1_lang
                                                            // 56 string flags
    uint32  multimap_id;                                    // 57       m_LoadingScreenID (LoadingScreens.dbc)
    //float   BattlefieldMapIconScale;                      // 58       m_minimapIconScale
    int32   ghost_entrance_map;                             // 59       m_corpseMapID map_id of entrance map in ghost mode (continent always and in most cases = normal entrance)
    float   ghost_entrance_x;                               // 60       m_corpseX entrance x coordinate in ghost mode  (in most cases = normal entrance)
    float   ghost_entrance_y;                               // 61       m_corpseY entrance y coordinate in ghost mode  (in most cases = normal entrance)
    //uint32  timeOfDayOverride;                            // 62       m_timeOfDayOverride
    uint32  addon;                                          // 63       m_expansionID
                                                            // 64       m_raidOffset
    //uint32 maxPlayers;                                    // 65       m_maxPlayers
>>>>>>> 124b7e36

    // Helpers
    uint32 Expansion() const { return addon; }

    bool IsDungeon() const { return map_type == MAP_INSTANCE || map_type == MAP_RAID; }
    bool IsNonRaidDungeon() const { return map_type == MAP_INSTANCE; }
    bool Instanceable() const { return map_type == MAP_INSTANCE || map_type == MAP_RAID || map_type == MAP_BATTLEGROUND || map_type == MAP_ARENA; }
    bool IsRaid() const { return map_type == MAP_RAID; }
    bool IsBattleGround() const { return map_type == MAP_BATTLEGROUND; }
    bool IsBattleArena() const { return map_type == MAP_ARENA; }
    bool IsBattleGroundOrArena() const { return map_type == MAP_BATTLEGROUND || map_type == MAP_ARENA; }

    bool IsMountAllowed() const
    {
        return !IsDungeon() ||
            MapID==209 || MapID==269 || MapID==309 ||       // TanarisInstance, CavernsOfTime, Zul'gurub
            MapID==509 || MapID==534 || MapID==560 ||       // AhnQiraj, HyjalPast, HillsbradPast
            MapID==568 || MapID==580 || MapID==595 ||       // ZulAman, Sunwell Plateau, Culling of Stratholme
            MapID==603 || MapID==615 || MapID==616;         // Ulduar, The Obsidian Sanctum, The Eye Of Eternity
    }

    bool IsContinent() const
    {
        return MapID == 0 || MapID == 1 || MapID == 530 || MapID == 571;
    }
};

struct MapDifficultyEntry
{
<<<<<<< HEAD
    //uint32      Id;                                       // 0
    uint32      MapId;                                      // 1
    uint32      Difficulty;                                 // 2 (for arenas: arena slot)
    char*       areaTriggerText[16];                      // 3-18 text showed when transfer to map failed (missing requirements)
    uint32      mapDifficultyFlags;                         // 19
    uint32      resetTime;                                  // 20, in secs, 0 if no fixed reset time
    uint32      maxPlayers;                                 // 21, some heroic versions have 0 when expected same amount as in normal version
    //char*       difficultyString;                         // 22
=======
    //uint32      Id;                                       // 0        m_ID
    uint32      MapId;                                      // 1        m_mapID
    uint32      Difficulty;                                 // 2        m_difficulty (for arenas: arena slot)
    //char*       areaTriggerText[16];                      // 3-18     m_message_lang (text showed when transfer to map failed)
    //uint32      textFlags;                                // 19 
    uint32      resetTime;                                  // 20       m_raidDuration in secs, 0 if no fixed reset time
    uint32      maxPlayers;                                 // 21       m_maxPlayers some heroic versions have 0 when expected same amount as in normal version
    //char*       difficultyString;                         // 22       m_difficultystring
>>>>>>> 124b7e36
};

struct MovieEntry
{
    uint32      Id;                                         // 0        m_ID
    //char*       filename;                                 // 1        m_filename
    //uint32      unk2;                                     // 2        m_volume
};

#define MAX_OVERRIDE_SPELLS     10

struct OverrideSpellDataEntry
{
    uint32      Id;                                         // 0        m_ID
    uint32      Spells[MAX_OVERRIDE_SPELLS];                // 1-10     m_spells
    //uint32      unk2;                                     // 11       m_flags
};

struct PvPDifficultyEntry
{
    //uint32      id;                                       // 0        m_ID
    uint32      mapId;                                      // 1        m_mapID
    uint32      bracketId;                                  // 2        m_rangeIndex
    uint32      minLevel;                                   // 3        m_minLevel
    uint32      maxLevel;                                   // 4        m_maxLevel
    uint32      difficulty;                                 // 5        m_difficulty

    // helpers
    BattleGroundBracketId GetBracketId() const { return BattleGroundBracketId(bracketId); }
};

struct QuestFactionRewardEntry
{
    uint32      id;                                         // 0        m_ID
    int32       rewardValue[10];                            // 1-10     m_Difficulty
};

struct QuestSortEntry
{
    uint32      id;                                         // 0        m_ID
    //char*       name[16];                                 // 1-16     m_SortName_lang
                                                            // 17 string flags
};

struct QuestXPLevel
{
    uint32      questLevel;                                 // 0        m_ID
    uint32      xpIndex[10];                                // 1-10     m_difficulty[10]
};

struct RandomPropertiesPointsEntry
{
    //uint32  Id;                                           // 0        m_ID
    uint32    itemLevel;                                    // 1        m_ItemLevel
    uint32    EpicPropertiesPoints[5];                      // 2-6      m_Epic
    uint32    RarePropertiesPoints[5];                      // 7-11     m_Superior
    uint32    UncommonPropertiesPoints[5];                  // 12-16    m_Good
};

struct ScalingStatDistributionEntry
{
    uint32  Id;                                             // 0        m_ID
    int32   StatMod[10];                                    // 1-10     m_statID
    uint32  Modifier[10];                                   // 11-20    m_bonus
    uint32  MaxLevel;                                       // 21       m_maxlevel
};

struct ScalingStatValuesEntry
{
    uint32  Id;                                             // 0        m_ID
    uint32  Level;                                          // 1        m_charlevel
    uint32  ssdMultiplier[4];                               // 2-5 Multiplier for ScalingStatDistribution
    uint32  armorMod[4];                                    // 6-9 Armor for level
    uint32  dpsMod[6];                                      // 10-15 DPS mod for level
    uint32  spellBonus;                                     // 16 spell power for level
    uint32  ssdMultiplier2;                                 // 17 there's data from 3.1 dbc ssdMultiplier[3]
    uint32  ssdMultiplier3;                                 // 18 3.3
    //uint32 unk2;                                          // 19 unk, probably also Armor for level (flag 0x80000?)
    uint32  armorMod2[4];                                   // 20-23 Armor for level

/*struct ScalingStatValuesEntry
{
    m_ID
    m_charlevel
    m_shoulderBudget
    m_trinketBudget
    m_weaponBudget1H
    m_rangedBudget
    m_clothShoulderArmor
    m_leatherShoulderArmor
    m_mailShoulderArmor
    m_plateShoulderArmor
    m_weaponDPS1H
    m_weaponDPS2H
    m_spellcasterDPS1H
    m_spellcasterDPS2H
    m_rangedDPS
    m_wandDPS
    m_spellPower
    m_primaryBudget
    m_tertiaryBudget
    m_clothCloakArmor
    m_clothChestArmor
    m_leatherChestArmor
    m_mailChestArmor
    m_plateChestArmor
};*/
    uint32  getssdMultiplier(uint32 mask) const
    {
        if (mask & 0x4001F)
        {
            if(mask & 0x00000001) return ssdMultiplier[0];
            if(mask & 0x00000002) return ssdMultiplier[1];
            if(mask & 0x00000004) return ssdMultiplier[2];
            if(mask & 0x00000008) return ssdMultiplier2;
            if(mask & 0x00000010) return ssdMultiplier[3];
            if(mask & 0x00040000) return ssdMultiplier3;
        }
        return 0;
    }

    uint32  getArmorMod(uint32 mask) const
    {
        if (mask & 0x00F001E0)
        {
            if(mask & 0x00000020) return armorMod[0];
            if(mask & 0x00000040) return armorMod[1];
            if(mask & 0x00000080) return armorMod[2];
            if(mask & 0x00000100) return armorMod[3];

            if(mask & 0x00100000) return armorMod2[0];      // cloth
            if(mask & 0x00200000) return armorMod2[1];      // leather
            if(mask & 0x00400000) return armorMod2[2];      // mail
            if(mask & 0x00800000) return armorMod2[3];      // plate
        }
        return 0;
    }

    uint32 getDPSMod(uint32 mask) const
    {
        if (mask & 0x7E00)
        {
            if(mask & 0x00000200) return dpsMod[0];
            if(mask & 0x00000400) return dpsMod[1];
            if(mask & 0x00000800) return dpsMod[2];
            if(mask & 0x00001000) return dpsMod[3];
            if(mask & 0x00002000) return dpsMod[4];
            if(mask & 0x00004000) return dpsMod[5];         // not used?
        }
        return 0;
    }

    uint32 getSpellBonus(uint32 mask) const
    {
        if (mask & 0x00008000)
            return spellBonus;
        return 0;
    }

    uint32 getFeralBonus(uint32 mask) const                 // removed in 3.2.x?
    {
        if (mask & 0x00010000)                              // not used?
            return 0;
        return 0;
    }
};

/*struct SkillLineCategoryEntry
{
    uint32    id;                                           // 0        m_ID
    char*     name[16];                                     // 1-17     m_name_lang
                                                            // 18 string flags
    uint32    displayOrder;                                 // 19       m_sortIndex
};*/

/*struct SkillRaceClassInfoEntry
{
    uint32    id;                                           // 0        m_ID
    uint32    skillId;                                      // 1        m_skillID
    uint32    raceMask;                                     // 2        m_raceMask
    uint32    classMask;                                    // 3        m_classMask
    uint32    flags;                                        // 4        m_flags
    uint32    reqLevel;                                     // 5        m_minLevel
    uint32    skillTierId;                                  // 6        m_skillTierID
    uint32    skillCostID;                                  // 7        m_skillCostIndex
};*/

/*struct SkillTiersEntry{
    uint32    id;                                           // 0        m_ID
    uint32    skillValue[16];                               // 1-17     m_cost
    uint32    maxSkillValue[16];                            // 18-3     m_valueMax
};*/

struct SkillLineEntry
{
    uint32    id;                                           // 0        m_ID
    int32     categoryId;                                   // 1        m_categoryID
    //uint32    skillCostID;                                // 2        m_skillCostsID
    char*     name[16];                                     // 3-18     m_displayName_lang
                                                            // 19 string flags
    //char*     description[16];                            // 20-35    m_description_lang
                                                            // 36 string flags
    uint32    spellIcon;                                    // 37       m_spellIconID
    //char*     alternateVerb[16];                          // 38-53    m_alternateVerb_lang
                                                            // 54 string flags
    uint32    canLink;                                      // 55       m_canLink (prof. with recipes)
};

struct SkillLineAbilityEntry
{
    uint32    id;                                           // 0        m_ID
    uint32    skillId;                                      // 1        m_skillLine
    uint32    spellId;                                      // 2        m_spell
    uint32    racemask;                                     // 3        m_raceMask
    uint32    classmask;                                    // 4        m_classMask
    //uint32    racemaskNot;                                // 5        m_excludeRace
    //uint32    classmaskNot;                               // 6        m_excludeClass
    uint32    req_skill_value;                              // 7        m_minSkillLineRank
    uint32    forward_spellid;                              // 8        m_supercededBySpell
    uint32    learnOnGetSkill;                              // 9        m_acquireMethod
    uint32    max_value;                                    // 10       m_trivialSkillLineRankHigh
    uint32    min_value;                                    // 11       m_trivialSkillLineRankLow
    //uint32    characterPoints[2];                         // 12-13    m_characterPoints[2]
};

struct SoundEntriesEntry
{
    uint32    Id;                                           // 0        m_ID
    //uint32    Type;                                       // 1        m_soundType
    //char*     InternalName;                               // 2        m_name
    //char*     FileName[10];                               // 3-12     m_File[10]
    //uint32    Unk13[10];                                  // 13-22    m_Freq[10]
    //char*     Path;                                       // 23       m_DirectoryBase
                                                            // 24       m_volumeFloat
                                                            // 25       m_flags
                                                            // 26       m_minDistance
                                                            // 27       m_distanceCutoff
                                                            // 28       m_EAXDef
                                                            // 29       m_soundEntriesAdvancedID
};

#define MAX_SPELL_REAGENTS 8
#define MAX_SPELL_TOTEMS 2
#define MAX_SPELL_TOTEM_CATEGORIES 2

struct SpellEntry
{
    uint32    Id;                                           // 0        m_ID
    uint32    Category;                                     // 1        m_category
    uint32    Dispel;                                       // 2        m_dispelType
    uint32    Mechanic;                                     // 3        m_mechanic
    uint32    Attributes;                                   // 4        m_attribute
    uint32    AttributesEx;                                 // 5        m_attributesEx
    uint32    AttributesEx2;                                // 6        m_attributesExB
    uint32    AttributesEx3;                                // 7        m_attributesExC
    uint32    AttributesEx4;                                // 8        m_attributesExD
    uint32    AttributesEx5;                                // 9        m_attributesExE
    uint32    AttributesEx6;                                // 10       m_attributesExF
    uint32    AttributesEx7;                                // 11       m_attributesExG (0x20 - totems, 0x4 - paladin auras, etc...)
    uint32    Stances;                                      // 12       m_shapeshiftMask
    // uint32 unk_320_1;                                    // 13       3.2.0
    uint32    StancesNot;                                   // 14       m_shapeshiftExclude
    // uint32 unk_320_2;                                    // 15       3.2.0
    uint32    Targets;                                      // 16       m_targets
    uint32    TargetCreatureType;                           // 17       m_targetCreatureType
    uint32    RequiresSpellFocus;                           // 18       m_requiresSpellFocus
    uint32    FacingCasterFlags;                            // 19       m_facingCasterFlags
    uint32    CasterAuraState;                              // 20       m_casterAuraState
    uint32    TargetAuraState;                              // 21       m_targetAuraState
    uint32    CasterAuraStateNot;                           // 22       m_excludeCasterAuraState
    uint32    TargetAuraStateNot;                           // 23       m_excludeTargetAuraState
    uint32    casterAuraSpell;                              // 24       m_casterAuraSpell
    uint32    targetAuraSpell;                              // 25       m_targetAuraSpell
    uint32    excludeCasterAuraSpell;                       // 26       m_excludeCasterAuraSpell
    uint32    excludeTargetAuraSpell;                       // 27       m_excludeTargetAuraSpell
    uint32    CastingTimeIndex;                             // 28       m_castingTimeIndex
    uint32    RecoveryTime;                                 // 29       m_recoveryTime
    uint32    CategoryRecoveryTime;                         // 30       m_categoryRecoveryTime
    uint32    InterruptFlags;                               // 31       m_interruptFlags
    uint32    AuraInterruptFlags;                           // 32       m_auraInterruptFlags
    uint32    ChannelInterruptFlags;                        // 33       m_channelInterruptFlags
    uint32    procFlags;                                    // 34       m_procTypeMask
    uint32    procChance;                                   // 35       m_procChance
    uint32    procCharges;                                  // 36       m_procCharges
    uint32    maxLevel;                                     // 37       m_maxLevel
    uint32    baseLevel;                                    // 38       m_baseLevel
    uint32    spellLevel;                                   // 39       m_spellLevel
    uint32    DurationIndex;                                // 40       m_durationIndex
    uint32    powerType;                                    // 41       m_powerType
    uint32    manaCost;                                     // 42       m_manaCost
    uint32    manaCostPerlevel;                             // 43       m_manaCostPerLevel
    uint32    manaPerSecond;                                // 44       m_manaPerSecond
    uint32    manaPerSecondPerLevel;                        // 45       m_manaPerSecondPerLevel
    uint32    rangeIndex;                                   // 46       m_rangeIndex
    float     speed;                                        // 47       m_speed
    //uint32    modalNextSpell;                             // 48       m_modalNextSpell not used
    uint32    StackAmount;                                  // 49       m_cumulativeAura
    uint32    Totem[MAX_SPELL_TOTEMS];                      // 50-51    m_totem
    int32     Reagent[MAX_SPELL_REAGENTS];                  // 52-59    m_reagent
    uint32    ReagentCount[MAX_SPELL_REAGENTS];             // 60-67    m_reagentCount
    int32     EquippedItemClass;                            // 68       m_equippedItemClass (value)
    int32     EquippedItemSubClassMask;                     // 69       m_equippedItemSubclass (mask)
    int32     EquippedItemInventoryTypeMask;                // 70       m_equippedItemInvTypes (mask)
    uint32    Effect[MAX_EFFECT_INDEX];                     // 71-73    m_effect
    int32     EffectDieSides[MAX_EFFECT_INDEX];             // 74-76    m_effectDieSides
    float     EffectRealPointsPerLevel[MAX_EFFECT_INDEX];   // 77-79    m_effectRealPointsPerLevel
    int32     EffectBasePoints[MAX_EFFECT_INDEX];           // 80-82    m_effectBasePoints (don't must be used in spell/auras explicitly, must be used cached Spell::m_currentBasePoints)
    uint32    EffectMechanic[MAX_EFFECT_INDEX];             // 83-85    m_effectMechanic
    uint32    EffectImplicitTargetA[MAX_EFFECT_INDEX];      // 86-88    m_implicitTargetA
    uint32    EffectImplicitTargetB[MAX_EFFECT_INDEX];      // 89-91    m_implicitTargetB
    uint32    EffectRadiusIndex[MAX_EFFECT_INDEX];          // 92-94    m_effectRadiusIndex - spellradius.dbc
    uint32    EffectApplyAuraName[MAX_EFFECT_INDEX];        // 95-97    m_effectAura
    uint32    EffectAmplitude[MAX_EFFECT_INDEX];            // 98-100   m_effectAuraPeriod
    float     EffectMultipleValue[MAX_EFFECT_INDEX];        // 101-103  m_effectAmplitude
    uint32    EffectChainTarget[MAX_EFFECT_INDEX];          // 104-106  m_effectChainTargets
    uint32    EffectItemType[MAX_EFFECT_INDEX];             // 107-109  m_effectItemType
    int32     EffectMiscValue[MAX_EFFECT_INDEX];            // 110-112  m_effectMiscValue
    int32     EffectMiscValueB[MAX_EFFECT_INDEX];           // 113-115  m_effectMiscValueB
    uint32    EffectTriggerSpell[MAX_EFFECT_INDEX];         // 116-118  m_effectTriggerSpell
    float     EffectPointsPerComboPoint[MAX_EFFECT_INDEX];  // 119-121  m_effectPointsPerCombo
    uint32    EffectSpellClassMaskA[3];                     // 122-124  m_effectSpellClassMaskA, effect 0
    uint32    EffectSpellClassMaskB[3];                     // 125-127  m_effectSpellClassMaskB, effect 1
    uint32    EffectSpellClassMaskC[3];                     // 128-130  m_effectSpellClassMaskC, effect 2
    uint32    SpellVisual[2];                               // 131-132  m_spellVisualID
    uint32    SpellIconID;                                  // 133      m_spellIconID
    uint32    activeIconID;                                 // 134      m_activeIconID
    //uint32    spellPriority;                              // 135      m_spellPriority not used
    char*     SpellName[16];                                // 136-151  m_name_lang
    //uint32    SpellNameFlag;                              // 152      m_name_flag not used
    char*     Rank[16];                                     // 153-168  m_nameSubtext_lang
    //uint32    RankFlags;                                  // 169      m_nameSubtext_flag not used
    //char*     Description[16];                            // 170-185  m_description_lang not used
    //uint32    DescriptionFlags;                           // 186      m_description_flag not used
    //char*     ToolTip[16];                                // 187-202  m_auraDescription_lang not used
    //uint32    ToolTipFlags;                               // 203      m_auraDescription_flag not used
    uint32    ManaCostPercentage;                           // 204      m_manaCostPct
    uint32    StartRecoveryCategory;                        // 205      m_startRecoveryCategory
    uint32    StartRecoveryTime;                            // 206      m_startRecoveryTime
    uint32    MaxTargetLevel;                               // 207      m_maxTargetLevel
    uint32    SpellFamilyName;                              // 208      m_spellClassSet
    uint64    SpellFamilyFlags;                             // 209-210  m_spellClassMask NOTE: size is 12 bytes!!!
    uint32    SpellFamilyFlags2;                            // 211      addition to m_spellClassMask
    uint32    MaxAffectedTargets;                           // 212      m_maxTargets
    uint32    DmgClass;                                     // 213      m_defenseType
    uint32    PreventionType;                               // 214      m_preventionType
    //uint32    StanceBarOrder;                             // 215      m_stanceBarOrder not used
    float     DmgMultiplier[MAX_EFFECT_INDEX];              // 216-218  m_effectChainAmplitude
    //uint32    MinFactionId;                               // 219      m_minFactionID not used
    //uint32    MinReputation;                              // 220      m_minReputation not used
    //uint32    RequiredAuraVision;                         // 221      m_requiredAuraVision not used
    uint32    TotemCategory[MAX_SPELL_TOTEM_CATEGORIES];    // 222-223  m_requiredTotemCategoryID
    int32     AreaGroupId;                                  // 224      m_requiredAreasId
    uint32    SchoolMask;                                   // 225      m_schoolMask
    uint32    runeCostID;                                   // 226      m_runeCostID
    //uint32    spellMissileID;                             // 227      m_spellMissileID
    //uint32  PowerDisplayId;                               // 228      m_powerDisplayID (PowerDisplay.dbc)
    //float   effectBonusCoefficient[3];                    // 229-231  m_effectBonusCoefficient
    //uint32  spellDescriptionVariableID;                   // 232      m_descriptionVariablesID
    uint32  SpellDifficultyId;                              // 233      m_difficulty (SpellDifficulty.dbc)

    // helpers
    int32 CalculateSimpleValue(SpellEffectIndex eff) const { return EffectBasePoints[eff] + int32(1); }
    uint32 const* GetEffectSpellClassMask(SpellEffectIndex effect) const
    {
        return EffectSpellClassMaskA + effect * 3;
    }

    bool IsFitToFamilyMask(uint64 familyFlags, uint32 familyFlags2 = 0) const
    {
        return (SpellFamilyFlags & familyFlags) || (SpellFamilyFlags2 & familyFlags2);
    }

    bool IsFitToFamily(SpellFamily family, uint64 familyFlags, uint32 familyFlags2 = 0) const
    {
        return SpellFamily(SpellFamilyName) == family && IsFitToFamilyMask(familyFlags, familyFlags2);
    }

    private:
        // prevent creating custom entries (copy data from original in fact)
        SpellEntry(SpellEntry const&);                      // DON'T must have implementation
};

struct SpellCastTimesEntry
{
    uint32    ID;                                           // 0        m_ID
    int32     CastTime;                                     // 1        m_base
    //float     CastTimePerLevel;                           // 2        m_perLevel
    //int32     MinCastTime;                                // 3        m_minimum
};

struct SpellFocusObjectEntry
{
    uint32    ID;                                           // 0        m_ID
    //char*     Name[16];                                   // 1-15     m_name_lang
                                                            // 16 string flags
};

struct SpellRadiusEntry
{
    uint32    ID;                                           //          m_ID
    float     Radius;                                       //          m_radius
    float     Radius2;                                      //          m_radiusPerLevel
                                                            //          m_radiusMax
};

struct SpellRangeEntry
{
    uint32    ID;                                           // 0        m_ID
    float     minRange;                                     // 1        m_rangeMin[2]
    float     minRangeFriendly;                             // 2 
    float     maxRange;                                     // 3        m_rangeMax[2]
    float     maxRangeFriendly;                             // 4
    //uint32  Flags;                                        // 5        m_flags
    //char*   Name[16];                                     // 6-21     m_displayName_lang
    //uint32  NameFlags;                                    // 22 string flags
    //char*   ShortName[16];                                // 23-38    m_displayNameShort_lang
    //uint32  NameFlags;                                    // 39 string flags
};

struct SpellRuneCostEntry
{
    uint32  ID;                                             // 0        m_ID
    uint32  RuneCost[3];                                    // 1-3      m_blood m_unholy m_frost (0=blood, 1=frost, 2=unholy)
    uint32  runePowerGain;                                  // 4        m_runicPower

    bool NoRuneCost() const { return RuneCost[0] == 0 && RuneCost[1] == 0 && RuneCost[2] == 0; }
    bool NoRunicPowerGain() const { return runePowerGain == 0; }
};

struct SpellShapeshiftFormEntry
{
    uint32 ID;                                              // 0        m_ID
    //uint32 buttonPosition;                                // 1        m_bonusActionBar
    //char*  Name[16];                                      // 2-17     m_name_lang
    //uint32 NameFlags;                                     // 18 string flags
    uint32 flags1;                                          // 19       m_flags
    int32  creatureType;                                    // 20       m_creatureType <=0 humanoid, other normal creature types
    //uint32 unk1;                                          // 21       m_attackIconID
    uint32 attackSpeed;                                     // 22       m_combatRoundTime
    uint32 modelID_A;                                       // 23       m_creatureDisplayID[4]
    uint32 modelID_H;                                       // 24
    //uint32 unk3;                                          // 25
    //uint32 unk4;                                          // 26
    uint32 spellId[8];                                      // 27-34    m_presetSpellID[8]
};

struct SpellDifficultyEntry
{
    uint32 ID;                                              // 0        m_ID
    uint32 spellId[MAX_DIFFICULTY];                         // 1-4      m_difficultySpellID[4]
};

struct SpellDurationEntry
{
    uint32    ID;                                           //          m_ID
    int32     Duration[3];                                  //          m_duration, m_durationPerLevel, m_maxDuration
};

struct SpellItemEnchantmentEntry
{
    uint32      ID;                                         // 0        m_ID
    //uint32      charges;                                  // 1        m_charges
    uint32      type[3];                                    // 2-4      m_effect[3]
    uint32      amount[3];                                  // 5-7      m_effectPointsMin[3]
    //uint32      amount2[3]                                // 8-10     m_effectPointsMax[3]
    uint32      spellid[3];                                 // 11-13    m_effectArg[3]
    char*       description[16];                            // 14-29    m_name_lang[16]
    //uint32      descriptionFlags;                         // 30 string flags
    uint32      aura_id;                                    // 31       m_itemVisual
    uint32      slot;                                       // 32       m_flags
    uint32      GemID;                                      // 33       m_src_itemID
    uint32      EnchantmentCondition;                       // 34       m_condition_id
<<<<<<< HEAD
    uint32      requiredSkill;                              // 35       m_requiredSkillID
    uint32      requiredSkillValue;                         // 36       m_requiredSkillRank
    uint32      requiredLevel;                              // 37       m_requiredLevel
=======
    //uint32      requiredSkill;                            // 35       m_requiredSkillID
    //uint32      requiredSkillValue;                       // 36       m_requiredSkillRank
                                                            // 37       m_minLevel
>>>>>>> 124b7e36
};

struct SpellItemEnchantmentConditionEntry
{
    uint32  ID;                                             // 0        m_ID
    uint8   Color[5];                                       // 1-5      m_lt_operandType[5]
    //uint32  LT_Operand[5];                                // 6-10     m_lt_operand[5]
    uint8   Comparator[5];                                  // 11-15    m_operator[5]
    uint8   CompareColor[5];                                // 15-20    m_rt_operandType[5]
    uint32  Value[5];                                       // 21-25    m_rt_operand[5]
    //uint8   Logic[5]                                      // 25-30    m_logic[5]
};

struct StableSlotPricesEntry
{
    uint32 Slot;                                            //          m_ID
    uint32 Price;                                           //          m_cost
};

struct SummonPropertiesEntry
{
    uint32  Id;                                             // 0        m_id
    uint32  Group;                                          // 1        m_control (enum SummonPropGroup)
    uint32  FactionId;                                      // 2        m_faction
    uint32  Title;                                          // 3        m_title (enum UnitNameSummonTitle)
    uint32  Slot;                                           // 4        m_slot if title = UNITNAME_SUMMON_TITLE_TOTEM, its actual slot (0-6).
                                                            //      if title = UNITNAME_SUMMON_TITLE_COMPANION, slot=6 -> defensive guardian, in other cases criter/minipet
                                                            //      Slot may have other uses, selection of pet type in some cases?
    uint32  Flags;                                          // 5        m_flags (enum SummonPropFlags)
};

#define MAX_TALENT_RANK 5
#define MAX_PET_TALENT_RANK 3                               // use in calculations, expected <= MAX_TALENT_RANK

struct TalentEntry
{
    uint32    TalentID;                                     // 0        m_ID
    uint32    TalentTab;                                    // 1        m_tabID (TalentTab.dbc)
    uint32    Row;                                          // 2        m_tierID
    uint32    Col;                                          // 3        m_columnIndex
    uint32    RankID[MAX_TALENT_RANK];                      // 4-8      m_spellRank
                                                            // 9-12 part of prev field
    uint32    DependsOn;                                    // 13       m_prereqTalent (Talent.dbc)
                                                            // 14-15 part of prev field
    uint32    DependsOnRank;                                // 16       m_prereqRank
                                                            // 17-18 part of prev field
    //uint32  needAddInSpellBook;                           // 19       m_flags also need disable higest ranks on reset talent tree
    //uint32  unk2;                                         // 20       m_requiredSpellID
    //uint64  allowForPet;                                  // 21       m_categoryMask its a 64 bit mask for pet 1<<m_categoryEnumID in CreatureFamily.dbc
};

struct TalentTabEntry
{
    uint32  TalentTabID;                                    // 0        m_ID
    //char* name[16];                                       // 1-16     m_name_lang
    //uint32  nameFlags;                                    // 17 string flags
    //unit32  spellicon;                                    // 18       m_spellIconID
                                                            // 19       m_raceMask
    uint32  ClassMask;                                      // 20       m_classMask
    uint32  petTalentMask;                                  // 21       m_petTalentMask
    uint32  tabpage;                                        // 22       m_orderIndex
    //char* internalname;                                   // 23       m_backgroundFile
};

struct TaxiNodesEntry
{
    uint32    ID;                                           // 0        m_ID
    uint32    map_id;                                       // 1        m_ContinentID
    float     x;                                            // 2        m_x
    float     y;                                            // 3        m_y
    float     z;                                            // 4        m_z
    char*     name[16];                                     // 5-21     m_Name_lang
                                                            // 22 string flags
    uint32    MountCreatureID[2];                           // 23-24    m_MountCreatureID[2]
};

struct TaxiPathEntry
{
    uint32    ID;                                           // 0        m_ID
    uint32    from;                                         // 1        m_FromTaxiNode
    uint32    to;                                           // 2        m_ToTaxiNode
    uint32    price;                                        // 3        m_Cost
};

struct TaxiPathNodeEntry
{
                                                            // 0        m_ID
    uint32    path;                                         // 1        m_PathID
    uint32    index;                                        // 2        m_NodeIndex
    uint32    mapid;                                        // 3        m_ContinentID
    float     x;                                            // 4        m_LocX
    float     y;                                            // 5        m_LocY
    float     z;                                            // 6        m_LocZ
    uint32    actionFlag;                                   // 7        m_flags
    uint32    delay;                                        // 8        m_delay
    uint32    arrivalEventID;                               // 9        m_arrivalEventID
    uint32    departureEventID;                             // 10       m_departureEventID
};

struct TeamContributionPoints
{
    //uint32    Entry;                                      // 0        m_ID
    float     Value;                                        // 1        m_data
};

struct TotemCategoryEntry
{
    uint32    ID;                                           // 0        m_ID
    //char*   name[16];                                     // 1-16     m_name_lang
                                                            // 17 string flags
    uint32    categoryType;                                 // 18       m_totemCategoryType (one for specialization)
    uint32    categoryMask;                                 // 19       m_totemCategoryMask (compatibility mask for same type: different for totems, compatible from high to low for rods)
};

#define MAX_VEHICLE_SEAT 8

struct VehicleEntry
{
    uint32  m_ID;                                           // 0
    uint32  m_flags;                                        // 1
    float   m_turnSpeed;                                    // 2
    float   m_pitchSpeed;                                   // 3
    float   m_pitchMin;                                     // 4
    float   m_pitchMax;                                     // 5
    uint32  m_seatID[MAX_VEHICLE_SEAT];                     // 6-13
    float   m_mouseLookOffsetPitch;                         // 14
    float   m_cameraFadeDistScalarMin;                      // 15
    float   m_cameraFadeDistScalarMax;                      // 16
    float   m_cameraPitchOffset;                            // 17
    float   m_facingLimitRight;                             // 18
    float   m_facingLimitLeft;                              // 19
    float   m_msslTrgtTurnLingering;                        // 20
    float   m_msslTrgtPitchLingering;                       // 21
    float   m_msslTrgtMouseLingering;                       // 22
    float   m_msslTrgtEndOpacity;                           // 23
    float   m_msslTrgtArcSpeed;                             // 24
    float   m_msslTrgtArcRepeat;                            // 25
    float   m_msslTrgtArcWidth;                             // 26
    float   m_msslTrgtImpactRadius[2];                      // 27-28
    char*   m_msslTrgtArcTexture;                           // 29
    char*   m_msslTrgtImpactTexture;                        // 30
    char*   m_msslTrgtImpactModel[2];                       // 31-32
    float   m_cameraYawOffset;                              // 33
    uint32  m_uiLocomotionType;                             // 34
    float   m_msslTrgtImpactTexRadius;                      // 35
<<<<<<< HEAD
    uint32  m_uiSeatIndicatorType;                          // 36
    uint32  m_powerType;                                    // 37, new in 3.1 - powerType
                                                            // 38, new in 3.1
                                                            // 39, new in 3.1
=======
    uint32  m_uiSeatIndicatorType;                          // 36       m_vehicleUIIndicatorID
                                                            // 37       m_powerDisplayID
                                                            // 38 new in 3.1
                                                            // 39 new in 3.1
>>>>>>> 124b7e36
};

struct VehicleSeatEntry
{
    uint32  m_ID;                                           // 0
    uint32  m_flags;                                        // 1
    int32   m_attachmentID;                                 // 2
    float   m_attachmentOffsetX;                            // 3
    float   m_attachmentOffsetY;                            // 4
    float   m_attachmentOffsetZ;                            // 5
    float   m_enterPreDelay;                                // 6
    float   m_enterSpeed;                                   // 7
    float   m_enterGravity;                                 // 8
    float   m_enterMinDuration;                             // 9
    float   m_enterMaxDuration;                             // 10
    float   m_enterMinArcHeight;                            // 11
    float   m_enterMaxArcHeight;                            // 12
    int32   m_enterAnimStart;                               // 13
    int32   m_enterAnimLoop;                                // 14
    int32   m_rideAnimStart;                                // 15
    int32   m_rideAnimLoop;                                 // 16
    int32   m_rideUpperAnimStart;                           // 17
    int32   m_rideUpperAnimLoop;                            // 18
    float   m_exitPreDelay;                                 // 19
    float   m_exitSpeed;                                    // 20
    float   m_exitGravity;                                  // 21
    float   m_exitMinDuration;                              // 22
    float   m_exitMaxDuration;                              // 23
    float   m_exitMinArcHeight;                             // 24
    float   m_exitMaxArcHeight;                             // 25
    int32   m_exitAnimStart;                                // 26
    int32   m_exitAnimLoop;                                 // 27
    int32   m_exitAnimEnd;                                  // 28
    float   m_passengerYaw;                                 // 29
    float   m_passengerPitch;                               // 30
    float   m_passengerRoll;                                // 31
    int32   m_passengerAttachmentID;                        // 32
    int32   m_vehicleEnterAnim;                             // 33
    int32   m_vehicleExitAnim;                              // 34
    int32   m_vehicleRideAnimLoop;                          // 35
    int32   m_vehicleEnterAnimBone;                         // 36
    int32   m_vehicleExitAnimBone;                          // 37
    int32   m_vehicleRideAnimLoopBone;                      // 38
    float   m_vehicleEnterAnimDelay;                        // 39
    float   m_vehicleExitAnimDelay;                         // 40
    uint32  m_vehicleAbilityDisplay;                        // 41
    uint32  m_enterUISoundID;                               // 42
    uint32  m_exitUISoundID;                                // 43
    int32   m_uiSkin;                                       // 44
    uint32  m_flagsB;                                       // 45
<<<<<<< HEAD
                                                            // 46-57 added in 3.1, floats mostly
    bool IsUsable() const { return m_flags & SEAT_FLAG_USABLE; }
=======
                                                            // 46       m_cameraEnteringDelay
                                                            // 47       m_cameraEnteringDuration
                                                            // 48       m_cameraExitingDelay
                                                            // 49       m_cameraExitingDuration
                                                            // 50       m_cameraOffsetX
                                                            // 51       m_cameraOffsetY
                                                            // 52       m_cameraOffsetZ
                                                            // 53       m_cameraPosChaseRate
                                                            // 54       m_cameraFacingChaseRate
                                                            // 55       m_cameraEnteringZoom"
                                                            // 56       m_cameraSeatZoomMin
                                                            // 57       m_cameraSeatZoomMax
>>>>>>> 124b7e36
};

struct WMOAreaTableEntry
{
    uint32 Id;                                              // 0        m_ID index
    int32 rootId;                                           // 1        m_WMOID used in root WMO
    int32 adtId;                                            // 2        m_NameSetID used in adt file
    int32 groupId;                                          // 3        m_WMOGroupID used in group WMO
    //uint32 field4;                                        // 4        m_SoundProviderPref
    //uint32 field5;                                        // 5        m_SoundProviderPrefUnderwater
    //uint32 field6;                                        // 6        m_AmbienceID
    //uint32 field7;                                        // 7        m_ZoneMusic
    //uint32 field8;                                        // 8        m_IntroSound
    uint32 Flags;                                           // 9        m_flags (used for indoor/outdoor determination)
    uint32 areaId;                                          // 10       m_AreaTableID (AreaTable.dbc)
    //char *Name[16];                                       //          m_AreaName_lang
    //uint32 nameFlags;

};

struct WorldMapAreaEntry
{
    //uint32  ID;                                           // 0        m_ID
    uint32  map_id;                                         // 1        m_mapID
    uint32  area_id;                                        // 2        m_areaID index (continent 0 areas ignored)
    //char* internal_name                                   // 3        m_areaName
    float   y1;                                             // 4        m_locLeft
    float   y2;                                             // 5        m_locRight
    float   x1;                                             // 6        m_locTop
    float   x2;                                             // 7        m_locBottom
    int32   virtual_map_id;                                 // 8        m_displayMapID -1 (map_id have correct map) other: virtual map where zone show (map_id - where zone in fact internally)
    // int32   dungeonMap_id;                               // 9        m_defaultDungeonFloor (DungeonMap.dbc)
    // uint32  someMapID;                                   // 10       m_parentWorldMapID
};

#define MAX_WORLD_MAP_OVERLAY_AREA_IDX 4

struct WorldMapOverlayEntry
{
    uint32    ID;                                           // 0        m_ID
    //uint32    worldMapAreaId;                             // 1        m_mapAreaID (WorldMapArea.dbc)
    uint32    areatableID[MAX_WORLD_MAP_OVERLAY_AREA_IDX];  // 2-5      m_areaID
                                                            // 6        m_mapPointX
                                                            // 7        m_mapPointY
    //char* internal_name                                   // 8        m_textureName
                                                            // 9        m_textureWidth
                                                            // 10       m_textureHeight
                                                            // 11       m_offsetX
                                                            // 12       m_offsetY
                                                            // 13       m_hitRectTop
                                                            // 14       m_hitRectLeft
                                                            // 15       m_hitRectBottom
                                                            // 16       m_hitRectRight
};

struct WorldSafeLocsEntry
{
    uint32    ID;                                           // 0        m_ID
    uint32    map_id;                                       // 1        m_continent
    float     x;                                            // 2        m_locX
    float     y;                                            // 3        m_locY
    float     z;                                            // 4        m_locZ
    //char*   name[16]                                      // 5-20     m_AreaName_lang
                                                            // 21 string flags
};

// GCC have alternative #pragma pack() syntax and old gcc version not support pack(pop), also any gcc version not support it at some platform
#if defined( __GNUC__ )
#pragma pack()
#else
#pragma pack(pop)
#endif

typedef std::set<uint32> SpellCategorySet;
typedef std::map<uint32,SpellCategorySet > SpellCategoryStore;
typedef std::set<uint32> PetFamilySpellsSet;
typedef std::map<uint32,PetFamilySpellsSet > PetFamilySpellsStore;

// Structures not used for casting to loaded DBC data and not required then packing
struct MapDifficulty
{
    MapDifficulty() : resetTime(0), maxPlayers(0) {}
    MapDifficulty(uint32 _resetTime, uint32 _maxPlayers) : resetTime(_resetTime), maxPlayers(_maxPlayers) {}

    uint32 resetTime;                                       // in secs, 0 if no fixed reset time
    uint32 maxPlayers;                                      // some heroic dungeons have 0 when expect same value as in normal dificulty case
};

struct TalentSpellPos
{
    TalentSpellPos() : talent_id(0), rank(0) {}
    TalentSpellPos(uint16 _talent_id, uint8 _rank) : talent_id(_talent_id), rank(_rank) {}

    uint16 talent_id;
    uint8  rank;
};

typedef std::map<uint32,TalentSpellPos> TalentSpellPosMap;

struct TaxiPathBySourceAndDestination
{
    TaxiPathBySourceAndDestination() : ID(0),price(0) {}
    TaxiPathBySourceAndDestination(uint32 _id,uint32 _price) : ID(_id),price(_price) {}

    uint32    ID;
    uint32    price;
};
typedef std::map<uint32,TaxiPathBySourceAndDestination> TaxiPathSetForSource;
typedef std::map<uint32,TaxiPathSetForSource> TaxiPathSetBySource;

struct TaxiPathNodePtr
{
    TaxiPathNodePtr() : i_ptr(NULL) {}
    TaxiPathNodePtr(TaxiPathNodeEntry const* ptr) : i_ptr(ptr) {}

    TaxiPathNodeEntry const* i_ptr;

    operator TaxiPathNodeEntry const& () const { return *i_ptr; }
};

typedef Path<TaxiPathNodePtr,TaxiPathNodeEntry const> TaxiPathNodeList;
typedef std::vector<TaxiPathNodeList> TaxiPathNodesByPath;

#define TaxiMaskSize 14
typedef uint32 TaxiMask[TaxiMaskSize];
#endif<|MERGE_RESOLUTION|>--- conflicted
+++ resolved
@@ -922,28 +922,16 @@
 
 struct GameObjectDisplayInfoEntry
 {
-    uint32      Displayid;                                  // 0        m_ID
-<<<<<<< HEAD
-    // char* filename;                                      // 1
-    // uint32 unknown2[10];                                 // 2-11     unknown data
-    float       minX;
-    float       minY;
-    float       minZ;
-    float       maxX;
-    float       maxY;
-    float       maxZ;
-    // uint32 unknown18;                                    // 18       unknown data
-=======
+    uint32      Displayid;                                  // 0
     // char* filename;                                      // 1        m_modelName
-                                                            // 2-11     m_Sound
-    float  unknown12;                                       // 12       m_geoBoxMinX (use first value as interact dist, mostly in hacks way)
-                                                            // 13       m_geoBoxMinY
-                                                            // 14       m_geoBoxMinZ
-                                                            // 15       m_geoBoxMaxX
-                                                            // 16       m_geoBoxMaxY
-                                                            // 17       m_geoBoxMaxZ
-                                                            // 18       m_objectEffectPackageID
->>>>>>> 124b7e36
+    // uint32 unknown2[10];                                 // 2-11     m_Sound
+    float       minX;                                       // 12       m_geoBoxMinX (use first value as interact dist, mostly in hacks way)
+    float       minY;                                       // 13       m_geoBoxMinY
+    float       minZ;                                       // 14       m_geoBoxMinZ
+    float       maxX;                                       // 15       m_geoBoxMaxX
+    float       maxY;                                       // 16       m_geoBoxMaxY
+    float       maxZ;                                       // 17       m_geoBoxMaxZ
+    // uint32 unknown18;                                    // 18       m_objectEffectPackageID
 };
 
 struct GemPropertiesEntry
@@ -1159,7 +1147,6 @@
     uint32    required_skill_value;                         // 52       m_requiredSkillRank
 };
 
-<<<<<<< HEAD
 struct LFGDungeonEntry
 {
     uint32  ID;                                             // 0
@@ -1198,7 +1185,6 @@
     bool IsRandom() const { return randomEntry == 0; }
 };
 
-=======
 /*struct LfgDungeonsEntry
 {
     m_ID
@@ -1240,7 +1226,6 @@
     m_target_level_min
     m_target_level_max
 };*/
->>>>>>> 124b7e36
 
 #define MAX_LOCK_CASE 8
 
@@ -1263,29 +1248,6 @@
 
 struct MapEntry
 {
-<<<<<<< HEAD
-    uint32  MapID;                                          // 0
-    //char*       internalname;                             // 1 unused
-    uint32  map_type;                                       // 2
-    //uint32 mapFlags;                                      // 3 some kind of flags (0x100 - CAN_CHANGE_PLAYER_DIFFICULTY)
-    //uint32 isPvP;                                         // 4 0 or 1 for battlegrounds (not arenas)
-    char*   name[16];                                       // 5-20
-                                                            // 21 name flags, unused
-    uint32  linked_zone;                                    // 22 common zone for instance and continent map
-    //char*     hordeIntro[16];                             // 23-38 text for PvP Zones
-                                                            // 39 intro text flags
-    //char*     allianceIntro[16];                          // 40-55 text for PvP Zones
-                                                            // 56 intro text flags
-    uint32  multimap_id;                                    // 57 index in  LoadingScreens.dbc
-    //float   BattlefieldMapIconScale;                      // 58 BattlefieldMapIconScale
-    int32   ghost_entrance_map;                             // 59 map_id of entrance map in ghost mode (continent always and in most cases = normal entrance)
-    float   ghost_entrance_x;                               // 60 entrance x coordinate in ghost mode  (in most cases = normal entrance)
-    float   ghost_entrance_y;                               // 61 entrance y coordinate in ghost mode  (in most cases = normal entrance)
-    //uint32  timeOfDayOverride;                            // 62 time of day override
-    uint32  addon;                                          // 63 expansion
-    uint32  instanceResetOffset;                            // 64 offset used instead of first period while creating reset table
-    //uint32 maxPlayers;                                    // 65 max players
-=======
     uint32  MapID;                                          // 0        m_ID
     //char*       internalname;                             // 1        m_Directory
     uint32  map_type;                                       // 2        m_InstanceType
@@ -1305,9 +1267,8 @@
     float   ghost_entrance_y;                               // 61       m_corpseY entrance y coordinate in ghost mode  (in most cases = normal entrance)
     //uint32  timeOfDayOverride;                            // 62       m_timeOfDayOverride
     uint32  addon;                                          // 63       m_expansionID
-                                                            // 64       m_raidOffset
+    uint32  instanceResetOffset;                            // 64       m_raidOffset
     //uint32 maxPlayers;                                    // 65       m_maxPlayers
->>>>>>> 124b7e36
 
     // Helpers
     uint32 Expansion() const { return addon; }
@@ -1337,25 +1298,14 @@
 
 struct MapDifficultyEntry
 {
-<<<<<<< HEAD
-    //uint32      Id;                                       // 0
-    uint32      MapId;                                      // 1
-    uint32      Difficulty;                                 // 2 (for arenas: arena slot)
-    char*       areaTriggerText[16];                      // 3-18 text showed when transfer to map failed (missing requirements)
-    uint32      mapDifficultyFlags;                         // 19
-    uint32      resetTime;                                  // 20, in secs, 0 if no fixed reset time
-    uint32      maxPlayers;                                 // 21, some heroic versions have 0 when expected same amount as in normal version
-    //char*       difficultyString;                         // 22
-=======
     //uint32      Id;                                       // 0        m_ID
     uint32      MapId;                                      // 1        m_mapID
     uint32      Difficulty;                                 // 2        m_difficulty (for arenas: arena slot)
-    //char*       areaTriggerText[16];                      // 3-18     m_message_lang (text showed when transfer to map failed)
-    //uint32      textFlags;                                // 19 
+    char*       areaTriggerText[16];                        // 3-18     m_message_lang (text showed when transfer to map failed)
+    uint32      mapDifficultyFlags;                         // 19
     uint32      resetTime;                                  // 20       m_raidDuration in secs, 0 if no fixed reset time
     uint32      maxPlayers;                                 // 21       m_maxPlayers some heroic versions have 0 when expected same amount as in normal version
     //char*       difficultyString;                         // 22       m_difficultystring
->>>>>>> 124b7e36
 };
 
 struct MovieEntry
@@ -1828,15 +1778,9 @@
     uint32      slot;                                       // 32       m_flags
     uint32      GemID;                                      // 33       m_src_itemID
     uint32      EnchantmentCondition;                       // 34       m_condition_id
-<<<<<<< HEAD
     uint32      requiredSkill;                              // 35       m_requiredSkillID
     uint32      requiredSkillValue;                         // 36       m_requiredSkillRank
     uint32      requiredLevel;                              // 37       m_requiredLevel
-=======
-    //uint32      requiredSkill;                            // 35       m_requiredSkillID
-    //uint32      requiredSkillValue;                       // 36       m_requiredSkillRank
-                                                            // 37       m_minLevel
->>>>>>> 124b7e36
 };
 
 struct SpellItemEnchantmentConditionEntry
@@ -1982,17 +1926,10 @@
     float   m_cameraYawOffset;                              // 33
     uint32  m_uiLocomotionType;                             // 34
     float   m_msslTrgtImpactTexRadius;                      // 35
-<<<<<<< HEAD
     uint32  m_uiSeatIndicatorType;                          // 36
     uint32  m_powerType;                                    // 37, new in 3.1 - powerType
                                                             // 38, new in 3.1
                                                             // 39, new in 3.1
-=======
-    uint32  m_uiSeatIndicatorType;                          // 36       m_vehicleUIIndicatorID
-                                                            // 37       m_powerDisplayID
-                                                            // 38 new in 3.1
-                                                            // 39 new in 3.1
->>>>>>> 124b7e36
 };
 
 struct VehicleSeatEntry
@@ -2043,10 +1980,6 @@
     uint32  m_exitUISoundID;                                // 43
     int32   m_uiSkin;                                       // 44
     uint32  m_flagsB;                                       // 45
-<<<<<<< HEAD
-                                                            // 46-57 added in 3.1, floats mostly
-    bool IsUsable() const { return m_flags & SEAT_FLAG_USABLE; }
-=======
                                                             // 46       m_cameraEnteringDelay
                                                             // 47       m_cameraEnteringDuration
                                                             // 48       m_cameraExitingDelay
@@ -2059,7 +1992,7 @@
                                                             // 55       m_cameraEnteringZoom"
                                                             // 56       m_cameraSeatZoomMin
                                                             // 57       m_cameraSeatZoomMax
->>>>>>> 124b7e36
+    bool IsUsable() const { return m_flags & SEAT_FLAG_USABLE; }
 };
 
 struct WMOAreaTableEntry
