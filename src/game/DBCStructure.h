--- conflicted
+++ resolved
@@ -808,16 +808,6 @@
 
 struct DungeonEncounterEntry
 {
-<<<<<<< HEAD
-    uint32 Id;                                              // 0        unique id
-    uint32 mapId;                                           // 1        map id
-    uint32 Difficulty;                                      // 2        instance mode
-    uint32 encounterData;                                   // 3        time to reach?
-    uint32 encounterIndex;                                  // 4        encounter index for creating completed mask
-    char*  encounterName[16];                               // 5-20     encounter name
-    //uint32 nameFlags;                                     // 21       language flags
-    //uint32 unk1;                                          // 22
-=======
     uint32 Id;                                              // 0        m_ID
     uint32 mapId;                                           // 1        m_mapID
     uint32 Difficulty;                                      // 2        m_difficulty
@@ -826,7 +816,6 @@
     char*  encounterName[16];                               // 5-20     m_name_lang
     //uint32 nameLangFlags;                                 // 21       m_name_lang_flags
     //uint32 spellIconID;                                   // 22       m_spellIconID
->>>>>>> f02ecfc6
 };
 
 struct DurabilityCostsEntry
