--- conflicted
+++ resolved
@@ -80,14 +80,10 @@
     //create score and add it to map, default values are set in constructor
     BattleGroundRVScore* sc = new BattleGroundRVScore;
 
-<<<<<<< HEAD
-    m_PlayerScores[plr->GetGUID()] = sc;
+    m_PlayerScores[plr->GetObjectGuid()] = sc;
 
     UpdateWorldState(0xe11, GetAlivePlayersCountByTeam(ALLIANCE));
     UpdateWorldState(0xe10, GetAlivePlayersCountByTeam(HORDE));
-=======
-    m_PlayerScores[plr->GetObjectGuid()] = sc;
->>>>>>> d8741f4a
 }
 
 void BattleGroundRV::RemovePlayer(Player * /*plr*/, ObjectGuid /*guid*/)
