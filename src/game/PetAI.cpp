--- conflicted
+++ resolved
@@ -144,26 +144,21 @@
     // i_pet.getVictim() can't be used for check in case stop fighting, i_pet.getVictim() clear at Unit death etc.
     if (m_creature->getVictim())
     {
+        bool meleeReach = m_creature->CanReachWithMeleeAttack(m_creature->getVictim());
+
         if (_needToStop())
         {
             DEBUG_FILTER_LOG(LOG_FILTER_AI_AND_MOVEGENSS, "PetAI (guid = %u) is stopping attack.", m_creature->GetGUIDLow());
             _stopAttack();
             return;
         }
-<<<<<<< HEAD
         else if (!m_creature->getVictim()->isAlive())        // Stop attack if target dead
         {
             m_creature->InterruptNonMeleeSpells(false);
             _stopAttack();
             return;
         }
-        else if (m_creature->IsStopped() || m_creature->IsWithinDistInMap(m_creature->getVictim(), ATTACK_DISTANCE))
-=======
-
-        bool meleeReach = m_creature->CanReachWithMeleeAttack(m_creature->getVictim());
-
-        if (m_creature->IsStopped() || meleeReach)
->>>>>>> 0be3db8f
+        else if (m_creature->IsStopped() || meleeReach)
         {
             // required to be stopped cases
             if (m_creature->IsStopped() && m_creature->IsNonMeleeSpellCasted(false))
@@ -174,11 +169,7 @@
                     return;
             }
             // not required to be stopped case
-<<<<<<< HEAD
-            else if (m_creature->isAttackReady() && m_creature->IsWithinDistInMap(m_creature->getVictim(), ATTACK_DISTANCE))
-=======
             else if (m_creature->isAttackReady() && meleeReach)
->>>>>>> 0be3db8f
             {
                 m_creature->AttackerStateUpdate(m_creature->getVictim());
 
@@ -372,10 +363,6 @@
 {
     //when attacked, fight back in case 1)no victim already AND 2)not set to passive AND 3)not set to stay, unless can it can reach attacker with melee attack anyway
     if(!m_creature->getVictim() && m_creature->GetCharmInfo() && !m_creature->GetCharmInfo()->HasReactState(REACT_PASSIVE) &&
-<<<<<<< HEAD
-        (!m_creature->GetCharmInfo()->HasCommandState(COMMAND_STAY) || m_creature->IsWithinDistInMap(m_creature->getVictim(), ATTACK_DISTANCE)))
-=======
         (!m_creature->GetCharmInfo()->HasCommandState(COMMAND_STAY) || m_creature->CanReachWithMeleeAttack(attacker)))
->>>>>>> 0be3db8f
         AttackStart(attacker);
 }