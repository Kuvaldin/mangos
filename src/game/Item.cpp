/*
 * Copyright (C) 2005-2010 MaNGOS <http://getmangos.com/>
 *
 * This program is free software; you can redistribute it and/or modify
 * it under the terms of the GNU General Public License as published by
 * the Free Software Foundation; either version 2 of the License, or
 * (at your option) any later version.
 *
 * This program is distributed in the hope that it will be useful,
 * but WITHOUT ANY WARRANTY; without even the implied warranty of
 * MERCHANTABILITY or FITNESS FOR A PARTICULAR PURPOSE.  See the
 * GNU General Public License for more details.
 *
 * You should have received a copy of the GNU General Public License
 * along with this program; if not, write to the Free Software
 * Foundation, Inc., 59 Temple Place, Suite 330, Boston, MA  02111-1307  USA
 */

#include "Item.h"
#include "ObjectMgr.h"
#include "ObjectGuid.h"
#include "WorldPacket.h"
#include "Database/DatabaseEnv.h"
#include "ItemEnchantmentMgr.h"

void AddItemsSetItem(Player*player,Item *item)
{
    ItemPrototype const *proto = item->GetProto();
    uint32 setid = proto->ItemSet;

    ItemSetEntry const *set = sItemSetStore.LookupEntry(setid);

    if(!set)
    {
        sLog.outErrorDb("Item set %u for item (id %u) not found, mods not applied.",setid,proto->ItemId);
        return;
    }

    if( set->required_skill_id && player->GetSkillValue(set->required_skill_id) < set->required_skill_value )
        return;

    ItemSetEffect *eff = NULL;

    for(size_t x = 0; x < player->ItemSetEff.size(); ++x)
    {
        if(player->ItemSetEff[x] && player->ItemSetEff[x]->setid == setid)
        {
            eff = player->ItemSetEff[x];
            break;
        }
    }

    if(!eff)
    {
        eff = new ItemSetEffect;
        memset(eff,0,sizeof(ItemSetEffect));
        eff->setid = setid;

        size_t x = 0;
        for(; x < player->ItemSetEff.size(); x++)
            if(!player->ItemSetEff[x])
                break;

        if(x < player->ItemSetEff.size())
            player->ItemSetEff[x]=eff;
        else
            player->ItemSetEff.push_back(eff);
    }

    ++eff->item_count;

    for(uint32 x=0;x<8;x++)
    {
        if(!set->spells [x])
            continue;
        //not enough for  spell
        if(set->items_to_triggerspell[x] > eff->item_count)
            continue;

        uint32 z=0;
        for(;z<8;z++)
            if(eff->spells[z] && eff->spells[z]->Id==set->spells[x])
                break;

        if(z < 8)
            continue;

        //new spell
        for(uint32 y=0;y<8;y++)
        {
            if(!eff->spells[y])                             // free slot
            {
                SpellEntry const *spellInfo = sSpellStore.LookupEntry(set->spells[x]);
                if(!spellInfo)
                {
                    sLog.outError("WORLD: unknown spell id %u in items set %u effects", set->spells[x],setid);
                    break;
                }

                // spell casted only if fit form requirement, in other case will casted at form change
                player->ApplyEquipSpell(spellInfo,NULL,true);
                eff->spells[y] = spellInfo;
                break;
            }
        }
    }
}

void RemoveItemsSetItem(Player*player,ItemPrototype const *proto)
{
    uint32 setid = proto->ItemSet;

    ItemSetEntry const *set = sItemSetStore.LookupEntry(setid);

    if(!set)
    {
        sLog.outErrorDb("Item set #%u for item #%u not found, mods not removed.",setid,proto->ItemId);
        return;
    }

    ItemSetEffect *eff = NULL;
    size_t setindex = 0;
    for(;setindex < player->ItemSetEff.size(); setindex++)
    {
        if(player->ItemSetEff[setindex] && player->ItemSetEff[setindex]->setid == setid)
        {
            eff = player->ItemSetEff[setindex];
            break;
        }
    }

    // can be in case now enough skill requirement for set appling but set has been appliend when skill requirement not enough
    if(!eff)
        return;

    --eff->item_count;

    for(uint32 x=0;x<8;x++)
    {
        if(!set->spells[x])
            continue;

        // enough for spell
        if(set->items_to_triggerspell[x] <= eff->item_count)
            continue;

        for(uint32 z=0;z<8;z++)
        {
            if(eff->spells[z] && eff->spells[z]->Id==set->spells[x])
            {
                // spell can be not active if not fit form requirement
                player->ApplyEquipSpell(eff->spells[z],NULL,false);
                eff->spells[z]=NULL;
                break;
            }
        }
    }

    if(!eff->item_count)                                    //all items of a set were removed
    {
        MANGOS_ASSERT(eff == player->ItemSetEff[setindex]);
        delete eff;
        player->ItemSetEff[setindex] = NULL;
    }
}

bool ItemCanGoIntoBag(ItemPrototype const *pProto, ItemPrototype const *pBagProto)
{
    if(!pProto || !pBagProto)
        return false;

    switch(pBagProto->Class)
    {
        case ITEM_CLASS_CONTAINER:
            switch(pBagProto->SubClass)
            {
                case ITEM_SUBCLASS_CONTAINER:
                    return true;
                case ITEM_SUBCLASS_SOUL_CONTAINER:
                    if(!(pProto->BagFamily & BAG_FAMILY_MASK_SOUL_SHARDS))
                        return false;
                    return true;
                case ITEM_SUBCLASS_HERB_CONTAINER:
                    if(!(pProto->BagFamily & BAG_FAMILY_MASK_HERBS))
                        return false;
                    return true;
                case ITEM_SUBCLASS_ENCHANTING_CONTAINER:
                    if(!(pProto->BagFamily & BAG_FAMILY_MASK_ENCHANTING_SUPP))
                        return false;
                    return true;
                case ITEM_SUBCLASS_MINING_CONTAINER:
                    if(!(pProto->BagFamily & BAG_FAMILY_MASK_MINING_SUPP))
                        return false;
                    return true;
                case ITEM_SUBCLASS_ENGINEERING_CONTAINER:
                    if(!(pProto->BagFamily & BAG_FAMILY_MASK_ENGINEERING_SUPP))
                        return false;
                    return true;
                case ITEM_SUBCLASS_GEM_CONTAINER:
                    if(!(pProto->BagFamily & BAG_FAMILY_MASK_GEMS))
                        return false;
                    return true;
                case ITEM_SUBCLASS_LEATHERWORKING_CONTAINER:
                    if(!(pProto->BagFamily & BAG_FAMILY_MASK_LEATHERWORKING_SUPP))
                        return false;
                    return true;
                case ITEM_SUBCLASS_INSCRIPTION_CONTAINER:
                    if(!(pProto->BagFamily & BAG_FAMILY_MASK_INSCRIPTION_SUPP))
                        return false;
                    return true;
                default:
                    return false;
            }
        case ITEM_CLASS_QUIVER:
            switch(pBagProto->SubClass)
            {
                case ITEM_SUBCLASS_QUIVER:
                    if(!(pProto->BagFamily & BAG_FAMILY_MASK_ARROWS))
                        return false;
                    return true;
                case ITEM_SUBCLASS_AMMO_POUCH:
                    if(!(pProto->BagFamily & BAG_FAMILY_MASK_BULLETS))
                        return false;
                    return true;
                default:
                    return false;
            }
    }
    return false;
}

Item::Item( )
{
    m_objectType |= TYPEMASK_ITEM;
    m_objectTypeId = TYPEID_ITEM;

    m_updateFlag = UPDATEFLAG_HIGHGUID;

    m_valuesCount = ITEM_END;
    m_slot = 0;
    uState = ITEM_NEW;
    uQueuePos = -1;
    m_container = NULL;
    mb_in_trade = false;
    m_lootState = ITEM_LOOT_NONE;
}

bool Item::Create( uint32 guidlow, uint32 itemid, Player const* owner)
{
    Object::_Create(ObjectGuid(HIGHGUID_ITEM, guidlow));

    SetEntry(itemid);
    SetObjectScale(DEFAULT_OBJECT_SCALE);

    SetUInt64Value(ITEM_FIELD_OWNER, owner ? owner->GetGUID() : 0);
    SetUInt64Value(ITEM_FIELD_CONTAINED, owner ? owner->GetGUID() : 0);

    ItemPrototype const *itemProto = ObjectMgr::GetItemPrototype(itemid);
    if(!itemProto)
        return false;

    SetUInt32Value(ITEM_FIELD_STACK_COUNT, 1);
    SetUInt32Value(ITEM_FIELD_MAXDURABILITY, itemProto->MaxDurability);
    SetUInt32Value(ITEM_FIELD_DURABILITY, itemProto->MaxDurability);

    for(int i = 0; i < MAX_ITEM_PROTO_SPELLS; ++i)
        SetSpellCharges(i,itemProto->Spells[i].SpellCharges);

    SetUInt32Value(ITEM_FIELD_DURATION, itemProto->Duration);

    return true;
}

void Item::UpdateDuration(Player* owner, uint32 diff)
{
    if (!GetUInt32Value(ITEM_FIELD_DURATION))
        return;

    //DEBUG_LOG("Item::UpdateDuration Item (Entry: %u Duration %u Diff %u)",GetEntry(),GetUInt32Value(ITEM_FIELD_DURATION),diff);

    if (GetUInt32Value(ITEM_FIELD_DURATION)<=diff)
    {
        uint32 itemId = this->GetEntry();

        owner->DestroyItem(GetBagSlot(), GetSlot(), true);

        if (itemId == 39878) //Mysterious Egg
        {
            if (Item* Item = owner->StoreNewItemInInventorySlot(39883, 1))
                owner->SendNewItem(Item, 1, true, false);
        }

        if (itemId == 44717) //Disgusting Jar
        {
            if (Item* Item = owner->StoreNewItemInInventorySlot(44718, 1))
                owner->SendNewItem(Item, 1, true, false);
        }
        return;
    }

    SetUInt32Value(ITEM_FIELD_DURATION, GetUInt32Value(ITEM_FIELD_DURATION) - diff);
    SetState(ITEM_CHANGED, owner);                          // save new time in database
}

void Item::SaveToDB()
{
    uint32 guid = GetGUIDLow();
    switch (uState)
    {
        case ITEM_NEW:
        {
            std::string text = m_text;
            CharacterDatabase.escape_string(text);
            CharacterDatabase.PExecute( "DELETE FROM item_instance WHERE guid = '%u'", guid );
            std::ostringstream ss;
            ss << "INSERT INTO item_instance (guid,owner_guid,data,text) VALUES (" << guid << "," << GUID_LOPART(GetOwnerGUID()) << ",'";
            for(uint16 i = 0; i < m_valuesCount; ++i )
                ss << GetUInt32Value(i) << " ";
            ss << "', '" << text << "')";
            CharacterDatabase.Execute( ss.str().c_str() );
        } break;
        case ITEM_CHANGED:
        {
            std::string text = m_text;
            CharacterDatabase.escape_string(text);
            std::ostringstream ss;
            ss << "UPDATE item_instance SET data = '";
            for(uint16 i = 0; i < m_valuesCount; ++i )
                ss << GetUInt32Value(i) << " ";
            ss << "', owner_guid = '" << GUID_LOPART(GetOwnerGUID());
            ss << "', text = '" << text << "' WHERE guid = '" << guid << "'";

            CharacterDatabase.Execute( ss.str().c_str() );

            if (HasFlag(ITEM_FIELD_FLAGS, ITEM_DYNFLAG_WRAPPED))
                CharacterDatabase.PExecute("UPDATE character_gifts SET guid = '%u' WHERE item_guid = '%u'", GUID_LOPART(GetOwnerGUID()),GetGUIDLow());
        } break;
        case ITEM_REMOVED:
        {
            CharacterDatabase.PExecute("DELETE FROM item_instance WHERE guid = '%u'", guid);
            if (HasFlag(ITEM_FIELD_FLAGS, ITEM_DYNFLAG_WRAPPED))
                CharacterDatabase.PExecute("DELETE FROM character_gifts WHERE item_guid = '%u'", GetGUIDLow());

            if (HasSavedLoot())
                CharacterDatabase.PExecute("DELETE FROM item_loot WHERE guid = '%u'", GetGUIDLow());

            delete this;
            return;
        }
        case ITEM_UNCHANGED:
            return;
    }

    if (m_lootState == ITEM_LOOT_CHANGED || m_lootState == ITEM_LOOT_REMOVED)
        CharacterDatabase.PExecute("DELETE FROM item_loot WHERE guid = '%u'", GetGUIDLow());

    if (m_lootState == ITEM_LOOT_NEW || m_lootState == ITEM_LOOT_CHANGED)
    {
        if(Player* owner = GetOwner())
        {
            // save money as 0 itemid data
            if (loot.gold)
                CharacterDatabase.PExecute("INSERT INTO item_loot (guid,owner_guid,itemid,amount,suffix,property) "
                    "VALUES (%u, %u, 0, %u, 0, 0)",
                    GetGUIDLow(), owner->GetGUIDLow(), loot.gold);

            // save items and quest items (at load its all will added as normal, but this not important for item loot case)
            for (size_t i = 0; i < loot.GetMaxSlotInLootFor(owner); ++i)
            {
                QuestItem *qitem = NULL;

                LootItem *item = loot.LootItemInSlot(i,owner,&qitem);
                if(!item)
                    continue;

                // questitems use the blocked field for other purposes
                if (!qitem && item->is_blocked)
                    continue;

                CharacterDatabase.PExecute("INSERT INTO item_loot (guid,owner_guid,itemid,amount,suffix,property) "
                    "VALUES (%u, %u, %u, %u, %u, %i)",
                    GetGUIDLow(), owner->GetGUIDLow(), item->itemid, item->count, item->randomSuffix, item->randomPropertyId);
            }
        }

    }

    if (m_lootState != ITEM_LOOT_NONE && m_lootState != ITEM_LOOT_TEMPORARY)
        SetLootState(ITEM_LOOT_UNCHANGED);

    SetState(ITEM_UNCHANGED);
}

bool Item::LoadFromDB(uint32 guidLow, uint64 owner_guid, Field *fields)
{
    // create item before any checks for store correct guid
    // and allow use "FSetState(ITEM_REMOVED); SaveToDB();" for deleting item from DB
    Object::_Create(ObjectGuid(HIGHGUID_ITEM, guidLow));

    if (!LoadValues(fields[0].GetString()))
    {
        sLog.outError("Item #%d have broken data in `data` field. Can't be loaded.", guidLow);
        return false;
    }

    bool need_save = false;                                 // need explicit save data at load fixes

    // overwrite possible wrong/corrupted guid
    ObjectGuid new_item_guid = ObjectGuid(HIGHGUID_ITEM, guidLow);
    if (GetGuidValue(OBJECT_FIELD_GUID) != new_item_guid)
    {
        SetGuidValue(OBJECT_FIELD_GUID, new_item_guid);
        need_save = true;
    }

    ItemPrototype const* proto = GetProto();
    if(!proto)
        return false;

    // update max durability (and durability) if need
    if(proto->MaxDurability!= GetUInt32Value(ITEM_FIELD_MAXDURABILITY))
    {
        SetUInt32Value(ITEM_FIELD_MAXDURABILITY,proto->MaxDurability);
        if(GetUInt32Value(ITEM_FIELD_DURABILITY) > proto->MaxDurability)
            SetUInt32Value(ITEM_FIELD_DURABILITY,proto->MaxDurability);

        need_save = true;
    }

    // recalculate suffix factor
    if(GetItemRandomPropertyId() < 0)
    {
        if(UpdateItemSuffixFactor())
            need_save = true;
    }

    // Remove bind flag for items vs NO_BIND set
    if (IsSoulBound() && proto->Bonding == NO_BIND)
    {
        ApplyModFlag(ITEM_FIELD_FLAGS, ITEM_DYNFLAG_BINDED, false);
        need_save = true;
    }

    // update duration if need, and remove if not need
    if ((proto->Duration == 0) != (GetUInt32Value(ITEM_FIELD_DURATION) == 0))
    {
        SetUInt32Value(ITEM_FIELD_DURATION, proto->Duration);
        need_save = true;
    }

    // set correct owner
    if (owner_guid != 0 && GetOwnerGUID() != owner_guid)
    {
        SetOwnerGUID(owner_guid);
        need_save = true;
    }

    // set correct wrapped state
    if (HasFlag(ITEM_FIELD_FLAGS, ITEM_DYNFLAG_WRAPPED))
    {
        // wrapped item must be wrapper (used version that not stackable)
        if (!(proto->Flags & ITEM_FLAG_WRAPPER) || GetMaxStackCount() > 1)
        {
            RemoveFlag(ITEM_FIELD_FLAGS, ITEM_DYNFLAG_WRAPPED);
            need_save = true;

            // also cleanup for sure gift table
            CharacterDatabase.PExecute("DELETE FROM character_gifts WHERE item_guid = '%u'", GetGUIDLow());
        }
    }

    if (need_save)                                          // normal item changed state set not work at loading
    {
        std::ostringstream ss;
        ss << "UPDATE item_instance SET data = '";
        for(uint16 i = 0; i < m_valuesCount; ++i )
            ss << GetUInt32Value(i) << " ";
        ss << "', owner_guid = '" << GUID_LOPART(GetOwnerGUID()) << "' WHERE guid = '" << guidLow << "'";

        CharacterDatabase.Execute( ss.str().c_str() );
    }

    return true;
}

void Item::LoadLootFromDB(Field *fields)
{
    uint32 item_id     = fields[1].GetUInt32();
    uint32 item_amount = fields[2].GetUInt32();
    uint32 item_suffix = fields[3].GetUInt32();
    int32  item_propid = fields[4].GetInt32();

    // money value special case
    if (item_id == 0)
    {
        loot.gold = item_amount;
        SetLootState(ITEM_LOOT_UNCHANGED);
        return;
    }

    // normal item case
    ItemPrototype const* proto = ObjectMgr::GetItemPrototype(item_id);

    if(!proto)
    {
        CharacterDatabase.PExecute("DELETE FROM item_loot WHERE guid = '%u' AND itemid = '%u'", GetGUIDLow(), item_id);
        sLog.outError("Item::LoadLootFromDB: %s has an unknown item (id: #%u) in item_loot, deleted.", ObjectGuid(GetOwnerGUID()).GetString().c_str(), item_id);
        return;
    }

    loot.items.push_back(LootItem(item_id, item_amount, item_suffix, item_propid));
    ++loot.unlootedCount;

    SetLootState(ITEM_LOOT_UNCHANGED);
}

void Item::DeleteFromDB()
{
    CharacterDatabase.PExecute("DELETE FROM item_instance WHERE guid = '%u'",GetGUIDLow());
}

void Item::DeleteFromInventoryDB()
{
    CharacterDatabase.PExecute("DELETE FROM character_inventory WHERE item = '%u'",GetGUIDLow());
}

ItemPrototype const *Item::GetProto() const
{
    return ObjectMgr::GetItemPrototype(GetEntry());
}

Player* Item::GetOwner()const
{
    return sObjectMgr.GetPlayer(GetOwnerGUID());
}

uint32 Item::GetSkill()
{
    const static uint32 item_weapon_skills[MAX_ITEM_SUBCLASS_WEAPON] =
    {
        SKILL_AXES,     SKILL_2H_AXES,  SKILL_BOWS,          SKILL_GUNS,      SKILL_MACES,
        SKILL_2H_MACES, SKILL_POLEARMS, SKILL_SWORDS,        SKILL_2H_SWORDS, 0,
        SKILL_STAVES,   0,              0,                   SKILL_UNARMED,   0,
        SKILL_DAGGERS,  SKILL_THROWN,   SKILL_ASSASSINATION, SKILL_CROSSBOWS, SKILL_WANDS,
        SKILL_FISHING
    };

    const static uint32 item_armor_skills[MAX_ITEM_SUBCLASS_ARMOR] =
    {
        0,SKILL_CLOTH,SKILL_LEATHER,SKILL_MAIL,SKILL_PLATE_MAIL,0,SKILL_SHIELD,0,0,0,0
    };

    ItemPrototype const* proto = GetProto();

    switch (proto->Class)
    {
        case ITEM_CLASS_WEAPON:
            if( proto->SubClass >= MAX_ITEM_SUBCLASS_WEAPON )
                return 0;
            else
                return item_weapon_skills[proto->SubClass];

        case ITEM_CLASS_ARMOR:
            if( proto->SubClass >= MAX_ITEM_SUBCLASS_ARMOR )
                return 0;
            else
                return item_armor_skills[proto->SubClass];

        default:
            return 0;
    }
}

uint32 Item::GetSpell()
{
    ItemPrototype const* proto = GetProto();

    switch (proto->Class)
    {
        case ITEM_CLASS_WEAPON:
            switch (proto->SubClass)
            {
                case ITEM_SUBCLASS_WEAPON_AXE:     return  196;
                case ITEM_SUBCLASS_WEAPON_AXE2:    return  197;
                case ITEM_SUBCLASS_WEAPON_BOW:     return  264;
                case ITEM_SUBCLASS_WEAPON_GUN:     return  266;
                case ITEM_SUBCLASS_WEAPON_MACE:    return  198;
                case ITEM_SUBCLASS_WEAPON_MACE2:   return  199;
                case ITEM_SUBCLASS_WEAPON_POLEARM: return  200;
                case ITEM_SUBCLASS_WEAPON_SWORD:   return  201;
                case ITEM_SUBCLASS_WEAPON_SWORD2:  return  202;
                case ITEM_SUBCLASS_WEAPON_STAFF:   return  227;
                case ITEM_SUBCLASS_WEAPON_DAGGER:  return 1180;
                case ITEM_SUBCLASS_WEAPON_THROWN:  return 2567;
                case ITEM_SUBCLASS_WEAPON_SPEAR:   return 3386;
                case ITEM_SUBCLASS_WEAPON_CROSSBOW:return 5011;
                case ITEM_SUBCLASS_WEAPON_WAND:    return 5009;
                default: return 0;
            }
        case ITEM_CLASS_ARMOR:
            switch(proto->SubClass)
            {
                case ITEM_SUBCLASS_ARMOR_CLOTH:    return 9078;
                case ITEM_SUBCLASS_ARMOR_LEATHER:  return 9077;
                case ITEM_SUBCLASS_ARMOR_MAIL:     return 8737;
                case ITEM_SUBCLASS_ARMOR_PLATE:    return  750;
                case ITEM_SUBCLASS_ARMOR_SHIELD:   return 9116;
                default: return 0;
            }
    }
    return 0;
}

int32 Item::GenerateItemRandomPropertyId(uint32 item_id)
{
    ItemPrototype const *itemProto = sItemStorage.LookupEntry<ItemPrototype>(item_id);

    if(!itemProto)
        return 0;

    // item must have one from this field values not null if it can have random enchantments
    if((!itemProto->RandomProperty) && (!itemProto->RandomSuffix))
        return 0;

    // item can have not null only one from field values
    if((itemProto->RandomProperty) && (itemProto->RandomSuffix))
    {
        sLog.outErrorDb("Item template %u have RandomProperty==%u and RandomSuffix==%u, but must have one from field =0",itemProto->ItemId,itemProto->RandomProperty,itemProto->RandomSuffix);
        return 0;
    }

    // RandomProperty case
    if(itemProto->RandomProperty)
    {
        uint32 randomPropId = GetItemEnchantMod(itemProto->RandomProperty);
        ItemRandomPropertiesEntry const *random_id = sItemRandomPropertiesStore.LookupEntry(randomPropId);
        if(!random_id)
        {
            sLog.outErrorDb("Enchantment id #%u used but it doesn't have records in 'ItemRandomProperties.dbc'",randomPropId);
            return 0;
        }

        return random_id->ID;
    }
    // RandomSuffix case
    else
    {
        uint32 randomPropId = GetItemEnchantMod(itemProto->RandomSuffix);
        ItemRandomSuffixEntry const *random_id = sItemRandomSuffixStore.LookupEntry(randomPropId);
        if(!random_id)
        {
            sLog.outErrorDb("Enchantment id #%u used but it doesn't have records in sItemRandomSuffixStore.",randomPropId);
            return 0;
        }

        return -int32(random_id->ID);
    }
}

void Item::SetItemRandomProperties(int32 randomPropId)
{
    if(!randomPropId)
        return;

    if(randomPropId > 0)
    {
        ItemRandomPropertiesEntry const *item_rand = sItemRandomPropertiesStore.LookupEntry(randomPropId);
        if(item_rand)
        {
            if(GetInt32Value(ITEM_FIELD_RANDOM_PROPERTIES_ID) != int32(item_rand->ID))
            {
                SetInt32Value(ITEM_FIELD_RANDOM_PROPERTIES_ID,item_rand->ID);
                SetState(ITEM_CHANGED);
            }
            for(uint32 i = PROP_ENCHANTMENT_SLOT_2; i < PROP_ENCHANTMENT_SLOT_2 + 3; ++i)
                SetEnchantment(EnchantmentSlot(i),item_rand->enchant_id[i - PROP_ENCHANTMENT_SLOT_2],0,0);
        }
    }
    else
    {
        ItemRandomSuffixEntry const *item_rand = sItemRandomSuffixStore.LookupEntry(-randomPropId);
        if(item_rand)
        {
            if( GetInt32Value(ITEM_FIELD_RANDOM_PROPERTIES_ID) != -int32(item_rand->ID) ||
                !GetItemSuffixFactor())
            {
                SetInt32Value(ITEM_FIELD_RANDOM_PROPERTIES_ID,-int32(item_rand->ID));
                UpdateItemSuffixFactor();
                SetState(ITEM_CHANGED);
            }

            for(uint32 i = PROP_ENCHANTMENT_SLOT_0; i < PROP_ENCHANTMENT_SLOT_0 + 3; ++i)
                SetEnchantment(EnchantmentSlot(i),item_rand->enchant_id[i - PROP_ENCHANTMENT_SLOT_0],0,0);
        }
    }
}

bool Item::UpdateItemSuffixFactor()
{
    uint32 suffixFactor = GenerateEnchSuffixFactor(GetEntry());
    if(GetItemSuffixFactor()==suffixFactor)
        return false;
    SetUInt32Value(ITEM_FIELD_PROPERTY_SEED,suffixFactor);
    return true;
}

void Item::SetState(ItemUpdateState state, Player *forplayer)
{
    if (uState == ITEM_NEW && state == ITEM_REMOVED)
    {
        // pretend the item never existed
        RemoveFromUpdateQueueOf(forplayer);
        delete this;
        return;
    }

    if (state != ITEM_UNCHANGED)
    {
        // new items must stay in new state until saved
        if (uState != ITEM_NEW) uState = state;
        AddToUpdateQueueOf(forplayer);
    }
    else
    {
        // unset in queue
        // the item must be removed from the queue manually
        uQueuePos = -1;
        uState = ITEM_UNCHANGED;
    }
}

void Item::AddToUpdateQueueOf(Player *player)
{
    if (IsInUpdateQueue()) return;

    if (!player)
    {
        player = GetOwner();
        if (!player)
        {
            sLog.outError("Item::AddToUpdateQueueOf - GetPlayer didn't find a player matching owner's guid (%u)!", GUID_LOPART(GetOwnerGUID()));
            return;
        }
    }

    if (player->GetGUID() != GetOwnerGUID())
    {
        sLog.outError("Item::AddToUpdateQueueOf - Owner's guid (%u) and player's guid (%u) don't match!", GUID_LOPART(GetOwnerGUID()), player->GetGUIDLow());
        return;
    }

    if (player->m_itemUpdateQueueBlocked) return;

    player->m_itemUpdateQueue.push_back(this);
    uQueuePos = player->m_itemUpdateQueue.size()-1;
}

void Item::RemoveFromUpdateQueueOf(Player *player)
{
    if (!IsInUpdateQueue()) return;

    if (!player)
    {
        player = GetOwner();
        if (!player)
        {
            sLog.outError("Item::RemoveFromUpdateQueueOf - GetPlayer didn't find a player matching owner's guid (%u)!", GUID_LOPART(GetOwnerGUID()));
            return;
        }
    }

    if (player->GetGUID() != GetOwnerGUID())
    {
        sLog.outError("Item::RemoveFromUpdateQueueOf - Owner's guid (%u) and player's guid (%u) don't match!", GUID_LOPART(GetOwnerGUID()), player->GetGUIDLow());
        return;
    }

    if (player->m_itemUpdateQueueBlocked) return;

    player->m_itemUpdateQueue[uQueuePos] = NULL;
    uQueuePos = -1;
}

uint8 Item::GetBagSlot() const
{
    return m_container ? m_container->GetSlot() : uint8(INVENTORY_SLOT_BAG_0);
}

bool Item::IsEquipped() const
{
    return !IsInBag() && m_slot < EQUIPMENT_SLOT_END;
}

bool Item::CanBeTraded(bool mail) const
{
<<<<<<< HEAD
    if (m_lootGenerated)
        return false;

    if(!mail && IsBoundAccountWide()) // Dirty hack, because trade window is closing
        return false;

=======
>>>>>>> eaddbc55
    if ((!mail || !IsBoundAccountWide()) && IsSoulBound())
        return false;

    if (IsBag() && (Player::IsBagPos(GetPos()) || !((Bag const*)this)->IsEmpty()) )
        return false;

    if (Player* owner = GetOwner())
    {
        if (owner->CanUnequipItem(GetPos(),false) !=  EQUIP_ERR_OK )
            return false;
        if (owner->GetLootGUID()==GetGUID())
            return false;
    }

    if (HasGeneratedLoot())
        return false;

    if (IsBoundByEnchant())
        return false;

    return true;
}

bool Item::IsBoundByEnchant() const
{
    // Check all enchants for soulbound
    for(uint32 enchant_slot = PERM_ENCHANTMENT_SLOT; enchant_slot < MAX_ENCHANTMENT_SLOT; ++enchant_slot)
    {
        uint32 enchant_id = GetEnchantmentId(EnchantmentSlot(enchant_slot));
        if(!enchant_id)
            continue;

        SpellItemEnchantmentEntry const* enchantEntry = sSpellItemEnchantmentStore.LookupEntry(enchant_id);
        if(!enchantEntry)
            continue;

        if(enchantEntry->slot & ENCHANTMENT_CAN_SOULBOUND)
            return true;
    }
    return false;
}

bool Item::IsFitToSpellRequirements(SpellEntry const* spellInfo) const
{
    ItemPrototype const* proto = GetProto();

    // Enchant spells only use Effect[0] (patch 3.3.2)
    if(proto->IsVellum() && spellInfo->Effect[EFFECT_INDEX_0] == SPELL_EFFECT_ENCHANT_ITEM)
    {
        // EffectItemType[0] is the associated scroll itemID, if a scroll can be made
        if(spellInfo->EffectItemType[EFFECT_INDEX_0] == 0)
            return false;
        // Other checks do not apply to vellum enchants, so return final result
        return ((proto->SubClass == ITEM_SUBCLASS_WEAPON_ENCHANTMENT && spellInfo->EquippedItemClass == ITEM_CLASS_WEAPON) ||
                (proto->SubClass == ITEM_SUBCLASS_ARMOR_ENCHANTMENT && spellInfo->EquippedItemClass == ITEM_CLASS_ARMOR));
    }

    if (spellInfo->EquippedItemClass != -1)                 // -1 == any item class
    {
        if(spellInfo->EquippedItemClass != int32(proto->Class))
            return false;                                   //  wrong item class

        if(spellInfo->EquippedItemSubClassMask != 0)        // 0 == any subclass
        {
            if((spellInfo->EquippedItemSubClassMask & (1 << proto->SubClass)) == 0)
                return false;                               // subclass not present in mask
        }
    }

    // Only check for item enchantments (TARGET_FLAG_ITEM), all other spells are either NPC spells
    // or spells where slot requirements are already handled with AttributesEx3 fields
    // and special code (Titan's Grip, Windfury Attack). Check clearly not applicable for Lava Lash.
    if(spellInfo->EquippedItemInventoryTypeMask != 0 && (spellInfo->Targets & TARGET_FLAG_ITEM))    // 0 == any inventory type
    {
        if((spellInfo->EquippedItemInventoryTypeMask  & (1 << proto->InventoryType)) == 0)
            return false;                                   // inventory type not present in mask
    }

    return true;
}

bool Item::IsTargetValidForItemUse(Unit* pUnitTarget)
{
    ItemRequiredTargetMapBounds bounds = sObjectMgr.GetItemRequiredTargetMapBounds(GetProto()->ItemId);

    if (bounds.first == bounds.second)
        return true;

    if (!pUnitTarget)
        return false;

    for(ItemRequiredTargetMap::const_iterator itr = bounds.first; itr != bounds.second; ++itr)
        if(itr->second.IsFitToRequirements(pUnitTarget))
            return true;

    return false;
}

void Item::SetEnchantment(EnchantmentSlot slot, uint32 id, uint32 duration, uint32 charges)
{
    // Better lost small time at check in comparison lost time at item save to DB.
    if((GetEnchantmentId(slot) == id) && (GetEnchantmentDuration(slot) == duration) && (GetEnchantmentCharges(slot) == charges))
        return;

    SetUInt32Value(ITEM_FIELD_ENCHANTMENT_1_1 + slot*MAX_ENCHANTMENT_OFFSET + ENCHANTMENT_ID_OFFSET,id);
    SetUInt32Value(ITEM_FIELD_ENCHANTMENT_1_1 + slot*MAX_ENCHANTMENT_OFFSET + ENCHANTMENT_DURATION_OFFSET,duration);
    SetUInt32Value(ITEM_FIELD_ENCHANTMENT_1_1 + slot*MAX_ENCHANTMENT_OFFSET + ENCHANTMENT_CHARGES_OFFSET,charges);
    SetState(ITEM_CHANGED);
}

void Item::SetEnchantmentDuration(EnchantmentSlot slot, uint32 duration)
{
    if(GetEnchantmentDuration(slot) == duration)
        return;

    SetUInt32Value(ITEM_FIELD_ENCHANTMENT_1_1 + slot*MAX_ENCHANTMENT_OFFSET + ENCHANTMENT_DURATION_OFFSET,duration);
    SetState(ITEM_CHANGED);
}

void Item::SetEnchantmentCharges(EnchantmentSlot slot, uint32 charges)
{
    if(GetEnchantmentCharges(slot) == charges)
        return;

    SetUInt32Value(ITEM_FIELD_ENCHANTMENT_1_1 + slot*MAX_ENCHANTMENT_OFFSET + ENCHANTMENT_CHARGES_OFFSET,charges);
    SetState(ITEM_CHANGED);
}

void Item::ClearEnchantment(EnchantmentSlot slot)
{
    if(!GetEnchantmentId(slot))
        return;

    for(uint8 x = 0; x < 3; ++x)
        SetUInt32Value(ITEM_FIELD_ENCHANTMENT_1_1 + slot*MAX_ENCHANTMENT_OFFSET + x, 0);
    SetState(ITEM_CHANGED);
}

bool Item::GemsFitSockets() const
{
    bool fits = true;
    for(uint32 enchant_slot = SOCK_ENCHANTMENT_SLOT; enchant_slot < SOCK_ENCHANTMENT_SLOT+MAX_GEM_SOCKETS; ++enchant_slot)
    {
        uint8 SocketColor = GetProto()->Socket[enchant_slot-SOCK_ENCHANTMENT_SLOT].Color;

        uint32 enchant_id = GetEnchantmentId(EnchantmentSlot(enchant_slot));
        if(!enchant_id)
        {
            if(SocketColor) fits &= false;
            continue;
        }

        SpellItemEnchantmentEntry const* enchantEntry = sSpellItemEnchantmentStore.LookupEntry(enchant_id);
        if(!enchantEntry)
        {
            if(SocketColor) fits &= false;
            continue;
        }

        uint8 GemColor = 0;

        uint32 gemid = enchantEntry->GemID;
        if(gemid)
        {
            ItemPrototype const* gemProto = sItemStorage.LookupEntry<ItemPrototype>(gemid);
            if(gemProto)
            {
                GemPropertiesEntry const* gemProperty = sGemPropertiesStore.LookupEntry(gemProto->GemProperties);
                if(gemProperty)
                    GemColor = gemProperty->color;
            }
        }

        fits &= (GemColor & SocketColor) ? true : false;
    }
    return fits;
}

uint8 Item::GetGemCountWithID(uint32 GemID) const
{
    uint8 count = 0;
    for(uint32 enchant_slot = SOCK_ENCHANTMENT_SLOT; enchant_slot < SOCK_ENCHANTMENT_SLOT+MAX_GEM_SOCKETS; ++enchant_slot)
    {
        uint32 enchant_id = GetEnchantmentId(EnchantmentSlot(enchant_slot));
        if(!enchant_id)
            continue;

        SpellItemEnchantmentEntry const* enchantEntry = sSpellItemEnchantmentStore.LookupEntry(enchant_id);
        if(!enchantEntry)
            continue;

        if(GemID == enchantEntry->GemID)
            ++count;
    }
    return count;
}

uint8 Item::GetGemCountWithLimitCategory(uint32 limitCategory) const
{
    uint8 count = 0;
    for(uint32 enchant_slot = SOCK_ENCHANTMENT_SLOT; enchant_slot < SOCK_ENCHANTMENT_SLOT+MAX_GEM_SOCKETS; ++enchant_slot)
    {
        uint32 enchant_id = GetEnchantmentId(EnchantmentSlot(enchant_slot));
        if(!enchant_id)
            continue;

        SpellItemEnchantmentEntry const* enchantEntry = sSpellItemEnchantmentStore.LookupEntry(enchant_id);
        if(!enchantEntry)
            continue;

        ItemPrototype const* gemProto = ObjectMgr::GetItemPrototype(enchantEntry->GemID);
        if(!gemProto)
            continue;

        if(gemProto->ItemLimitCategory==limitCategory)
            ++count;
    }
    return count;
}

bool Item::IsLimitedToAnotherMapOrZone( uint32 cur_mapId, uint32 cur_zoneId) const
{
    ItemPrototype const* proto = GetProto();
    return proto && (proto->Map && proto->Map != cur_mapId || proto->Area && proto->Area != cur_zoneId );
}

// Though the client has the information in the item's data field,
// we have to send SMSG_ITEM_TIME_UPDATE to display the remaining
// time.
void Item::SendTimeUpdate(Player* owner)
{
    if (!GetUInt32Value(ITEM_FIELD_DURATION))
        return;

    WorldPacket data(SMSG_ITEM_TIME_UPDATE, (8+4));
    data << (uint64)GetGUID();
    data << (uint32)GetUInt32Value(ITEM_FIELD_DURATION);
    owner->GetSession()->SendPacket(&data);
}

Item* Item::CreateItem( uint32 item, uint32 count, Player const* player )
{
    if ( count < 1 )
        return NULL;                                        //don't create item at zero count

    ItemPrototype const *pProto = ObjectMgr::GetItemPrototype( item );
    if( pProto )
    {
        if ( count > pProto->GetMaxStackSize())
            count = pProto->GetMaxStackSize();

        MANGOS_ASSERT(count !=0 && "pProto->Stackable==0 but checked at loading already");

        Item *pItem = NewItemOrBag( pProto );
        if( pItem->Create(sObjectMgr.GenerateLowGuid(HIGHGUID_ITEM), item, player) )
        {
            pItem->SetCount( count );
            return pItem;
        }
        else
            delete pItem;
    }
    return NULL;
}

Item* Item::CloneItem( uint32 count, Player const* player ) const
{
    Item* newItem = CreateItem( GetEntry(), count, player );
    if(!newItem)
        return NULL;

    newItem->SetGuidValue(ITEM_FIELD_CREATOR,     GetGuidValue(ITEM_FIELD_CREATOR));
    newItem->SetGuidValue(ITEM_FIELD_GIFTCREATOR, GetGuidValue(ITEM_FIELD_GIFTCREATOR));
    newItem->SetUInt32Value(ITEM_FIELD_FLAGS,     GetUInt32Value(ITEM_FIELD_FLAGS));
    newItem->SetUInt32Value(ITEM_FIELD_DURATION,  GetUInt32Value(ITEM_FIELD_DURATION));
    newItem->SetItemRandomProperties(GetItemRandomPropertyId());
    return newItem;
}

bool Item::IsBindedNotWith( Player const* player ) const
{
    // not binded item
    if(!IsSoulBound())
        return false;

    // own item
    if(GetOwnerGUID()== player->GetGUID())
        return false;

    // has loot with diff owner
    if (HasGeneratedLoot())
        return true;

    // not BOA item case
    if(!IsBoundAccountWide())
        return true;

    // online
    if(Player* owner = sObjectMgr.GetPlayer(GetOwnerGUID()))
    {
        return owner->GetSession()->GetAccountId() != player->GetSession()->GetAccountId();
    }
    // offline slow case
    else
    {
        return sObjectMgr.GetPlayerAccountIdByGUID(GetOwnerGUID()) != player->GetSession()->GetAccountId();
    }
}

void Item::AddToClientUpdateList()
{
    if (Player* pl = GetOwner())
        pl->GetMap()->AddUpdateObject(this);
}

void Item::RemoveFromClientUpdateList()
{
    if (Player* pl = GetOwner())
        pl->GetMap()->RemoveUpdateObject(this);
}

void Item::BuildUpdateData(UpdateDataMapType& update_players)
{
    if (Player* pl = GetOwner())
        BuildUpdateDataForPlayer(pl, update_players);

    ClearUpdateMask(false);
}

uint8 Item::CanBeMergedPartlyWith( ItemPrototype const* proto ) const
{
    // check item type
    if (GetEntry() != proto->ItemId)
        return EQUIP_ERR_ITEM_CANT_STACK;

    // check free space (full stacks can't be target of merge
    if (GetCount() >= proto->GetMaxStackSize())
        return EQUIP_ERR_ITEM_CANT_STACK;

    // not allow merge looting currently items
    if (HasGeneratedLoot())
        return EQUIP_ERR_ALREADY_LOOTED;

    return EQUIP_ERR_OK;
}

bool ItemRequiredTarget::IsFitToRequirements( Unit* pUnitTarget ) const
{
    if(pUnitTarget->GetTypeId() != TYPEID_UNIT)
        return false;

    if(pUnitTarget->GetEntry() != m_uiTargetEntry)
        return false;

    switch(m_uiType)
    {
        case ITEM_TARGET_TYPE_CREATURE:
            return pUnitTarget->isAlive();
        case ITEM_TARGET_TYPE_DEAD:
            return !pUnitTarget->isAlive();
        default:
            return false;
    }
}

bool Item::HasMaxCharges() const
{
    ItemPrototype const* itemProto = GetProto();

    for(int i = 0; i < MAX_ITEM_PROTO_SPELLS; ++i)
        if (GetSpellCharges(i) != itemProto->Spells[i].SpellCharges)
            return false;

    return true;
}

void Item::RestoreCharges()
{
    ItemPrototype const* itemProto = GetProto();

    for(int i = 0; i < MAX_ITEM_PROTO_SPELLS; ++i)
    {
        if (GetSpellCharges(i) != itemProto->Spells[i].SpellCharges)
        {
            SetSpellCharges(i, itemProto->Spells[i].SpellCharges);
            SetState(ITEM_CHANGED);
        }
    }
}

void Item::SetLootState( ItemLootUpdateState state )
{
    // ITEM_LOOT_NONE -> ITEM_LOOT_TEMPORARY -> ITEM_LOOT_NONE
    // ITEM_LOOT_NONE -> ITEM_LOOT_NEW -> ITEM_LOOT_NONE
    // ITEM_LOOT_NONE -> ITEM_LOOT_NEW -> ITEM_LOOT_UNCHANGED [<-> ITEM_LOOT_CHANGED] -> ITEM_LOOT_REMOVED -> ITEM_LOOT_NONE
    switch(state)
    {
        case ITEM_LOOT_NONE:
        case ITEM_LOOT_NEW:
             assert(false);                                 // not used in state change calls
             return;
        case ITEM_LOOT_TEMPORARY:
            assert(m_lootState == ITEM_LOOT_NONE);          // called only for not generated yet loot case
            m_lootState = ITEM_LOOT_TEMPORARY;
            break;
        case ITEM_LOOT_CHANGED:
            // new loot must stay in new state until saved, temporary must stay until remove
            if (m_lootState != ITEM_LOOT_NEW && m_lootState != ITEM_LOOT_TEMPORARY)
                m_lootState = m_lootState == ITEM_LOOT_NONE ? ITEM_LOOT_NEW : state;
            break;
        case ITEM_LOOT_UNCHANGED:
            // expected that called after DB update or load
            if (m_lootState == ITEM_LOOT_REMOVED)
                m_lootState = ITEM_LOOT_NONE;
            // temporary must stay until remove (ignore any changes)
            else if (m_lootState != ITEM_LOOT_TEMPORARY)
                m_lootState = ITEM_LOOT_UNCHANGED;
            break;
        case ITEM_LOOT_REMOVED:
            // if loot not saved then it existence in past can be just ignored
            if (m_lootState == ITEM_LOOT_NEW || m_lootState == ITEM_LOOT_TEMPORARY)
            {
                m_lootState = ITEM_LOOT_NONE;
                return;
            }

            m_lootState = ITEM_LOOT_REMOVED;
            break;
    }

    if (m_lootState != ITEM_LOOT_NONE && m_lootState != ITEM_LOOT_UNCHANGED && m_lootState != ITEM_LOOT_TEMPORARY)
        SetState(ITEM_CHANGED);
}<|MERGE_RESOLUTION|>--- conflicted
+++ resolved
@@ -793,15 +793,7 @@
 
 bool Item::CanBeTraded(bool mail) const
 {
-<<<<<<< HEAD
-    if (m_lootGenerated)
-        return false;
-
-    if(!mail && IsBoundAccountWide()) // Dirty hack, because trade window is closing
-        return false;
-
-=======
->>>>>>> eaddbc55
+
     if ((!mail || !IsBoundAccountWide()) && IsSoulBound())
         return false;
 
