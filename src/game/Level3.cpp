--- conflicted
+++ resolved
@@ -4113,15 +4113,11 @@
     std::string curRespawnDelayStr = secsToTimeString(curRespawnDelay,true);
     std::string defRespawnDelayStr = secsToTimeString(target->GetRespawnDelay(),true);
 
-<<<<<<< HEAD
-    PSendSysMessage(LANG_NPCINFO_CHAR,  target->GetDBTableGUIDLow(), faction, npcflags, Entry, displayid, nativeid);
+    PSendSysMessage(LANG_NPCINFO_CHAR,  target->GetGUIDLow(), faction, npcflags, Entry, displayid, nativeid);
 
     if (cInfo->VehicleId)
         PSendSysMessage("VehicleId: %u", cInfo->VehicleId);
 
-=======
-    PSendSysMessage(LANG_NPCINFO_CHAR,  target->GetGUIDLow(), faction, npcflags, Entry, displayid, nativeid);
->>>>>>> 66fbe150
     PSendSysMessage(LANG_NPCINFO_LEVEL, target->getLevel());
     PSendSysMessage(LANG_NPCINFO_HEALTH,target->GetCreateHealth(), target->GetMaxHealth(), target->GetHealth());
     PSendSysMessage(LANG_NPCINFO_FLAGS, target->GetUInt32Value(UNIT_FIELD_FLAGS), target->GetUInt32Value(UNIT_DYNAMIC_FLAGS), target->getFaction());
