/*
 * Copyright (C) 2005-2012 MaNGOS <http://getmangos.com/>
 *
 * This program is free software; you can redistribute it and/or modify
 * it under the terms of the GNU General Public License as published by
 * the Free Software Foundation; either version 2 of the License, or
 * (at your option) any later version.
 *
 * This program is distributed in the hope that it will be useful,
 * but WITHOUT ANY WARRANTY; without even the implied warranty of
 * MERCHANTABILITY or FITNESS FOR A PARTICULAR PURPOSE.  See the
 * GNU General Public License for more details.
 *
 * You should have received a copy of the GNU General Public License
 * along with this program; if not, write to the Free Software
 * Foundation, Inc., 59 Temple Place, Suite 330, Boston, MA  02111-1307  USA
 */

#include "Common.h"
#include "Database/DatabaseEnv.h"
#include "WorldPacket.h"
#include "WorldSession.h"
#include "World.h"
#include "ObjectMgr.h"
#include "AccountMgr.h"
#include "PlayerDump.h"
#include "SpellMgr.h"
#include "Player.h"
#include "Opcodes.h"
#include "GameObject.h"
#include "Chat.h"
#include "Log.h"
#include "Guild.h"
#include "GuildMgr.h"
#include "ObjectAccessor.h"
#include "MapManager.h"
#include "MassMailMgr.h"
#include "ScriptMgr.h"
#include "Language.h"
#include "GridNotifiersImpl.h"
#include "CellImpl.h"
#include "Weather.h"
#include "PointMovementGenerator.h"
#include "PathFinder.h"
#include "TargetedMovementGenerator.h"
#include "HomeMovementGenerator.h"
#include "SystemConfig.h"
#include "Config/Config.h"
#include "Mail.h"
#include "Util.h"
#include "ItemEnchantmentMgr.h"
#include "BattleGroundMgr.h"
#include "MapPersistentStateMgr.h"
#include "InstanceData.h"
#include "CreatureEventAIMgr.h"
#include "DBCEnums.h"
#include "AuctionHouseBot/AuctionHouseBot.h"

static uint32 ahbotQualityIds[MAX_AUCTION_QUALITY] =
{
    LANG_AHBOT_QUALITY_GREY, LANG_AHBOT_QUALITY_WHITE,
    LANG_AHBOT_QUALITY_GREEN, LANG_AHBOT_QUALITY_BLUE,
    LANG_AHBOT_QUALITY_PURPLE, LANG_AHBOT_QUALITY_ORANGE,
    LANG_AHBOT_QUALITY_YELLOW
};

bool ChatHandler::HandleAHBotItemsAmountCommand(char* args)
{
    uint32 qVals[MAX_AUCTION_QUALITY];
    for (int i = 0; i < MAX_AUCTION_QUALITY; ++i)
        if (!ExtractUInt32(&args, qVals[i]))
            return false;

    sAuctionBot.SetItemsAmount(qVals);

    for (int i = 0; i < MAX_AUCTION_QUALITY; ++i)
        PSendSysMessage(LANG_AHBOT_ITEMS_AMOUNT, GetMangosString(ahbotQualityIds[i]), sAuctionBotConfig.getConfigItemQualityAmount(AuctionQuality(i)));

    return true;
}

template<int Q>
bool ChatHandler::HandleAHBotItemsAmountQualityCommand(char* args)
{
    uint32 qVal;
    if (!ExtractUInt32(&args, qVal))
        return false;
    sAuctionBot.SetItemsAmountForQuality(AuctionQuality(Q), qVal);
    PSendSysMessage(LANG_AHBOT_ITEMS_AMOUNT, GetMangosString(ahbotQualityIds[Q]),
        sAuctionBotConfig.getConfigItemQualityAmount(AuctionQuality(Q)));
    return true;
}

template bool ChatHandler::HandleAHBotItemsAmountQualityCommand<AUCTION_QUALITY_GREY>(char*);
template bool ChatHandler::HandleAHBotItemsAmountQualityCommand<AUCTION_QUALITY_WHITE>(char*);
template bool ChatHandler::HandleAHBotItemsAmountQualityCommand<AUCTION_QUALITY_GREEN>(char*);
template bool ChatHandler::HandleAHBotItemsAmountQualityCommand<AUCTION_QUALITY_BLUE>(char*);
template bool ChatHandler::HandleAHBotItemsAmountQualityCommand<AUCTION_QUALITY_PURPLE>(char*);
template bool ChatHandler::HandleAHBotItemsAmountQualityCommand<AUCTION_QUALITY_ORANGE>(char*);
template bool ChatHandler::HandleAHBotItemsAmountQualityCommand<AUCTION_QUALITY_YELLOW>(char*);

bool ChatHandler::HandleAHBotItemsRatioCommand(char* args)
{
    uint32 rVal[MAX_AUCTION_HOUSE_TYPE];
    for (int i = 0; i < MAX_AUCTION_HOUSE_TYPE; ++i)
        if (!ExtractUInt32(&args, rVal[i]))
            return false;

    sAuctionBot.SetItemsRatio(rVal[0], rVal[1], rVal[2]);

    for (int i = 0; i < MAX_AUCTION_HOUSE_TYPE; ++i)
        PSendSysMessage(LANG_AHBOT_ITEMS_RATIO, AuctionBotConfig::GetHouseTypeName(AuctionHouseType(i)), sAuctionBotConfig.getConfigItemAmountRatio(AuctionHouseType(i)));
    return true;
}

template<int H>
bool ChatHandler::HandleAHBotItemsRatioHouseCommand(char* args)
{
    uint32 rVal;
    if (!ExtractUInt32(&args, rVal))
        return false;
    sAuctionBot.SetItemsRatioForHouse(AuctionHouseType(H), rVal);
    PSendSysMessage(LANG_AHBOT_ITEMS_RATIO, AuctionBotConfig::GetHouseTypeName(AuctionHouseType(H)), sAuctionBotConfig.getConfigItemAmountRatio(AuctionHouseType(H)));
    return true;
}

template bool ChatHandler::HandleAHBotItemsRatioHouseCommand<AUCTION_HOUSE_ALLIANCE>(char*);
template bool ChatHandler::HandleAHBotItemsRatioHouseCommand<AUCTION_HOUSE_HORDE>(char*);
template bool ChatHandler::HandleAHBotItemsRatioHouseCommand<AUCTION_HOUSE_NEUTRAL>(char*);

bool ChatHandler::HandleAHBotRebuildCommand(char* args)
{
    bool all = false;
    if (*args)
    {
        if (!ExtractLiteralArg(&args, "all"))
            return false;
        all = true;
    }

    sAuctionBot.Rebuild(all);
    return true;
}

bool ChatHandler::HandleAHBotReloadCommand(char* args)
{
    if (sAuctionBot.ReloadAllConfig())
    {
        SendSysMessage(LANG_AHBOT_RELOAD_OK);
        return true;
    }
    else
    {
        SendSysMessage(LANG_AHBOT_RELOAD_FAIL);
        SetSentErrorMessage(true);
        return false;
    }
}

bool ChatHandler::HandleAHBotStatusCommand(char* args)
{
    bool all = false;
    if (*args)
    {
        if (!ExtractLiteralArg(&args, "all"))
            return false;
        all = true;
    }

    AuctionHouseBotStatusInfo statusInfo;
    sAuctionBot.PrepareStatusInfos(statusInfo);

    if (!m_session)
    {
        SendSysMessage(LANG_AHBOT_STATUS_BAR_CONSOLE);
        SendSysMessage(LANG_AHBOT_STATUS_TITLE1_CONSOLE);
        SendSysMessage(LANG_AHBOT_STATUS_MIDBAR_CONSOLE);
    }
    else
        SendSysMessage(LANG_AHBOT_STATUS_TITLE1_CHAT);

    uint32 fmtId = m_session ? LANG_AHBOT_STATUS_FORMAT_CHAT : LANG_AHBOT_STATUS_FORMAT_CONSOLE;

    PSendSysMessage(fmtId, GetMangosString(LANG_AHBOT_STATUS_ITEM_COUNT),
        statusInfo[AUCTION_HOUSE_ALLIANCE].ItemsCount,
        statusInfo[AUCTION_HOUSE_HORDE].ItemsCount,
        statusInfo[AUCTION_HOUSE_NEUTRAL].ItemsCount,
        statusInfo[AUCTION_HOUSE_ALLIANCE].ItemsCount +
        statusInfo[AUCTION_HOUSE_HORDE].ItemsCount +
        statusInfo[AUCTION_HOUSE_NEUTRAL].ItemsCount);

    if (all)
    {
        PSendSysMessage(fmtId, GetMangosString(LANG_AHBOT_STATUS_ITEM_RATIO),
            sAuctionBotConfig.getConfig(CONFIG_UINT32_AHBOT_ALLIANCE_ITEM_AMOUNT_RATIO),
            sAuctionBotConfig.getConfig(CONFIG_UINT32_AHBOT_HORDE_ITEM_AMOUNT_RATIO),
            sAuctionBotConfig.getConfig(CONFIG_UINT32_AHBOT_NEUTRAL_ITEM_AMOUNT_RATIO),
            sAuctionBotConfig.getConfig(CONFIG_UINT32_AHBOT_ALLIANCE_ITEM_AMOUNT_RATIO) +
            sAuctionBotConfig.getConfig(CONFIG_UINT32_AHBOT_HORDE_ITEM_AMOUNT_RATIO) +
            sAuctionBotConfig.getConfig(CONFIG_UINT32_AHBOT_NEUTRAL_ITEM_AMOUNT_RATIO));

        if (!m_session)
        {
            SendSysMessage(LANG_AHBOT_STATUS_BAR_CONSOLE);
            SendSysMessage(LANG_AHBOT_STATUS_TITLE2_CONSOLE);
            SendSysMessage(LANG_AHBOT_STATUS_MIDBAR_CONSOLE);
        }
        else
            SendSysMessage(LANG_AHBOT_STATUS_TITLE2_CHAT);

        for (int i = 0; i < MAX_AUCTION_QUALITY; ++i)
            PSendSysMessage(fmtId, GetMangosString(ahbotQualityIds[i]),
                statusInfo[AUCTION_HOUSE_ALLIANCE].QualityInfo[i],
                statusInfo[AUCTION_HOUSE_HORDE].QualityInfo[i],
                statusInfo[AUCTION_HOUSE_NEUTRAL].QualityInfo[i],
                sAuctionBotConfig.getConfigItemQualityAmount(AuctionQuality(i)));
    }

    if (!m_session)
        SendSysMessage(LANG_AHBOT_STATUS_BAR_CONSOLE);

    return true;
}

//reload commands
bool ChatHandler::HandleReloadAllCommand(char* /*args*/)
{
    HandleReloadSkillFishingBaseLevelCommand((char*)"");

    HandleReloadAllAchievementCommand((char*)"");
    HandleReloadAllAreaCommand((char*)"");
    HandleReloadAllEventAICommand((char*)"");
    HandleReloadAllLootCommand((char*)"");
    HandleReloadAllNpcCommand((char*)"");
    HandleReloadAllQuestCommand((char*)"");
    HandleReloadAllSpellCommand((char*)"");
    HandleReloadAllItemCommand((char*)"");
    HandleReloadAllGossipsCommand((char*)"");
    HandleReloadAllLocalesCommand((char*)"");

    HandleReloadMailLevelRewardCommand((char*)"");
    HandleReloadCommandCommand((char*)"");
    HandleReloadReservedNameCommand((char*)"");
    HandleReloadMangosStringCommand((char*)"");
    HandleReloadGameTeleCommand((char*)"");
    return true;
}

bool ChatHandler::HandleReloadAllAchievementCommand(char* /*args*/)
{
    HandleReloadAchievementCriteriaRequirementCommand((char*)"");
    HandleReloadAchievementRewardCommand((char*)"");
    return true;
}

bool ChatHandler::HandleReloadAllAreaCommand(char* /*args*/)
{
    //HandleReloadQuestAreaTriggersCommand((char*)""); -- reloaded in HandleReloadAllQuestCommand
    HandleReloadAreaTriggerTeleportCommand((char*)"");
    HandleReloadAreaTriggerTavernCommand((char*)"");
    HandleReloadGameGraveyardZoneCommand((char*)"");
    return true;
}

bool ChatHandler::HandleReloadAllLootCommand(char* /*args*/)
{
    sLog.outString( "Re-Loading Loot Tables..." );
    LoadLootTables();
    SendGlobalSysMessage("DB tables `*_loot_template` reloaded.");
    return true;
}

bool ChatHandler::HandleReloadAllNpcCommand(char* /*args*/)
{
    HandleReloadNpcTrainerCommand((char*)"a");
    HandleReloadNpcVendorCommand((char*)"a");
    HandleReloadPointsOfInterestCommand((char*)"a");
    HandleReloadSpellClickSpellsCommand((char*)"a");
    return true;
}

bool ChatHandler::HandleReloadAllQuestCommand(char* /*args*/)
{
    HandleReloadQuestAreaTriggersCommand((char*)"a");
    HandleReloadQuestPOICommand((char*)"a");
    HandleReloadQuestTemplateCommand((char*)"a");

    sLog.outString( "Re-Loading Quests Relations..." );
    sObjectMgr.LoadQuestRelations();
    SendGlobalSysMessage("DB tables `*_questrelation` and `*_involvedrelation` reloaded.");
    return true;
}

bool ChatHandler::HandleReloadAllScriptsCommand(char* /*args*/)
{
    if (sScriptMgr.IsScriptScheduled())
    {
        PSendSysMessage("DB scripts used currently, please attempt reload later.");
        SetSentErrorMessage(true);
        return false;
    }

    sLog.outString( "Re-Loading Scripts..." );
    HandleReloadGameObjectScriptsCommand((char*)"a");
    HandleReloadGossipScriptsCommand((char*)"a");
    HandleReloadEventScriptsCommand((char*)"a");
    HandleReloadQuestEndScriptsCommand((char*)"a");
    HandleReloadQuestStartScriptsCommand((char*)"a");
    HandleReloadSpellScriptsCommand((char*)"a");
    SendGlobalSysMessage("DB tables `*_scripts` reloaded.");
    HandleReloadDbScriptStringCommand((char*)"a");
    return true;
}

bool ChatHandler::HandleReloadAllEventAICommand(char* /*args*/)
{
    HandleReloadEventAITextsCommand((char*)"a");
    HandleReloadEventAISummonsCommand((char*)"a");
    HandleReloadEventAIScriptsCommand((char*)"a");
    return true;
}

bool ChatHandler::HandleReloadAllSpellCommand(char* /*args*/)
{
    HandleReloadSkillDiscoveryTemplateCommand((char*)"a");
    HandleReloadSkillExtraItemTemplateCommand((char*)"a");
    HandleReloadSpellAreaCommand((char*)"a");
    HandleReloadSpellChainCommand((char*)"a");
    HandleReloadSpellElixirCommand((char*)"a");
    HandleReloadSpellLearnSpellCommand((char*)"a");
    HandleReloadSpellProcEventCommand((char*)"a");
    HandleReloadSpellBonusesCommand((char*)"a");
    HandleReloadSpellProcItemEnchantCommand((char*)"a");
    HandleReloadSpellScriptTargetCommand((char*)"a");
    HandleReloadSpellTargetPositionCommand((char*)"a");
    HandleReloadSpellThreatsCommand((char*)"a");
    HandleReloadSpellPetAurasCommand((char*)"a");
    HandleReloadSpellDisabledCommand((char*)"a");
    HandleReloadSpellLinkedCommand((char*)"a");
    return true;
}

bool ChatHandler::HandleReloadAllGossipsCommand(char* args)
{
    if (*args!='a')                                         // already reload from all_scripts
        HandleReloadGossipScriptsCommand((char*)"a");
    HandleReloadGossipMenuCommand((char*)"a");
    HandleReloadPointsOfInterestCommand((char*)"a");
    return true;
}

bool ChatHandler::HandleReloadAllItemCommand(char* /*args*/)
{
    HandleReloadPageTextsCommand((char*)"a");
    HandleReloadItemConvertCommand((char*)"a");
    HandleReloadItemEnchantementsCommand((char*)"a");
    HandleReloadItemRequiredTragetCommand((char*)"a");
    return true;
}

bool ChatHandler::HandleReloadAllLocalesCommand(char* /*args*/)
{
    HandleReloadLocalesAchievementRewardCommand((char*)"a");
    HandleReloadLocalesCreatureCommand((char*)"a");
    HandleReloadLocalesGameobjectCommand((char*)"a");
    HandleReloadLocalesGossipMenuOptionCommand((char*)"a");
    HandleReloadLocalesItemCommand((char*)"a");
    HandleReloadLocalesNpcTextCommand((char*)"a");
    HandleReloadLocalesPageTextCommand((char*)"a");
    HandleReloadLocalesPointsOfInterestCommand((char*)"a");
    HandleReloadLocalesQuestCommand((char*)"a");
    return true;
}

bool ChatHandler::HandleReloadConfigCommand(char* /*args*/)
{
    sLog.outString( "Re-Loading config settings..." );
    sWorld.LoadConfigSettings(true);
    sMapMgr.InitializeVisibilityDistanceInfo();
    SendGlobalSysMessage("World config settings reloaded.");
    return true;
}

bool ChatHandler::HandleReloadAchievementCriteriaRequirementCommand(char* /*args*/)
{
    sLog.outString( "Re-Loading Additional Achievement Criteria Requirements Data..." );
    sAchievementMgr.LoadAchievementCriteriaRequirements();
    SendGlobalSysMessage("DB table `achievement_criteria_requirement` reloaded.");
    return true;
}

bool ChatHandler::HandleReloadAchievementRewardCommand(char* /*args*/)
{
    sLog.outString( "Re-Loading Achievement Reward Data..." );
    sAchievementMgr.LoadRewards();
    SendGlobalSysMessage("DB table `achievement_reward` reloaded.");
    return true;
}

bool ChatHandler::HandleReloadAreaTriggerTavernCommand(char* /*args*/)
{
    sLog.outString( "Re-Loading Tavern Area Triggers..." );
    sObjectMgr.LoadTavernAreaTriggers();
    SendGlobalSysMessage("DB table `areatrigger_tavern` reloaded.");
    return true;
}

bool ChatHandler::HandleReloadAreaTriggerTeleportCommand(char* /*args*/)
{
    sLog.outString( "Re-Loading AreaTrigger teleport definitions..." );
    sObjectMgr.LoadAreaTriggerTeleports();
    SendGlobalSysMessage("DB table `areatrigger_teleport` reloaded.");
    return true;
}

bool ChatHandler::HandleReloadCommandCommand(char* /*args*/)
{
    load_command_table = true;
    SendGlobalSysMessage("DB table `command` will be reloaded at next chat command use.");
    return true;
}

bool ChatHandler::HandleReloadCreatureQuestRelationsCommand(char* /*args*/)
{
    sLog.outString( "Loading Quests Relations... (`creature_questrelation`)" );
    sObjectMgr.LoadCreatureQuestRelations();
    SendGlobalSysMessage("DB table `creature_questrelation` (creature quest givers) reloaded.");
    return true;
}

bool ChatHandler::HandleReloadCreatureQuestInvRelationsCommand(char* /*args*/)
{
    sLog.outString( "Loading Quests Relations... (`creature_involvedrelation`)" );
    sObjectMgr.LoadCreatureInvolvedRelations();
    SendGlobalSysMessage("DB table `creature_involvedrelation` (creature quest takers) reloaded.");
    return true;
}

bool ChatHandler::HandleReloadConditionsCommand(char* /*args*/)
{
    sLog.outString( "Re-Loading `conditions`... " );
    sObjectMgr.LoadConditions();
    SendGlobalSysMessage("DB table `conditions` reloaded.");
    return true;
}

bool ChatHandler::HandleReloadGossipMenuCommand(char* /*args*/)
{
    sObjectMgr.LoadGossipMenus();
    SendGlobalSysMessage("DB tables `gossip_menu` and `gossip_menu_option` reloaded.");
    return true;
}

bool ChatHandler::HandleReloadGossipScriptsCommand(char* args)
{
    if (sScriptMgr.IsScriptScheduled())
    {
        SendSysMessage("DB scripts used currently, please attempt reload later.");
        SetSentErrorMessage(true);
        return false;
    }

    if (*args!='a')
        sLog.outString( "Re-Loading Scripts from `gossip_scripts`...");

    sScriptMgr.LoadGossipScripts();

    if (*args!='a')
        SendGlobalSysMessage("DB table `gossip_scripts` reloaded.");

    return true;
}

bool ChatHandler::HandleReloadGOQuestRelationsCommand(char* /*args*/)
{
    sLog.outString( "Loading Quests Relations... (`gameobject_questrelation`)" );
    sObjectMgr.LoadGameobjectQuestRelations();
    SendGlobalSysMessage("DB table `gameobject_questrelation` (gameobject quest givers) reloaded.");
    return true;
}

bool ChatHandler::HandleReloadGOQuestInvRelationsCommand(char* /*args*/)
{
    sLog.outString( "Loading Quests Relations... (`gameobject_involvedrelation`)" );
    sObjectMgr.LoadGameobjectInvolvedRelations();
    SendGlobalSysMessage("DB table `gameobject_involvedrelation` (gameobject quest takers) reloaded.");
    return true;
}

bool ChatHandler::HandleReloadQuestAreaTriggersCommand(char* /*args*/)
{
    sLog.outString( "Re-Loading Quest Area Triggers..." );
    sObjectMgr.LoadQuestAreaTriggers();
    SendGlobalSysMessage("DB table `areatrigger_involvedrelation` (quest area triggers) reloaded.");
    return true;
}

bool ChatHandler::HandleReloadQuestTemplateCommand(char* /*args*/)
{
    sLog.outString( "Re-Loading Quest Templates..." );
    sObjectMgr.LoadQuests();
    SendGlobalSysMessage("DB table `quest_template` (quest definitions) reloaded.");

    /// dependent also from `gameobject` but this table not reloaded anyway
    sLog.outString( "Re-Loading GameObjects for quests..." );
    sObjectMgr.LoadGameObjectForQuests();
    SendGlobalSysMessage("Data GameObjects for quests reloaded.");
    return true;
}

bool ChatHandler::HandleReloadLootTemplatesCreatureCommand(char* /*args*/)
{
    sLog.outString( "Re-Loading Loot Tables... (`creature_loot_template`)" );
    LoadLootTemplates_Creature();
    LootTemplates_Creature.CheckLootRefs();
    SendGlobalSysMessage("DB table `creature_loot_template` reloaded.");
    return true;
}

bool ChatHandler::HandleReloadLootTemplatesDisenchantCommand(char* /*args*/)
{
    sLog.outString( "Re-Loading Loot Tables... (`disenchant_loot_template`)" );
    LoadLootTemplates_Disenchant();
    LootTemplates_Disenchant.CheckLootRefs();
    SendGlobalSysMessage("DB table `disenchant_loot_template` reloaded.");
    return true;
}

bool ChatHandler::HandleReloadLootTemplatesFishingCommand(char* /*args*/)
{
    sLog.outString( "Re-Loading Loot Tables... (`fishing_loot_template`)" );
    LoadLootTemplates_Fishing();
    LootTemplates_Fishing.CheckLootRefs();
    SendGlobalSysMessage("DB table `fishing_loot_template` reloaded.");
    return true;
}

bool ChatHandler::HandleReloadLootTemplatesGameobjectCommand(char* /*args*/)
{
    sLog.outString( "Re-Loading Loot Tables... (`gameobject_loot_template`)" );
    LoadLootTemplates_Gameobject();
    LootTemplates_Gameobject.CheckLootRefs();
    SendGlobalSysMessage("DB table `gameobject_loot_template` reloaded.");
    return true;
}

bool ChatHandler::HandleReloadLootTemplatesItemCommand(char* /*args*/)
{
    sLog.outString( "Re-Loading Loot Tables... (`item_loot_template`)" );
    LoadLootTemplates_Item();
    LootTemplates_Item.CheckLootRefs();
    SendGlobalSysMessage("DB table `item_loot_template` reloaded.");
    return true;
}

bool ChatHandler::HandleReloadLootTemplatesMillingCommand(char* /*args*/)
{
    sLog.outString( "Re-Loading Loot Tables... (`milling_loot_template`)" );
    LoadLootTemplates_Milling();
    LootTemplates_Milling.CheckLootRefs();
    SendGlobalSysMessage("DB table `milling_loot_template` reloaded.");
    return true;
}

bool ChatHandler::HandleReloadLootTemplatesPickpocketingCommand(char* /*args*/)
{
    sLog.outString( "Re-Loading Loot Tables... (`pickpocketing_loot_template`)" );
    LoadLootTemplates_Pickpocketing();
    LootTemplates_Pickpocketing.CheckLootRefs();
    SendGlobalSysMessage("DB table `pickpocketing_loot_template` reloaded.");
    return true;
}

bool ChatHandler::HandleReloadLootTemplatesProspectingCommand(char* /*args*/)
{
    sLog.outString( "Re-Loading Loot Tables... (`prospecting_loot_template`)" );
    LoadLootTemplates_Prospecting();
    LootTemplates_Prospecting.CheckLootRefs();
    SendGlobalSysMessage("DB table `prospecting_loot_template` reloaded.");
    return true;
}

bool ChatHandler::HandleReloadLootTemplatesMailCommand(char* /*args*/)
{
    sLog.outString( "Re-Loading Loot Tables... (`mail_loot_template`)" );
    LoadLootTemplates_Mail();
    LootTemplates_Mail.CheckLootRefs();
    SendGlobalSysMessage("DB table `mail_loot_template` reloaded.");
    return true;
}

bool ChatHandler::HandleReloadLootTemplatesReferenceCommand(char* /*args*/)
{
    sLog.outString( "Re-Loading Loot Tables... (`reference_loot_template`)" );
    LoadLootTemplates_Reference();
    SendGlobalSysMessage("DB table `reference_loot_template` reloaded.");
    return true;
}

bool ChatHandler::HandleReloadLootTemplatesSkinningCommand(char* /*args*/)
{
    sLog.outString( "Re-Loading Loot Tables... (`skinning_loot_template`)" );
    LoadLootTemplates_Skinning();
    LootTemplates_Skinning.CheckLootRefs();
    SendGlobalSysMessage("DB table `skinning_loot_template` reloaded.");
    return true;
}

bool ChatHandler::HandleReloadLootTemplatesSpellCommand(char* /*args*/)
{
    sLog.outString( "Re-Loading Loot Tables... (`spell_loot_template`)" );
    LoadLootTemplates_Spell();
    LootTemplates_Spell.CheckLootRefs();
    SendGlobalSysMessage("DB table `spell_loot_template` reloaded.");
    return true;
}

bool ChatHandler::HandleReloadMangosStringCommand(char* /*args*/)
{
    sLog.outString( "Re-Loading mangos_string Table!" );
    sObjectMgr.LoadMangosStrings();
    SendGlobalSysMessage("DB table `mangos_string` reloaded.");
    return true;
}

bool ChatHandler::HandleReloadNpcTextCommand(char* /*args*/)
{
    sLog.outString( "Re-Loading `npc_text` Table!" );
    sObjectMgr.LoadGossipText();
    SendGlobalSysMessage("DB table `npc_text` reloaded.");
    return true;
}

bool ChatHandler::HandleReloadNpcTrainerCommand(char* /*args*/)
{
    sLog.outString( "Re-Loading `npc_trainer_template` Table!" );
    sObjectMgr.LoadTrainerTemplates();
    SendGlobalSysMessage("DB table `npc_trainer_template` reloaded.");

    sLog.outString( "Re-Loading `npc_trainer` Table!" );
    sObjectMgr.LoadTrainers();
    SendGlobalSysMessage("DB table `npc_trainer` reloaded.");
    return true;
}

bool ChatHandler::HandleReloadNpcVendorCommand(char* /*args*/)
{
    // not safe reload vendor template tables independent...
    sLog.outString( "Re-Loading `npc_vendor_template` Table!" );
    sObjectMgr.LoadVendorTemplates();
    SendGlobalSysMessage("DB table `npc_vendor_template` reloaded.");

    sLog.outString( "Re-Loading `npc_vendor` Table!" );
    sObjectMgr.LoadVendors();
    SendGlobalSysMessage("DB table `npc_vendor` reloaded.");
    return true;
}

bool ChatHandler::HandleReloadPointsOfInterestCommand(char* /*args*/)
{
    sLog.outString( "Re-Loading `points_of_interest` Table!" );
    sObjectMgr.LoadPointsOfInterest();
    SendGlobalSysMessage("DB table `points_of_interest` reloaded.");
    return true;
}

bool ChatHandler::HandleReloadQuestPOICommand(char* /*args*/)
{
    sLog.outString( "Re-Loading `quest_poi` and `quest_poi_points` Tables!" );
    sObjectMgr.LoadQuestPOI();
    SendGlobalSysMessage("DB Table `quest_poi` and `quest_poi_points` reloaded.");
    return true;
}

bool ChatHandler::HandleReloadSpellClickSpellsCommand(char* /*args*/)
{
    sLog.outString( "Re-Loading `npc_spellclick_spells` Table!" );
    sObjectMgr.LoadNPCSpellClickSpells();
    SendGlobalSysMessage("DB table `npc_spellclick_spells` reloaded.");
    return true;
}

bool ChatHandler::HandleReloadReservedNameCommand(char* /*args*/)
{
    sLog.outString( "Loading ReservedNames... (`reserved_name`)" );
    sObjectMgr.LoadReservedPlayersNames();
    SendGlobalSysMessage("DB table `reserved_name` (player reserved names) reloaded.");
    return true;
}

bool ChatHandler::HandleReloadReputationRewardRateCommand(char* /*args*/)
{
    sLog.outString( "Re-Loading `reputation_reward_rate` Table!" );
    sObjectMgr.LoadReputationRewardRate();
    SendGlobalSysMessage("DB table `reputation_reward_rate` reloaded.");
    return true;
}

bool ChatHandler::HandleReloadReputationSpilloverTemplateCommand(char* /*args*/)
{
    sLog.outString( "Re-Loading `reputation_spillover_template` Table!" );
    sObjectMgr.LoadReputationSpilloverTemplate();
    SendGlobalSysMessage("DB table `reputation_spillover_template` reloaded.");
    return true;
}

bool ChatHandler::HandleReloadSkillDiscoveryTemplateCommand(char* /*args*/)
{
    sLog.outString( "Re-Loading Skill Discovery Table..." );
    sSpellMgr.LoadSkillDiscoveryTable();
    SendGlobalSysMessage("DB table `skill_discovery_template` (recipes discovered at crafting) reloaded.");
    return true;
}

bool ChatHandler::HandleReloadSkillExtraItemTemplateCommand(char* /*args*/)
{
    sLog.outString( "Re-Loading Skill Extra Item Table..." );
    sSpellMgr.LoadSkillExtraItemTable();
    SendGlobalSysMessage("DB table `skill_extra_item_template` (extra item creation when crafting) reloaded.");
    return true;
}

bool ChatHandler::HandleReloadSkillFishingBaseLevelCommand(char* /*args*/)
{
    sLog.outString( "Re-Loading Skill Fishing base level requirements..." );
    sObjectMgr.LoadFishingBaseSkillLevel();
    SendGlobalSysMessage("DB table `skill_fishing_base_level` (fishing base level for zone/subzone) reloaded.");
    return true;
}

bool ChatHandler::HandleReloadSpellAreaCommand(char* /*args*/)
{
    sLog.outString( "Re-Loading SpellArea Data..." );
    sSpellMgr.LoadSpellAreas();
    SendGlobalSysMessage("DB table `spell_area` (spell dependences from area/quest/auras state) reloaded.");
    return true;
}

bool ChatHandler::HandleReloadSpellBonusesCommand(char* /*args*/)
{
    sLog.outString( "Re-Loading Spell Bonus Data..." );
    sSpellMgr.LoadSpellBonuses();
    SendGlobalSysMessage("DB table `spell_bonus_data` (spell damage/healing coefficients) reloaded.");
    return true;
}

bool ChatHandler::HandleReloadSpellChainCommand(char* /*args*/)
{
    sLog.outString( "Re-Loading Spell Chain Data... " );
    sSpellMgr.LoadSpellChains();
    SendGlobalSysMessage("DB table `spell_chain` (spell ranks) reloaded.");
    return true;
}

bool ChatHandler::HandleReloadSpellElixirCommand(char* /*args*/)
{
    sLog.outString( "Re-Loading Spell Elixir types..." );
    sSpellMgr.LoadSpellElixirs();
    SendGlobalSysMessage("DB table `spell_elixir` (spell elixir types) reloaded.");
    return true;
}

bool ChatHandler::HandleReloadSpellLearnSpellCommand(char* /*args*/)
{
    sLog.outString( "Re-Loading Spell Learn Spells..." );
    sSpellMgr.LoadSpellLearnSpells();
    SendGlobalSysMessage("DB table `spell_learn_spell` reloaded.");
    return true;
}

bool ChatHandler::HandleReloadSpellProcEventCommand(char* /*args*/)
{
    sLog.outString( "Re-Loading Spell Proc Event conditions..." );
    sSpellMgr.LoadSpellProcEvents();
    SendGlobalSysMessage("DB table `spell_proc_event` (spell proc trigger requirements) reloaded.");
    return true;
}

bool ChatHandler::HandleReloadSpellProcItemEnchantCommand(char* /*args*/)
{
    sLog.outString( "Re-Loading Spell Proc Item Enchant..." );
    sSpellMgr.LoadSpellProcItemEnchant();
    SendGlobalSysMessage("DB table `spell_proc_item_enchant` (item enchantment ppm) reloaded.");
    return true;
}

bool ChatHandler::HandleReloadSpellScriptTargetCommand(char* /*args*/)
{
    sLog.outString( "Re-Loading SpellsScriptTarget..." );
    sSpellMgr.LoadSpellScriptTarget();
    SendGlobalSysMessage("DB table `spell_script_target` (spell targets selection in case specific creature/GO requirements) reloaded.");
    return true;
}

bool ChatHandler::HandleReloadSpellTargetPositionCommand(char* /*args*/)
{
    sLog.outString( "Re-Loading spell target destination coordinates..." );
    sSpellMgr.LoadSpellTargetPositions();
    SendGlobalSysMessage("DB table `spell_target_position` (destination coordinates for spell targets) reloaded.");
    return true;
}

bool ChatHandler::HandleReloadSpellThreatsCommand(char* /*args*/)
{
    sLog.outString( "Re-Loading Aggro Spells Definitions...");
    sSpellMgr.LoadSpellThreats();
    SendGlobalSysMessage("DB table `spell_threat` (spell aggro definitions) reloaded.");
    return true;
}

bool ChatHandler::HandleReloadSpellPetAurasCommand(char* /*args*/)
{
    sLog.outString( "Re-Loading Spell pet auras...");
    sSpellMgr.LoadSpellPetAuras();
    SendGlobalSysMessage("DB table `spell_pet_auras` reloaded.");
    return true;
}

bool ChatHandler::HandleReloadPageTextsCommand(char* /*args*/)
{
    sLog.outString( "Re-Loading Page Texts..." );
    sObjectMgr.LoadPageTexts();
    SendGlobalSysMessage("DB table `page_texts` reloaded.");
    return true;
}

bool ChatHandler::HandleReloadItemEnchantementsCommand(char* /*args*/)
{
    sLog.outString( "Re-Loading Item Random Enchantments Table..." );
    LoadRandomEnchantmentsTable();
    SendGlobalSysMessage("DB table `item_enchantment_template` reloaded.");
    return true;
}

bool ChatHandler::HandleReloadItemConvertCommand(char* /*args*/)
{
    sLog.outString( "Re-Loading Item Converts Table..." );
    sObjectMgr.LoadItemConverts();
    SendGlobalSysMessage("DB table `item_convert` reloaded.");
    return true;
}

bool ChatHandler::HandleReloadItemRequiredTragetCommand(char* /*args*/)
{
    sLog.outString( "Re-Loading Item Required Targets Table..." );
    sObjectMgr.LoadItemRequiredTarget();
    SendGlobalSysMessage("DB table `item_required_target` reloaded.");
    return true;
}

bool ChatHandler::HandleReloadBattleEventCommand(char* /*args*/)
{
    sLog.outString( "Re-Loading BattleGround Eventindexes..." );
    sBattleGroundMgr.LoadBattleEventIndexes();
    SendGlobalSysMessage("DB table `gameobject_battleground` and `creature_battleground` reloaded.");
    return true;
}

bool ChatHandler::HandleReloadGameObjectScriptsCommand(char* args)
{
    if (sScriptMgr.IsScriptScheduled())
    {
        SendSysMessage("DB scripts used currently, please attempt reload later.");
        SetSentErrorMessage(true);
        return false;
    }

    if (*args!='a')
        sLog.outString( "Re-Loading Scripts from `gameobject_[template]_scripts`...");

    sScriptMgr.LoadGameObjectScripts();
    sScriptMgr.LoadGameObjectTemplateScripts();

    if (*args!='a')
        SendGlobalSysMessage("DB table `gameobject_[template]_scripts` reloaded.");

    return true;
}

bool ChatHandler::HandleReloadEventScriptsCommand(char* args)
{
    if (sScriptMgr.IsScriptScheduled())
    {
        SendSysMessage("DB scripts used currently, please attempt reload later.");
        SetSentErrorMessage(true);
        return false;
    }

    if (*args!='a')
        sLog.outString( "Re-Loading Scripts from `event_scripts`...");

    sScriptMgr.LoadEventScripts();

    if (*args!='a')
        SendGlobalSysMessage("DB table `event_scripts` reloaded.");

    return true;
}

bool ChatHandler::HandleReloadEventAITextsCommand(char* /*args*/)
{

    sLog.outString( "Re-Loading Texts from `creature_ai_texts`...");
    sEventAIMgr.LoadCreatureEventAI_Texts(true);
    SendGlobalSysMessage("DB table `creature_ai_texts` reloaded.");
    return true;
}

bool ChatHandler::HandleReloadEventAISummonsCommand(char* /*args*/)
{
    sLog.outString( "Re-Loading Summons from `creature_ai_summons`...");
    sEventAIMgr.LoadCreatureEventAI_Summons(true);
    SendGlobalSysMessage("DB table `creature_ai_summons` reloaded.");
    return true;
}

bool ChatHandler::HandleReloadEventAIScriptsCommand(char* /*args*/)
{
    sLog.outString( "Re-Loading Scripts from `creature_ai_scripts`...");
    sEventAIMgr.LoadCreatureEventAI_Scripts();
    SendGlobalSysMessage("DB table `creature_ai_scripts` reloaded.");
    return true;
}

bool ChatHandler::HandleReloadQuestEndScriptsCommand(char* args)
{
    if (sScriptMgr.IsScriptScheduled())
    {
        SendSysMessage("DB scripts used currently, please attempt reload later.");
        SetSentErrorMessage(true);
        return false;
    }

    if (*args != 'a')
        sLog.outString( "Re-Loading Scripts from `quest_end_scripts`...");

    sScriptMgr.LoadQuestEndScripts();

    if (*args != 'a')
        SendGlobalSysMessage("DB table `quest_end_scripts` reloaded.");

    return true;
}

bool ChatHandler::HandleReloadQuestStartScriptsCommand(char* args)
{
    if (sScriptMgr.IsScriptScheduled())
    {
        SendSysMessage("DB scripts used currently, please attempt reload later.");
        SetSentErrorMessage(true);
        return false;
    }

    if (*args != 'a')
        sLog.outString( "Re-Loading Scripts from `quest_start_scripts`...");

    sScriptMgr.LoadQuestStartScripts();

    if (*args != 'a')
        SendGlobalSysMessage("DB table `quest_start_scripts` reloaded.");

    return true;
}

bool ChatHandler::HandleReloadSpellScriptsCommand(char* args)
{
    if (sScriptMgr.IsScriptScheduled())
    {
        SendSysMessage("DB scripts used currently, please attempt reload later.");
        SetSentErrorMessage(true);
        return false;
    }

    if (*args != 'a')
        sLog.outString( "Re-Loading Scripts from `spell_scripts`...");

    sScriptMgr.LoadSpellScripts();

    if (*args != 'a')
        SendGlobalSysMessage("DB table `spell_scripts` reloaded.");

    return true;
}

bool ChatHandler::HandleReloadDbScriptStringCommand(char* /*args*/)
{
    sLog.outString( "Re-Loading Script strings from `db_script_string`...");
    sScriptMgr.LoadDbScriptStrings();
    SendGlobalSysMessage("DB table `db_script_string` reloaded.");
    return true;
}

bool ChatHandler::HandleReloadGameGraveyardZoneCommand(char* /*args*/)
{
    sLog.outString( "Re-Loading Graveyard-zone links...");

    sObjectMgr.LoadGraveyardZones();

    SendGlobalSysMessage("DB table `game_graveyard_zone` reloaded.");

    return true;
}

bool ChatHandler::HandleReloadGameTeleCommand(char* /*args*/)
{
    sLog.outString( "Re-Loading Game Tele coordinates...");

    sObjectMgr.LoadGameTele();

    SendGlobalSysMessage("DB table `game_tele` reloaded.");

    return true;
}

bool ChatHandler::HandleReloadLocalesAchievementRewardCommand(char* /*args*/)
{
    sLog.outString( "Re-Loading Locales Achievement Reward Data..." );
    sAchievementMgr.LoadRewardLocales();
    SendGlobalSysMessage("DB table `locales_achievement_reward` reloaded.");
    return true;
}

bool ChatHandler::HandleReloadLocalesCreatureCommand(char* /*args*/)
{
    sLog.outString( "Re-Loading Locales Creature ...");
    sObjectMgr.LoadCreatureLocales();
    SendGlobalSysMessage("DB table `locales_creature` reloaded.");
    return true;
}

bool ChatHandler::HandleReloadLocalesGameobjectCommand(char* /*args*/)
{
    sLog.outString( "Re-Loading Locales Gameobject ... ");
    sObjectMgr.LoadGameObjectLocales();
    SendGlobalSysMessage("DB table `locales_gameobject` reloaded.");
    return true;
}

bool ChatHandler::HandleReloadLocalesGossipMenuOptionCommand(char* /*args*/)
{
    sLog.outString( "Re-Loading Locales Gossip Menu Option ... ");
    sObjectMgr.LoadGossipMenuItemsLocales();
    SendGlobalSysMessage("DB table `locales_gossip_menu_option` reloaded.");
    return true;
}

bool ChatHandler::HandleReloadLocalesItemCommand(char* /*args*/)
{
    sLog.outString( "Re-Loading Locales Item ... ");
    sObjectMgr.LoadItemLocales();
    SendGlobalSysMessage("DB table `locales_item` reloaded.");
    return true;
}

bool ChatHandler::HandleReloadLocalesNpcTextCommand(char* /*args*/)
{
    sLog.outString( "Re-Loading Locales NPC Text ... ");
    sObjectMgr.LoadGossipTextLocales();
    SendGlobalSysMessage("DB table `locales_npc_text` reloaded.");
    return true;
}

bool ChatHandler::HandleReloadLocalesPageTextCommand(char* /*args*/)
{
    sLog.outString( "Re-Loading Locales Page Text ... ");
    sObjectMgr.LoadPageTextLocales();
    SendGlobalSysMessage("DB table `locales_page_text` reloaded.");
    return true;
}

bool ChatHandler::HandleReloadLocalesPointsOfInterestCommand(char* /*args*/)
{
    sLog.outString( "Re-Loading Locales Points Of Interest ... ");
    sObjectMgr.LoadPointOfInterestLocales();
    SendGlobalSysMessage("DB table `locales_points_of_interest` reloaded.");
    return true;
}

bool ChatHandler::HandleReloadLocalesQuestCommand(char* /*args*/)
{
    sLog.outString( "Re-Loading Locales Quest ... ");
    sObjectMgr.LoadQuestLocales();
    SendGlobalSysMessage("DB table `locales_quest` reloaded.");
    return true;
}

bool ChatHandler::HandleReloadMailLevelRewardCommand(char* /*args*/)
{
    sLog.outString( "Re-Loading Player level dependent mail rewards..." );
    sObjectMgr.LoadMailLevelRewards();
    SendGlobalSysMessage("DB table `mail_level_reward` reloaded.");
    return true;
}

bool ChatHandler::HandleReloadSpellDisabledCommand(char* /*arg*/)
{
    sLog.outString( "Re-Loading spell disabled table...");

    sObjectMgr.LoadSpellDisabledEntrys();

    SendGlobalSysMessage("DB table `spell_disabled` reloaded.");

    return true;
}

bool ChatHandler::HandleReloadSpellLinkedCommand(char* /*arg*/)
{
    sLog.outString( "Re-Loading spell linked table...");

    sSpellMgr.LoadSpellLinked();

    SendGlobalSysMessage("DB table `spell_linked` reloaded.");

    return true;
}

bool ChatHandler::HandleReloadAntiCheatCommand(char* /*arg*/)
{
    sLog.outString( "Re-Loading anticheat config table...");

    sObjectMgr.LoadAntiCheatConfig();

    SendGlobalSysMessage("Anticheat config reloaded.");

    return true;
}

bool ChatHandler::HandleLoadScriptsCommand(char* args)
{
    if (!*args)
        return false;

    switch(sScriptMgr.LoadScriptLibrary(args))
    {
        case SCRIPT_LOAD_OK:
            sWorld.SendWorldText(LANG_SCRIPTS_RELOADED_ANNOUNCE);
            SendSysMessage(LANG_SCRIPTS_RELOADED_OK);
            break;
        case SCRIPT_LOAD_ERR_NOT_FOUND:
            SendSysMessage(LANG_SCRIPTS_NOT_FOUND);
            break;
        case SCRIPT_LOAD_ERR_WRONG_API:
            SendSysMessage(LANG_SCRIPTS_WRONG_API);
            break;
        case SCRIPT_LOAD_ERR_OUTDATED:
            SendSysMessage(LANG_SCRIPTS_OUTDATED);
            break;
    }

    return true;
}

bool ChatHandler::HandleAccountSetGmLevelCommand(char* args)
{
    char* accountStr = ExtractOptNotLastArg(&args);

    std::string targetAccountName;
    Player* targetPlayer = NULL;
    uint32 targetAccountId = ExtractAccountId(&accountStr, &targetAccountName, &targetPlayer);
    if (!targetAccountId)
        return false;

    /// only target player different from self allowed
    if (GetAccountId() == targetAccountId)
        return false;

    int32 gm;
    if (!ExtractInt32(&args, gm))
        return false;

    if ( gm < SEC_PLAYER || gm > SEC_ADMINISTRATOR )
    {
        SendSysMessage(LANG_BAD_VALUE);
        SetSentErrorMessage(true);
        return false;
    }

    /// can set security level only for target with less security and to less security that we have
    /// This will reject self apply by specify account name
    if(HasLowerSecurityAccount(NULL,targetAccountId,true))
        return false;

    /// account can't set security to same or grater level, need more power GM or console
    AccountTypes plSecurity = GetAccessLevel();
    if (AccountTypes(gm) >= plSecurity )
    {
        SendSysMessage(LANG_YOURS_SECURITY_IS_LOW);
        SetSentErrorMessage(true);
        return false;
    }

    if (targetPlayer)
    {
        ChatHandler(targetPlayer).PSendSysMessage(LANG_YOURS_SECURITY_CHANGED,GetNameLink().c_str(), gm);
        targetPlayer->GetSession()->SetSecurity(AccountTypes(gm));
    }

    PSendSysMessage(LANG_YOU_CHANGE_SECURITY, targetAccountName.c_str(), gm);
    LoginDatabase.PExecute("UPDATE account SET gmlevel = '%i' WHERE id = '%u'", gm, targetAccountId);

    return true;
}

/// Set password for account
bool ChatHandler::HandleAccountSetPasswordCommand(char* args)
{
    ///- Get the command line arguments
    std::string account_name;
    uint32 targetAccountId = ExtractAccountId(&args, &account_name);
    if (!targetAccountId)
        return false;

    // allow or quoted string with possible spaces or literal without spaces
    char *szPassword1 = ExtractQuotedOrLiteralArg(&args);
    char *szPassword2 = ExtractQuotedOrLiteralArg(&args);
    if (!szPassword1 || !szPassword2)
        return false;

    /// can set password only for target with less security
    /// This is also reject self apply in fact
    if(HasLowerSecurityAccount (NULL,targetAccountId,true))
        return false;

    if (strcmp(szPassword1,szPassword2))
    {
        SendSysMessage (LANG_NEW_PASSWORDS_NOT_MATCH);
        SetSentErrorMessage (true);
        return false;
    }

    AccountOpResult result = sAccountMgr.ChangePassword(targetAccountId, szPassword1);

    switch(result)
    {
        case AOR_OK:
            SendSysMessage(LANG_COMMAND_PASSWORD);
            break;
        case AOR_NAME_NOT_EXIST:
            PSendSysMessage(LANG_ACCOUNT_NOT_EXIST,account_name.c_str());
            SetSentErrorMessage(true);
            return false;
        case AOR_PASS_TOO_LONG:
            SendSysMessage(LANG_PASSWORD_TOO_LONG);
            SetSentErrorMessage(true);
            return false;
        default:
            SendSysMessage(LANG_COMMAND_NOTCHANGEPASSWORD);
            SetSentErrorMessage(true);
            return false;
    }

    // OK, but avoid normal report for hide passwords, but log use command for anyone
    char msg[100];
    snprintf( msg, 100, ".account set password %s *** ***", account_name.c_str());
    LogCommand(msg);
    SetSentErrorMessage(true);
    return false;
}


void ChatHandler::ShowAchievementCriteriaListHelper(AchievementCriteriaEntry const* criEntry, AchievementEntry const * achEntry, LocaleConstant loc, Player* target /*= NULL*/)
{
    std::ostringstream ss;
    if (m_session)
    {
        ss << criEntry->ID << " - |cffffffff|Hachievement_criteria:" << criEntry->ID << "|h[" << criEntry->name[loc] << " " << localeNames[loc] << "]|h|r";
    }
    else
        ss << criEntry->ID << " - " << criEntry->name[loc] << " " << localeNames[loc];

    if (target)
        ss << " = " << target->GetAchievementMgr().GetCriteriaProgressCounter(criEntry);

    if (achEntry->flags & ACHIEVEMENT_FLAG_COUNTER)
        ss << GetMangosString(LANG_COUNTER);
    else
    {
        ss << " [" << AchievementMgr::GetCriteriaProgressMaxCounter(criEntry, achEntry) << "]";

        if (target && target->GetAchievementMgr().IsCompletedCriteria(criEntry, achEntry))
            ss << GetMangosString(LANG_COMPLETE);
    }

    SendSysMessage(ss.str().c_str());
}

bool ChatHandler::HandleAchievementCommand(char* args)
{
    char* nameStr = ExtractOptNotLastArg(&args);

    Player* target = NULL;

    if (nameStr)
    {
        if (!ExtractPlayerTarget(&nameStr, &target))
            return false;
    }
    else
        target = getSelectedPlayer();

    uint32 achId;
    if (!ExtractUint32KeyFromLink(&args, "Hachievement", achId))
        return false;

    AchievementEntry const *achEntry = sAchievementStore.LookupEntry(achId);
    if (!achEntry)
    {
        PSendSysMessage(LANG_ACHIEVEMENT_NOT_EXIST, achId);
        SetSentErrorMessage(true);
        return false;
    }

    LocaleConstant loc = GetSessionDbcLocale();

    CompletedAchievementData const* completed = target ? target->GetAchievementMgr().GetCompleteData(achId) : NULL;

    ShowAchievementListHelper(achEntry, loc, completed ? &completed->date : NULL, target);

    if (AchievementCriteriaEntryList const* criteriaList = sAchievementMgr.GetAchievementCriteriaByAchievement(achEntry->ID))
    {
        SendSysMessage(LANG_COMMAND_ACHIEVEMENT_CRITERIA);
        for (AchievementCriteriaEntryList::const_iterator itr = criteriaList->begin(); itr != criteriaList->end(); ++itr)
            ShowAchievementCriteriaListHelper(*itr, achEntry, loc, target);
    }

    return true;
}

bool ChatHandler::HandleAchievementAddCommand(char* args)
{
    char* nameStr = ExtractOptNotLastArg(&args);

    Player* target;
    if (!ExtractPlayerTarget(&nameStr, &target))
        return false;

    uint32 achId;
    if (!ExtractUint32KeyFromLink(&args, "Hachievement", achId))
        return false;

    AchievementEntry const *achEntry = sAchievementStore.LookupEntry(achId);
    if (!achEntry || (achEntry->flags & ACHIEVEMENT_FLAG_COUNTER))
    {
        PSendSysMessage(LANG_ACHIEVEMENT_NOT_EXIST, achId);
        SetSentErrorMessage(true);
        return false;
    }

    AchievementMgr& mgr = target->GetAchievementMgr();

    if (AchievementCriteriaEntryList const* criteriaList = sAchievementMgr.GetAchievementCriteriaByAchievement(achEntry->ID))
    {
        for (AchievementCriteriaEntryList::const_iterator itr = criteriaList->begin(); itr != criteriaList->end(); ++itr)
        {
            if (mgr.IsCompletedCriteria(*itr, achEntry))
                continue;

            uint32 maxValue = AchievementMgr::GetCriteriaProgressMaxCounter(*itr, achEntry);
            if (maxValue == std::numeric_limits<uint32>::max())
                maxValue = 1;                               // Exception for counter like achievements, set them only to 1
            mgr.SetCriteriaProgress(*itr, achEntry, maxValue, AchievementMgr::PROGRESS_SET);
        }
    }

    LocaleConstant loc = GetSessionDbcLocale();
    CompletedAchievementData const* completed = target ? target->GetAchievementMgr().GetCompleteData(achId) : NULL;
    ShowAchievementListHelper(achEntry, loc, completed ? &completed->date : NULL, target);
    return true;
}

bool ChatHandler::HandleAchievementRemoveCommand(char* args)
{
    char* nameStr = ExtractOptNotLastArg(&args);

    Player* target;
    if (!ExtractPlayerTarget(&nameStr, &target))
        return false;

    uint32 achId;
    if (!ExtractUint32KeyFromLink(&args, "Hachievement", achId))
        return false;

    AchievementEntry const *achEntry = sAchievementStore.LookupEntry(achId);
    if (!achEntry)
    {
        PSendSysMessage(LANG_ACHIEVEMENT_NOT_EXIST, achId);
        SetSentErrorMessage(true);
        return false;
    }

    AchievementMgr& mgr = target->GetAchievementMgr();

    if (AchievementCriteriaEntryList const* criteriaList = sAchievementMgr.GetAchievementCriteriaByAchievement(achEntry->ID))
        for (AchievementCriteriaEntryList::const_iterator itr = criteriaList->begin(); itr != criteriaList->end(); ++itr)
            mgr.SetCriteriaProgress(*itr, achEntry, 0, AchievementMgr::PROGRESS_SET);

    LocaleConstant loc = GetSessionDbcLocale();
    CompletedAchievementData const* completed = target ? target->GetAchievementMgr().GetCompleteData(achId) : NULL;
    ShowAchievementListHelper(achEntry, loc, completed ? &completed->date : NULL, target);
    return true;
}

bool ChatHandler::HandleAchievementCriteriaAddCommand(char* args)
{
    Player* target;
    uint32 criId;

    if (!ExtractUint32KeyFromLink(&args, "Hachievement_criteria", criId))
    {
        // maybe player first
        char* nameStr = ExtractArg(&args);
        if (!ExtractPlayerTarget(&nameStr, &target))
            return false;

        if (!ExtractUint32KeyFromLink(&args, "Hachievement_criteria", criId))
            return false;
    }
    else
        target = getSelectedPlayer();

    AchievementCriteriaEntry const *criEntry = sAchievementCriteriaStore.LookupEntry(criId);
    if (!criEntry)
    {
        PSendSysMessage(LANG_ACHIEVEMENT_CRITERIA_NOT_EXIST, criId);
        SetSentErrorMessage(true);
        return false;
    }

    AchievementEntry const *achEntry = sAchievementStore.LookupEntry(criEntry->referredAchievement);
    if (!achEntry)
        return false;

    LocaleConstant loc = GetSessionDbcLocale();

    uint32 maxValue = AchievementMgr::GetCriteriaProgressMaxCounter(criEntry, achEntry);
    if (maxValue == std::numeric_limits<uint32>::max())
        maxValue = 1;                                       // Exception for counter like achievements, set them only to 1

    AchievementMgr& mgr = target->GetAchievementMgr();

    // nothing do if completed
    if (mgr.IsCompletedCriteria(criEntry, achEntry))
    {
        ShowAchievementCriteriaListHelper(criEntry, achEntry, loc, target);
        return true;
    }

    uint32 progress = mgr.GetCriteriaProgressCounter(criEntry);

    uint32 val;
    if (!ExtractOptUInt32(&args, val, maxValue ? maxValue : 1))
        return false;

    uint32 new_val;

    if (maxValue)
        new_val = progress < maxValue && maxValue - progress > val ? progress + val : maxValue;
    else
    {
        uint32 max_int = std::numeric_limits<uint32>::max();
        new_val = progress < max_int && max_int - progress > val ? progress + val : max_int;
    }

    mgr.SetCriteriaProgress(criEntry, achEntry, new_val, AchievementMgr::PROGRESS_SET);

    ShowAchievementCriteriaListHelper(criEntry, achEntry, loc, target);
    return true;
}

bool ChatHandler::HandleAchievementCriteriaRemoveCommand(char* args)
{
    Player* target;
    uint32 criId;

    if (!ExtractUint32KeyFromLink(&args, "Hachievement_criteria", criId))
    {
        // maybe player first
        char* nameStr = ExtractArg(&args);
        if (!ExtractPlayerTarget(&nameStr, &target))
            return false;

        if (!ExtractUint32KeyFromLink(&args, "Hachievement_criteria", criId))
            return false;
    }
    else
        target = getSelectedPlayer();

    AchievementCriteriaEntry const *criEntry = sAchievementCriteriaStore.LookupEntry(criId);
    if (!criEntry)
    {
        PSendSysMessage(LANG_ACHIEVEMENT_CRITERIA_NOT_EXIST, criId);
        SetSentErrorMessage(true);
        return false;
    }

    AchievementEntry const *achEntry = sAchievementStore.LookupEntry(criEntry->referredAchievement);
    if (!achEntry)
        return false;

    LocaleConstant loc = GetSessionDbcLocale();

    uint32 maxValue = AchievementMgr::GetCriteriaProgressMaxCounter(criEntry, achEntry);
    if (maxValue == std::numeric_limits<uint32>::max())
        maxValue = 1;                                       // Exception for counter like achievements, set them only to 1

    AchievementMgr& mgr = target->GetAchievementMgr();

    uint32 progress = mgr.GetCriteriaProgressCounter(criEntry);

    // nothing do if not started
    if (progress == 0)
    {
        ShowAchievementCriteriaListHelper(criEntry, achEntry, loc, target);
        return true;
    }

    uint32 change;
    if (!ExtractOptUInt32(&args, change, maxValue ? maxValue : 1))
        return false;

    uint32 newval = change < progress ? progress - change : 0;

    mgr.SetCriteriaProgress(criEntry, achEntry, newval, AchievementMgr::PROGRESS_SET);

    ShowAchievementCriteriaListHelper(criEntry, achEntry, loc, target);
    return true;
}

bool ChatHandler::HandleMaxSkillCommand(char* /*args*/)
{
    Player* SelectedPlayer = getSelectedPlayer();
    if(!SelectedPlayer)
    {
        SendSysMessage(LANG_NO_CHAR_SELECTED);
        SetSentErrorMessage(true);
        return false;
    }

    // each skills that have max skill value dependent from level seted to current level max skill value
    SelectedPlayer->UpdateSkillsToMaxSkillsForLevel();
    return true;
}

bool ChatHandler::HandleSetSkillCommand(char* args)
{
    Player * target = getSelectedPlayer();
    if (!target)
    {
        SendSysMessage(LANG_NO_CHAR_SELECTED);
        SetSentErrorMessage(true);
        return false;
    }

    // number or [name] Shift-click form |color|Hskill:skill_id|h[name]|h|r
    char* skill_p = ExtractKeyFromLink(&args, "Hskill");
    if (!skill_p)
        return false;

    int32 skill;
    if (!ExtractInt32(&skill_p, skill))
        return false;

    int32 level;
    if (!ExtractInt32(&args, level))
        return false;

    int32 maxskill;
    if (!ExtractOptInt32(&args, maxskill, target->GetPureMaxSkillValue(skill)))
        return false;

    if (skill <= 0)
    {
        PSendSysMessage(LANG_INVALID_SKILL_ID, skill);
        SetSentErrorMessage(true);
        return false;
    }

    SkillLineEntry const* sl = sSkillLineStore.LookupEntry(skill);
    if (!sl)
    {
        PSendSysMessage(LANG_INVALID_SKILL_ID, skill);
        SetSentErrorMessage(true);
        return false;
    }

    std::string tNameLink = GetNameLink(target);

    if (!target->GetSkillValue(skill))
    {
        PSendSysMessage(LANG_SET_SKILL_ERROR, tNameLink.c_str(), skill, sl->name[GetSessionDbcLocale()]);
        SetSentErrorMessage(true);
        return false;
    }

    if (level <= 0 || level > maxskill || maxskill <= 0)
        return false;

    target->SetSkill(skill, level, maxskill);
    PSendSysMessage(LANG_SET_SKILL, skill, sl->name[GetSessionDbcLocale()], tNameLink.c_str(), level, maxskill);

    return true;
}

bool ChatHandler::HandleUnLearnCommand(char* args)
{
    if (!*args)
        return false;

    // number or [name] Shift-click form |color|Hspell:spell_id|h[name]|h|r
    uint32 spell_id = ExtractSpellIdFromLink(&args);
    if (!spell_id)
        return false;

    bool allRanks = ExtractLiteralArg(&args, "all") != NULL;
    if (!allRanks && *args)                                 // can be fail also at syntax error
        return false;

    Player* target = getSelectedPlayer();
    if(!target)
    {
        SendSysMessage(LANG_NO_CHAR_SELECTED);
        SetSentErrorMessage(true);
        return false;
    }

    if(allRanks)
        spell_id = sSpellMgr.GetFirstSpellInChain (spell_id);

    if (target->HasSpell(spell_id))
        target->removeSpell(spell_id,false,!allRanks);
    else
        SendSysMessage(LANG_FORGET_SPELL);

    if(GetTalentSpellCost(spell_id))
        target->SendTalentsInfoData(false);

    return true;
}

bool ChatHandler::HandleCooldownCommand(char* args)
{
    Player* target = getSelectedPlayer();
    if(!target)
    {
        SendSysMessage(LANG_PLAYER_NOT_FOUND);
        SetSentErrorMessage(true);
        return false;
    }

    std::string tNameLink = GetNameLink(target);

    if (!*args)
    {
        target->RemoveAllSpellCooldown();
        PSendSysMessage(LANG_REMOVEALL_COOLDOWN, tNameLink.c_str());
    }
    else
    {
        // number or [name] Shift-click form |color|Hspell:spell_id|h[name]|h|r or Htalent form
        uint32 spell_id = ExtractSpellIdFromLink(&args);
        if (!spell_id)
            return false;

        if (!sSpellStore.LookupEntry(spell_id))
        {
            PSendSysMessage(LANG_UNKNOWN_SPELL, target==m_session->GetPlayer() ? GetMangosString(LANG_YOU) : tNameLink.c_str());
            SetSentErrorMessage(true);
            return false;
        }

        target->RemoveSpellCooldown(spell_id,true);
        PSendSysMessage(LANG_REMOVE_COOLDOWN, spell_id, target==m_session->GetPlayer() ? GetMangosString(LANG_YOU) : tNameLink.c_str());
    }
    return true;
}

bool ChatHandler::HandleLearnAllCommand(char* /*args*/)
{
    static const char *allSpellList[] =
    {
        "3365",
        "6233",
        "6247",
        "6246",
        "6477",
        "6478",
        "22810",
        "8386",
        "21651",
        "21652",
        "522",
        "7266",
        "8597",
        "2479",
        "22027",
        "6603",
        "5019",
        "133",
        "168",
        "227",
        "5009",
        "9078",
        "668",
        "203",
        "20599",
        "20600",
        "81",
        "20597",
        "20598",
        "20864",
        "1459",
        "5504",
        "587",
        "5143",
        "118",
        "5505",
        "597",
        "604",
        "1449",
        "1460",
        "2855",
        "1008",
        "475",
        "5506",
        "1463",
        "12824",
        "8437",
        "990",
        "5145",
        "8450",
        "1461",
        "759",
        "8494",
        "8455",
        "8438",
        "6127",
        "8416",
        "6129",
        "8451",
        "8495",
        "8439",
        "3552",
        "8417",
        "10138",
        "12825",
        "10169",
        "10156",
        "10144",
        "10191",
        "10201",
        "10211",
        "10053",
        "10173",
        "10139",
        "10145",
        "10192",
        "10170",
        "10202",
        "10054",
        "10174",
        "10193",
        "12826",
        "2136",
        "143",
        "145",
        "2137",
        "2120",
        "3140",
        "543",
        "2138",
        "2948",
        "8400",
        "2121",
        "8444",
        "8412",
        "8457",
        "8401",
        "8422",
        "8445",
        "8402",
        "8413",
        "8458",
        "8423",
        "8446",
        "10148",
        "10197",
        "10205",
        "10149",
        "10215",
        "10223",
        "10206",
        "10199",
        "10150",
        "10216",
        "10207",
        "10225",
        "10151",
        "116",
        "205",
        "7300",
        "122",
        "837",
        "10",
        "7301",
        "7322",
        "6143",
        "120",
        "865",
        "8406",
        "6141",
        "7302",
        "8461",
        "8407",
        "8492",
        "8427",
        "8408",
        "6131",
        "7320",
        "10159",
        "8462",
        "10185",
        "10179",
        "10160",
        "10180",
        "10219",
        "10186",
        "10177",
        "10230",
        "10181",
        "10161",
        "10187",
        "10220",
        "2018",
        "2663",
        "12260",
        "2660",
        "3115",
        "3326",
        "2665",
        "3116",
        "2738",
        "3293",
        "2661",
        "3319",
        "2662",
        "9983",
        "8880",
        "2737",
        "2739",
        "7408",
        "3320",
        "2666",
        "3323",
        "3324",
        "3294",
        "22723",
        "23219",
        "23220",
        "23221",
        "23228",
        "23338",
        "10788",
        "10790",
        "5611",
        "5016",
        "5609",
        "2060",
        "10963",
        "10964",
        "10965",
        "22593",
        "22594",
        "596",
        "996",
        "499",
        "768",
        "17002",
        "1448",
        "1082",
        "16979",
        "1079",
        "5215",
        "20484",
        "5221",
        "15590",
        "17007",
        "6795",
        "6807",
        "5487",
        "1446",
        "1066",
        "5421",
        "3139",
        "779",
        "6811",
        "6808",
        "1445",
        "5216",
        "1737",
        "5222",
        "5217",
        "1432",
        "6812",
        "9492",
        "5210",
        "3030",
        "1441",
        "783",
        "6801",
        "20739",
        "8944",
        "9491",
        "22569",
        "5226",
        "6786",
        "1433",
        "8973",
        "1828",
        "9495",
        "9006",
        "6794",
        "8993",
        "5203",
        "16914",
        "6784",
        "9635",
        "22830",
        "20722",
        "9748",
        "6790",
        "9753",
        "9493",
        "9752",
        "9831",
        "9825",
        "9822",
        "5204",
        "5401",
        "22831",
        "6793",
        "9845",
        "17401",
        "9882",
        "9868",
        "20749",
        "9893",
        "9899",
        "9895",
        "9832",
        "9902",
        "9909",
        "22832",
        "9828",
        "9851",
        "9883",
        "9869",
        "17406",
        "17402",
        "9914",
        "20750",
        "9897",
        "9848",
        "3127",
        "107",
        "204",
        "9116",
        "2457",
        "78",
        "18848",
        "331",
        "403",
        "2098",
        "1752",
        "11278",
        "11288",
        "11284",
        "6461",
        "2344",
        "2345",
        "6463",
        "2346",
        "2352",
        "775",
        "1434",
        "1612",
        "71",
        "2468",
        "2458",
        "2467",
        "7164",
        "7178",
        "7367",
        "7376",
        "7381",
        "21156",
        "5209",
        "3029",
        "5201",
        "9849",
        "9850",
        "20719",
        "22568",
        "22827",
        "22828",
        "22829",
        "6809",
        "8972",
        "9005",
        "9823",
        "9827",
        "6783",
        "9913",
        "6785",
        "6787",
        "9866",
        "9867",
        "9894",
        "9896",
        "6800",
        "8992",
        "9829",
        "9830",
        "780",
        "769",
        "6749",
        "6750",
        "9755",
        "9754",
        "9908",
        "20745",
        "20742",
        "20747",
        "20748",
        "9746",
        "9745",
        "9880",
        "9881",
        "5391",
        "842",
        "3025",
        "3031",
        "3287",
        "3329",
        "1945",
        "3559",
        "4933",
        "4934",
        "4935",
        "4936",
        "5142",
        "5390",
        "5392",
        "5404",
        "5420",
        "6405",
        "7293",
        "7965",
        "8041",
        "8153",
        "9033",
        "9034",
        //"9036", problems with ghost state
        "16421",
        "21653",
        "22660",
        "5225",
        "9846",
        "2426",
        "5916",
        "6634",
        //"6718", phasing stealth, annoying for learn all case.
        "6719",
        "8822",
        "9591",
        "9590",
        "10032",
        "17746",
        "17747",
        "8203",
        "11392",
        "12495",
        "16380",
        "23452",
        "4079",
        "4996",
        "4997",
        "4998",
        "4999",
        "5000",
        "6348",
        "6349",
        "6481",
        "6482",
        "6483",
        "6484",
        "11362",
        "11410",
        "11409",
        "12510",
        "12509",
        "12885",
        "13142",
        "21463",
        "23460",
        "11421",
        "11416",
        "11418",
        "1851",
        "10059",
        "11423",
        "11417",
        "11422",
        "11419",
        "11424",
        "11420",
        "27",
        "31",
        "33",
        "34",
        "35",
        "15125",
        "21127",
        "22950",
        "1180",
        "201",
        "12593",
        "12842",
        "16770",
        "6057",
        "12051",
        "18468",
        "12606",
        "12605",
        "18466",
        "12502",
        "12043",
        "15060",
        "12042",
        "12341",
        "12848",
        "12344",
        "12353",
        "18460",
        "11366",
        "12350",
        "12352",
        "13043",
        "11368",
        "11113",
        "12400",
        "11129",
        "16766",
        "12573",
        "15053",
        "12580",
        "12475",
        "12472",
        "12953",
        "12488",
        "11189",
        "12985",
        "12519",
        "16758",
        "11958",
        "12490",
        "11426",
        "3565",
        "3562",
        "18960",
        "3567",
        "3561",
        "3566",
        "3563",
        "1953",
        "2139",
        "12505",
        "13018",
        "12522",
        "12523",
        "5146",
        "5144",
        "5148",
        "8419",
        "8418",
        "10213",
        "10212",
        "10157",
        "12524",
        "13019",
        "12525",
        "13020",
        "12526",
        "13021",
        "18809",
        "13031",
        "13032",
        "13033",
        "4036",
        "3920",
        "3919",
        "3918",
        "7430",
        "3922",
        "3923",
        "7411",
        "7418",
        "7421",
        "13262",
        "7412",
        "7415",
        "7413",
        "7416",
        "13920",
        "13921",
        "7745",
        "7779",
        "7428",
        "7457",
        "7857",
        "7748",
        "7426",
        "13421",
        "7454",
        "13378",
        "7788",
        "14807",
        "14293",
        "7795",
        "6296",
        "20608",
        "755",
        "444",
        "427",
        "428",
        "442",
        "447",
        "3578",
        "3581",
        "19027",
        "3580",
        "665",
        "3579",
        "3577",
        "6755",
        "3576",
        "2575",
        "2577",
        "2578",
        "2579",
        "2580",
        "2656",
        "2657",
        "2576",
        "3564",
        "10248",
        "8388",
        "2659",
        "14891",
        "3308",
        "3307",
        "10097",
        "2658",
        "3569",
        "16153",
        "3304",
        "10098",
        "4037",
        "3929",
        "3931",
        "3926",
        "3924",
        "3930",
        "3977",
        "3925",
        "136",
        "228",
        "5487",
        "43",
        "202",
        "0"
    };

    int loop = 0;
    while(strcmp(allSpellList[loop], "0"))
    {
        uint32 spell = atol((char*)allSpellList[loop++]);

        if (m_session->GetPlayer()->HasSpell(spell))
            continue;

        SpellEntry const* spellInfo = sSpellStore.LookupEntry(spell);
        if(!spellInfo || !SpellMgr::IsSpellValid(spellInfo,m_session->GetPlayer()))
        {
            PSendSysMessage(LANG_COMMAND_SPELL_BROKEN,spell);
            continue;
        }

        m_session->GetPlayer()->learnSpell(spell, false);
    }

    SendSysMessage(LANG_COMMAND_LEARN_MANY_SPELLS);

    return true;
}

bool ChatHandler::HandleLearnAllGMCommand(char* /*args*/)
{
    static const char *gmSpellList[] =
    {
        "24347",                                            // Become A Fish, No Breath Bar
        "35132",                                            // Visual Boom
        "38488",                                            // Attack 4000-8000 AOE
        "38795",                                            // Attack 2000 AOE + Slow Down 90%
        "15712",                                            // Attack 200
        "1852",                                             // GM Spell Silence
        "31899",                                            // Kill
        "31924",                                            // Kill
        "29878",                                            // Kill My Self
        "26644",                                            // More Kill

        "28550",                                            //Invisible 24
        "23452",                                            //Invisible + Target
        "0"
    };

    uint16 gmSpellIter = 0;
    while( strcmp(gmSpellList[gmSpellIter], "0") )
    {
        uint32 spell = atol((char*)gmSpellList[gmSpellIter++]);

        SpellEntry const* spellInfo = sSpellStore.LookupEntry(spell);
        if(!spellInfo || !SpellMgr::IsSpellValid(spellInfo,m_session->GetPlayer()))
        {
            PSendSysMessage(LANG_COMMAND_SPELL_BROKEN,spell);
            continue;
        }

        m_session->GetPlayer()->learnSpell(spell, false);
    }

    SendSysMessage(LANG_LEARNING_GM_SKILLS);
    return true;
}

bool ChatHandler::HandleLearnAllMyClassCommand(char* /*args*/)
{
    HandleLearnAllMySpellsCommand((char*)"");
    HandleLearnAllMyTalentsCommand((char*)"");
    return true;
}

bool ChatHandler::HandleLearnAllMySpellsCommand(char* /*args*/)
{
    ChrClassesEntry const* clsEntry = sChrClassesStore.LookupEntry(m_session->GetPlayer()->getClass());
    if(!clsEntry)
        return true;
    uint32 family = clsEntry->spellfamily;

    for (uint32 i = 0; i < sSkillLineAbilityStore.GetNumRows(); ++i)
    {
        SkillLineAbilityEntry const *entry = sSkillLineAbilityStore.LookupEntry(i);
        if (!entry)
            continue;

        SpellEntry const *spellInfo = sSpellStore.LookupEntry(entry->spellId);
        if(!spellInfo)
            continue;

        // skip server-side/triggered spells
        if(spellInfo->spellLevel==0)
            continue;

        // skip wrong class/race skills
        if(!m_session->GetPlayer()->IsSpellFitByClassAndRace(spellInfo->Id))
            continue;

        // skip other spell families
        if( spellInfo->SpellFamilyName != family)
            continue;

        // skip spells with first rank learned as talent (and all talents then also)
        uint32 first_rank = sSpellMgr.GetFirstSpellInChain(spellInfo->Id);
        if(GetTalentSpellCost(first_rank) > 0 )
            continue;

        // skip broken spells
        if(!SpellMgr::IsSpellValid(spellInfo,m_session->GetPlayer(),false))
            continue;

        m_session->GetPlayer()->learnSpell(spellInfo->Id, false);
    }

    SendSysMessage(LANG_COMMAND_LEARN_CLASS_SPELLS);
    return true;
}

bool ChatHandler::HandleLearnAllMyTalentsCommand(char* /*args*/)
{
    Player* player = m_session->GetPlayer();
    uint32 classMask = player->getClassMask();

    for (uint32 i = 0; i < sTalentStore.GetNumRows(); ++i)
    {
        TalentEntry const *talentInfo = sTalentStore.LookupEntry(i);
        if(!talentInfo)
            continue;

        TalentTabEntry const *talentTabInfo = sTalentTabStore.LookupEntry( talentInfo->TalentTab );
        if(!talentTabInfo)
            continue;

        if( (classMask & talentTabInfo->ClassMask) == 0 )
            continue;

        // search highest talent rank
        uint32 spellid = 0;

        for(int rank = MAX_TALENT_RANK-1; rank >= 0; --rank)
        {
            if(talentInfo->RankID[rank]!=0)
            {
                spellid = talentInfo->RankID[rank];
                break;
            }
        }

        if(!spellid)                                        // ??? none spells in talent
            continue;

        SpellEntry const* spellInfo = sSpellStore.LookupEntry(spellid);
        if(!spellInfo || !SpellMgr::IsSpellValid(spellInfo,m_session->GetPlayer(),false))
            continue;

        // learn highest rank of talent and learn all non-talent spell ranks (recursive by tree)
        player->learnSpellHighRank(spellid);
    }

    player->SendTalentsInfoData(false);

    SendSysMessage(LANG_COMMAND_LEARN_CLASS_TALENTS);
    return true;
}

bool ChatHandler::HandleLearnAllMyPetTalentsCommand(char* /*args*/)
{
    Player* player = m_session->GetPlayer();

    Pet* pet = player->GetPet();
    if(!pet)
    {
        SendSysMessage(LANG_NO_PET_FOUND);
        SetSentErrorMessage(true);
        return false;
    }

    CreatureInfo const *ci = pet->GetCreatureInfo();
    if(!ci)
    {
        SendSysMessage(LANG_WRONG_PET_TYPE);
        SetSentErrorMessage(true);
        return false;
    }

    CreatureFamilyEntry const *pet_family = sCreatureFamilyStore.LookupEntry(ci->family);
    if(!pet_family)
    {
        SendSysMessage(LANG_WRONG_PET_TYPE);
        SetSentErrorMessage(true);
        return false;
    }

    if(pet_family->petTalentType < 0)                       // not hunter pet
    {
        SendSysMessage(LANG_WRONG_PET_TYPE);
        SetSentErrorMessage(true);
        return false;
    }

    for (uint32 i = 0; i < sTalentStore.GetNumRows(); ++i)
    {
        TalentEntry const *talentInfo = sTalentStore.LookupEntry(i);
        if(!talentInfo)
            continue;

        TalentTabEntry const *talentTabInfo = sTalentTabStore.LookupEntry( talentInfo->TalentTab );
        if(!talentTabInfo)
            continue;

        // prevent learn talent for different family (cheating)
        if(((1 << pet_family->petTalentType) & talentTabInfo->petTalentMask)==0)
            continue;

        // search highest talent rank
        uint32 spellid = 0;

        for(int rank = MAX_TALENT_RANK-1; rank >= 0; --rank)
        {
            if(talentInfo->RankID[rank]!=0)
            {
                spellid = talentInfo->RankID[rank];
                break;
            }
        }

        if(!spellid)                                        // ??? none spells in talent
            continue;

        SpellEntry const* spellInfo = sSpellStore.LookupEntry(spellid);
        if(!spellInfo || !SpellMgr::IsSpellValid(spellInfo,m_session->GetPlayer(),false))
            continue;

        // learn highest rank of talent and learn all non-talent spell ranks (recursive by tree)
        pet->learnSpellHighRank(spellid);
    }

    player->SendTalentsInfoData(true);

    SendSysMessage(LANG_COMMAND_LEARN_PET_TALENTS);
    return true;
}

bool ChatHandler::HandleLearnAllLangCommand(char* /*args*/)
{
    // skipping UNIVERSAL language (0)
    for(int i = 1; i < LANGUAGES_COUNT; ++i)
        m_session->GetPlayer()->learnSpell(lang_description[i].spell_id, false);

    SendSysMessage(LANG_COMMAND_LEARN_ALL_LANG);
    return true;
}

bool ChatHandler::HandleLearnAllDefaultCommand(char* args)
{
    Player* target;
    if (!ExtractPlayerTarget(&args, &target))
        return false;

    target->learnDefaultSpells();
    target->learnQuestRewardedSpells();

    PSendSysMessage(LANG_COMMAND_LEARN_ALL_DEFAULT_AND_QUEST,GetNameLink(target).c_str());
    return true;
}

bool ChatHandler::HandleLearnCommand(char* args)
{
    Player* targetPlayer = getSelectedPlayer();

    if(!targetPlayer)
    {
        SendSysMessage(LANG_PLAYER_NOT_FOUND);
        SetSentErrorMessage(true);
        return false;
    }

    // number or [name] Shift-click form |color|Hspell:spell_id|h[name]|h|r or Htalent form
    uint32 spell = ExtractSpellIdFromLink(&args);
    if (!spell || !sSpellStore.LookupEntry(spell))
        return false;

    bool allRanks = ExtractLiteralArg(&args, "all") != NULL;
    if (!allRanks && *args)                                 // can be fail also at syntax error
        return false;

    SpellEntry const* spellInfo = sSpellStore.LookupEntry(spell);
    if (!spellInfo || !SpellMgr::IsSpellValid(spellInfo,m_session->GetPlayer()))
    {
        PSendSysMessage(LANG_COMMAND_SPELL_BROKEN,spell);
        SetSentErrorMessage(true);
        return false;
    }

    if (!allRanks && targetPlayer->HasSpell(spell))
    {
        if (targetPlayer == m_session->GetPlayer())
            SendSysMessage(LANG_YOU_KNOWN_SPELL);
        else
            PSendSysMessage(LANG_TARGET_KNOWN_SPELL,GetNameLink(targetPlayer).c_str());
        SetSentErrorMessage(true);
        return false;
    }

    if (allRanks)
        targetPlayer->learnSpellHighRank(spell);
    else
        targetPlayer->learnSpell(spell, false);

    uint32 first_spell = sSpellMgr.GetFirstSpellInChain(spell);
    if (GetTalentSpellCost(first_spell))
        targetPlayer->SendTalentsInfoData(false);

    return true;
}

bool ChatHandler::HandleAddItemCommand(char* args)
{
    char* cId = ExtractKeyFromLink(&args, "Hitem");
    if(!cId)
        return false;

    uint32 itemId = 0;
    if (!ExtractUInt32(&cId, itemId))                       // [name] manual form
    {
        std::string itemName = cId;
        WorldDatabase.escape_string(itemName);
        QueryResult *result = WorldDatabase.PQuery("SELECT entry FROM item_template WHERE name = '%s'", itemName.c_str());
        if (!result)
        {
            PSendSysMessage(LANG_COMMAND_COULDNOTFIND, cId);
            SetSentErrorMessage(true);
            return false;
        }
        itemId = result->Fetch()->GetUInt16();
        delete result;
    }

    int32 count;
    if (!ExtractOptInt32(&args, count, 1))
        return false;

    Player* pl = m_session->GetPlayer();
    Player* plTarget = getSelectedPlayer();
    if(!plTarget)
        plTarget = pl;

    DETAIL_LOG(GetMangosString(LANG_ADDITEM), itemId, count);

    ItemPrototype const *pProto = ObjectMgr::GetItemPrototype(itemId);
    if(!pProto)
    {
        PSendSysMessage(LANG_COMMAND_ITEMIDINVALID, itemId);
        SetSentErrorMessage(true);
        return false;
    }

    //Subtract
    if (count < 0)
    {
        plTarget->DestroyItemCount(itemId, -count, true, false);
        PSendSysMessage(LANG_REMOVEITEM, itemId, -count, GetNameLink(plTarget).c_str());
        return true;
    }

    //Adding items
    uint32 noSpaceForCount = 0;

    // check space and find places
    ItemPosCountVec dest;
    uint8 msg = plTarget->CanStoreNewItem( NULL_BAG, NULL_SLOT, dest, itemId, count, &noSpaceForCount );
    if( msg != EQUIP_ERR_OK )                               // convert to possible store amount
        count -= noSpaceForCount;

    if( count == 0 || dest.empty())                         // can't add any
    {
        PSendSysMessage(LANG_ITEM_CANNOT_CREATE, itemId, noSpaceForCount );
        SetSentErrorMessage(true);
        return false;
    }

    Item* item = plTarget->StoreNewItem( dest, itemId, true, Item::GenerateItemRandomPropertyId(itemId));

    // remove binding (let GM give it to another player later)
    if(pl==plTarget)
        for(ItemPosCountVec::const_iterator itr = dest.begin(); itr != dest.end(); ++itr)
            if(Item* item1 = pl->GetItemByPos(itr->pos))
                item1->SetBinding( false );

    if(count > 0 && item)
    {
        pl->SendNewItem(item,count,false,true);
        if(pl!=plTarget)
            plTarget->SendNewItem(item,count,true,false);
    }

    if(noSpaceForCount > 0)
        PSendSysMessage(LANG_ITEM_CANNOT_CREATE, itemId, noSpaceForCount);

    return true;
}

bool ChatHandler::HandleAddItemSetCommand(char* args)
{
    uint32 itemsetId;
    if (!ExtractUint32KeyFromLink(&args, "Hitemset", itemsetId))
        return false;

    // prevent generation all items with itemset field value '0'
    if (itemsetId == 0)
    {
        PSendSysMessage(LANG_NO_ITEMS_FROM_ITEMSET_FOUND,itemsetId);
        SetSentErrorMessage(true);
        return false;
    }

    Player* pl = m_session->GetPlayer();
    Player* plTarget = getSelectedPlayer();
    if(!plTarget)
        plTarget = pl;

    DETAIL_LOG(GetMangosString(LANG_ADDITEMSET), itemsetId);

    bool found = false;
    for (uint32 id = 0; id < sItemStorage.MaxEntry; id++)
    {
        ItemPrototype const *pProto = sItemStorage.LookupEntry<ItemPrototype>(id);
        if (!pProto)
            continue;

        if (pProto->ItemSet == itemsetId)
        {
            found = true;
            ItemPosCountVec dest;
            InventoryResult msg = plTarget->CanStoreNewItem( NULL_BAG, NULL_SLOT, dest, pProto->ItemId, 1 );
            if (msg == EQUIP_ERR_OK)
            {
                Item* item = plTarget->StoreNewItem( dest, pProto->ItemId, true);

                // remove binding (let GM give it to another player later)
                if (pl==plTarget)
                    item->SetBinding( false );

                pl->SendNewItem(item,1,false,true);
                if (pl!=plTarget)
                    plTarget->SendNewItem(item,1,true,false);
            }
            else
            {
                pl->SendEquipError( msg, NULL, NULL, pProto->ItemId );
                PSendSysMessage(LANG_ITEM_CANNOT_CREATE, pProto->ItemId, 1);
            }
        }
    }

    if (!found)
    {
        PSendSysMessage(LANG_NO_ITEMS_FROM_ITEMSET_FOUND,itemsetId);

        SetSentErrorMessage(true);
        return false;
    }

    return true;
}

bool ChatHandler::HandleListItemCommand(char* args)
{
    uint32 item_id;
    if (!ExtractUint32KeyFromLink(&args, "Hitem", item_id))
        return false;

    if (!item_id)
    {
        PSendSysMessage(LANG_COMMAND_ITEMIDINVALID, item_id);
        SetSentErrorMessage(true);
        return false;
    }

    ItemPrototype const* itemProto = ObjectMgr::GetItemPrototype(item_id);
    if(!itemProto)
    {
        PSendSysMessage(LANG_COMMAND_ITEMIDINVALID, item_id);
        SetSentErrorMessage(true);
        return false;
    }

    uint32 count;
    if (!ExtractOptUInt32(&args, count, 10))
        return false;

    QueryResult *result;

    // inventory case
    uint32 inv_count = 0;
    result=CharacterDatabase.PQuery("SELECT COUNT(item_template) FROM character_inventory WHERE item_template='%u'",item_id);
    if(result)
    {
        inv_count = (*result)[0].GetUInt32();
        delete result;
    }

    result=CharacterDatabase.PQuery(
    //          0        1             2             3        4                  5
        "SELECT ci.item, cibag.slot AS bag, ci.slot, ci.guid, characters.account,characters.name "
        "FROM character_inventory AS ci LEFT JOIN character_inventory AS cibag ON (cibag.item=ci.bag),characters "
        "WHERE ci.item_template='%u' AND ci.guid = characters.guid LIMIT %u ",
        item_id,uint32(count));

    if(result)
    {
        do
        {
            Field *fields = result->Fetch();
            uint32 item_guid = fields[0].GetUInt32();
            uint32 item_bag = fields[1].GetUInt32();
            uint32 item_slot = fields[2].GetUInt32();
            uint32 owner_guid = fields[3].GetUInt32();
            uint32 owner_acc = fields[4].GetUInt32();
            std::string owner_name = fields[5].GetCppString();

            char const* item_pos = 0;
            if(Player::IsEquipmentPos(item_bag,item_slot))
                item_pos = "[equipped]";
            else if(Player::IsInventoryPos(item_bag,item_slot))
                item_pos = "[in inventory]";
            else if(Player::IsBankPos(item_bag,item_slot))
                item_pos = "[in bank]";
            else
                item_pos = "";

            PSendSysMessage(LANG_ITEMLIST_SLOT,
                item_guid,owner_name.c_str(),owner_guid,owner_acc,item_pos);
        } while (result->NextRow());

        uint32 res_count = uint32(result->GetRowCount());

        delete result;

        if(count > res_count)
            count-=res_count;
        else if(count)
            count = 0;
    }

    // mail case
    uint32 mail_count = 0;
    result=CharacterDatabase.PQuery("SELECT COUNT(item_template) FROM mail_items WHERE item_template='%u'", item_id);
    if(result)
    {
        mail_count = (*result)[0].GetUInt32();
        delete result;
    }

    if(count > 0)
    {
        result=CharacterDatabase.PQuery(
        //          0                     1            2              3               4            5               6
            "SELECT mail_items.item_guid, mail.sender, mail.receiver, char_s.account, char_s.name, char_r.account, char_r.name "
            "FROM mail,mail_items,characters as char_s,characters as char_r "
            "WHERE mail_items.item_template='%u' AND char_s.guid = mail.sender AND char_r.guid = mail.receiver AND mail.id=mail_items.mail_id LIMIT %u",
            item_id,uint32(count));
    }
    else
        result = NULL;

    if(result)
    {
        do
        {
            Field *fields = result->Fetch();
            uint32 item_guid        = fields[0].GetUInt32();
            uint32 item_s           = fields[1].GetUInt32();
            uint32 item_r           = fields[2].GetUInt32();
            uint32 item_s_acc       = fields[3].GetUInt32();
            std::string item_s_name = fields[4].GetCppString();
            uint32 item_r_acc       = fields[5].GetUInt32();
            std::string item_r_name = fields[6].GetCppString();

            char const* item_pos = "[in mail]";

            PSendSysMessage(LANG_ITEMLIST_MAIL,
                item_guid,item_s_name.c_str(),item_s,item_s_acc,item_r_name.c_str(),item_r,item_r_acc,item_pos);
        } while (result->NextRow());

        uint32 res_count = uint32(result->GetRowCount());

        delete result;

        if(count > res_count)
            count-=res_count;
        else if(count)
            count = 0;
    }

    // auction case
    uint32 auc_count = 0;
    result=CharacterDatabase.PQuery("SELECT COUNT(item_template) FROM auction WHERE item_template='%u'",item_id);
    if(result)
    {
        auc_count = (*result)[0].GetUInt32();
        delete result;
    }

    if(count > 0)
    {
        result=CharacterDatabase.PQuery(
        //           0                      1                       2                   3
            "SELECT  auction.itemguid, auction.itemowner, characters.account, characters.name "
            "FROM auction,characters WHERE auction.item_template='%u' AND characters.guid = auction.itemowner LIMIT %u",
            item_id,uint32(count));
    }
    else
        result = NULL;

    if(result)
    {
        do
        {
            Field *fields = result->Fetch();
            uint32 item_guid       = fields[0].GetUInt32();
            uint32 owner           = fields[1].GetUInt32();
            uint32 owner_acc       = fields[2].GetUInt32();
            std::string owner_name = fields[3].GetCppString();

            char const* item_pos = "[in auction]";

            PSendSysMessage(LANG_ITEMLIST_AUCTION, item_guid, owner_name.c_str(), owner, owner_acc,item_pos);
        } while (result->NextRow());

        delete result;
    }

    // guild bank case
    uint32 guild_count = 0;
    result=CharacterDatabase.PQuery("SELECT COUNT(item_entry) FROM guild_bank_item WHERE item_entry='%u'",item_id);
    if(result)
    {
        guild_count = (*result)[0].GetUInt32();
        delete result;
    }

    result=CharacterDatabase.PQuery(
        //      0             1           2
        "SELECT gi.item_guid, gi.guildid, guild.name "
        "FROM guild_bank_item AS gi, guild WHERE gi.item_entry='%u' AND gi.guildid = guild.guildid LIMIT %u ",
        item_id,uint32(count));

    if(result)
    {
        do
        {
            Field *fields = result->Fetch();
            uint32 item_guid = fields[0].GetUInt32();
            uint32 guild_guid = fields[1].GetUInt32();
            std::string guild_name = fields[2].GetCppString();

            char const* item_pos = "[in guild bank]";

            PSendSysMessage(LANG_ITEMLIST_GUILD,item_guid,guild_name.c_str(),guild_guid,item_pos);
        } while (result->NextRow());

        uint32 res_count = uint32(result->GetRowCount());

        delete result;

        if(count > res_count)
            count-=res_count;
        else if(count)
            count = 0;
    }

    if(inv_count+mail_count+auc_count+guild_count == 0)
    {
        SendSysMessage(LANG_COMMAND_NOITEMFOUND);
        SetSentErrorMessage(true);
        return false;
    }

    PSendSysMessage(LANG_COMMAND_LISTITEMMESSAGE,item_id,inv_count+mail_count+auc_count+guild_count,inv_count,mail_count,auc_count,guild_count);

    return true;
}

bool ChatHandler::HandleListObjectCommand(char* args)
{
    // number or [name] Shift-click form |color|Hgameobject_entry:go_id|h[name]|h|r
    uint32 go_id;
    if (!ExtractUint32KeyFromLink(&args, "Hgameobject_entry", go_id))
        return false;

    if (!go_id)
    {
        PSendSysMessage(LANG_COMMAND_LISTOBJINVALIDID, go_id);
        SetSentErrorMessage(true);
        return false;
    }

    GameObjectInfo const * gInfo = ObjectMgr::GetGameObjectInfo(go_id);
    if (!gInfo)
    {
        PSendSysMessage(LANG_COMMAND_LISTOBJINVALIDID, go_id);
        SetSentErrorMessage(true);
        return false;
    }

    uint32 count;
    if (!ExtractOptUInt32(&args, count, 10))
        return false;

    QueryResult *result;

    uint32 obj_count = 0;
    result = WorldDatabase.PQuery("SELECT COUNT(guid) FROM gameobject WHERE id='%u'", go_id);
    if (result)
    {
        obj_count = (*result)[0].GetUInt32();
        delete result;
    }

    if (m_session)
    {
        Player* pl = m_session->GetPlayer();
        result = WorldDatabase.PQuery("SELECT guid, position_x, position_y, position_z, map, (POW(position_x - '%f', 2) + POW(position_y - '%f', 2) + POW(position_z - '%f', 2)) AS order_ FROM gameobject WHERE id = '%u' ORDER BY order_ ASC LIMIT %u",
            pl->GetPositionX(), pl->GetPositionY(), pl->GetPositionZ(),go_id,uint32(count));
    }
    else
        result = WorldDatabase.PQuery("SELECT guid, position_x, position_y, position_z, map FROM gameobject WHERE id = '%u' LIMIT %u",
            go_id,uint32(count));

    if (result)
    {
        do
        {
            Field *fields = result->Fetch();
            uint32 guid = fields[0].GetUInt32();
            float x = fields[1].GetFloat();
            float y = fields[2].GetFloat();
            float z = fields[3].GetFloat();
            int mapid = fields[4].GetUInt16();

            if (m_session)
                PSendSysMessage(LANG_GO_LIST_CHAT, guid, PrepareStringNpcOrGoSpawnInformation<GameObject>(guid).c_str(), guid, gInfo->name, x, y, z, mapid);
            else
                PSendSysMessage(LANG_GO_LIST_CONSOLE, guid, PrepareStringNpcOrGoSpawnInformation<GameObject>(guid).c_str(), gInfo->name, x, y, z, mapid);
        } while (result->NextRow());

        delete result;
    }

    PSendSysMessage(LANG_COMMAND_LISTOBJMESSAGE, go_id, obj_count);
    return true;
}

bool ChatHandler::HandleListCreatureCommand(char* args)
{
    // number or [name] Shift-click form |color|Hcreature_entry:creature_id|h[name]|h|r
    uint32 cr_id;
    if (!ExtractUint32KeyFromLink(&args, "Hcreature_entry", cr_id))
        return false;

    if (!cr_id)
    {
        PSendSysMessage(LANG_COMMAND_INVALIDCREATUREID, cr_id);
        SetSentErrorMessage(true);
        return false;
    }

    CreatureInfo const* cInfo = ObjectMgr::GetCreatureTemplate(cr_id);
    if (!cInfo)
    {
        PSendSysMessage(LANG_COMMAND_INVALIDCREATUREID, cr_id);
        SetSentErrorMessage(true);
        return false;
    }

    uint32 count;
    if (!ExtractOptUInt32(&args, count, 10))
        return false;

    QueryResult *result;

    uint32 cr_count = 0;
    result = WorldDatabase.PQuery("SELECT COUNT(guid) FROM creature WHERE id='%u'",cr_id);
    if (result)
    {
        cr_count = (*result)[0].GetUInt32();
        delete result;
    }

    if (m_session)
    {
        Player* pl = m_session->GetPlayer();
        result = WorldDatabase.PQuery("SELECT guid, position_x, position_y, position_z, map, (POW(position_x - '%f', 2) + POW(position_y - '%f', 2) + POW(position_z - '%f', 2)) AS order_ FROM creature WHERE id = '%u' ORDER BY order_ ASC LIMIT %u",
            pl->GetPositionX(), pl->GetPositionY(), pl->GetPositionZ(), cr_id,uint32(count));
    }
    else
        result = WorldDatabase.PQuery("SELECT guid, position_x, position_y, position_z, map FROM creature WHERE id = '%u' LIMIT %u",
            cr_id,uint32(count));

    if (result)
    {
        do
        {
            Field *fields = result->Fetch();
            uint32 guid = fields[0].GetUInt32();
            float x = fields[1].GetFloat();
            float y = fields[2].GetFloat();
            float z = fields[3].GetFloat();
            int mapid = fields[4].GetUInt16();

            if (m_session)
                PSendSysMessage(LANG_CREATURE_LIST_CHAT, guid, PrepareStringNpcOrGoSpawnInformation<Creature>(guid).c_str(), guid, cInfo->Name, x, y, z, mapid);
            else
                PSendSysMessage(LANG_CREATURE_LIST_CONSOLE, guid, PrepareStringNpcOrGoSpawnInformation<Creature>(guid).c_str(), cInfo->Name, x, y, z, mapid);
        } while (result->NextRow());

        delete result;
    }

    PSendSysMessage(LANG_COMMAND_LISTCREATUREMESSAGE, cr_id, cr_count);
    return true;
}


void ChatHandler::ShowItemListHelper( uint32 itemId, int loc_idx, Player* target /*=NULL*/ )
{
    ItemPrototype const *itemProto = sItemStorage.LookupEntry<ItemPrototype >(itemId);
    if(!itemProto)
        return;

    std::string name = itemProto->Name1;
    sObjectMgr.GetItemLocaleStrings(itemProto->ItemId, loc_idx, &name);

    char const* usableStr = "";

    if (target)
    {
        if (target->CanUseItem(itemProto))
            usableStr = GetMangosString(LANG_COMMAND_ITEM_USABLE);
    }

    if (m_session)
        PSendSysMessage(LANG_ITEM_LIST_CHAT, itemId, itemId, name.c_str(), usableStr);
    else
        PSendSysMessage(LANG_ITEM_LIST_CONSOLE, itemId, name.c_str(), usableStr);
}

bool ChatHandler::HandleLookupItemCommand(char* args)
{
    if(!*args)
        return false;

    std::string namepart = args;
    std::wstring wnamepart;

    // converting string that we try to find to lower case
    if(!Utf8toWStr(namepart,wnamepart))
        return false;

    wstrToLower(wnamepart);

    Player* pl = m_session ? m_session->GetPlayer() : NULL;

    uint32 counter = 0;

    // Search in `item_template`
    for (uint32 id = 0; id < sItemStorage.MaxEntry; ++id)
    {
        ItemPrototype const *pProto = sItemStorage.LookupEntry<ItemPrototype >(id);
        if(!pProto)
            continue;

        int loc_idx = GetSessionDbLocaleIndex();

        std::string name;                                   // "" for let later only single time check default locale name directly
        sObjectMgr.GetItemLocaleStrings(id, loc_idx, &name);
        if ((name.empty() || !Utf8FitTo(name, wnamepart)) && !Utf8FitTo(pProto->Name1, wnamepart))
            continue;

        ShowItemListHelper(id, loc_idx, pl);
        ++counter;
    }

    if (counter==0)
        SendSysMessage(LANG_COMMAND_NOITEMFOUND);

    return true;
}

bool ChatHandler::HandleLookupItemSetCommand(char* args)
{
    if(!*args)
        return false;

    std::string namepart = args;
    std::wstring wnamepart;

    if(!Utf8toWStr(namepart,wnamepart))
        return false;

    // converting string that we try to find to lower case
    wstrToLower( wnamepart );

    uint32 counter = 0;                                     // Counter for figure out that we found smth.

    // Search in ItemSet.dbc
    for (uint32 id = 0; id < sItemSetStore.GetNumRows(); id++)
    {
        ItemSetEntry const *set = sItemSetStore.LookupEntry(id);
        if(set)
        {
            int loc = GetSessionDbcLocale();
            std::string name = set->name[loc];
            if(name.empty())
                continue;

            if (!Utf8FitTo(name, wnamepart))
            {
                loc = 0;
                for(; loc < MAX_LOCALE; ++loc)
                {
                    if(loc==GetSessionDbcLocale())
                        continue;

                    name = set->name[loc];
                    if(name.empty())
                        continue;

                    if (Utf8FitTo(name, wnamepart))
                        break;
                }
            }

            if(loc < MAX_LOCALE)
            {
                // send item set in "id - [namedlink locale]" format
                if (m_session)
                    PSendSysMessage(LANG_ITEMSET_LIST_CHAT,id,id,name.c_str(),localeNames[loc]);
                else
                    PSendSysMessage(LANG_ITEMSET_LIST_CONSOLE,id,name.c_str(),localeNames[loc]);
                ++counter;
            }
        }
    }
    if (counter == 0)                                       // if counter == 0 then we found nth
        SendSysMessage(LANG_COMMAND_NOITEMSETFOUND);
    return true;
}

bool ChatHandler::HandleLookupSkillCommand(char* args)
{
    if(!*args)
        return false;

    // can be NULL in console call
    Player* target = getSelectedPlayer();

    std::string namepart = args;
    std::wstring wnamepart;

    if(!Utf8toWStr(namepart,wnamepart))
        return false;

    // converting string that we try to find to lower case
    wstrToLower( wnamepart );

    uint32 counter = 0;                                     // Counter for figure out that we found smth.

    // Search in SkillLine.dbc
    for (uint32 id = 0; id < sSkillLineStore.GetNumRows(); id++)
    {
        SkillLineEntry const *skillInfo = sSkillLineStore.LookupEntry(id);
        if(skillInfo)
        {
            int loc = GetSessionDbcLocale();
            std::string name = skillInfo->name[loc];
            if(name.empty())
                continue;

            if (!Utf8FitTo(name, wnamepart))
            {
                loc = 0;
                for(; loc < MAX_LOCALE; ++loc)
                {
                    if(loc==GetSessionDbcLocale())
                        continue;

                    name = skillInfo->name[loc];
                    if(name.empty())
                        continue;

                    if (Utf8FitTo(name, wnamepart))
                        break;
                }
            }

            if(loc < MAX_LOCALE)
            {
                char valStr[50] = "";
                char const* knownStr = "";
                if(target && target->HasSkill(id))
                {
                    knownStr = GetMangosString(LANG_KNOWN);
                    uint32 curValue = target->GetPureSkillValue(id);
                    uint32 maxValue  = target->GetPureMaxSkillValue(id);
                    uint32 permValue = target->GetSkillPermBonusValue(id);
                    uint32 tempValue = target->GetSkillTempBonusValue(id);

                    char const* valFormat = GetMangosString(LANG_SKILL_VALUES);
                    snprintf(valStr,50,valFormat,curValue,maxValue,permValue,tempValue);
                }

                // send skill in "id - [namedlink locale]" format
                if (m_session)
                    PSendSysMessage(LANG_SKILL_LIST_CHAT,id,id,name.c_str(),localeNames[loc],knownStr,valStr);
                else
                    PSendSysMessage(LANG_SKILL_LIST_CONSOLE,id,name.c_str(),localeNames[loc],knownStr,valStr);

                ++counter;
            }
        }
    }
    if (counter == 0)                                       // if counter == 0 then we found nth
        SendSysMessage(LANG_COMMAND_NOSKILLFOUND);
    return true;
}

void ChatHandler::ShowSpellListHelper(Player* target, SpellEntry const* spellInfo, LocaleConstant loc)
{
    uint32 id = spellInfo->Id;

    bool known = target && target->HasSpell(id);
    bool learn = (spellInfo->Effect[EFFECT_INDEX_0] == SPELL_EFFECT_LEARN_SPELL);

    uint32 talentCost = GetTalentSpellCost(id);

    bool talent = (talentCost > 0);
    bool passive = IsPassiveSpell(spellInfo);
    bool active = target && target->HasAura(id);

    // unit32 used to prevent interpreting uint8 as char at output
    // find rank of learned spell for learning spell, or talent rank
    uint32 rank = talentCost ? talentCost : sSpellMgr.GetSpellRank(learn ? spellInfo->EffectTriggerSpell[EFFECT_INDEX_0] : id);

    // send spell in "id - [name, rank N] [talent] [passive] [learn] [known]" format
    std::ostringstream ss;
    if (m_session)
        ss << id << " - |cffffffff|Hspell:" << id << "|h[" << spellInfo->SpellName[loc];
    else
        ss << id << " - " << spellInfo->SpellName[loc];

    // include rank in link name
    if(rank)
        ss << GetMangosString(LANG_SPELL_RANK) << rank;

    if (m_session)
        ss << " " << localeNames[loc] << "]|h|r";
    else
        ss << " " << localeNames[loc];

    if(talent)
        ss << GetMangosString(LANG_TALENT);
    if(passive)
        ss << GetMangosString(LANG_PASSIVE);
    if(learn)
        ss << GetMangosString(LANG_LEARN);
    if(known)
        ss << GetMangosString(LANG_KNOWN);
    if(active)
        ss << GetMangosString(LANG_ACTIVE);

    SendSysMessage(ss.str().c_str());
}

bool ChatHandler::HandleLookupSpellCommand(char* args)
{
    if(!*args)
        return false;

    // can be NULL at console call
    Player* target = getSelectedPlayer();

    std::string namepart = args;
    std::wstring wnamepart;

    if(!Utf8toWStr(namepart,wnamepart))
        return false;

    // converting string that we try to find to lower case
    wstrToLower( wnamepart );

    uint32 counter = 0;                                     // Counter for figure out that we found smth.

    // Search in Spell.dbc
    for (uint32 id = 0; id < sSpellStore.GetNumRows(); id++)
    {
        SpellEntry const *spellInfo = sSpellStore.LookupEntry(id);
        if(spellInfo)
        {
            int loc = GetSessionDbcLocale();
            std::string name = spellInfo->SpellName[loc];
            if(name.empty())
                continue;

            if (!Utf8FitTo(name, wnamepart))
            {
                loc = 0;
                for(; loc < MAX_LOCALE; ++loc)
                {
                    if(loc==GetSessionDbcLocale())
                        continue;

                    name = spellInfo->SpellName[loc];
                    if(name.empty())
                        continue;

                    if (Utf8FitTo(name, wnamepart))
                        break;
                }
            }

            if(loc < MAX_LOCALE)
            {
                ShowSpellListHelper(target, spellInfo, LocaleConstant(loc));
                ++counter;
            }
        }
    }
    if (counter == 0)                                       // if counter == 0 then we found nth
        SendSysMessage(LANG_COMMAND_NOSPELLFOUND);
    return true;
}


void ChatHandler::ShowQuestListHelper( uint32 questId, int32 loc_idx, Player* target /*= NULL*/ )
{
    Quest const* qinfo = sObjectMgr.GetQuestTemplate(questId);
    if (!qinfo)
        return;

    std::string title = qinfo->GetTitle();
    sObjectMgr.GetQuestLocaleStrings(questId, loc_idx, &title);

    char const* statusStr = "";

    if (target)
    {
        QuestStatus status = target->GetQuestStatus(qinfo->GetQuestId());

        if (status == QUEST_STATUS_COMPLETE)
        {
            if (target->GetQuestRewardStatus(qinfo->GetQuestId()))
                statusStr = GetMangosString(LANG_COMMAND_QUEST_REWARDED);
            else
                statusStr = GetMangosString(LANG_COMMAND_QUEST_COMPLETE);
        }
        else if (status == QUEST_STATUS_INCOMPLETE)
            statusStr = GetMangosString(LANG_COMMAND_QUEST_ACTIVE);
    }

    if (m_session)
        PSendSysMessage(LANG_QUEST_LIST_CHAT, qinfo->GetQuestId(), qinfo->GetQuestId(), qinfo->GetQuestLevel(), title.c_str(), statusStr);
    else
        PSendSysMessage(LANG_QUEST_LIST_CONSOLE, qinfo->GetQuestId(), title.c_str(), statusStr);
}

bool ChatHandler::HandleLookupQuestCommand(char* args)
{
    if(!*args)
        return false;

    // can be NULL at console call
    Player* target = getSelectedPlayer();

    std::string namepart = args;
    std::wstring wnamepart;

    // converting string that we try to find to lower case
    if(!Utf8toWStr(namepart,wnamepart))
        return false;

    wstrToLower(wnamepart);

    uint32 counter = 0 ;

    int loc_idx = GetSessionDbLocaleIndex();

    ObjectMgr::QuestMap const& qTemplates = sObjectMgr.GetQuestTemplates();
    for (ObjectMgr::QuestMap::const_iterator iter = qTemplates.begin(); iter != qTemplates.end(); ++iter)
    {
        Quest * qinfo = iter->second;

        std::string title;                                  // "" for avoid repeating check default locale
        sObjectMgr.GetQuestLocaleStrings(qinfo->GetQuestId(), loc_idx, &title);

        if ((title.empty() || !Utf8FitTo(title, wnamepart)) && !Utf8FitTo(qinfo->GetTitle(), wnamepart))
            continue;

        ShowQuestListHelper(qinfo->GetQuestId(), loc_idx, target);
        ++counter;
    }

    if (counter==0)
        SendSysMessage(LANG_COMMAND_NOQUESTFOUND);

    return true;
}

bool ChatHandler::HandleLookupCreatureCommand(char* args)
{
    if (!*args)
        return false;

    std::string namepart = args;
    std::wstring wnamepart;

    // converting string that we try to find to lower case
    if (!Utf8toWStr (namepart,wnamepart))
        return false;

    wstrToLower (wnamepart);

    uint32 counter = 0;

    for (uint32 id = 0; id< sCreatureStorage.MaxEntry; ++id)
    {
        CreatureInfo const* cInfo = sCreatureStorage.LookupEntry<CreatureInfo> (id);
        if(!cInfo)
            continue;

        int loc_idx = GetSessionDbLocaleIndex();

        char const* name = "";                              // "" for avoid repeating check for default locale
        sObjectMgr.GetCreatureLocaleStrings(id, loc_idx, &name);
        if (!*name || !Utf8FitTo(name, wnamepart))
        {
            name = cInfo->Name;
            if (!Utf8FitTo(name, wnamepart))
                continue;
        }

        if (m_session)
            PSendSysMessage (LANG_CREATURE_ENTRY_LIST_CHAT, id, id, name);
        else
            PSendSysMessage (LANG_CREATURE_ENTRY_LIST_CONSOLE, id, name);

        ++counter;
    }

    if (counter==0)
        SendSysMessage (LANG_COMMAND_NOCREATUREFOUND);

    return true;
}

bool ChatHandler::HandleLookupObjectCommand(char* args)
{
    if(!*args)
        return false;

    std::string namepart = args;
    std::wstring wnamepart;

    // converting string that we try to find to lower case
    if(!Utf8toWStr(namepart,wnamepart))
        return false;

    wstrToLower(wnamepart);

    uint32 counter = 0;

    for (uint32 id = 0; id< sGOStorage.MaxEntry; id++ )
    {
        GameObjectInfo const* gInfo = sGOStorage.LookupEntry<GameObjectInfo>(id);
        if(!gInfo)
            continue;

        int loc_idx = GetSessionDbLocaleIndex();
        if ( loc_idx >= 0 )
        {
            GameObjectLocale const *gl = sObjectMgr.GetGameObjectLocale(id);
            if (gl)
            {
                if ((int32)gl->Name.size() > loc_idx && !gl->Name[loc_idx].empty())
                {
                    std::string name = gl->Name[loc_idx];

                    if (Utf8FitTo(name, wnamepart))
                    {
                        if (m_session)
                            PSendSysMessage(LANG_GO_ENTRY_LIST_CHAT, id, id, name.c_str());
                        else
                            PSendSysMessage(LANG_GO_ENTRY_LIST_CONSOLE, id, name.c_str());
                        ++counter;
                        continue;
                    }
                }
            }
        }

        std::string name = gInfo->name;
        if(name.empty())
            continue;

        if(Utf8FitTo(name, wnamepart))
        {
            if (m_session)
                PSendSysMessage(LANG_GO_ENTRY_LIST_CHAT, id, id, name.c_str());
            else
                PSendSysMessage(LANG_GO_ENTRY_LIST_CONSOLE, id, name.c_str());
            ++counter;
        }
    }

    if(counter==0)
        SendSysMessage(LANG_COMMAND_NOGAMEOBJECTFOUND);

    return true;
}

bool ChatHandler::HandleLookupTaxiNodeCommand(char * args)
{
    if(!*args)
        return false;

    std::string namepart = args;
    std::wstring wnamepart;

    if(!Utf8toWStr(namepart,wnamepart))
        return false;

    // converting string that we try to find to lower case
    wstrToLower( wnamepart );

    uint32 counter = 0;                                     // Counter for figure out that we found smth.

    // Search in TaxiNodes.dbc
    for (uint32 id = 0; id < sTaxiNodesStore.GetNumRows(); id++)
    {
        TaxiNodesEntry const *nodeEntry = sTaxiNodesStore.LookupEntry(id);
        if(nodeEntry)
        {
            int loc = GetSessionDbcLocale();
            std::string name = nodeEntry->name[loc];
            if(name.empty())
                continue;

            if (!Utf8FitTo(name, wnamepart))
            {
                loc = 0;
                for(; loc < MAX_LOCALE; ++loc)
                {
                    if(loc==GetSessionDbcLocale())
                        continue;

                    name = nodeEntry->name[loc];
                    if(name.empty())
                        continue;

                    if (Utf8FitTo(name, wnamepart))
                        break;
                }
            }

            if(loc < MAX_LOCALE)
            {
                // send taxinode in "id - [name] (Map:m X:x Y:y Z:z)" format
                if (m_session)
                    PSendSysMessage (LANG_TAXINODE_ENTRY_LIST_CHAT, id, id, name.c_str(),localeNames[loc],
                        nodeEntry->map_id,nodeEntry->x,nodeEntry->y,nodeEntry->z);
                else
                    PSendSysMessage (LANG_TAXINODE_ENTRY_LIST_CONSOLE, id, name.c_str(), localeNames[loc],
                        nodeEntry->map_id,nodeEntry->x,nodeEntry->y,nodeEntry->z);
                ++counter;
            }
        }
    }
    if (counter == 0)                                       // if counter == 0 then we found nth
        SendSysMessage(LANG_COMMAND_NOTAXINODEFOUND);
    return true;
}

/** \brief GM command level 3 - Create a guild.
 *
 * This command allows a GM (level 3) to create a guild.
 *
 * The "args" parameter contains the name of the guild leader
 * and then the name of the guild.
 *
 */
bool ChatHandler::HandleGuildCreateCommand(char* args)
{
    // guildmaster name optional
    char* guildMasterStr = ExtractOptNotLastArg(&args);

    Player* target;
    if (!ExtractPlayerTarget(&guildMasterStr, &target))
        return false;

    char* guildStr = ExtractQuotedArg(&args);
    if(!guildStr)
        return false;

    std::string guildname = guildStr;

    if (target->GetGuildId())
    {
        SendSysMessage (LANG_PLAYER_IN_GUILD);
        return true;
    }

    Guild* guild = new Guild;
    if (!guild->Create(target, guildname))
    {
        delete guild;
        SendSysMessage(LANG_GUILD_NOT_CREATED);
        SetSentErrorMessage(true);
        return false;
    }

    sGuildMgr.AddGuild(guild);
    return true;
}

bool ChatHandler::HandleGuildInviteCommand(char *args)
{
    // player name optional
    char* nameStr = ExtractOptNotLastArg(&args);

    // if not guild name only (in "") then player name
    ObjectGuid target_guid;
    if (!ExtractPlayerTarget(&nameStr, NULL, &target_guid))
        return false;

    char* guildStr = ExtractQuotedArg(&args);
    if(!guildStr)
        return false;

    std::string glName = guildStr;
    Guild* targetGuild = sGuildMgr.GetGuildByName(glName);
    if (!targetGuild)
        return false;

    // player's guild membership checked in AddMember before add
    if (!targetGuild->AddMember (target_guid,targetGuild->GetLowestRank ()))
        return false;

    return true;
}

bool ChatHandler::HandleGuildUninviteCommand(char *args)
{
    Player* target;
    ObjectGuid target_guid;
    if (!ExtractPlayerTarget(&args, &target, &target_guid))
        return false;

    uint32 glId   = target ? target->GetGuildId () : Player::GetGuildIdFromDB (target_guid);
    if (!glId)
        return false;

    Guild* targetGuild = sGuildMgr.GetGuildById(glId);
    if (!targetGuild)
        return false;

    if (targetGuild->DelMember(target_guid))
    {
        targetGuild->Disband();
        delete targetGuild;
    }

    return true;
}

bool ChatHandler::HandleGuildRankCommand(char *args)
{
    char* nameStr = ExtractOptNotLastArg(&args);

    Player* target;
    ObjectGuid target_guid;
    std::string target_name;
    if (!ExtractPlayerTarget(&nameStr, &target, &target_guid, &target_name))
        return false;

    uint32 glId   = target ? target->GetGuildId () : Player::GetGuildIdFromDB (target_guid);
    if (!glId)
        return false;

    Guild* targetGuild = sGuildMgr.GetGuildById(glId);
    if (!targetGuild)
        return false;

    uint32 newrank;
    if (!ExtractUInt32(&args, newrank))
        return false;

    if (newrank > targetGuild->GetLowestRank ())
        return false;

    MemberSlot* slot = targetGuild->GetMemberSlot(target_guid);
    if (!slot)
        return false;

    slot->ChangeRank(newrank);
    return true;
}

bool ChatHandler::HandleGuildDeleteCommand(char* args)
{
    if (!*args)
        return false;

    char* guildStr = ExtractQuotedArg(&args);
    if (!guildStr)
        return false;

    std::string gld = guildStr;

    Guild* targetGuild = sGuildMgr.GetGuildByName(gld);
    if (!targetGuild)
        return false;

    targetGuild->Disband();
    delete targetGuild;

    return true;
}

bool ChatHandler::HandleGetDistanceCommand(char* args)
{
    WorldObject* obj = NULL;

    if (*args)
    {
        if (ObjectGuid guid = ExtractGuidFromLink(&args))
            obj = (WorldObject*)m_session->GetPlayer()->GetObjectByTypeMask(guid, TYPEMASK_CREATURE_OR_GAMEOBJECT);

        if(!obj)
        {
            SendSysMessage(LANG_PLAYER_NOT_FOUND);
            SetSentErrorMessage(true);
            return false;
        }
    }
    else
    {
        obj = getSelectedUnit();

        if(!obj)
        {
            SendSysMessage(LANG_SELECT_CHAR_OR_CREATURE);
            SetSentErrorMessage(true);
            return false;
        }
    }

    Player* player = m_session->GetPlayer();
    // Calculate point-to-point distance
    float dx, dy, dz;
    dx = player->GetPositionX() - obj->GetPositionX();
    dy = player->GetPositionY() - obj->GetPositionY();
    dz = player->GetPositionZ() - obj->GetPositionZ();

    PSendSysMessage(LANG_DISTANCE, player->GetDistance(obj), player->GetDistance2d(obj), sqrt(dx*dx + dy*dy + dz*dz));

    return true;
}

bool ChatHandler::HandleDieCommand(char* /*args*/)
{
    Unit* target = getSelectedUnit();

    if (!target || !m_session->GetPlayer()->GetSelectionGuid())
    {
        SendSysMessage(LANG_SELECT_CHAR_OR_CREATURE);
        SetSentErrorMessage(true);
        return false;
    }

    if (target->GetTypeId()==TYPEID_PLAYER)
    {
        if (HasLowerSecurity((Player*)target, ObjectGuid(), false))
            return false;
    }

    if (target->isAlive())
    {
        m_session->GetPlayer()->DealDamage(target, target->GetHealth(), NULL, DIRECT_DAMAGE, SPELL_SCHOOL_MASK_NORMAL, NULL, false);
    }

    return true;
}

bool ChatHandler::HandleDamageCommand(char* args)
{
    if (!*args)
        return false;

    Unit* target = getSelectedUnit();

    if (!target || !m_session->GetPlayer()->GetSelectionGuid())
    {
        SendSysMessage(LANG_SELECT_CHAR_OR_CREATURE);
        SetSentErrorMessage(true);
        return false;
    }

    if (!target->isAlive())
        return true;

    int32 damage_int;
    if (!ExtractInt32(&args, damage_int))
        return false;

    if(damage_int <=0)
        return true;

    uint32 damage = damage_int;

    // flat melee damage without resistence/etc reduction
    if (!*args)
    {
        m_session->GetPlayer()->DealDamage(target, damage, NULL, DIRECT_DAMAGE, SPELL_SCHOOL_MASK_NORMAL, NULL, false);
        if (target != m_session->GetPlayer())
        {
            DamageInfo damageInfo  = DamageInfo(m_session->GetPlayer(), target, uint32(0), damage);
            damageInfo.HitInfo     = HITINFO_NORMALSWING2;
            damageInfo.TargetState = VICTIMSTATE_NORMAL;
            m_session->GetPlayer()->SendAttackStateUpdate(&damageInfo);
        }
        return true;
    }

    uint32 school;
    if (!ExtractUInt32(&args, school))
        return false;

    if(school >= MAX_SPELL_SCHOOL)
        return false;

    // number or [name] Shift-click form |color|Hspell:spell_id|h[name]|h|r or Htalent form
    uint32 spellid = ExtractSpellIdFromLink(&args);
    if (!spellid || !sSpellStore.LookupEntry(spellid))
        spellid = 0;

    SpellSchoolMask schoolmask = SpellSchoolMask(1 << school);

    if ( schoolmask & SPELL_SCHOOL_MASK_NORMAL )
        damage = m_session->GetPlayer()->CalcArmorReducedDamage(target, damage);

    // melee damage by specific school
    if (!*args)
    {
        DamageInfo damageInfo  = DamageInfo(m_session->GetPlayer(), target, spellid, damage);
        damageInfo.absorb      = 0;
        damageInfo.resist      = 0;
        damageInfo.HitInfo     = HITINFO_NORMALSWING2;
        damageInfo.TargetState = VICTIMSTATE_NORMAL;

        target->CalculateDamageAbsorbAndResist(m_session->GetPlayer(),&damageInfo, false);

        m_session->GetPlayer()->DealDamageMods(target, damageInfo.damage, &damageInfo.absorb);
        m_session->GetPlayer()->DealDamage(target,&damageInfo,false);
        m_session->GetPlayer()->SendAttackStateUpdate(&damageInfo);
        return true;
    }

    // non-melee damage

    m_session->GetPlayer()->SpellNonMeleeDamageLog(target, spellid, damage);
    return true;
}

bool ChatHandler::HandleModifyArenaCommand(char* args)
{
    if (!*args)
        return false;

    Player *target = getSelectedPlayer();
    if (!target)
    {
        SendSysMessage(LANG_PLAYER_NOT_FOUND);
        SetSentErrorMessage(true);
        return false;
    }

    int32 amount = (int32)atoi(args);

    target->ModifyArenaPoints(amount);

    PSendSysMessage(LANG_COMMAND_MODIFY_ARENA, GetNameLink(target).c_str(), target->GetArenaPoints());

    return true;
}

bool ChatHandler::HandleReviveCommand(char* args)
{
    Player* target;
    ObjectGuid target_guid;
    if (!ExtractPlayerTarget(&args, &target, &target_guid))
        return false;

    if (target)
    {
        target->ResurrectPlayer(1.0f);
        target->SpawnCorpseBones();
    }
    else
        // will resurrected at login without corpse
        sObjectAccessor.ConvertCorpseForPlayer(target_guid);

    return true;
}

bool ChatHandler::HandleAuraCommand(char* args)
{
    Unit *target = getSelectedUnit();
    if (!target)
    {
        SendSysMessage(LANG_SELECT_CHAR_OR_CREATURE);
        SetSentErrorMessage(true);
        return false;
    }

    // number or [name] Shift-click form |color|Hspell:spell_id|h[name]|h|r or Htalent form
    uint32 spellID = ExtractSpellIdFromLink(&args);

    SpellEntry const *spellInfo = sSpellStore.LookupEntry(spellID);
    if (!spellInfo)
        return false;

    if (!IsSpellAppliesAura(spellInfo) &&
        !IsSpellHaveEffect(spellInfo, SPELL_EFFECT_PERSISTENT_AREA_AURA))
    {
        PSendSysMessage(LANG_SPELL_NO_HAVE_AURAS, spellID);
        SetSentErrorMessage(true);
        return false;
    }

    SpellAuraHolderPtr holder = CreateSpellAuraHolder(spellInfo, target, m_session->GetPlayer());

    for(uint32 i = 0; i < MAX_EFFECT_INDEX; ++i)
    {
        uint8 eff = spellInfo->Effect[i];
        if (eff>=TOTAL_SPELL_EFFECTS)
            continue;
        if (IsAreaAuraEffect(eff)           ||
            eff == SPELL_EFFECT_APPLY_AURA  ||
            eff == SPELL_EFFECT_PERSISTENT_AREA_AURA)
        {
            holder->CreateAura(spellInfo, SpellEffectIndex(i), NULL, holder, target, NULL, NULL);
        }
    }
    target->AddSpellAuraHolder(holder);

    return true;
}

bool ChatHandler::HandleUnAuraCommand(char* args)
{
    Unit *target = getSelectedUnit();
    if(!target)
    {
        SendSysMessage(LANG_SELECT_CHAR_OR_CREATURE);
        SetSentErrorMessage(true);
        return false;
    }

    std::string argstr = args;
    if (argstr == "all")
    {
        target->RemoveAllAuras();
        return true;
    }

    // number or [name] Shift-click form |color|Hspell:spell_id|h[name]|h|r or Htalent form
    uint32 spellID = ExtractSpellIdFromLink(&args);
    if (!spellID)
        return false;

    target->RemoveAurasDueToSpell(spellID);

    return true;
}

bool ChatHandler::HandleLinkGraveCommand(char* args)
{
    uint32 g_id;
    if (!ExtractUInt32(&args, g_id))
        return false;

    char* teamStr = ExtractLiteralArg(&args);

    Team g_team;
    if (!teamStr)
        g_team = TEAM_NONE;
    else if (strncmp(teamStr, "horde", strlen(teamStr))==0)
        g_team = HORDE;
    else if (strncmp(teamStr, "alliance", strlen(teamStr))==0)
        g_team = ALLIANCE;
    else
        return false;

    WorldSafeLocsEntry const* graveyard =  sWorldSafeLocsStore.LookupEntry(g_id);

    if (!graveyard )
    {
        PSendSysMessage(LANG_COMMAND_GRAVEYARDNOEXIST, g_id);
        SetSentErrorMessage(true);
        return false;
    }

    Player* player = m_session->GetPlayer();

    uint32 zoneId = player->GetZoneId();

    AreaTableEntry const *areaEntry = GetAreaEntryByAreaID(zoneId);
    if (!areaEntry || areaEntry->zone !=0)
    {
        PSendSysMessage(LANG_COMMAND_GRAVEYARDWRONGZONE, g_id,zoneId);
        SetSentErrorMessage(true);
        return false;
    }

    if (sObjectMgr.AddGraveYardLink(g_id, zoneId, g_team))
        PSendSysMessage(LANG_COMMAND_GRAVEYARDLINKED, g_id, zoneId);
    else
        PSendSysMessage(LANG_COMMAND_GRAVEYARDALRLINKED, g_id, zoneId);

    return true;
}

bool ChatHandler::HandleNearGraveCommand(char* args)
{
    Team g_team;

    size_t argslen = strlen(args);

    if(!*args)
        g_team = TEAM_NONE;
    else if (strncmp(args, "horde", argslen) == 0)
        g_team = HORDE;
    else if (strncmp(args, "alliance", argslen) == 0)
        g_team = ALLIANCE;
    else
        return false;

    Player* player = m_session->GetPlayer();
    uint32 zone_id = player->GetZoneId();

    WorldSafeLocsEntry const* graveyard = sObjectMgr.GetClosestGraveYard(
        player->GetPositionX(), player->GetPositionY(), player->GetPositionZ(), player->GetMapId(), g_team);

    if(graveyard)
    {
        uint32 g_id = graveyard->ID;

        GraveYardData const* data = sObjectMgr.FindGraveYardData(g_id,zone_id);
        if (!data)
        {
            PSendSysMessage(LANG_COMMAND_GRAVEYARDERROR,g_id);
            SetSentErrorMessage(true);
            return false;
        }

        g_team = data->team;

        std::string team_name = GetMangosString(LANG_COMMAND_GRAVEYARD_NOTEAM);

        if(g_team == 0)
            team_name = GetMangosString(LANG_COMMAND_GRAVEYARD_ANY);
        else if(g_team == HORDE)
            team_name = GetMangosString(LANG_COMMAND_GRAVEYARD_HORDE);
        else if(g_team == ALLIANCE)
            team_name = GetMangosString(LANG_COMMAND_GRAVEYARD_ALLIANCE);

        PSendSysMessage(LANG_COMMAND_GRAVEYARDNEAREST, g_id,team_name.c_str(),zone_id);
    }
    else
    {
        std::string team_name;

        if(g_team == 0)
            team_name = GetMangosString(LANG_COMMAND_GRAVEYARD_ANY);
        else if(g_team == HORDE)
            team_name = GetMangosString(LANG_COMMAND_GRAVEYARD_HORDE);
        else if(g_team == ALLIANCE)
            team_name = GetMangosString(LANG_COMMAND_GRAVEYARD_ALLIANCE);

        if(g_team == ~uint32(0))
            PSendSysMessage(LANG_COMMAND_ZONENOGRAVEYARDS, zone_id);
        else
            PSendSysMessage(LANG_COMMAND_ZONENOGRAFACTION, zone_id,team_name.c_str());
    }

    return true;
}

//-----------------------Npc Commands-----------------------
bool ChatHandler::HandleNpcAllowMovementCommand(char* /*args*/)
{
    if(sWorld.getAllowMovement())
    {
        sWorld.SetAllowMovement(false);
        SendSysMessage(LANG_CREATURE_MOVE_DISABLED);
    }
    else
    {
        sWorld.SetAllowMovement(true);
        SendSysMessage(LANG_CREATURE_MOVE_ENABLED);
    }
    return true;
}

bool ChatHandler::HandleNpcChangeEntryCommand(char *args)
{
    if (!*args)
        return false;

    uint32 newEntryNum = atoi(args);
    if(!newEntryNum)
        return false;

    Unit* unit = getSelectedUnit();
    if(!unit || unit->GetTypeId() != TYPEID_UNIT)
    {
        SendSysMessage(LANG_SELECT_CREATURE);
        SetSentErrorMessage(true);
        return false;
    }
    Creature* creature = (Creature*)unit;
    if(creature->UpdateEntry(newEntryNum))
        SendSysMessage(LANG_DONE);
    else
        SendSysMessage(LANG_ERROR);
    return true;
}

bool ChatHandler::HandleNpcInfoCommand(char* /*args*/)
{
    Creature* target = getSelectedCreature();

    if(!target)
    {
        SendSysMessage(LANG_SELECT_CREATURE);
        SetSentErrorMessage(true);
        return false;
    }

    uint32 faction = target->getFaction();
    uint32 npcflags = target->GetUInt32Value(UNIT_NPC_FLAGS);
    uint32 displayid = target->GetDisplayId();
    uint32 nativeid = target->GetNativeDisplayId();
    uint32 phaseMask = target->GetPhaseMask();
    uint32 Entry = target->GetEntry();
    CreatureInfo const* cInfo = target->GetCreatureInfo();
    uint32 VehicleId = cInfo ? cInfo->vehicleId : 0;
    uint32 difficulty_entry_1 = cInfo ? cInfo->DifficultyEntry[0] : 0;
    uint32 difficulty_entry_2 = cInfo ? cInfo->DifficultyEntry[1] : 0;
    uint32 difficulty_entry_3 = cInfo ? cInfo->DifficultyEntry[2] : 0;

    time_t curRespawnDelay = target->GetRespawnTimeEx()-time(NULL);
    if(curRespawnDelay < 0)
        curRespawnDelay = 0;
    std::string curRespawnDelayStr = secsToTimeString(curRespawnDelay,true);
    std::string defRespawnDelayStr = secsToTimeString(target->GetRespawnDelay(),true);

    // Send information dependend on difficulty mode
    CreatureInfo const* baseInfo = ObjectMgr::GetCreatureTemplate(Entry);
    uint32 diff = 1;
    for (; diff < MAX_DIFFICULTY; ++diff)
        if (baseInfo->DifficultyEntry[diff-1] == target->GetCreatureInfo()->Entry)
            break;

    if (diff < MAX_DIFFICULTY)
        PSendSysMessage(LANG_NPCINFO_CHAR_DIFFICULTY, target->GetGuidStr().c_str(), faction, npcflags,
            Entry, target->GetCreatureInfo()->Entry, diff,
            displayid, nativeid);
    else
        PSendSysMessage(LANG_NPCINFO_CHAR, target->GetGuidStr().c_str(), faction, npcflags, Entry, displayid, nativeid);

    PSendSysMessage("VehicleId: %u", VehicleId);
    PSendSysMessage("difficulty_entry_1: %u, difficulty_entry_2: %u, difficulty_entry_3: %u", difficulty_entry_1, difficulty_entry_2, difficulty_entry_3);

    PSendSysMessage(LANG_NPCINFO_LEVEL, target->getLevel());
    PSendSysMessage(LANG_NPCINFO_HEALTH,target->GetCreateHealth(), target->GetMaxHealth(), target->GetHealth());
    PSendSysMessage(LANG_NPCINFO_FLAGS, target->GetUInt32Value(UNIT_FIELD_FLAGS), target->GetUInt32Value(UNIT_DYNAMIC_FLAGS), target->getFaction());
    PSendSysMessage(LANG_COMMAND_RAWPAWNTIMES, defRespawnDelayStr.c_str(),curRespawnDelayStr.c_str());
    PSendSysMessage(LANG_NPCINFO_LOOT,  cInfo->lootid,cInfo->pickpocketLootId,cInfo->SkinLootId);
    PSendSysMessage(LANG_NPCINFO_DUNGEON_ID, target->GetInstanceId());
    PSendSysMessage(LANG_NPCINFO_POSITION,float(target->GetPositionX()), float(target->GetPositionY()), float(target->GetPositionZ()));

    if (target->SD2AIName())
    PSendSysMessage("ScriptName: %s", target->GetScriptName().c_str());
    if (target->HasAIName())
    PSendSysMessage("Event_AI: %s", target->GetAIName().c_str());

    PSendSysMessage("phaseMask: %u", phaseMask);

    if ((npcflags & UNIT_NPC_FLAG_VENDOR) )
    {
        SendSysMessage(LANG_NPCINFO_VENDOR);
    }
    if ((npcflags & UNIT_NPC_FLAG_TRAINER) )
    {
        SendSysMessage(LANG_NPCINFO_TRAINER);
    }

    ShowNpcOrGoSpawnInformation<Creature>(target->GetGUIDLow());
    return true;
}

//play npc emote
bool ChatHandler::HandleNpcPlayEmoteCommand(char* args)
{
    uint32 emote = atoi(args);

    Creature* target = getSelectedCreature();
    if(!target)
    {
        SendSysMessage(LANG_SELECT_CREATURE);
        SetSentErrorMessage(true);
        return false;
    }

    target->HandleEmote(emote);

    return true;
}

//TODO: NpcCommands that needs to be fixed :

bool ChatHandler::HandleNpcAddWeaponCommand(char* /*args*/)
{
    /*if (!*args)
    return false;

    ObjectGuid guid = m_session->GetPlayer()->GetSelectionGuid();
    if (guid.IsEmpty())
    {
        SendSysMessage(LANG_NO_SELECTION);
        return true;
    }

    Creature *pCreature = ObjectAccessor::GetCreature(*m_session->GetPlayer(), guid);

    if(!pCreature)
    {
        SendSysMessage(LANG_SELECT_CREATURE);
        return true;
    }

    char* pSlotID = strtok((char*)args, " ");
    if (!pSlotID)
        return false;

    char* pItemID = strtok(NULL, " ");
    if (!pItemID)
        return false;

    uint32 ItemID = atoi(pItemID);
    uint32 SlotID = atoi(pSlotID);

    ItemPrototype* tmpItem = ObjectMgr::GetItemPrototype(ItemID);

    bool added = false;
    if(tmpItem)
    {
        switch(SlotID)
        {
            case 1:
                pCreature->SetUInt32Value(UNIT_VIRTUAL_ITEM_SLOT_DISPLAY, ItemID);
                added = true;
                break;
            case 2:
                pCreature->SetUInt32Value(UNIT_VIRTUAL_ITEM_SLOT_DISPLAY_01, ItemID);
                added = true;
                break;
            case 3:
                pCreature->SetUInt32Value(UNIT_VIRTUAL_ITEM_SLOT_DISPLAY_02, ItemID);
                added = true;
                break;
            default:
                PSendSysMessage(LANG_ITEM_SLOT_NOT_EXIST,SlotID);
                added = false;
                break;
        }

        if(added)
            PSendSysMessage(LANG_ITEM_ADDED_TO_SLOT,ItemID,tmpItem->Name1,SlotID);
    }
    else
    {
        PSendSysMessage(LANG_ITEM_NOT_FOUND,ItemID);
        return true;
    }
    */
    return true;
}
//----------------------------------------------------------

bool ChatHandler::HandleExploreCheatCommand(char* args)
{
    if (!*args)
        return false;

    int flag = atoi(args);

    Player *chr = getSelectedPlayer();
    if (chr == NULL)
    {
        SendSysMessage(LANG_NO_CHAR_SELECTED);
        SetSentErrorMessage(true);
        return false;
    }

    if (flag != 0)
    {
        PSendSysMessage(LANG_YOU_SET_EXPLORE_ALL, GetNameLink(chr).c_str());
        if (needReportToTarget(chr))
            ChatHandler(chr).PSendSysMessage(LANG_YOURS_EXPLORE_SET_ALL,GetNameLink().c_str());
    }
    else
    {
        PSendSysMessage(LANG_YOU_SET_EXPLORE_NOTHING, GetNameLink(chr).c_str());
        if (needReportToTarget(chr))
            ChatHandler(chr).PSendSysMessage(LANG_YOURS_EXPLORE_SET_NOTHING,GetNameLink().c_str());
    }

    for (uint8 i=0; i < PLAYER_EXPLORED_ZONES_SIZE; ++i)
    {
        if (flag != 0)
        {
            m_session->GetPlayer()->SetFlag(PLAYER_EXPLORED_ZONES_1+i,0xFFFFFFFF);
        }
        else
        {
            m_session->GetPlayer()->SetFlag(PLAYER_EXPLORED_ZONES_1+i,0);
        }
    }

    return true;
}

void ChatHandler::HandleCharacterLevel(Player* player, ObjectGuid player_guid, uint32 oldlevel, uint32 newlevel)
{
    if(player)
    {
        player->GiveLevel(newlevel);
        player->InitTalentForLevel();
        player->SetUInt32Value(PLAYER_XP,0);

        if(needReportToTarget(player))
        {
            if(oldlevel == newlevel)
                ChatHandler(player).PSendSysMessage(LANG_YOURS_LEVEL_PROGRESS_RESET,GetNameLink().c_str());
            else if(oldlevel < newlevel)
                ChatHandler(player).PSendSysMessage(LANG_YOURS_LEVEL_UP,GetNameLink().c_str(),newlevel);
            else                                                // if(oldlevel > newlevel)
                ChatHandler(player).PSendSysMessage(LANG_YOURS_LEVEL_DOWN,GetNameLink().c_str(),newlevel);
        }
    }
    else
    {
        // update level and XP at level, all other will be updated at loading
        CharacterDatabase.PExecute("UPDATE characters SET level = '%u', xp = 0 WHERE guid = '%u'", newlevel, player_guid.GetCounter());
    }
}

bool ChatHandler::HandleCharacterLevelCommand(char* args)
{
    char* nameStr = ExtractOptNotLastArg(&args);

    int32 newlevel;
    bool nolevel = false;
    // exception opt second arg: .character level $name
    if (!ExtractInt32(&args, newlevel))
    {
        if (!nameStr)
        {
            nameStr = ExtractArg(&args);
            if (!nameStr)
                return false;

            nolevel = true;
        }
        else
            return false;
    }

    Player* target;
    ObjectGuid target_guid;
    std::string target_name;
    if (!ExtractPlayerTarget(&nameStr, &target, &target_guid, &target_name))
        return false;

    int32 oldlevel = target ? target->getLevel() : Player::GetLevelFromDB(target_guid);
    if (nolevel)
        newlevel = oldlevel;

    if (newlevel < 1)
        return false;                                       // invalid level

    if (newlevel > STRONG_MAX_LEVEL)                        // hardcoded maximum level
        newlevel = STRONG_MAX_LEVEL;

    if (newlevel > int32(sWorld.getConfig(CONFIG_UINT32_MAX_PLAYER_LEVEL)))
        newlevel = int32(sWorld.getConfig(CONFIG_UINT32_MAX_PLAYER_LEVEL));

    HandleCharacterLevel(target, target_guid, oldlevel, newlevel);

    if (!m_session || m_session->GetPlayer() != target)     // including player==NULL
    {
        std::string nameLink = playerLink(target_name);
        PSendSysMessage(LANG_YOU_CHANGE_LVL,nameLink.c_str(),newlevel);
    }

    return true;
}

bool ChatHandler::HandleLevelUpCommand(char* args)
{
    int32 addlevel = 1;
    char* nameStr = NULL;

    if (*args)
    {
        nameStr = ExtractOptNotLastArg(&args);

        // exception opt second arg: .levelup $name
        if (!ExtractInt32(&args, addlevel))
        {
            if (!nameStr)
                nameStr = ExtractArg(&args);
            else
                return false;
        }
    }

    Player* target;
    ObjectGuid target_guid;
    std::string target_name;
    if (!ExtractPlayerTarget(&nameStr, &target, &target_guid, &target_name))
        return false;

    int32 oldlevel = target ? target->getLevel() : Player::GetLevelFromDB(target_guid);
    int32 newlevel = oldlevel + addlevel;

    if (newlevel < 1)
        newlevel = 1;

    if (newlevel > STRONG_MAX_LEVEL)                        // hardcoded maximum level
        newlevel = STRONG_MAX_LEVEL;

    if (newlevel > int32(sWorld.getConfig(CONFIG_UINT32_MAX_PLAYER_LEVEL)))
        newlevel = int32(sWorld.getConfig(CONFIG_UINT32_MAX_PLAYER_LEVEL));

    HandleCharacterLevel(target, target_guid, oldlevel, newlevel);

    if (!m_session || m_session->GetPlayer() != target)     // including chr==NULL
    {
        std::string nameLink = playerLink(target_name);
        PSendSysMessage(LANG_YOU_CHANGE_LVL,nameLink.c_str(),newlevel);
    }

    return true;
}

bool ChatHandler::HandleShowAreaCommand(char* args)
{
    if (!*args)
        return false;

    Player *chr = getSelectedPlayer();
    if (chr == NULL)
    {
        SendSysMessage(LANG_NO_CHAR_SELECTED);
        SetSentErrorMessage(true);
        return false;
    }

    int area = GetAreaFlagByAreaID(atoi(args));
    int offset = area / 32;
    uint32 val = (uint32)(1 << (area % 32));

    if (area < 0 || offset >= PLAYER_EXPLORED_ZONES_SIZE)
    {
        SendSysMessage(LANG_BAD_VALUE);
        SetSentErrorMessage(true);
        return false;
    }

    uint32 currFields = chr->GetUInt32Value(PLAYER_EXPLORED_ZONES_1 + offset);
    chr->SetUInt32Value(PLAYER_EXPLORED_ZONES_1 + offset, (uint32)(currFields | val));

    SendSysMessage(LANG_EXPLORE_AREA);
    return true;
}

bool ChatHandler::HandleHideAreaCommand(char* args)
{
    if (!*args)
        return false;

    Player *chr = getSelectedPlayer();
    if (chr == NULL)
    {
        SendSysMessage(LANG_NO_CHAR_SELECTED);
        SetSentErrorMessage(true);
        return false;
    }

    int area = GetAreaFlagByAreaID(atoi(args));
    int offset = area / 32;
    uint32 val = (uint32)(1 << (area % 32));

    if (area<0 || offset >= PLAYER_EXPLORED_ZONES_SIZE)
    {
        SendSysMessage(LANG_BAD_VALUE);
        SetSentErrorMessage(true);
        return false;
    }

    uint32 currFields = chr->GetUInt32Value(PLAYER_EXPLORED_ZONES_1 + offset);
    chr->SetUInt32Value(PLAYER_EXPLORED_ZONES_1 + offset, (uint32)(currFields ^ val));

    SendSysMessage(LANG_UNEXPLORE_AREA);
    return true;
}

bool ChatHandler::HandleAuctionAllianceCommand(char* /*args*/)
{
    m_session->GetPlayer()->SetAuctionAccessMode(m_session->GetPlayer()->GetTeam() != ALLIANCE ? -1 : 0);
    m_session->SendAuctionHello(m_session->GetPlayer());
    return true;
}

bool ChatHandler::HandleAuctionHordeCommand(char* /*args*/)
{
    m_session->GetPlayer()->SetAuctionAccessMode(m_session->GetPlayer()->GetTeam() != HORDE ? -1 : 0);
    m_session->SendAuctionHello(m_session->GetPlayer());
    return true;
}

bool ChatHandler::HandleAuctionGoblinCommand(char* /*args*/)
{
    m_session->GetPlayer()->SetAuctionAccessMode(1);
    m_session->SendAuctionHello(m_session->GetPlayer());
    return true;
}

bool ChatHandler::HandleAuctionCommand(char* /*args*/)
{
    m_session->GetPlayer()->SetAuctionAccessMode(0);
    m_session->SendAuctionHello(m_session->GetPlayer());

    return true;
}

bool ChatHandler::HandleAuctionItemCommand(char* args)
{
    // format: (alliance|horde|goblin) item[:count] price [buyout] [short|long|verylong]
    char* typeStr = ExtractLiteralArg(&args);
    if (!typeStr)
        return false;

    uint32 houseid;
    if (strncmp(typeStr, "alliance", strlen(typeStr)) == 0)
        houseid = 1;
    else if (strncmp(typeStr, "horde", strlen(typeStr)) == 0)
        houseid = 6;
    else if (strncmp(typeStr, "goblin", strlen(typeStr)) == 0)
        houseid = 7;
    else
        return false;

    // parse item str
    char* itemStr = ExtractArg(&args);
    if (!itemStr)
        return false;

    uint32 item_id = 0;
    uint32 item_count = 1;
    if (sscanf(itemStr, "%u:%u", &item_id, &item_count) != 2)
        if (sscanf(itemStr, "%u", &item_id) != 1)
            return false;

    uint32 price;
    if (!ExtractUInt32(&args, price))
        return false;

    uint32 buyout;
    if (!ExtractOptUInt32(&args, buyout, 0))
        return false;

    uint32 etime = 4*MIN_AUCTION_TIME;
    if (char* timeStr = ExtractLiteralArg(&args))
    {
        if (strncmp(timeStr, "short", strlen(timeStr)) == 0)
            etime = 1*MIN_AUCTION_TIME;
        else if (strncmp(timeStr, "long", strlen(timeStr)) == 0)
            etime = 2*MIN_AUCTION_TIME;
        else if (strncmp(timeStr, "verylong", strlen(timeStr)) == 0)
            etime = 4*MIN_AUCTION_TIME;
        else
            return false;
    }

    AuctionHouseEntry const* auctionHouseEntry = sAuctionHouseStore.LookupEntry(houseid);
    AuctionHouseObject* auctionHouse = sAuctionMgr.GetAuctionsMap(auctionHouseEntry);

    if (!item_id)
    {
        PSendSysMessage(LANG_COMMAND_ITEMIDINVALID, item_id);
        SetSentErrorMessage(true);
        return false;
    }

    ItemPrototype const* item_proto = ObjectMgr::GetItemPrototype(item_id);
    if (!item_proto)
    {
        PSendSysMessage(LANG_COMMAND_ITEMIDINVALID, item_id);
        SetSentErrorMessage(true);
        return false;
    }

    if (item_count < 1 || (item_proto->MaxCount > 0 && item_count > uint32(item_proto->MaxCount)))
    {
        PSendSysMessage(LANG_COMMAND_INVALID_ITEM_COUNT, item_count, item_id);
        SetSentErrorMessage(true);
        return false;
    }

<<<<<<< HEAD
    //Player* pl = m_session ? m_session->GetPlayer() : NULL;

=======
>>>>>>> 1f1aad9b
    do
    {
        uint32 item_stack = item_count > item_proto->GetMaxStackSize() ? item_proto->GetMaxStackSize() : item_count;
        item_count -= item_stack;

        Item* newItem = Item::CreateItem(item_id, item_stack);
        MANGOS_ASSERT(newItem);

        auctionHouse->AddAuction(auctionHouseEntry, newItem, etime, price, buyout);

    } while (item_count);

    return true;
}

bool ChatHandler::HandleBankCommand(char* /*args*/)
{
    m_session->SendShowBank(m_session->GetPlayer()->GetObjectGuid());

    return true;
}

bool ChatHandler::HandleMailBoxCommand(char* /*args*/)
{
    m_session->SendShowMailBox(m_session->GetPlayer()->GetObjectGuid());
    return true;
}

bool ChatHandler::HandleStableCommand(char* /*args*/)
{
    m_session->SendStablePet(m_session->GetPlayer()->GetObjectGuid());

    return true;
}

bool ChatHandler::HandleChangeWeatherCommand(char* args)
{
    //Weather is OFF
    if (!sWorld.getConfig(CONFIG_BOOL_WEATHER))
    {
        SendSysMessage(LANG_WEATHER_DISABLED);
        SetSentErrorMessage(true);
        return false;
    }

    uint32 type;
    if (!ExtractUInt32(&args, type))
        return false;

    //0 to 3, 0: fine, 1: rain, 2: snow, 3: sand
    if (type > 3)
        return false;

    float grade;
    if (!ExtractFloat(&args, grade))
        return false;

    //0 to 1, sending -1 is instand good weather
    if (grade < 0.0f || grade > 1.0f)
        return false;

    Player *player = m_session->GetPlayer();
    uint32 zoneid = player->GetZoneId();

    Weather* wth = sWorld.FindWeather(zoneid);

    if (!wth)
        wth = sWorld.AddWeather(zoneid);
    if (!wth)
    {
        SendSysMessage(LANG_NO_WEATHER);
        SetSentErrorMessage(true);
        return false;
    }

    wth->SetWeather(WeatherType(type), grade);

    return true;
}

bool ChatHandler::HandleTeleAddCommand(char* args)
{
    if(!*args)
        return false;

    Player *player=m_session->GetPlayer();
    if (!player)
        return false;

    std::string name = args;

    if(sObjectMgr.GetGameTele(name))
    {
        SendSysMessage(LANG_COMMAND_TP_ALREADYEXIST);
        SetSentErrorMessage(true);
        return false;
    }

    GameTele tele;
    tele.position_x  = player->GetPositionX();
    tele.position_y  = player->GetPositionY();
    tele.position_z  = player->GetPositionZ();
    tele.orientation = player->GetOrientation();
    tele.mapId       = player->GetMapId();
    tele.name        = name;

    if(sObjectMgr.AddGameTele(tele))
    {
        SendSysMessage(LANG_COMMAND_TP_ADDED);
    }
    else
    {
        SendSysMessage(LANG_COMMAND_TP_ADDEDERR);
        SetSentErrorMessage(true);
        return false;
    }

    return true;
}

bool ChatHandler::HandleTeleDelCommand(char* args)
{
    if (!*args)
        return false;

    std::string name = args;

    if(!sObjectMgr.DeleteGameTele(name))
    {
        SendSysMessage(LANG_COMMAND_TELE_NOTFOUND);
        SetSentErrorMessage(true);
        return false;
    }

    SendSysMessage(LANG_COMMAND_TP_DELETED);
    return true;
}

bool ChatHandler::HandleListAurasCommand (char* /*args*/)
{
    Unit *unit = getSelectedUnit();
    if(!unit)
    {
        SendSysMessage(LANG_SELECT_CHAR_OR_CREATURE);
        SetSentErrorMessage(true);
        return false;
    }

    char const* talentStr = GetMangosString(LANG_TALENT);
    char const* passiveStr = GetMangosString(LANG_PASSIVE);

    Unit::SpellAuraHolderMap const& uAuras = unit->GetSpellAuraHolderMap();
    PSendSysMessage(LANG_COMMAND_TARGET_LISTAURAS, uAuras.size());
    for (Unit::SpellAuraHolderMap::const_iterator itr = uAuras.begin(); itr != uAuras.end(); ++itr)
    {
        bool talent = GetTalentSpellCost(itr->second->GetId()) > 0;

        SpellAuraHolderPtr holder = itr->second;
        char const* name = holder->GetSpellProto()->SpellName[GetSessionDbcLocale()];

        for (int32 i = 0; i < MAX_EFFECT_INDEX; ++i)
        {
            Aura *aur = holder->GetAuraByEffectIndex(SpellEffectIndex(i));
            if (!aur)
                continue;

            if (m_session)
            {
                std::ostringstream ss_name;
                ss_name << "|cffffffff|Hspell:" << itr->second->GetId() << "|h[" << name << "]|h|r";

                PSendSysMessage(LANG_COMMAND_TARGET_AURADETAIL, holder->GetId(), aur->GetEffIndex(),
                    aur->GetModifier()->m_auraname, aur->GetAuraDuration(), aur->GetAuraMaxDuration(),
                    ss_name.str().c_str(),
                    (holder->IsPassive() ? passiveStr : ""),(talent ? talentStr : ""),
                    holder->GetCasterGuid().GetString().c_str());
            }
            else
            {
                PSendSysMessage(LANG_COMMAND_TARGET_AURADETAIL, holder->GetId(), aur->GetEffIndex(),
                    aur->GetModifier()->m_auraname, aur->GetAuraDuration(), aur->GetAuraMaxDuration(),
                    name,
                    (holder->IsPassive() ? passiveStr : ""),(talent ? talentStr : ""),
                    holder->GetCasterGuid().GetString().c_str());
            }
        }
    }
    for (int i = 0; i < TOTAL_AURAS; ++i)
    {
        Unit::AuraList const& uAuraList = unit->GetAurasByType(AuraType(i));
        if (uAuraList.empty()) continue;
        PSendSysMessage(LANG_COMMAND_TARGET_LISTAURATYPE, uAuraList.size(), i);
        for (Unit::AuraList::const_iterator itr = uAuraList.begin(); itr != uAuraList.end(); ++itr)
        {
            bool talent = GetTalentSpellCost((*itr)->GetId()) > 0;

            char const* name = (*itr)->GetSpellProto()->SpellName[GetSessionDbcLocale()];

            if (m_session)
            {
                std::ostringstream ss_name;
                ss_name << "|cffffffff|Hspell:" << (*itr)->GetId() << "|h[" << name << "]|h|r";

                PSendSysMessage(LANG_COMMAND_TARGET_AURASIMPLE, (*itr)->GetId(), (*itr)->GetEffIndex(),
                    ss_name.str().c_str(),((*itr)->GetHolder()->IsPassive() ? passiveStr : ""),(talent ? talentStr : ""),
                    (*itr)->GetCasterGuid().GetString().c_str());
            }
            else
            {
                PSendSysMessage(LANG_COMMAND_TARGET_AURASIMPLE, (*itr)->GetId(), (*itr)->GetEffIndex(),
                    name,((*itr)->GetHolder()->IsPassive() ? passiveStr : ""),(talent ? talentStr : ""),
                    (*itr)->GetCasterGuid().GetString().c_str());
            }
        }
    }
    return true;
}

bool ChatHandler::HandleListTalentsCommand(char* /*args*/)
{
    Player *player = getSelectedPlayer();
    if (!player)
    {
        SendSysMessage(LANG_NO_CHAR_SELECTED);
        SetSentErrorMessage(true);
        return false;
    }

    SendSysMessage(LANG_LIST_TALENTS_TITLE);
    uint32 count = 0;
    uint32 cost = 0;
    PlayerSpellMap const& uSpells = player->GetSpellMap();
    for (PlayerSpellMap::const_iterator itr = uSpells.begin(); itr != uSpells.end(); ++itr)
    {
        if (itr->second.state == PLAYERSPELL_REMOVED || itr->second.disabled)
            continue;

        uint32 cost_itr = GetTalentSpellCost(itr->first);

        if (cost_itr == 0)
            continue;

        SpellEntry const* spellEntry = sSpellStore.LookupEntry(itr->first);
        if (!spellEntry)
            continue;

        ShowSpellListHelper(player, spellEntry, GetSessionDbcLocale());
        ++count;
        cost += cost_itr;
    }
    PSendSysMessage(LANG_LIST_TALENTS_COUNT, count, cost);

    return true;
}

bool ChatHandler::HandleResetAchievementsCommand(char* args)
{
    Player* target;
    ObjectGuid target_guid;
    if (!ExtractPlayerTarget(&args, &target, &target_guid))
        return false;

    if(target)
        target->GetAchievementMgr().Reset();
    else
        AchievementMgr::DeleteFromDB(target_guid);

    return true;
}

bool ChatHandler::HandleResetHonorCommand(char* args)
{
    Player* target;
    if (!ExtractPlayerTarget(&args, &target))
        return false;

    target->SetHonorPoints(0);
    target->SetUInt32Value(PLAYER_FIELD_KILLS, 0);
    target->SetUInt32Value(PLAYER_FIELD_LIFETIME_HONORBALE_KILLS, 0);
    target->SetUInt32Value(PLAYER_FIELD_TODAY_CONTRIBUTION, 0);
    target->SetUInt32Value(PLAYER_FIELD_YESTERDAY_CONTRIBUTION, 0);
    target->UpdateAchievementCriteria(ACHIEVEMENT_CRITERIA_TYPE_EARN_HONORABLE_KILL);

    return true;
}

static bool HandleResetStatsOrLevelHelper(Player* player)
{
    ChrClassesEntry const* cEntry = sChrClassesStore.LookupEntry(player->getClass());
    if(!cEntry)
    {
        sLog.outError("Class %u not found in DBC (Wrong DBC files?)",player->getClass());
        return false;
    }

    uint8 powertype = cEntry->powerType;

    // reset m_form if no aura
    if (!player->HasAuraType(SPELL_AURA_MOD_SHAPESHIFT))
        player->SetShapeshiftForm(FORM_NONE);

    player->SetFloatValue(UNIT_FIELD_BOUNDINGRADIUS, DEFAULT_WORLD_OBJECT_SIZE );
    player->SetFloatValue(UNIT_FIELD_COMBATREACH, 1.5f   );

    player->setFactionForRace(player->getRace());

    player->SetByteValue(UNIT_FIELD_BYTES_0, 3, powertype);

    // reset only if player not in some form;
    if (player->GetShapeshiftForm() == FORM_NONE)
        player->InitDisplayIds();

    player->SetByteValue(UNIT_FIELD_BYTES_2, 1, UNIT_BYTE2_FLAG_PVP );

    player->SetUInt32Value(UNIT_FIELD_FLAGS, UNIT_FLAG_PVP_ATTACKABLE);

    //-1 is default value
    player->SetInt32Value(PLAYER_FIELD_WATCHED_FACTION_INDEX, -1);

    //player->SetUInt32Value(PLAYER_FIELD_BYTES, 0xEEE00000 );
    return true;
}

bool ChatHandler::HandleResetLevelCommand(char* args)
{
    Player* target;
    if (!ExtractPlayerTarget(&args, &target))
        return false;

    if (!HandleResetStatsOrLevelHelper(target))
        return false;

    // set starting level
    uint32 start_level = target->getClass() != CLASS_DEATH_KNIGHT
        ? sWorld.getConfig(CONFIG_UINT32_START_PLAYER_LEVEL)
        : sWorld.getConfig(CONFIG_UINT32_START_HEROIC_PLAYER_LEVEL);

    target->_ApplyAllLevelScaleItemMods(false);

    target->SetLevel(start_level);
    target->InitRunes();
    target->InitStatsForLevel(true);
    target->InitTaxiNodesForLevel();
    target->InitGlyphsForLevel();
    target->InitTalentForLevel();
    target->SetUInt32Value(PLAYER_XP,0);

    target->_ApplyAllLevelScaleItemMods(true);

    // reset level for pet
    if (Pet* pet = target->GetPet())
        pet->SynchronizeLevelWithOwner();

    return true;
}

bool ChatHandler::HandleResetStatsCommand(char* args)
{
    Player* target;
    if (!ExtractPlayerTarget(&args, &target))
        return false;

    if (!HandleResetStatsOrLevelHelper(target))
        return false;

    target->InitRunes();
    target->InitStatsForLevel(true);
    target->InitTaxiNodesForLevel();
    target->InitGlyphsForLevel();
    target->InitTalentForLevel();

    return true;
}

bool ChatHandler::HandleResetSpellsCommand(char* args)
{
    Player* target;
    ObjectGuid target_guid;
    std::string target_name;
    if (!ExtractPlayerTarget(&args, &target, &target_guid, &target_name))
        return false;

    if (target)
    {
        target->resetSpells();

        ChatHandler(target).SendSysMessage(LANG_RESET_SPELLS);
        if(!m_session || m_session->GetPlayer()!=target)
            PSendSysMessage(LANG_RESET_SPELLS_ONLINE,GetNameLink(target).c_str());
    }
    else
    {
        CharacterDatabase.PExecute("UPDATE characters SET at_login = at_login | '%u' WHERE guid = '%u'",uint32(AT_LOGIN_RESET_SPELLS), target_guid.GetCounter());
        PSendSysMessage(LANG_RESET_SPELLS_OFFLINE,target_name.c_str());
    }

    return true;
}

bool ChatHandler::HandleResetSpecsCommand(char* args)
{
    Player* target;
    ObjectGuid target_guid;
    std::string target_name;
    if (!ExtractPlayerTarget(&args, &target, &target_guid, &target_name))
        return false;

    if (target)
    {
        target->resetTalents(true,true);
        target->SendTalentsInfoData(false);

        ChatHandler(target).SendSysMessage(LANG_RESET_TALENTS);
        if (!m_session || m_session->GetPlayer() != target)
            PSendSysMessage(LANG_RESET_TALENTS_ONLINE,GetNameLink(target).c_str());

        Pet* pet = target->GetPet();
        Pet::resetTalentsForAllPetsOf(target, pet);
        if(pet)
            target->SendTalentsInfoData(true);
        return true;
    }
    else if (target_guid)
    {
        uint32 at_flags = AT_LOGIN_RESET_TALENTS | AT_LOGIN_RESET_PET_TALENTS;
        CharacterDatabase.PExecute("UPDATE characters SET at_login = at_login | '%u' WHERE guid = '%u'", at_flags, target_guid.GetCounter());
        std::string nameLink = playerLink(target_name);
        PSendSysMessage(LANG_RESET_TALENTS_OFFLINE, nameLink.c_str());
        return true;
    }

    SendSysMessage(LANG_NO_CHAR_SELECTED);
    SetSentErrorMessage(true);
    return false;
}

bool ChatHandler::HandleResetTalentsCommand(char* args)
{
    Player* target;
    std::string target_name;
    if (!ExtractPlayerTarget(&args, &target, NULL, &target_name))
    {
        // Try reset talents as Hunter Pet
        Creature* creature = getSelectedCreature();
        if (!*args && creature && creature->IsPet())
        {
            Unit *owner = creature->GetOwner();
            if(owner && owner->GetTypeId() == TYPEID_PLAYER && ((Pet *)creature)->IsPermanentPetFor((Player*)owner))
            {
                ((Pet *)creature)->resetTalents();
                ((Player*)owner)->SendTalentsInfoData(true);

                ChatHandler((Player*)owner).SendSysMessage(LANG_RESET_PET_TALENTS);
                if(!m_session || m_session->GetPlayer() != ((Player*)owner))
                    PSendSysMessage(LANG_RESET_PET_TALENTS_ONLINE,GetNameLink((Player*)owner).c_str());
            }
            return true;
        }

        SendSysMessage(LANG_NO_CHAR_SELECTED);
        SetSentErrorMessage(true);
        return false;
    }

    if (target)
    {
        target->resetTalents(true);
        target->SendTalentsInfoData(false);
        ChatHandler(target).SendSysMessage(LANG_RESET_TALENTS);
        if (!m_session || m_session->GetPlayer() != target)
            PSendSysMessage(LANG_RESET_TALENTS_ONLINE,GetNameLink(target).c_str());

        Pet* pet = target->GetPet();
        Pet::resetTalentsForAllPetsOf(target, pet);
        if(pet)
            target->SendTalentsInfoData(true);
        return true;
    }

    SendSysMessage(LANG_NO_CHAR_SELECTED);
    SetSentErrorMessage(true);
    return false;
}

bool ChatHandler::HandleResetAllCommand(char* args)
{
    if (!*args)
        return false;

    std::string casename = args;

    AtLoginFlags atLogin;

    // Command specially created as single command to prevent using short case names
    if(casename=="spells")
    {
        atLogin = AT_LOGIN_RESET_SPELLS;
        sWorld.SendWorldText(LANG_RESETALL_SPELLS);
        if(!m_session)
            SendSysMessage(LANG_RESETALL_SPELLS);
    }
    else if(casename=="talents")
    {
        atLogin = AtLoginFlags(AT_LOGIN_RESET_TALENTS | AT_LOGIN_RESET_PET_TALENTS);
        sWorld.SendWorldText(LANG_RESETALL_TALENTS);
        if(!m_session)
            SendSysMessage(LANG_RESETALL_TALENTS);
    }
    else
    {
        PSendSysMessage(LANG_RESETALL_UNKNOWN_CASE, args);
        SetSentErrorMessage(true);
        return false;
    }

    CharacterDatabase.PExecute("UPDATE characters SET at_login = at_login | '%u' WHERE (at_login & '%u') = '0'", atLogin, atLogin);
    HashMapHolder<Player>::MapType const& plist = sObjectAccessor.GetPlayers();
    for (HashMapHolder<Player>::MapType::const_iterator itr = plist.begin(); itr != plist.end(); ++itr)
        itr->second->SetAtLoginFlag(atLogin);

    return true;
}

bool ChatHandler::HandleServerShutDownCancelCommand(char* /*args*/)
{
    sWorld.ShutdownCancel();
    return true;
}

bool ChatHandler::HandleServerShutDownCommand(char* args)
{
    uint32 delay;
    if (!ExtractUInt32(&args, delay))
        return false;

    uint32 exitcode;
    if (!ExtractOptUInt32(&args, exitcode, SHUTDOWN_EXIT_CODE))
        return false;

    // Exit code should be in range of 0-125, 126-255 is used
    // in many shells for their own return codes and code > 255
    // is not supported in many others
    if (exitcode > 125)
        return false;

    sWorld.ShutdownServ (delay, 0, exitcode);
    return true;
}

bool ChatHandler::HandleServerRestartCommand(char* args)
{
    uint32 delay;
    if (!ExtractUInt32(&args, delay))
        return false;

    uint32 exitcode;
    if (!ExtractOptUInt32(&args, exitcode, RESTART_EXIT_CODE))
        return false;

    // Exit code should be in range of 0-125, 126-255 is used
    // in many shells for their own return codes and code > 255
    // is not supported in many others
    if (exitcode > 125)
        return false;

    sWorld.ShutdownServ(delay, SHUTDOWN_MASK_RESTART, exitcode);
    return true;
}

bool ChatHandler::HandleServerIdleRestartCommand(char* args)
{
    uint32 delay;
    if (!ExtractUInt32(&args, delay))
        return false;

    uint32 exitcode;
    if (!ExtractOptUInt32(&args, exitcode, RESTART_EXIT_CODE))
        return false;

    // Exit code should be in range of 0-125, 126-255 is used
    // in many shells for their own return codes and code > 255
    // is not supported in many others
    if (exitcode > 125)
        return false;

    sWorld.ShutdownServ(delay, SHUTDOWN_MASK_RESTART|SHUTDOWN_MASK_IDLE, exitcode);
    return true;
}

bool ChatHandler::HandleServerIdleShutDownCommand(char* args)
{
    uint32 delay;
    if (!ExtractUInt32(&args, delay))
        return false;

    uint32 exitcode;
    if (!ExtractOptUInt32(&args, exitcode, SHUTDOWN_EXIT_CODE))
        return false;

    // Exit code should be in range of 0-125, 126-255 is used
    // in many shells for their own return codes and code > 255
    // is not supported in many others
    if (exitcode > 125)
        return false;

    sWorld.ShutdownServ(delay, SHUTDOWN_MASK_IDLE, exitcode);
    return true;
}

bool ChatHandler::HandleQuestAddCommand(char* args)
{
    Player* player = getSelectedPlayer();
    if(!player)
    {
        SendSysMessage(LANG_NO_CHAR_SELECTED);
        SetSentErrorMessage(true);
        return false;
    }

    // .addquest #entry'
    // number or [name] Shift-click form |color|Hquest:quest_id:quest_level|h[name]|h|r
    uint32 entry;
    if (!ExtractUint32KeyFromLink(&args, "Hquest", entry))
        return false;

    Quest const* pQuest = sObjectMgr.GetQuestTemplate(entry);
    if(!pQuest)
    {
        PSendSysMessage(LANG_COMMAND_QUEST_NOTFOUND,entry);
        SetSentErrorMessage(true);
        return false;
    }

    // check item starting quest (it can work incorrectly if added without item in inventory)
    for (uint32 id = 0; id < sItemStorage.MaxEntry; ++id)
    {
        ItemPrototype const *pProto = sItemStorage.LookupEntry<ItemPrototype>(id);
        if (!pProto)
            continue;

        if (pProto->StartQuest == entry)
        {
            PSendSysMessage(LANG_COMMAND_QUEST_STARTFROMITEM, entry, pProto->ItemId);
            SetSentErrorMessage(true);
            return false;
        }
    }

    // ok, normal (creature/GO starting) quest
    if (player->CanAddQuest(pQuest, true))
    {
        player->AddQuest(pQuest, NULL);

        if (player->CanCompleteQuest(entry))
            player->CompleteQuest(entry);
    }

    return true;
}

bool ChatHandler::HandleQuestRemoveCommand(char* args)
{
    Player* player = getSelectedPlayer();
    if (!player)
    {
        SendSysMessage(LANG_NO_CHAR_SELECTED);
        SetSentErrorMessage(true);
        return false;
    }

    // .removequest #entry'
    // number or [name] Shift-click form |color|Hquest:quest_id:quest_level|h[name]|h|r
    uint32 entry;
    if (!ExtractUint32KeyFromLink(&args, "Hquest", entry))
        return false;

    Quest const* pQuest = sObjectMgr.GetQuestTemplate(entry);

    if (!pQuest)
    {
        PSendSysMessage(LANG_COMMAND_QUEST_NOTFOUND, entry);
        SetSentErrorMessage(true);
        return false;
    }

    // remove all quest entries for 'entry' from quest log
    for(uint8 slot = 0; slot < MAX_QUEST_LOG_SIZE; ++slot )
    {
        uint32 quest = player->GetQuestSlotQuestId(slot);
        if (quest==entry)
        {
            player->SetQuestSlot(slot,0);

            // we ignore unequippable quest items in this case, its' still be equipped
            player->TakeQuestSourceItem( quest, false );
        }
    }

    // set quest status to not started (will updated in DB at next save)
    player->SetQuestStatus( entry, QUEST_STATUS_NONE);

    // reset rewarded for restart repeatable quest
    player->getQuestStatusMap()[entry].m_rewarded = false;

    SendSysMessage(LANG_COMMAND_QUEST_REMOVED);
    return true;
}

bool ChatHandler::HandleQuestCompleteCommand(char* args)
{
    Player* player = getSelectedPlayer();
    if (!player)
    {
        SendSysMessage(LANG_NO_CHAR_SELECTED);
        SetSentErrorMessage(true);
        return false;
    }

    // .quest complete #entry
    // number or [name] Shift-click form |color|Hquest:quest_id:quest_level|h[name]|h|r
    uint32 entry;
    if (!ExtractUint32KeyFromLink(&args, "Hquest", entry))
        return false;

    Quest const* pQuest = sObjectMgr.GetQuestTemplate(entry);

    // If player doesn't have the quest
    if (!pQuest || player->GetQuestStatus(entry) == QUEST_STATUS_NONE)
    {
        PSendSysMessage(LANG_COMMAND_QUEST_NOTFOUND, entry);
        SetSentErrorMessage(true);
        return false;
    }

    // Add quest items for quests that require items
    for(uint8 x = 0; x < QUEST_ITEM_OBJECTIVES_COUNT; ++x)
    {
        uint32 id = pQuest->ReqItemId[x];
        uint32 count = pQuest->ReqItemCount[x];
        if (!id || !count)
            continue;

        uint32 curItemCount = player->GetItemCount(id,true);

        ItemPosCountVec dest;
        uint8 msg = player->CanStoreNewItem( NULL_BAG, NULL_SLOT, dest, id, count - curItemCount );
        if (msg == EQUIP_ERR_OK)
        {
            Item* item = player->StoreNewItem( dest, id, true);
            player->SendNewItem(item,count-curItemCount, true, false);
        }
    }

    // All creature/GO slain/casted (not required, but otherwise it will display "Creature slain 0/10")
    for(uint8 i = 0; i < QUEST_OBJECTIVES_COUNT; ++i)
    {
        int32 creature = pQuest->ReqCreatureOrGOId[i];
        uint32 creaturecount = pQuest->ReqCreatureOrGOCount[i];

        if (uint32 spell_id = pQuest->ReqSpell[i])
        {
            for(uint16 z = 0; z < creaturecount; ++z)
                player->CastedCreatureOrGO(creature, ObjectGuid(), spell_id);
        }
        else if (creature > 0)
        {
            if (CreatureInfo const* cInfo = ObjectMgr::GetCreatureTemplate(creature))
                for(uint16 z = 0; z < creaturecount; ++z)
                    player->KilledMonster(cInfo, ObjectGuid());
        }
        else if (creature < 0)
        {
            for(uint16 z = 0; z < creaturecount; ++z)
                player->CastedCreatureOrGO(-creature, ObjectGuid(), 0);
        }
    }

    // If the quest requires reputation to complete
    if(uint32 repFaction = pQuest->GetRepObjectiveFaction())
    {
        uint32 repValue = pQuest->GetRepObjectiveValue();
        uint32 curRep = player->GetReputationMgr().GetReputation(repFaction);
        if (curRep < repValue)
            if (FactionEntry const *factionEntry = sFactionStore.LookupEntry(repFaction))
                player->GetReputationMgr().SetReputation(factionEntry,repValue);
    }

    // If the quest requires money
    int32 ReqOrRewMoney = pQuest->GetRewOrReqMoney();
    if (ReqOrRewMoney < 0)
        player->ModifyMoney(-ReqOrRewMoney);

    player->CompleteQuest(entry);
    return true;
}

bool ChatHandler::HandleBanAccountCommand(char* args)
{
    return HandleBanHelper(BAN_ACCOUNT, args);
}

bool ChatHandler::HandleBanCharacterCommand(char* args)
{
    return HandleBanHelper(BAN_CHARACTER, args);
}

bool ChatHandler::HandleBanIPCommand(char* args)
{
    return HandleBanHelper(BAN_IP, args);
}

bool ChatHandler::HandleBanHelper(BanMode mode, char* args)
{
    if (!*args)
        return false;

    char* cnameOrIP = ExtractArg(&args);
    if (!cnameOrIP)
        return false;

    std::string nameOrIP = cnameOrIP;

    char* duration = ExtractArg(&args);                     // time string
    if(!duration)
        return false;

    uint32 duration_secs = TimeStringToSecs(duration);

    char* reason = ExtractArg(&args);
    if(!reason)
        return false;

    switch(mode)
    {
        case BAN_ACCOUNT:
            if (!AccountMgr::normalizeString(nameOrIP))
            {
                PSendSysMessage(LANG_ACCOUNT_NOT_EXIST,nameOrIP.c_str());
                SetSentErrorMessage(true);
                return false;
            }
            break;
        case BAN_CHARACTER:
            if(!normalizePlayerName(nameOrIP))
            {
                SendSysMessage(LANG_PLAYER_NOT_FOUND);
                SetSentErrorMessage(true);
                return false;
            }
            break;
        case BAN_IP:
            if(!IsIPAddress(nameOrIP.c_str()))
                return false;
            break;
    }

    switch(sWorld.BanAccount(mode, nameOrIP, duration_secs, reason,m_session ? m_session->GetPlayerName() : ""))
    {
        case BAN_SUCCESS:
            if (duration_secs > 0)
                PSendSysMessage(LANG_BAN_YOUBANNED, nameOrIP.c_str(), secsToTimeString(duration_secs,true).c_str(), reason);
            else
                PSendSysMessage(LANG_BAN_YOUPERMBANNED, nameOrIP.c_str(), reason);
            if (sWorld.getConfig(CONFIG_BOOL_GM_ANNOUNCE_BAN))
            {
                std::string GMnameLink;
                if (m_session)
                    GMnameLink = playerLink(m_session->GetPlayerName());
                else
                    GMnameLink = "";
                switch(mode)
                {
                    case BAN_ACCOUNT:
                        if (duration_secs > 0)
                            PSendGlobalSysMessage(LANG_BAN_ACCOUNT_ANNOUNCE, GMnameLink.c_str(), nameOrIP.c_str(), secsToTimeString(duration_secs, true).c_str(), reason);
                        else
                            PSendGlobalSysMessage(LANG_PERMBAN_ACCOUNT_ANNOUNCE, GMnameLink.c_str(), nameOrIP.c_str(), reason);
                        break;
                    case BAN_CHARACTER:
                        if (duration_secs > 0)
                            PSendGlobalSysMessage(LANG_BAN_CHARACTER_ANNOUNCE, GMnameLink.c_str(), nameOrIP.c_str(), secsToTimeString(duration_secs, true).c_str(), reason);
                        else
                            PSendGlobalSysMessage(LANG_PERMBAN_CHARACTER_ANNOUNCE, GMnameLink.c_str(), nameOrIP.c_str(), reason);
                       break;
                    case BAN_IP:
                        if (duration_secs > 0)
                            PSendGlobalSysMessage(LANG_BAN_IP_ANNOUNCE, GMnameLink.c_str(), nameOrIP.c_str(), secsToTimeString(duration_secs, true).c_str(), reason);
                        else
                            PSendGlobalSysMessage(LANG_PERMBAN_IP_ANNOUNCE, GMnameLink.c_str(), nameOrIP.c_str(), reason);
                        break;
                }
            }
            break;
        case BAN_SYNTAX_ERROR:
            return false;
        case BAN_NOTFOUND:
            switch(mode)
            {
                default:
                    PSendSysMessage(LANG_BAN_NOTFOUND,"account", nameOrIP.c_str());
                    break;
                case BAN_CHARACTER:
                    PSendSysMessage(LANG_BAN_NOTFOUND,"character", nameOrIP.c_str());
                    break;
                case BAN_IP:
                    PSendSysMessage(LANG_BAN_NOTFOUND,"ip", nameOrIP.c_str());
                    break;
            }
            SetSentErrorMessage(true);
            return false;
    }

    return true;
}

bool ChatHandler::HandleUnBanAccountCommand(char* args)
{
    return HandleUnBanHelper(BAN_ACCOUNT, args);
}

bool ChatHandler::HandleUnBanCharacterCommand(char* args)
{
    return HandleUnBanHelper(BAN_CHARACTER, args);
}

bool ChatHandler::HandleUnBanIPCommand(char* args)
{
    return HandleUnBanHelper(BAN_IP, args);
}

bool ChatHandler::HandleUnBanHelper(BanMode mode, char* args)
{
    if (!*args)
        return false;

    char* cnameOrIP = ExtractArg(&args);
    if (!cnameOrIP)
        return false;

    std::string nameOrIP = cnameOrIP;

    switch(mode)
    {
        case BAN_ACCOUNT:
            if (!AccountMgr::normalizeString(nameOrIP))
            {
                PSendSysMessage(LANG_ACCOUNT_NOT_EXIST,nameOrIP.c_str());
                SetSentErrorMessage(true);
                return false;
            }
            break;
        case BAN_CHARACTER:
            if(!normalizePlayerName(nameOrIP))
            {
                SendSysMessage(LANG_PLAYER_NOT_FOUND);
                SetSentErrorMessage(true);
                return false;
            }
            break;
        case BAN_IP:
            if(!IsIPAddress(nameOrIP.c_str()))
                return false;
            break;
    }

    if(sWorld.RemoveBanAccount(mode,nameOrIP))
        PSendSysMessage(LANG_UNBAN_UNBANNED,nameOrIP.c_str());
    else
        PSendSysMessage(LANG_UNBAN_ERROR,nameOrIP.c_str());

    return true;
}

bool ChatHandler::HandleBanInfoAccountCommand(char* args)
{
    if (!*args)
        return false;

    std::string account_name;
    uint32 accountid = ExtractAccountId(&args, &account_name);
    if (!accountid)
        return false;

    return HandleBanInfoHelper(accountid,account_name.c_str());
}

bool ChatHandler::HandleBanInfoCharacterCommand(char* args)
{
    Player* target;
    ObjectGuid target_guid;
    if (!ExtractPlayerTarget(&args, &target, &target_guid))
        return false;

    uint32 accountid = target ? target->GetSession()->GetAccountId() : sAccountMgr.GetPlayerAccountIdByGUID(target_guid);

    std::string accountname;
    if (!sAccountMgr.GetName(accountid,accountname))
    {
        PSendSysMessage(LANG_BANINFO_NOCHARACTER);
        return true;
    }

    return HandleBanInfoHelper(accountid,accountname.c_str());
}

bool ChatHandler::HandleBanInfoHelper(uint32 accountid, char const* accountname)
{
    QueryResult *result = LoginDatabase.PQuery("SELECT FROM_UNIXTIME(bandate), unbandate-bandate, active, unbandate,banreason,bannedby FROM account_banned WHERE id = '%u' ORDER BY bandate ASC",accountid);
    if(!result)
    {
        PSendSysMessage(LANG_BANINFO_NOACCOUNTBAN, accountname);
        return true;
    }

    PSendSysMessage(LANG_BANINFO_BANHISTORY,accountname);
    do
    {
        Field* fields = result->Fetch();

        time_t unbandate = time_t(fields[3].GetUInt64());
        bool active = false;
        if(fields[2].GetBool() && (fields[1].GetUInt64() == (uint64)0 ||unbandate >= time(NULL)) )
            active = true;
        bool permanent = (fields[1].GetUInt64() == (uint64)0);
        std::string bantime = permanent?GetMangosString(LANG_BANINFO_INFINITE):secsToTimeString(fields[1].GetUInt64(), true);
        PSendSysMessage(LANG_BANINFO_HISTORYENTRY,
            fields[0].GetString(), bantime.c_str(), active ? GetMangosString(LANG_BANINFO_YES):GetMangosString(LANG_BANINFO_NO), fields[4].GetString(), fields[5].GetString());
    }while (result->NextRow());

    delete result;
    return true;
}

bool ChatHandler::HandleBanInfoIPCommand(char* args)
{
    if (!*args)
        return false;

    char* cIP = ExtractQuotedOrLiteralArg(&args);
    if(!cIP)
        return false;

    if (!IsIPAddress(cIP))
        return false;

    std::string IP = cIP;

    LoginDatabase.escape_string(IP);
    QueryResult *result = LoginDatabase.PQuery("SELECT ip, FROM_UNIXTIME(bandate), FROM_UNIXTIME(unbandate), unbandate-UNIX_TIMESTAMP(), banreason,bannedby,unbandate-bandate FROM ip_banned WHERE ip = '%s'",IP.c_str());
    if(!result)
    {
        PSendSysMessage(LANG_BANINFO_NOIP);
        return true;
    }

    Field *fields = result->Fetch();
    bool permanent = !fields[6].GetUInt64();
    PSendSysMessage(LANG_BANINFO_IPENTRY,
        fields[0].GetString(), fields[1].GetString(), permanent ? GetMangosString(LANG_BANINFO_NEVER):fields[2].GetString(),
        permanent ? GetMangosString(LANG_BANINFO_INFINITE):secsToTimeString(fields[3].GetUInt64(), true).c_str(), fields[4].GetString(), fields[5].GetString());
    delete result;
    return true;
}

bool ChatHandler::HandleBanListCharacterCommand(char* args)
{
    LoginDatabase.Execute("DELETE FROM ip_banned WHERE unbandate<=UNIX_TIMESTAMP() AND unbandate<>bandate");

    char* cFilter = ExtractLiteralArg(&args);
    if(!cFilter)
        return false;

    std::string filter = cFilter;
    LoginDatabase.escape_string(filter);
    QueryResult* result = CharacterDatabase.PQuery("SELECT account FROM characters WHERE name "_LIKE_" "_CONCAT3_("'%%'","'%s'","'%%'"),filter.c_str());
    if (!result)
    {
        PSendSysMessage(LANG_BANLIST_NOCHARACTER);
        return true;
    }

    return HandleBanListHelper(result);
}

bool ChatHandler::HandleBanListAccountCommand(char* args)
{
    LoginDatabase.Execute("DELETE FROM ip_banned WHERE unbandate<=UNIX_TIMESTAMP() AND unbandate<>bandate");

    char* cFilter = ExtractLiteralArg(&args);
    std::string filter = cFilter ? cFilter : "";
    LoginDatabase.escape_string(filter);

    QueryResult* result;

    if(filter.empty())
    {
        result = LoginDatabase.Query("SELECT account.id, username FROM account, account_banned"
            " WHERE account.id = account_banned.id AND active = 1 GROUP BY account.id");
    }
    else
    {
        result = LoginDatabase.PQuery("SELECT account.id, username FROM account, account_banned"
            " WHERE account.id = account_banned.id AND active = 1 AND username "_LIKE_" "_CONCAT3_("'%%'","'%s'","'%%'")" GROUP BY account.id",
            filter.c_str());
    }

    if (!result)
    {
        PSendSysMessage(LANG_BANLIST_NOACCOUNT);
        return true;
    }

    return HandleBanListHelper(result);
}

bool ChatHandler::HandleBanListHelper(QueryResult* result)
{
    PSendSysMessage(LANG_BANLIST_MATCHINGACCOUNT);

    // Chat short output
    if(m_session)
    {
        do
        {
            Field* fields = result->Fetch();
            uint32 accountid = fields[0].GetUInt32();

            QueryResult* banresult = LoginDatabase.PQuery("SELECT account.username FROM account,account_banned WHERE account_banned.id='%u' AND account_banned.id=account.id",accountid);
            if(banresult)
            {
                Field* fields2 = banresult->Fetch();
                PSendSysMessage("%s",fields2[0].GetString());
                delete banresult;
            }
        } while (result->NextRow());
    }
    // Console wide output
    else
    {
        SendSysMessage(LANG_BANLIST_ACCOUNTS);
        SendSysMessage("===============================================================================");
        SendSysMessage(LANG_BANLIST_ACCOUNTS_HEADER);
        do
        {
            SendSysMessage("-------------------------------------------------------------------------------");
            Field *fields = result->Fetch();
            uint32 account_id = fields[0].GetUInt32 ();

            std::string account_name;

            // "account" case, name can be get in same query
            if(result->GetFieldCount() > 1)
                account_name = fields[1].GetCppString();
            // "character" case, name need extract from another DB
            else
                sAccountMgr.GetName (account_id,account_name);

            // No SQL injection. id is uint32.
            QueryResult *banInfo = LoginDatabase.PQuery("SELECT bandate,unbandate,bannedby,banreason FROM account_banned WHERE id = %u ORDER BY unbandate", account_id);
            if (banInfo)
            {
                Field *fields2 = banInfo->Fetch();
                do
                {
                    time_t t_ban = fields2[0].GetUInt64();
                    tm* aTm_ban = localtime(&t_ban);

                    if (fields2[0].GetUInt64() == fields2[1].GetUInt64())
                    {
                        PSendSysMessage("|%-15.15s|%02d-%02d-%02d %02d:%02d|   permanent  |%-15.15s|%-15.15s|",
                            account_name.c_str(),aTm_ban->tm_year%100, aTm_ban->tm_mon+1, aTm_ban->tm_mday, aTm_ban->tm_hour, aTm_ban->tm_min,
                            fields2[2].GetString(),fields2[3].GetString());
                    }
                    else
                    {
                        time_t t_unban = fields2[1].GetUInt64();
                        tm* aTm_unban = localtime(&t_unban);
                        PSendSysMessage("|%-15.15s|%02d-%02d-%02d %02d:%02d|%02d-%02d-%02d %02d:%02d|%-15.15s|%-15.15s|",
                            account_name.c_str(),aTm_ban->tm_year%100, aTm_ban->tm_mon+1, aTm_ban->tm_mday, aTm_ban->tm_hour, aTm_ban->tm_min,
                            aTm_unban->tm_year%100, aTm_unban->tm_mon+1, aTm_unban->tm_mday, aTm_unban->tm_hour, aTm_unban->tm_min,
                            fields2[2].GetString(),fields2[3].GetString());
                    }
                }while ( banInfo->NextRow() );
                delete banInfo;
            }
        }while( result->NextRow() );
        SendSysMessage("===============================================================================");
    }

    delete result;
    return true;
}

bool ChatHandler::HandleBanListIPCommand(char* args)
{
    LoginDatabase.Execute("DELETE FROM ip_banned WHERE unbandate<=UNIX_TIMESTAMP() AND unbandate<>bandate");

    char* cFilter = ExtractLiteralArg(&args);
    std::string filter = cFilter ? cFilter : "";
    LoginDatabase.escape_string(filter);

    QueryResult* result;

    if(filter.empty())
    {
        result = LoginDatabase.Query ("SELECT ip,bandate,unbandate,bannedby,banreason FROM ip_banned"
            " WHERE (bandate=unbandate OR unbandate>UNIX_TIMESTAMP())"
            " ORDER BY unbandate" );
    }
    else
    {
        result = LoginDatabase.PQuery( "SELECT ip,bandate,unbandate,bannedby,banreason FROM ip_banned"
            " WHERE (bandate=unbandate OR unbandate>UNIX_TIMESTAMP()) AND ip "_LIKE_" "_CONCAT3_("'%%'","'%s'","'%%'")
            " ORDER BY unbandate",filter.c_str() );
    }

    if(!result)
    {
        PSendSysMessage(LANG_BANLIST_NOIP);
        return true;
    }

    PSendSysMessage(LANG_BANLIST_MATCHINGIP);
    // Chat short output
    if(m_session)
    {
        do
        {
            Field* fields = result->Fetch();
            PSendSysMessage("%s",fields[0].GetString());
        } while (result->NextRow());
    }
    // Console wide output
    else
    {
        SendSysMessage(LANG_BANLIST_IPS);
        SendSysMessage("===============================================================================");
        SendSysMessage(LANG_BANLIST_IPS_HEADER);
        do
        {
            SendSysMessage("-------------------------------------------------------------------------------");
            Field *fields = result->Fetch();
            time_t t_ban = fields[1].GetUInt64();
            tm* aTm_ban = localtime(&t_ban);
            if ( fields[1].GetUInt64() == fields[2].GetUInt64() )
            {
                PSendSysMessage("|%-15.15s|%02d-%02d-%02d %02d:%02d|   permanent  |%-15.15s|%-15.15s|",
                    fields[0].GetString(), aTm_ban->tm_year%100, aTm_ban->tm_mon+1, aTm_ban->tm_mday, aTm_ban->tm_hour, aTm_ban->tm_min,
                    fields[3].GetString(), fields[4].GetString());
            }
            else
            {
                time_t t_unban = fields[2].GetUInt64();
                tm* aTm_unban = localtime(&t_unban);
                PSendSysMessage("|%-15.15s|%02d-%02d-%02d %02d:%02d|%02d-%02d-%02d %02d:%02d|%-15.15s|%-15.15s|",
                    fields[0].GetString(), aTm_ban->tm_year%100, aTm_ban->tm_mon+1, aTm_ban->tm_mday, aTm_ban->tm_hour, aTm_ban->tm_min,
                    aTm_unban->tm_year%100, aTm_unban->tm_mon+1, aTm_unban->tm_mday, aTm_unban->tm_hour, aTm_unban->tm_min,
                    fields[3].GetString(), fields[4].GetString());
            }
        }while( result->NextRow() );
        SendSysMessage("===============================================================================");
    }

    delete result;
    return true;
}

bool ChatHandler::HandleRespawnCommand(char* /*args*/)
{
    Player* pl = m_session->GetPlayer();

    // accept only explicitly selected target (not implicitly self targeting case)
    Unit* target = getSelectedUnit();
    if (pl->GetSelectionGuid() && target)
    {
        if (target->GetTypeId() != TYPEID_UNIT)
        {
            SendSysMessage(LANG_SELECT_CREATURE);
            SetSentErrorMessage(true);
            return false;
        }

        if (target->isDead())
            ((Creature*)target)->Respawn();
        return true;
    }

    MaNGOS::RespawnDo u_do;
    MaNGOS::WorldObjectWorker<MaNGOS::RespawnDo> worker(pl,u_do);
    Cell::VisitGridObjects(pl, worker, pl->GetMap()->GetVisibilityDistance());
    return true;
}

bool ChatHandler::HandleGMFlyCommand(char* args)
{
    bool value;
    if (!ExtractOnOff(&args, value))
    {
        SendSysMessage(LANG_USE_BOL);
        SetSentErrorMessage(true);
        return false;
    }

    Player *target = getSelectedPlayer();
    if (!target)
        target = m_session->GetPlayer();

    WorldPacket data(12);
    data.SetOpcode(value ? SMSG_MOVE_SET_CAN_FLY : SMSG_MOVE_UNSET_CAN_FLY);
    data << target->GetPackGUID();
    data << uint32(0);                                      // unknown
    target->SendMessageToSet(&data, true);
    PSendSysMessage(LANG_COMMAND_FLYMODE_STATUS, GetNameLink(target).c_str(), args);
    return true;
}

bool ChatHandler::HandlePDumpLoadCommand(char *args)
{
    char* file = ExtractQuotedOrLiteralArg(&args);
    if (!file)
        return false;

    std::string account_name;
    uint32 account_id = ExtractAccountId(&args, &account_name);
    if (!account_id)
        return false;

    char* name_str = ExtractLiteralArg(&args);

    uint32 lowguid = 0;
    std::string name;

    if (name_str)
    {
        name = name_str;
        // normalize the name if specified and check if it exists
        if (!normalizePlayerName(name))
        {
            PSendSysMessage(LANG_INVALID_CHARACTER_NAME);
            SetSentErrorMessage(true);
            return false;
        }

        if (ObjectMgr::CheckPlayerName(name,true) != CHAR_NAME_SUCCESS)
        {
            PSendSysMessage(LANG_INVALID_CHARACTER_NAME);
            SetSentErrorMessage(true);
            return false;
        }

        if (*args)
        {
            if (!ExtractUInt32(&args, lowguid))
                return false;

            if (!lowguid)
            {
                PSendSysMessage(LANG_INVALID_CHARACTER_GUID);
                SetSentErrorMessage(true);
                return false;
            }

            ObjectGuid guid = ObjectGuid(HIGHGUID_PLAYER, lowguid);

            if (sAccountMgr.GetPlayerAccountIdByGUID(guid))
            {
                PSendSysMessage(LANG_CHARACTER_GUID_IN_USE, lowguid);
                SetSentErrorMessage(true);
                return false;
            }
        }
    }

    switch(PlayerDumpReader().LoadDump(file, account_id, name, lowguid))
    {
        case DUMP_SUCCESS:
            PSendSysMessage(LANG_COMMAND_IMPORT_SUCCESS);
            break;
        case DUMP_FILE_OPEN_ERROR:
            PSendSysMessage(LANG_FILE_OPEN_FAIL,file);
            SetSentErrorMessage(true);
            return false;
        case DUMP_FILE_BROKEN:
            PSendSysMessage(LANG_DUMP_BROKEN,file);
            SetSentErrorMessage(true);
            return false;
        case DUMP_TOO_MANY_CHARS:
            PSendSysMessage(LANG_ACCOUNT_CHARACTER_LIST_FULL,account_name.c_str(),account_id);
            SetSentErrorMessage(true);
            return false;
        default:
            PSendSysMessage(LANG_COMMAND_IMPORT_FAILED);
            SetSentErrorMessage(true);
            return false;
    }

    return true;
}

bool ChatHandler::HandlePDumpWriteCommand(char *args)
{
    if (!*args)
        return false;

    char* file = ExtractQuotedOrLiteralArg(&args);
    if (!file)
        return false;

    char* p2 = ExtractLiteralArg(&args);

    uint32 lowguid;
    ObjectGuid guid;
    // character name can't start from number
    if (!ExtractUInt32(&p2, lowguid))
    {
        std::string name = ExtractPlayerNameFromLink(&p2);
        if (name.empty())
        {
            SendSysMessage(LANG_PLAYER_NOT_FOUND);
            SetSentErrorMessage(true);
            return false;
        }

        guid = sAccountMgr.GetPlayerGuidByName(name);
        if (!guid)
        {
            PSendSysMessage(LANG_PLAYER_NOT_FOUND);
            SetSentErrorMessage(true);
            return false;
        }

        lowguid = guid.GetCounter();
    }
    else
        guid = ObjectGuid(HIGHGUID_PLAYER, lowguid);

    if (!sAccountMgr.GetPlayerAccountIdByGUID(guid))
    {
        PSendSysMessage(LANG_PLAYER_NOT_FOUND);
        SetSentErrorMessage(true);
        return false;
    }

    switch(PlayerDumpWriter().WriteDump(file, lowguid))
    {
        case DUMP_SUCCESS:
            PSendSysMessage(LANG_COMMAND_EXPORT_SUCCESS);
            break;
        case DUMP_FILE_OPEN_ERROR:
            PSendSysMessage(LANG_FILE_OPEN_FAIL,file);
            SetSentErrorMessage(true);
            return false;
        default:
            PSendSysMessage(LANG_COMMAND_EXPORT_FAILED);
            SetSentErrorMessage(true);
            return false;
    }

    return true;
}

bool ChatHandler::HandleMovegensCommand(char* /*args*/)
{
    Unit* unit = getSelectedUnit();
    if(!unit)
    {
        SendSysMessage(LANG_SELECT_CHAR_OR_CREATURE);
        SetSentErrorMessage(true);
        return false;
    }

    PSendSysMessage(LANG_MOVEGENS_LIST,unit->GetObjectGuid().GetString().c_str());

    UnitStateMgr& statemgr = unit->GetUnitStateMgr();

    float x,y,z;
    for (int32 i = UNIT_ACTION_PRIORITY_IDLE; i != UNIT_ACTION_PRIORITY_END; ++i)
    {
        ActionInfo* actionInfo = statemgr.GetAction(UnitActionPriority(i));
        if (!actionInfo)
            continue;

        UnitActionPtr action = actionInfo->Action();

        PSendSysMessage(LANG_MOVEGENS_DEFAULT, i, action->Name());

        switch(action->GetMovementGeneratorType())
        {
            case IDLE_MOTION_TYPE:
            case RANDOM_MOTION_TYPE:
            case WAYPOINT_MOTION_TYPE:
            case CONFUSED_MOTION_TYPE:
            case FLIGHT_MOTION_TYPE:
            case FLEEING_MOTION_TYPE:
            case DISTRACT_MOTION_TYPE:
            case EFFECT_MOTION_TYPE:
                break;

            case CHASE_MOTION_TYPE:
            {
                Unit* target = NULL;
                if(unit->GetTypeId()==TYPEID_PLAYER)
                    target = static_cast<ChaseMovementGenerator<Player> const*>(&*action)->GetTarget();
                else
                    target = static_cast<ChaseMovementGenerator<Creature> const*>(&*action)->GetTarget();

                PSendSysMessage(LANG_MOVEGENS_CHASE_TARGET,target ? target->GetObjectGuid().GetString().c_str() : "<NULL>");
                break;
            }
            case FOLLOW_MOTION_TYPE:
            {
                Unit* target = NULL;
                if(unit->GetTypeId()==TYPEID_PLAYER)
                    target = static_cast<FollowMovementGenerator<Player> const*>(&*action)->GetTarget();
                else
                    target = static_cast<FollowMovementGenerator<Creature> const*>(&*action)->GetTarget();

                PSendSysMessage(LANG_MOVEGENS_FOLLOW_TARGET,target ? target->GetObjectGuid().GetString().c_str() : "<NULL>");
                break;
            }
            case HOME_MOTION_TYPE:
                if(unit->GetTypeId()==TYPEID_UNIT)
                {
                    ((Creature*)unit)->GetRespawnCoord(x,y,z);
                    PSendSysMessage(LANG_MOVEGENS_HOME_CREATURE,x,y,z);
                }
                else
                    SendSysMessage(LANG_MOVEGENS_HOME_PLAYER);
                break;
            case POINT_MOTION_TYPE:
            {
                static_cast<PointMovementGenerator<Creature> const*>(&*action)->GetDestination(x,y,z);
                PSendSysMessage(LANG_MOVEGENS_POINT,x,y,z);
                break;
            }
            default:
                PSendSysMessage(LANG_MOVEGENS_UNKNOWN,action->Name());
                break;
        }
    }

    return true;
}

bool ChatHandler::HandleServerPLimitCommand(char *args)
{
    if (*args)
    {
        char* param = ExtractLiteralArg(&args);
        if (!param)
            return false;

        int l = strlen(param);

        int val;
        if(     strncmp(param,"player",l) == 0 )
            sWorld.SetPlayerLimit(-SEC_PLAYER);
        else if(strncmp(param,"moderator",l) == 0 )
            sWorld.SetPlayerLimit(-SEC_MODERATOR);
        else if(strncmp(param,"gamemaster",l) == 0 )
            sWorld.SetPlayerLimit(-SEC_GAMEMASTER);
        else if(strncmp(param,"administrator",l) == 0 )
            sWorld.SetPlayerLimit(-SEC_ADMINISTRATOR);
        else if(strncmp(param,"reset",l) == 0 )
            sWorld.SetPlayerLimit( sConfig.GetIntDefault("PlayerLimit", DEFAULT_PLAYER_LIMIT) );
        else if(ExtractInt32(&param, val))
        {
            if(val < -SEC_ADMINISTRATOR)
                val = -SEC_ADMINISTRATOR;

            sWorld.SetPlayerLimit(val);
        }
        else
            return false;

        // kick all low security level players
        if(sWorld.GetPlayerAmountLimit() > SEC_PLAYER)
            sWorld.KickAllLess(sWorld.GetPlayerSecurityLimit());
    }

    uint32 pLimit = sWorld.GetPlayerAmountLimit();
    AccountTypes allowedAccountType = sWorld.GetPlayerSecurityLimit();
    char const* secName = "";
    switch(allowedAccountType)
    {
        case SEC_PLAYER:        secName = "Player";        break;
        case SEC_MODERATOR:     secName = "Moderator";     break;
        case SEC_GAMEMASTER:    secName = "Gamemaster";    break;
        case SEC_ADMINISTRATOR: secName = "Administrator"; break;
        default:                secName = "<unknown>";     break;
    }

    PSendSysMessage("Player limits: amount %u, min. security level %s.",pLimit,secName);

    return true;
}

bool ChatHandler::HandleCastCommand(char* args)
{
    if (!*args)
        return false;

    Unit* target = getSelectedUnit();

    if(!target)
    {
        SendSysMessage(LANG_SELECT_CHAR_OR_CREATURE);
        SetSentErrorMessage(true);
        return false;
    }

    // number or [name] Shift-click form |color|Hspell:spell_id|h[name]|h|r or Htalent form
    uint32 spell = ExtractSpellIdFromLink(&args);
    if (!spell)
        return false;

    SpellEntry const* spellInfo = sSpellStore.LookupEntry(spell);
    if (!spellInfo)
        return false;

    if (!SpellMgr::IsSpellValid(spellInfo,m_session->GetPlayer()))
    {
        PSendSysMessage(LANG_COMMAND_SPELL_BROKEN,spell);
        SetSentErrorMessage(true);
        return false;
    }

    bool triggered = ExtractLiteralArg(&args, "triggered") != NULL;
    if (!triggered && *args)                                // can be fail also at syntax error
        return false;

    m_session->GetPlayer()->CastSpell(target,spell,triggered);

    return true;
}

bool ChatHandler::HandleCastBackCommand(char* args)
{
    Creature* caster = getSelectedCreature();

    if(!caster)
    {
        SendSysMessage(LANG_SELECT_CHAR_OR_CREATURE);
        SetSentErrorMessage(true);
        return false;
    }

    // number or [name] Shift-click form |color|Hspell:spell_id|h[name]|h|r
    // number or [name] Shift-click form |color|Hspell:spell_id|h[name]|h|r or Htalent form
    uint32 spell = ExtractSpellIdFromLink(&args);
    if (!spell || !sSpellStore.LookupEntry(spell))
        return false;

    bool triggered = ExtractLiteralArg(&args, "triggered") != NULL;
    if (!triggered && *args)                                // can be fail also at syntax error
        return false;

    caster->SetFacingToObject(m_session->GetPlayer());

    caster->CastSpell(m_session->GetPlayer(),spell,triggered);

    return true;
}

bool ChatHandler::HandleCastDistCommand(char* args)
{
    if (!*args)
        return false;

    // number or [name] Shift-click form |color|Hspell:spell_id|h[name]|h|r or Htalent form
    uint32 spell = ExtractSpellIdFromLink(&args);
    if (!spell)
        return false;

    SpellEntry const* spellInfo = sSpellStore.LookupEntry(spell);
    if (!spellInfo)
        return false;

    if (!SpellMgr::IsSpellValid(spellInfo,m_session->GetPlayer()))
    {
        PSendSysMessage(LANG_COMMAND_SPELL_BROKEN,spell);
        SetSentErrorMessage(true);
        return false;
    }

    float dist;
    if (!ExtractFloat(&args, dist))
        return false;

    bool triggered = ExtractLiteralArg(&args, "triggered") != NULL;
    if (!triggered && *args)                                // can be fail also at syntax error
        return false;

    float x,y,z;
    m_session->GetPlayer()->GetClosePoint(x,y,z,dist);

    m_session->GetPlayer()->CastSpell(x,y,z,spell,triggered);
    return true;
}

bool ChatHandler::HandleCastTargetCommand(char* args)
{
    Creature* caster = getSelectedCreature();

    if (!caster)
    {
        SendSysMessage(LANG_SELECT_CHAR_OR_CREATURE);
        SetSentErrorMessage(true);
        return false;
    }

    if (!caster->getVictim())
    {
        SendSysMessage(LANG_SELECTED_TARGET_NOT_HAVE_VICTIM);
        SetSentErrorMessage(true);
        return false;
    }

    // number or [name] Shift-click form |color|Hspell:spell_id|h[name]|h|r or Htalent form
    uint32 spell = ExtractSpellIdFromLink(&args);
    if (!spell || !sSpellStore.LookupEntry(spell))
        return false;

    bool triggered = ExtractLiteralArg(&args, "triggered") != NULL;
    if (!triggered && *args)                                // can be fail also at syntax error
        return false;

    caster->SetFacingToObject(m_session->GetPlayer());

    caster->CastSpell(caster->getVictim(),spell,triggered);

    return true;
}

/*
ComeToMe command REQUIRED for 3rd party scripting library to have access to PointMovementGenerator
Without this function 3rd party scripting library will get linking errors (unresolved external)
when attempting to use the PointMovementGenerator
*/
bool ChatHandler::HandleComeToMeCommand(char *args)
{
    Creature* caster = getSelectedCreature();

    if (!caster)
    {
        SendSysMessage(LANG_SELECT_CREATURE);
        SetSentErrorMessage(true);
        return false;
    }

    Player* pl = m_session->GetPlayer();

    caster->GetMotionMaster()->MovePoint(0, pl->GetPositionX(), pl->GetPositionY(), pl->GetPositionZ());
    return true;
}

bool ChatHandler::HandleCastSelfCommand(char* args)
{
    if (!*args)
        return false;

    Unit* target = getSelectedUnit();

    if (!target)
    {
        SendSysMessage(LANG_SELECT_CHAR_OR_CREATURE);
        SetSentErrorMessage(true);
        return false;
    }

    // number or [name] Shift-click form |color|Hspell:spell_id|h[name]|h|r or Htalent form
    uint32 spell = ExtractSpellIdFromLink(&args);
    if (!spell)
        return false;

    SpellEntry const* spellInfo = sSpellStore.LookupEntry(spell);
    if (!spellInfo)
        return false;

    if(!SpellMgr::IsSpellValid(spellInfo,m_session->GetPlayer()))
    {
        PSendSysMessage(LANG_COMMAND_SPELL_BROKEN,spell);
        SetSentErrorMessage(true);
        return false;
    }

    bool triggered = ExtractLiteralArg(&args, "triggered") != NULL;
    if (!triggered && *args)                                // can be fail also at syntax error
        return false;

    target->CastSpell(target, spell, triggered);

    return true;
}

bool ChatHandler::HandleInstanceListBindsCommand(char* /*args*/)
{
    Player* player = getSelectedPlayer();
    if (!player) player = m_session->GetPlayer();
    uint32 counter = 0;
    for(uint8 i = 0; i < MAX_DIFFICULTY; ++i)
    {
        Player::BoundInstancesMap &binds = player->GetBoundInstances(Difficulty(i));
        for(Player::BoundInstancesMap::const_iterator itr = binds.begin(); itr != binds.end(); ++itr)
        {
            DungeonPersistentState *state = itr->second.state;
            std::string timeleft = secsToTimeString(state->GetResetTime() - time(NULL), true);
            if (const MapEntry* entry = sMapStore.LookupEntry(itr->first))
            {
                PSendSysMessage("map: %d (%s) inst: %d perm: %s diff: %d canReset: %s TTR: %s",
                    itr->first, entry->name[GetSessionDbcLocale()], state->GetInstanceId(), itr->second.perm ? "yes" : "no",
                    state->GetDifficulty(), state->CanReset() ? "yes" : "no", timeleft.c_str());
            }
            else
                PSendSysMessage("bound for a nonexistent map %u", itr->first);
            counter++;
        }
    }
    PSendSysMessage("player binds: %d", counter);
    counter = 0;

    if (Group *group = player->GetGroup())
    {
        for(uint8 i = 0; i < MAX_DIFFICULTY; ++i)
        {
            Group::BoundInstancesMap &binds = group->GetBoundInstances(Difficulty(i));
            for(Group::BoundInstancesMap::const_iterator itr = binds.begin(); itr != binds.end(); ++itr)
            {
                DungeonPersistentState *state = itr->second.state;
                std::string timeleft = secsToTimeString(state->GetResetTime() - time(NULL), true);
                if (const MapEntry* entry = sMapStore.LookupEntry(itr->first))
                {
                    PSendSysMessage("map: %d (%s) inst: %d perm: %s diff: %d canReset: %s TTR: %s",
                        itr->first, entry->name[GetSessionDbcLocale()], state->GetInstanceId(), itr->second.perm ? "yes" : "no",
                        state->GetDifficulty(), state->CanReset() ? "yes" : "no", timeleft.c_str());
                }
                else
                    PSendSysMessage("bound for a nonexistent map %u", itr->first);
                counter++;
            }
        }
    }
    PSendSysMessage("group binds: %d", counter);

    return true;
}

bool ChatHandler::HandleInstanceUnbindCommand(char* args)
{
    if (!*args)
        return false;

    Player* player = getSelectedPlayer();
    if (!player)
        player = m_session->GetPlayer();
    uint32 counter = 0;
    uint32 mapid = 0;
    bool got_map = false;

    if (strncmp(args, "all", strlen(args)) != 0)
    {
        if (!isNumeric(args[0]))
            return false;

        got_map = true;
        mapid = atoi(args);
    }

    for(uint8 i = 0; i < MAX_DIFFICULTY; ++i)
    {
        Player::BoundInstancesMap &binds = player->GetBoundInstances(Difficulty(i));
        for(Player::BoundInstancesMap::iterator itr = binds.begin(); itr != binds.end();)
        {
            if (got_map && mapid != itr->first)
            {
                ++itr;
                continue;
            }
            if (itr->first != player->GetMapId())
            {
                DungeonPersistentState *save = itr->second.state;
                std::string timeleft = secsToTimeString(save->GetResetTime() - time(NULL), true);

                if (const MapEntry* entry = sMapStore.LookupEntry(itr->first))
                {
                    PSendSysMessage("unbinding map: %d (%s) inst: %d perm: %s diff: %d canReset: %s TTR: %s",
                        itr->first, entry->name[GetSessionDbcLocale()], save->GetInstanceId(), itr->second.perm ? "yes" : "no",
                        save->GetDifficulty(), save->CanReset() ? "yes" : "no", timeleft.c_str());
                }
                else
                    PSendSysMessage("bound for a nonexistent map %u", itr->first);
                player->UnbindInstance(itr, Difficulty(i));
                counter++;
            }
            else
                ++itr;
        }
    }
    PSendSysMessage("instances unbound: %d", counter);

    return true;
}

bool ChatHandler::HandleInstanceStatsCommand(char* /*args*/)
{
    PSendSysMessage("instances loaded: %d", sMapMgr.GetNumInstances());
    PSendSysMessage("players in instances: %d", sMapMgr.GetNumPlayersInInstances());

    uint32 numSaves, numBoundPlayers, numBoundGroups;
    sMapPersistentStateMgr.GetStatistics(numSaves, numBoundPlayers, numBoundGroups);
    PSendSysMessage("instance saves: %d", numSaves);
    PSendSysMessage("players bound: %d", numBoundPlayers);
    PSendSysMessage("groups bound: %d", numBoundGroups);
    return true;
}

bool ChatHandler::HandleInstanceSaveDataCommand(char* /*args*/)
{
    Player* pl = m_session->GetPlayer();

    Map* map = pl->GetMap();

    InstanceData* iData = map->GetInstanceData();
    if (!iData)
    {
        PSendSysMessage("Map has no instance data.");
        SetSentErrorMessage(true);
        return false;
    }

    iData->SaveToDB();
    return true;
}

/// Display the list of GMs
bool ChatHandler::HandleGMListFullCommand(char* /*args*/)
{
    ///- Get the accounts with GM Level >0
    QueryResult *result = LoginDatabase.Query( "SELECT username,gmlevel FROM account WHERE gmlevel > 0" );
    if(result)
    {
        SendSysMessage(LANG_GMLIST);
        SendSysMessage("========================");
        SendSysMessage(LANG_GMLIST_HEADER);
        SendSysMessage("========================");

        ///- Circle through them. Display username and GM level
        do
        {
            Field *fields = result->Fetch();
            PSendSysMessage("|%15s|%6s|", fields[0].GetString(),fields[1].GetString());
        }while( result->NextRow() );

        PSendSysMessage("========================");
        delete result;
    }
    else
        PSendSysMessage(LANG_GMLIST_EMPTY);
    return true;
}

/// Define the 'Message of the day' for the realm
bool ChatHandler::HandleServerSetMotdCommand(char* args)
{
    sWorld.SetMotd(args);
    PSendSysMessage(LANG_MOTD_NEW, args);
    return true;
}

bool ChatHandler::ShowPlayerListHelper(QueryResult* result, uint32* limit, bool title, bool error)
{
    if (!result)
    {
        if (error)
        {
            PSendSysMessage(LANG_NO_PLAYERS_FOUND);
            SetSentErrorMessage(true);
        }
        return false;
    }

    if (!m_session && title)
    {
        SendSysMessage(LANG_CHARACTERS_LIST_BAR);
        SendSysMessage(LANG_CHARACTERS_LIST_HEADER);
        SendSysMessage(LANG_CHARACTERS_LIST_BAR);
    }

    if (result)
    {
        ///- Circle through them. Display username and GM level
        do
        {
            // check limit
            if (limit)
            {
                if(*limit == 0)
                    break;
                --*limit;
            }

            Field *fields = result->Fetch();
            uint32 guid      = fields[0].GetUInt32();
            std::string name = fields[1].GetCppString();
            uint8 race       = fields[2].GetUInt8();
            uint8 class_     = fields[3].GetUInt8();
            uint32 level     = fields[4].GetUInt32();

            ChrRacesEntry const* raceEntry = sChrRacesStore.LookupEntry(race);
            ChrClassesEntry const* classEntry = sChrClassesStore.LookupEntry(class_);

            char const* race_name = raceEntry   ? raceEntry->name[GetSessionDbcLocale()] : "<?>";
            char const* class_name = classEntry ? classEntry->name[GetSessionDbcLocale()] : "<?>";

            if (!m_session)
                PSendSysMessage(LANG_CHARACTERS_LIST_LINE_CONSOLE, guid, name.c_str(), race_name, class_name, level);
            else
                PSendSysMessage(LANG_CHARACTERS_LIST_LINE_CHAT, guid, name.c_str(), name.c_str(), race_name, class_name, level);

        }while( result->NextRow() );

        delete result;
    }

    if (!m_session)
        SendSysMessage(LANG_CHARACTERS_LIST_BAR);

    return true;
}


/// Output list of character for account
bool ChatHandler::HandleAccountCharactersCommand(char* args)
{
    ///- Get the command line arguments
    std::string account_name;
    Player* target = NULL;                                  // only for triggering use targeted player account
    uint32 account_id = ExtractAccountId(&args, &account_name, &target);
    if (!account_id )
        return false;

    ///- Get the characters for account id
    QueryResult *result = CharacterDatabase.PQuery( "SELECT guid, name, race, class, level FROM characters WHERE account = %u", account_id);

    return ShowPlayerListHelper(result);
}

/// Set/Unset the expansion level for an account
bool ChatHandler::HandleAccountSetAddonCommand(char* args)
{
    ///- Get the command line arguments
    char* accountStr = ExtractOptNotLastArg(&args);

    std::string account_name;
    uint32 account_id = ExtractAccountId(&accountStr, &account_name);
    if (!account_id )
        return false;

    // Let set addon state only for lesser (strong) security level
    // or to self account
    if (GetAccountId() && GetAccountId () != account_id &&
        HasLowerSecurityAccount (NULL,account_id,true))
        return false;

    uint32 lev;
    if (!ExtractUInt32(&args, lev))
        return false;

    // No SQL injection
    LoginDatabase.PExecute("UPDATE account SET expansion = '%u' WHERE id = '%u'", lev, account_id);
    PSendSysMessage(LANG_ACCOUNT_SETADDON,account_name.c_str(), account_id, lev);
    return true;
}

bool ChatHandler::HandleSendMailHelper(MailDraft& draft, char* args)
{
    // format: "subject text" "mail text"
    char* msgSubject = ExtractQuotedArg(&args);
    if (!msgSubject)
        return false;

    char* msgText = ExtractQuotedArg(&args);
    if (!msgText)
        return false;

    // msgSubject, msgText isn't NUL after prev. check
    draft.SetSubjectAndBody(msgSubject, msgText);

    return true;
}

bool ChatHandler::HandleSendMassMailCommand(char* args)
{
    // format: raceMask "subject text" "mail text"
    uint32 raceMask = 0;
    char const* name = NULL;

    if (!ExtractRaceMask(&args, raceMask, &name))
        return false;

    // need dynamic object because it trasfered to mass mailer
    MailDraft* draft = new MailDraft;

    // fill mail
    if (!HandleSendMailHelper(*draft, args))
    {
        delete draft;
        return false;
    }

    // from console show nonexistent sender
    MailSender sender(MAIL_NORMAL, m_session ? m_session->GetPlayer()->GetObjectGuid().GetCounter() : 0, MAIL_STATIONERY_GM);

    sMassMailMgr.AddMassMailTask(draft, sender, raceMask);

    PSendSysMessage(LANG_MAIL_SENT, name);
    return true;
}



bool ChatHandler::HandleSendItemsHelper(MailDraft& draft, char* args)
{
    // format: "subject text" "mail text" item1[:count1] item2[:count2] ... item12[:count12]
    char* msgSubject = ExtractQuotedArg(&args);
    if (!msgSubject)
        return false;

    char* msgText = ExtractQuotedArg(&args);
    if (!msgText)
        return false;

    // extract items
    typedef std::pair<uint32,uint32> ItemPair;
    typedef std::list< ItemPair > ItemPairs;
    ItemPairs items;

    // get from tail next item str
    while(char* itemStr = ExtractArg(&args))
    {
        // parse item str
        uint32 item_id = 0;
        uint32 item_count = 1;
        if (sscanf(itemStr, "%u:%u", &item_id, &item_count) != 2)
            if (sscanf(itemStr, "%u", &item_id) != 1)
                return false;

        if(!item_id)
        {
            PSendSysMessage(LANG_COMMAND_ITEMIDINVALID, item_id);
            SetSentErrorMessage(true);
            return false;
        }

        ItemPrototype const* item_proto = ObjectMgr::GetItemPrototype(item_id);
        if(!item_proto)
        {
            PSendSysMessage(LANG_COMMAND_ITEMIDINVALID, item_id);
            SetSentErrorMessage(true);
            return false;
        }

        if (item_count < 1 || (item_proto->MaxCount > 0 && item_count > uint32(item_proto->MaxCount)))
        {
            PSendSysMessage(LANG_COMMAND_INVALID_ITEM_COUNT, item_count, item_id);
            SetSentErrorMessage(true);
            return false;
        }

        while(item_count > item_proto->GetMaxStackSize())
        {
            items.push_back(ItemPair(item_id,item_proto->GetMaxStackSize()));
            item_count -= item_proto->GetMaxStackSize();
        }

        items.push_back(ItemPair(item_id,item_count));

        if(items.size() > MAX_MAIL_ITEMS)
        {
            PSendSysMessage(LANG_COMMAND_MAIL_ITEMS_LIMIT, MAX_MAIL_ITEMS);
            SetSentErrorMessage(true);
            return false;
        }
    }

    // fill mail
    draft.SetSubjectAndBody(msgSubject, msgText);

    for(ItemPairs::const_iterator itr = items.begin(); itr != items.end(); ++itr)
    {
        if(Item* item = Item::CreateItem(itr->first,itr->second,m_session ? m_session->GetPlayer() : 0))
        {
            item->SaveToDB();                               // save for prevent lost at next mail load, if send fail then item will deleted
            draft.AddItem(item);
        }
    }

    return true;
}

bool ChatHandler::HandleSendItemsCommand(char* args)
{
    // format: name "subject text" "mail text" item1[:count1] item2[:count2] ... item12[:count12]
    Player* receiver;
    ObjectGuid receiver_guid;
    std::string receiver_name;
    if (!ExtractPlayerTarget(&args, &receiver, &receiver_guid, &receiver_name))
        return false;

    MailDraft draft;

    // fill mail
    if (!HandleSendItemsHelper(draft, args))
        return false;

    // from console show nonexistent sender
    MailSender sender(MAIL_NORMAL, m_session ? m_session->GetPlayer()->GetObjectGuid().GetCounter() : 0, MAIL_STATIONERY_GM);

    draft.SendMailTo(MailReceiver(receiver, receiver_guid), sender);

    std::string nameLink = playerLink(receiver_name);
    PSendSysMessage(LANG_MAIL_SENT, nameLink.c_str());
    return true;
}

bool ChatHandler::HandleSendMassItemsCommand(char* args)
{
    // format: racemask "subject text" "mail text" item1[:count1] item2[:count2] ... item12[:count12]

    uint32 raceMask = 0;
    char const* name = NULL;

    if (!ExtractRaceMask(&args, raceMask, &name))
        return false;

    // need dynamic object because it trasfered to mass mailer
    MailDraft* draft = new MailDraft;


    // fill mail
    if (!HandleSendItemsHelper(*draft, args))
    {
        delete draft;
        return false;
    }

    // from console show nonexistent sender
    MailSender sender(MAIL_NORMAL, m_session ? m_session->GetPlayer()->GetObjectGuid().GetCounter() : 0, MAIL_STATIONERY_GM);

    sMassMailMgr.AddMassMailTask(draft, sender, raceMask);

    PSendSysMessage(LANG_MAIL_SENT, name);
    return true;
}

bool ChatHandler::HandleSendMoneyHelper(MailDraft& draft, char* args)
{
    /// format: "subject text" "mail text" money

    char* msgSubject = ExtractQuotedArg(&args);
    if (!msgSubject)
        return false;

    char* msgText = ExtractQuotedArg(&args);
    if (!msgText)
        return false;

    uint32 money;
    if (!ExtractUInt32(&args, money))
        return false;

    if (money <= 0)
        return false;

    // msgSubject, msgText isn't NUL after prev. check
    draft.SetSubjectAndBody(msgSubject, msgText).SetMoney(money);

    return true;
}

bool ChatHandler::HandleSendMoneyCommand(char* args)
{
    /// format: name "subject text" "mail text" money

    Player* receiver;
    ObjectGuid receiver_guid;
    std::string receiver_name;
    if (!ExtractPlayerTarget(&args, &receiver, &receiver_guid, &receiver_name))
        return false;

    MailDraft draft;

    // fill mail
    if (!HandleSendMoneyHelper(draft, args))
        return false;

    // from console show nonexistent sender
    MailSender sender(MAIL_NORMAL, m_session ? m_session->GetPlayer()->GetObjectGuid().GetCounter() : 0, MAIL_STATIONERY_GM);

    draft.SendMailTo(MailReceiver(receiver, receiver_guid),sender);

    std::string nameLink = playerLink(receiver_name);
    PSendSysMessage(LANG_MAIL_SENT, nameLink.c_str());
    return true;
}

bool ChatHandler::HandleSendMassMoneyCommand(char* args)
{
    /// format: raceMask "subject text" "mail text" money

    uint32 raceMask = 0;
    char const* name = NULL;

    if (!ExtractRaceMask(&args, raceMask, &name))
        return false;

    // need dynamic object because it trasfered to mass mailer
    MailDraft* draft = new MailDraft;

    // fill mail
    if (!HandleSendMoneyHelper(*draft, args))
    {
        delete draft;
        return false;
    }

    // from console show nonexistent sender
    MailSender sender(MAIL_NORMAL, m_session ? m_session->GetPlayer()->GetObjectGuid().GetCounter() : 0, MAIL_STATIONERY_GM);

    sMassMailMgr.AddMassMailTask(draft, sender, raceMask);

    PSendSysMessage(LANG_MAIL_SENT, name);
    return true;
}

/// Send a message to a player in game
bool ChatHandler::HandleSendMessageCommand(char* args)
{
    ///- Find the player
    Player *rPlayer;
    if (!ExtractPlayerTarget(&args, &rPlayer))
        return false;

    ///- message
    if (!*args)
        return false;

    ///- Check that he is not logging out.
    if (rPlayer->GetSession()->isLogingOut())
    {
        SendSysMessage(LANG_PLAYER_NOT_FOUND);
        SetSentErrorMessage(true);
        return false;
    }

    ///- Send the message
    //Use SendAreaTriggerMessage for fastest delivery.
    rPlayer->GetSession()->SendAreaTriggerMessage("%s", args);
    rPlayer->GetSession()->SendAreaTriggerMessage("|cffff0000[Message from administrator]:|r");

    //Confirmation message
    std::string nameLink = GetNameLink(rPlayer);
    PSendSysMessage(LANG_SENDMESSAGE, nameLink.c_str(), args);
    return true;
}

bool ChatHandler::HandleFlushArenaPointsCommand(char* /*args*/)
{
    sBattleGroundMgr.DistributeArenaPoints();
    return true;
}

bool ChatHandler::HandleModifyGenderCommand(char *args)
{
    if (!*args)
        return false;

    Player *player = getSelectedPlayer();

    if (!player)
    {
        PSendSysMessage(LANG_PLAYER_NOT_FOUND);
        SetSentErrorMessage(true);
        return false;
    }

    PlayerInfo const* info = sObjectMgr.GetPlayerInfo(player->getRace(), player->getClass());
    if(!info)
        return false;

    char* gender_str = args;
    int gender_len = strlen(gender_str);

    Gender gender;

    if (!strncmp(gender_str, "male", gender_len))            // MALE
    {
        if(player->getGender() == GENDER_MALE)
            return true;

        gender = GENDER_MALE;
    }
    else if (!strncmp(gender_str, "female", gender_len))    // FEMALE
    {
        if(player->getGender() == GENDER_FEMALE)
            return true;

        gender = GENDER_FEMALE;
    }
    else
    {
        SendSysMessage(LANG_MUST_MALE_OR_FEMALE);
        SetSentErrorMessage(true);
        return false;
    }

    // Set gender
    player->SetByteValue(UNIT_FIELD_BYTES_0, 2, gender);
    player->SetUInt16Value(PLAYER_BYTES_3, 0, uint16(gender) | (player->GetDrunkValue() & 0xFFFE));

    // Change display ID
    player->InitDisplayIds();

    char const* gender_full = gender ? "female" : "male";

    PSendSysMessage(LANG_YOU_CHANGE_GENDER, GetNameLink(player).c_str(), gender_full);

    if (needReportToTarget(player))
        ChatHandler(player).PSendSysMessage(LANG_YOUR_GENDER_CHANGED, gender_full, GetNameLink().c_str());

    return true;
}

// Set friends for account
bool ChatHandler::HandleAccountFriendAddCommand(char* args)
{
    ///- Get the command line arguments
    std::string account_name;
    uint32 targetAccountId = ExtractAccountId(&args, &account_name);

    if (!targetAccountId)
        return false;

    std::string account_friend_name;
    uint32 friendAccountId = ExtractAccountId(&args, &account_friend_name);

    if (!friendAccountId)
        return false;

    AccountOpResult result = sAccountMgr.AddRAFLink(targetAccountId, friendAccountId);

    switch(result)
    {
        case AOR_OK:
            SendSysMessage(LANG_COMMAND_FRIEND);
            break;
        default:
            SendSysMessage(LANG_COMMAND_FRIEND_ERROR);
            SetSentErrorMessage(true);
            return false;
    }

    return true;
}

// Delete friends for account
bool ChatHandler::HandleAccountFriendDeleteCommand(char* args)
{
    ///- Get the command line arguments
    std::string account_name;
    uint32 targetAccountId = ExtractAccountId(&args, &account_name);

    if (!targetAccountId)
        return false;

    std::string account_friend_name;
    uint32 friendAccountId = ExtractAccountId(&args, &account_friend_name);

    if (!friendAccountId)
        return false;

    AccountOpResult result = sAccountMgr.DeleteRAFLink(targetAccountId, friendAccountId);

    switch(result)
    {
        case AOR_OK:
            SendSysMessage(LANG_COMMAND_FRIEND);
            break;
        default:
            SendSysMessage(LANG_COMMAND_FRIEND_ERROR);
            SetSentErrorMessage(true);
            return false;
    }

    return true;
}

// List friends for account
bool ChatHandler::HandleAccountFriendListCommand(char* args)
{
    return false;
}

bool ChatHandler::HandleShowGearScoreCommand(char *args)
{
    Player *player = getSelectedPlayer();

    if (!player)
    {
        PSendSysMessage(LANG_PLAYER_NOT_FOUND);
        SetSentErrorMessage(true);
        return false;
    }

    uint32 withBags, withBank;
    if (!ExtractOptUInt32(&args, withBags, 1))
        return false;

    if (!ExtractOptUInt32(&args, withBank, 0))
        return false;

    // always recalculate gear score for display
    player->ResetCachedGearScore();

    uint32 gearScore = player->GetEquipGearScore(withBags != 0, withBank != 0);

    PSendSysMessage(LANG_GEARSCORE, GetNameLink(player).c_str(), gearScore);

    return true;
}

bool ChatHandler::HandleMmap(char* args)
{
    bool on;
    if (ExtractOnOff(&args, on))
    {
        if (on)
        {
            sWorld.setConfig(CONFIG_BOOL_MMAP_ENABLED, true);
            SendSysMessage("WORLD: mmaps are now ENABLED (individual map settings still in effect)");
        }
        else
        {
            sWorld.setConfig(CONFIG_BOOL_MMAP_ENABLED, false);
            SendSysMessage("WORLD: mmaps are now DISABLED");
        }
        return true;
    }

    on = sWorld.getConfig(CONFIG_BOOL_MMAP_ENABLED);
    PSendSysMessage("mmaps are %sabled", on ? "en" : "dis");

    return true;
}

bool ChatHandler::HandleMmapTestArea(char* args)
{
    float radius = 40.0f;
    ExtractFloat(&args, radius);

    std::list<Creature*> creatureList;
    MaNGOS::AnyUnitInObjectRangeCheck go_check(m_session->GetPlayer(), radius);
    MaNGOS::CreatureListSearcher<MaNGOS::AnyUnitInObjectRangeCheck> go_search(creatureList, go_check);
    // Get Creatures
    Cell::VisitGridObjects(m_session->GetPlayer(), go_search, radius);

    if (!creatureList.empty())
    {
        PSendSysMessage("Found %i Creatures.", creatureList.size());

        uint32 paths = 0;
        uint32 uStartTime = WorldTimer::getMSTime();

        float gx,gy,gz;
        m_session->GetPlayer()->GetPosition(gx,gy,gz);
        for (std::list<Creature*>::iterator itr = creatureList.begin(); itr != creatureList.end(); ++itr)
        {
            PathFinder path(*itr);
            path.calculate(gx, gy, gz);
            ++paths;
        }

        uint32 uPathLoadTime = WorldTimer::getMSTimeDiff(uStartTime, WorldTimer::getMSTime());
        PSendSysMessage("Generated %i paths in %i ms", paths, uPathLoadTime);
    }
    else
    {
        PSendSysMessage("No creatures in %f yard range.", radius);
    }

    return true;
}<|MERGE_RESOLUTION|>--- conflicted
+++ resolved
@@ -4710,11 +4710,6 @@
         return false;
     }
 
-<<<<<<< HEAD
-    //Player* pl = m_session ? m_session->GetPlayer() : NULL;
-
-=======
->>>>>>> 1f1aad9b
     do
     {
         uint32 item_stack = item_count > item_proto->GetMaxStackSize() ? item_proto->GetMaxStackSize() : item_count;
