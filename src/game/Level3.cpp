/*
 * Copyright (C) 2005-2010 MaNGOS <http://getmangos.com/>
 *
 * This program is free software; you can redistribute it and/or modify
 * it under the terms of the GNU General Public License as published by
 * the Free Software Foundation; either version 2 of the License, or
 * (at your option) any later version.
 *
 * This program is distributed in the hope that it will be useful,
 * but WITHOUT ANY WARRANTY; without even the implied warranty of
 * MERCHANTABILITY or FITNESS FOR A PARTICULAR PURPOSE.  See the
 * GNU General Public License for more details.
 *
 * You should have received a copy of the GNU General Public License
 * along with this program; if not, write to the Free Software
 * Foundation, Inc., 59 Temple Place, Suite 330, Boston, MA  02111-1307  USA
 */

#include "Common.h"
#include "Database/DatabaseEnv.h"
#include "WorldPacket.h"
#include "WorldSession.h"
#include "World.h"
#include "ObjectMgr.h"
#include "AccountMgr.h"
#include "PlayerDump.h"
#include "SpellMgr.h"
#include "Player.h"
#include "Opcodes.h"
#include "GameObject.h"
#include "Chat.h"
#include "Log.h"
#include "Guild.h"
#include "ObjectAccessor.h"
#include "MapManager.h"
#include "ScriptCalls.h"
#include "Language.h"
#include "GridNotifiersImpl.h"
#include "CellImpl.h"
#include "Weather.h"
#include "PointMovementGenerator.h"
#include "TargetedMovementGenerator.h"
#include "SkillDiscovery.h"
#include "SkillExtraItems.h"
#include "SystemConfig.h"
#include "Config/Config.h"
#include "Mail.h"
#include "Util.h"
#include "ItemEnchantmentMgr.h"
#include "BattleGroundMgr.h"
#include "InstanceSaveMgr.h"
#include "InstanceData.h"
#include "CreatureEventAIMgr.h"
#include "DBCEnums.h"
#include "AuctionHouseBot.h"

bool ChatHandler::HandleAHBotOptionsCommand(char* args)
{
    uint32 ahMapID = 0;
    char * opt = strtok((char*)args, " ");
    char * ahMapIdStr = strtok(NULL, " ");
    if (ahMapIdStr)
    {
        ahMapID = (uint32) strtoul(ahMapIdStr, NULL, 0);
    }
    if (!opt)
    {
        PSendSysMessage("Syntax is: ahbotoptions $option $ahMapID (2, 6 or 7) $parameter");
        PSendSysMessage("Try ahbotoptions help to see a list of options.");
        return false;
    }
    int l = strlen(opt);

    if (strncmp(opt,"help",l) == 0)
    {
        PSendSysMessage("AHBot commands:");
        PSendSysMessage("ahexpire");
        PSendSysMessage("minitems");
        PSendSysMessage("maxitems");
        PSendSysMessage("mintime");
        PSendSysMessage("maxtime");
        PSendSysMessage("percentages");
        PSendSysMessage("minprice");
        PSendSysMessage("maxprice");
        PSendSysMessage("minbidprice");
        PSendSysMessage("maxbidprice");
        PSendSysMessage("maxstack");
        PSendSysMessage("buyerprice");
        PSendSysMessage("bidinterval");
        PSendSysMessage("bidsperinterval");
        return true;
    }
    else if (strncmp(opt,"ahexpire",l) == 0)
    {
        if (!ahMapIdStr)
        {
            PSendSysMessage("Syntax is: ahbotoptions ahexpire $ahMapID (2, 6 or 7)");
            return false;
        }
        auctionbot.Commands(0, ahMapID, NULL, NULL);
    }
    else if (strncmp(opt,"minitems",l) == 0)
    {
        char * param1 = strtok(NULL, " ");
        if ((!ahMapIdStr) || (!param1))
        {
            PSendSysMessage("Syntax is: ahbotoptions minitems $ahMapID (2, 6 or 7) $minItems");
            return false;
        }
        auctionbot.Commands(1, ahMapID, NULL, param1);
    }
    else if (strncmp(opt,"maxitems",l) == 0)
    {
        char * param1 = strtok(NULL, " ");
        if ((!ahMapIdStr) || (!param1))
        {
            PSendSysMessage("Syntax is: ahbotoptions maxitems $ahMapID (2, 6 or 7) $maxItems");
            return false;
        }
        auctionbot.Commands(2, ahMapID, NULL, param1);
    }
    else if (strncmp(opt,"mintime",l) == 0)
    {
        char * param1 = strtok(NULL, " ");
        if ((!ahMapIdStr) || (!param1))
        {
            PSendSysMessage("Syntax is: ahbotoptions mintime $ahMapID (2, 6 or 7) $mintime");
            return false;
        }
        auctionbot.Commands(3, ahMapID, NULL, param1);
    }
    else if (strncmp(opt,"maxtime",l) == 0)
    {
        char * param1 = strtok(NULL, " ");
        if ((!ahMapIdStr) || (!param1))
        {
            PSendSysMessage("Syntax is: ahbotoptions maxtime $ahMapID (2, 6 or 7) $maxtime");
            return false;
        }
        auctionbot.Commands(4, ahMapID, NULL, param1);
    }
    else if (strncmp(opt,"percentages",l) == 0)
    {
        char * param1 = strtok(NULL, " ");
        char * param2 = strtok(NULL, " ");
        char * param3 = strtok(NULL, " ");
        char * param4 = strtok(NULL, " ");
        char * param5 = strtok(NULL, " ");
        char * param6 = strtok(NULL, " ");
        char * param7 = strtok(NULL, " ");
        char * param8 = strtok(NULL, " ");
        char * param9 = strtok(NULL, " ");
        char * param10 = strtok(NULL, " ");
        char * param11 = strtok(NULL, " ");
        char * param12 = strtok(NULL, " ");
        char * param13 = strtok(NULL, " ");
        char * param14 = strtok(NULL, " ");
        if ((!ahMapIdStr) || (!param14))
        {
            PSendSysMessage("Syntax is: ahbotoptions percentages $ahMapID (2, 6 or 7) $1 $2 $3 $4 $5 $6 $7 $8 $9 $10 $11 $12 $13 $14");
            PSendSysMessage("1 GreyTradeGoods 2 WhiteTradeGoods 3 GreenTradeGoods 4 BlueTradeGoods 5 PurpleTradeGoods");
            PSendSysMessage("6 OrangeTradeGoods 7 YellowTradeGoods 8 GreyItems 9 WhiteItems 10 GreenItems 11 BlueItems");
            PSendSysMessage("12 PurpleItems 13 OrangeItems 14 YellowItems");
            PSendSysMessage("The total must add up to 100%");
            return false;
        }
        uint32 greytg = (uint32) strtoul(param1, NULL, 0);
        uint32 whitetg = (uint32) strtoul(param2, NULL, 0);
        uint32 greentg = (uint32) strtoul(param3, NULL, 0);
        uint32 bluetg = (uint32) strtoul(param3, NULL, 0);
        uint32 purpletg = (uint32) strtoul(param5, NULL, 0);
        uint32 orangetg = (uint32) strtoul(param6, NULL, 0);
        uint32 yellowtg = (uint32) strtoul(param7, NULL, 0);
        uint32 greyi = (uint32) strtoul(param8, NULL, 0);
        uint32 whitei = (uint32) strtoul(param9, NULL, 0);
        uint32 greeni = (uint32) strtoul(param10, NULL, 0);
        uint32 bluei = (uint32) strtoul(param11, NULL, 0);
        uint32 purplei = (uint32) strtoul(param12, NULL, 0);
        uint32 orangei = (uint32) strtoul(param13, NULL, 0);
        uint32 yellowi = (uint32) strtoul(param14, NULL, 0);
        uint32 totalPercent = greytg + whitetg + greentg + bluetg + purpletg + orangetg + yellowtg + greyi + whitei + greeni + bluei + purplei + orangei + yellowi;
        if ((totalPercent == 0) || (totalPercent != 100))
        {
            PSendSysMessage("Syntax is: ahbotoptions percentages $ahMapID (2, 6 or 7) $1 $2 $3 $4 $5 $6 $7 $8 $9 $10 $11 $12 $13 $14");
            PSendSysMessage("1 GreyTradeGoods 2 WhiteTradeGoods 3 GreenTradeGoods 4 BlueTradeGoods 5 PurpleTradeGoods");
            PSendSysMessage("6 OrangeTradeGoods 7 YellowTradeGoods 8 GreyItems 9 WhiteItems 10 GreenItems 11 BlueItems");
            PSendSysMessage("12 PurpleItems 13 OrangeItems 14 YellowItems");
            PSendSysMessage("The total must add up to 100%");
            return false;
        }
        char param[100];
        param[0] = '\0';
        strcat(param, param1);
        strcat(param, " ");
        strcat(param, param2);
        strcat(param, " ");
        strcat(param, param3);
        strcat(param, " ");
        strcat(param, param4);
        strcat(param, " ");
        strcat(param, param5);
        strcat(param, " ");
        strcat(param, param6);
        strcat(param, " ");
        strcat(param, param7);
        strcat(param, " ");
        strcat(param, param8);
        strcat(param, " ");
        strcat(param, param9);
        strcat(param, " ");
        strcat(param, param10);
        strcat(param, " ");
        strcat(param, param11);
        strcat(param, " ");
        strcat(param, param12);
        strcat(param, " ");
        strcat(param, param13);
        strcat(param, " ");
        strcat(param, param14);
        auctionbot.Commands(5, ahMapID, NULL, param);
    }
    else if (strncmp(opt,"minprice",l) == 0)
    {
        char * param1 = strtok(NULL, " ");
        char * param2 = strtok(NULL, " ");
        if ((!ahMapIdStr) || (!param1) || (!param2))
        {
            PSendSysMessage("Syntax is: ahbotoptions minprice $ahMapID (2, 6 or 7) $color (grey, white, green, blue, purple, orange or yellow) $price");
            return false;
        }
        if (strncmp(param1,"grey",l) == 0)
        {
            auctionbot.Commands(6, ahMapID, AHB_GREY, param2);
        }
        else if (strncmp(param1,"white",l) == 0)
        {
            auctionbot.Commands(6, ahMapID, AHB_WHITE, param2);
        }
        else if (strncmp(param1,"green",l) == 0)
        {
            auctionbot.Commands(6, ahMapID, AHB_GREEN, param2);
        }
        else if (strncmp(param1,"blue",l) == 0)
        {
            auctionbot.Commands(6, ahMapID, AHB_BLUE, param2);
        }
        else if (strncmp(param1,"purple",l) == 0)
        {
            auctionbot.Commands(6, ahMapID, AHB_PURPLE, param2);
        }
        else if (strncmp(param1,"orange",l) == 0)
        {
            auctionbot.Commands(6, ahMapID, AHB_ORANGE, param2);
        }
        else if (strncmp(param1,"yellow",l) == 0)
        {
            auctionbot.Commands(6, ahMapID, AHB_YELLOW, param2);
        }
        else
        {
            PSendSysMessage("Syntax is: ahbotoptions minprice $ahMapID (2, 6 or 7) $color (grey, white, green, blue, purple, orange or yellow) $price");
            return false;
        }
    }
    else if (strncmp(opt,"maxprice",l) == 0)
    {
        char * param1 = strtok(NULL, " ");
        char * param2 = strtok(NULL, " ");
        if ((!ahMapIdStr) || (!param1) || (!param2))
        {
            PSendSysMessage("Syntax is: ahbotoptions maxprice $ahMapID (2, 6 or 7) $color (grey, white, green, blue, purple, orange or yellow) $price");
            return false;
        }
        if (strncmp(param1,"grey",l) == 0)
        {
            auctionbot.Commands(7, ahMapID, AHB_GREY, param2);
        }
        else if (strncmp(param1,"white",l) == 0)
        {
            auctionbot.Commands(7, ahMapID, AHB_WHITE, param2);
        }
        else if (strncmp(param1,"green",l) == 0)
        {
            auctionbot.Commands(7, ahMapID, AHB_GREEN, param2);
        }
        else if (strncmp(param1,"blue",l) == 0)
        {
            auctionbot.Commands(7, ahMapID, AHB_BLUE, param2);
        }
        else if (strncmp(param1,"purple",l) == 0)
        {
            auctionbot.Commands(7, ahMapID, AHB_PURPLE, param2);
        }
        else if (strncmp(param1,"orange",l) == 0)
        {
            auctionbot.Commands(7, ahMapID, AHB_ORANGE, param2);
        }
        else if (strncmp(param1,"yellow",l) == 0)
        {
            auctionbot.Commands(7, ahMapID, AHB_YELLOW, param2);
        }
        else
        {
            PSendSysMessage("Syntax is: ahbotoptions maxprice $ahMapID (2, 6 or 7) $color (grey, white, green, blue, purple, orange or yellow) $price");
            return false;
        }
    }
    else if (strncmp(opt,"minbidprice",l) == 0)
    {
        char * param1 = strtok(NULL, " ");
        char * param2 = strtok(NULL, " ");
        if ((!ahMapIdStr) || (!param1) || (!param2))
        {
            PSendSysMessage("Syntax is: ahbotoptions minbidprice $ahMapID (2, 6 or 7) $color (grey, white, green, blue, purple, orange or yellow) $price");
            return false;
        }
        uint32 minBidPrice = (uint32) strtoul(param2, NULL, 0);
        if ((minBidPrice < 1) || (minBidPrice > 100))
        {
            PSendSysMessage("The min bid price multiplier must be between 1 and 100");
            return false;
        }
        if (strncmp(param1,"grey",l) == 0)
        {
            auctionbot.Commands(8, ahMapID, AHB_GREY, param2);
        }
        else if (strncmp(param1,"white",l) == 0)
        {
            auctionbot.Commands(8, ahMapID, AHB_WHITE, param2);
        }
        else if (strncmp(param1,"green",l) == 0)
        {
            auctionbot.Commands(8, ahMapID, AHB_GREEN, param2);
        }
        else if (strncmp(param1,"blue",l) == 0)
        {
            auctionbot.Commands(8, ahMapID, AHB_BLUE, param2);
        }
        else if (strncmp(param1,"purple",l) == 0)
        {
            auctionbot.Commands(8, ahMapID, AHB_PURPLE, param2);
        }
        else if (strncmp(param1,"orange",l) == 0)
        {
            auctionbot.Commands(8, ahMapID, AHB_ORANGE, param2);
        }
        else if (strncmp(param1,"yellow",l) == 0)
        {
            auctionbot.Commands(8, ahMapID, AHB_YELLOW, param2);
        }
        else
        {
            PSendSysMessage("Syntax is: ahbotoptions minbidprice $ahMapID (2, 6 or 7) $color (grey, white, green, blue, purple, orange or yellow) $price");
            return false;
        }
    }
    else if (strncmp(opt,"maxbidprice",l) == 0)
    {
        char * param1 = strtok(NULL, " ");
        char * param2 = strtok(NULL, " ");
        if ((!ahMapIdStr) || (!param1) || (!param2))
        {
            PSendSysMessage("Syntax is: ahbotoptions maxbidprice $ahMapID (2, 6 or 7) $color (grey, white, green, blue, purple, orange or yellow) $price");
            return false;
        }
        uint32 maxBidPrice = (uint32) strtoul(param2, NULL, 0);
        if ((maxBidPrice < 1) || (maxBidPrice > 100))
        {
            PSendSysMessage("The max bid price multiplier must be between 1 and 100");
            return false;
        }
        if (strncmp(param1,"grey",l) == 0)
        {
            auctionbot.Commands(9, ahMapID, AHB_GREY, param2);
        }
        else if (strncmp(param1,"white",l) == 0)
        {
            auctionbot.Commands(9, ahMapID, AHB_WHITE, param2);
        }
        else if (strncmp(param1,"green",l) == 0)
        {
            auctionbot.Commands(9, ahMapID, AHB_GREEN, param2);
        }
        else if (strncmp(param1,"blue",l) == 0)
        {
            auctionbot.Commands(9, ahMapID, AHB_BLUE, param2);
        }
        else if (strncmp(param1,"purple",l) == 0)
        {
            auctionbot.Commands(9, ahMapID, AHB_PURPLE, param2);
        }
        else if (strncmp(param1,"orange",l) == 0)
        {
            auctionbot.Commands(9, ahMapID, AHB_ORANGE, param2);
        }
        else if (strncmp(param1,"yellow",l) == 0)
        {
            auctionbot.Commands(9, ahMapID, AHB_YELLOW, param2);
        }
        else
        {
            PSendSysMessage("Syntax is: ahbotoptions max bidprice $ahMapID (2, 6 or 7) $color (grey, white, green, blue, purple, orange or yellow) $price");
            return false;
        }
    }
    else if (strncmp(opt,"maxstack",l) == 0)
    {
        char * param1 = strtok(NULL, " ");
        char * param2 = strtok(NULL, " ");
        if ((!ahMapIdStr) || (!param1) || (!param2))
        {
            PSendSysMessage("Syntax is: ahbotoptions maxstack $ahMapID (2, 6 or 7) $color (grey, white, green, blue, purple, orange or yellow) $value");
            return false;
        }
        uint32 maxStack = (uint32) strtoul(param2, NULL, 0);
        if (maxStack < 0)
        {
            PSendSysMessage("maxstack can't be a negative number.");
            return false;
        }
        if (strncmp(param1,"grey",l) == 0)
        {
            auctionbot.Commands(10, ahMapID, AHB_GREY, param2);
        }
        else if (strncmp(param1,"white",l) == 0)
        {
            auctionbot.Commands(10, ahMapID, AHB_WHITE, param2);
        }
        else if (strncmp(param1,"green",l) == 0)
        {
            auctionbot.Commands(10, ahMapID, AHB_GREEN, param2);
        }
        else if (strncmp(param1,"blue",l) == 0)
        {
            auctionbot.Commands(10, ahMapID, AHB_BLUE, param2);
        }
        else if (strncmp(param1,"purple",l) == 0)
        {
            auctionbot.Commands(10, ahMapID, AHB_PURPLE, param2);
        }
        else if (strncmp(param1,"orange",l) == 0)
        {
            auctionbot.Commands(10, ahMapID, AHB_ORANGE, param2);
        }
        else if (strncmp(param1,"yellow",l) == 0)
        {
            auctionbot.Commands(10, ahMapID, AHB_YELLOW, param2);
        }
        else
        {
            PSendSysMessage("Syntax is: ahbotoptions maxstack $ahMapID (2, 6 or 7) $color (grey, white, green, blue, purple, orange or yellow) $value");
            return false;
        }
    }
    else if (strncmp(opt,"buyerprice",l) == 0)
    {
        char * param1 = strtok(NULL, " ");
        char * param2 = strtok(NULL, " ");
        if ((!ahMapIdStr) || (!param1) || (!param2))
        {
            PSendSysMessage("Syntax is: ahbotoptions buyerprice $ahMapID (2, 6 or 7) $color (grey, white, green, blue or purple) $price");
            return false;
        }
        if (strncmp(param1,"grey",l) == 0)
        {
            auctionbot.Commands(11, ahMapID, AHB_GREY, param2);
        }
        else if (strncmp(param1,"white",l) == 0)
        {
            auctionbot.Commands(11, ahMapID, AHB_WHITE, param2);
        }
        else if (strncmp(param1,"green",l) == 0)
        {
            auctionbot.Commands(11, ahMapID, AHB_GREEN, param2);
        }
        else if (strncmp(param1,"blue",l) == 0)
        {
            auctionbot.Commands(11, ahMapID, AHB_BLUE, param2);
        }
        else if (strncmp(param1,"purple",l) == 0)
        {
            auctionbot.Commands(11, ahMapID, AHB_PURPLE, param2);
        }
        else if (strncmp(param1,"orange",l) == 0)
        {
            auctionbot.Commands(11, ahMapID, AHB_ORANGE, param2);
        }
        else if (strncmp(param1,"yellow",l) == 0)
        {
            auctionbot.Commands(11, ahMapID, AHB_YELLOW, param2);
        }
        else
        {
            PSendSysMessage("Syntax is: ahbotoptions buyerprice $ahMapID (2, 6 or 7) $color (grey, white, green, blue or purple) $price");
            return false;
        }
    }
    else if (strncmp(opt,"bidinterval",l) == 0)
    {
        char * param1 = strtok(NULL, " ");
        if ((!ahMapIdStr) || (!param1))
        {
            PSendSysMessage("Syntax is: ahbotoptions bidinterval $ahMapID (2, 6 or 7) $interval(in minutes)");
            return false;
        }
        auctionbot.Commands(12, ahMapID, NULL, param1);
    }
    else if (strncmp(opt,"bidsperinterval",l) == 0)
    {
        char * param1 = strtok(NULL, " ");
        if ((!ahMapIdStr) || (!param1))
        {
            PSendSysMessage("Syntax is: ahbotoptions bidsperinterval $ahMapID (2, 6 or 7) $bids");
            return false;
        }
        auctionbot.Commands(13, ahMapID, NULL, param1);
    }
    else
    {
        PSendSysMessage("Syntax is: ahbotoptions $option $ahMapID (2, 6 or 7) $parameter");
        PSendSysMessage("Try ahbotoptions help to see a list of options.");
        return false;
    }
    return true;
}

//reload commands
bool ChatHandler::HandleReloadAllCommand(char* /*args*/)
{
    HandleReloadSkillFishingBaseLevelCommand("");

    HandleReloadAllAchievementCommand("");
    HandleReloadAllAreaCommand("");
    HandleReloadAllEventAICommand("");
    HandleReloadAllLootCommand("");
    HandleReloadAllNpcCommand("");
    HandleReloadAllQuestCommand("");
    HandleReloadAllSpellCommand("");
    HandleReloadAllItemCommand("");
    HandleReloadAllGossipsCommand("");
    HandleReloadAllLocalesCommand("");

    HandleReloadMailLevelRewardCommand("");
    HandleReloadCommandCommand("");
    HandleReloadReservedNameCommand("");
    HandleReloadMangosStringCommand("");
    HandleReloadGameTeleCommand("");
    return true;
}

bool ChatHandler::HandleReloadAllAchievementCommand(char* /*args*/)
{
    HandleReloadAchievementCriteriaRequirementCommand("");
    HandleReloadAchievementRewardCommand("");
    return true;
}

bool ChatHandler::HandleReloadAllAreaCommand(char* /*args*/)
{
    //HandleReloadQuestAreaTriggersCommand(""); -- reloaded in HandleReloadAllQuestCommand
    HandleReloadAreaTriggerTeleportCommand("");
    HandleReloadAreaTriggerTavernCommand("");
    HandleReloadGameGraveyardZoneCommand("");
    return true;
}

bool ChatHandler::HandleReloadAllLootCommand(char* /*args*/)
{
    sLog.outString( "Re-Loading Loot Tables..." );
    LoadLootTables();
    SendGlobalSysMessage("DB tables `*_loot_template` reloaded.");
    return true;
}

bool ChatHandler::HandleReloadAllNpcCommand(char* args)
{
    if (*args!='a')                                         // will be reloaded from all_gossips
        HandleReloadNpcGossipCommand("a");
    HandleReloadNpcTrainerCommand("a");
    HandleReloadNpcVendorCommand("a");
    HandleReloadPointsOfInterestCommand("a");
    HandleReloadSpellClickSpellsCommand("a");
    return true;
}

bool ChatHandler::HandleReloadAllQuestCommand(char* /*args*/)
{
    HandleReloadQuestAreaTriggersCommand("a");
    HandleReloadQuestPOICommand("a");
    HandleReloadQuestTemplateCommand("a");

    sLog.outString( "Re-Loading Quests Relations..." );
    sObjectMgr.LoadQuestRelations();
    SendGlobalSysMessage("DB tables `*_questrelation` and `*_involvedrelation` reloaded.");
    return true;
}

bool ChatHandler::HandleReloadAllScriptsCommand(char* /*args*/)
{
    if (sWorld.IsScriptScheduled())
    {
        PSendSysMessage("DB scripts used currently, please attempt reload later.");
        SetSentErrorMessage(true);
        return false;
    }

    sLog.outString( "Re-Loading Scripts..." );
    HandleReloadGameObjectScriptsCommand("a");
    HandleReloadGossipScriptsCommand("a");
    HandleReloadEventScriptsCommand("a");
    HandleReloadQuestEndScriptsCommand("a");
    HandleReloadQuestStartScriptsCommand("a");
    HandleReloadSpellScriptsCommand("a");
    SendGlobalSysMessage("DB tables `*_scripts` reloaded.");
    HandleReloadDbScriptStringCommand("a");
    return true;
}

bool ChatHandler::HandleReloadAllEventAICommand(char* /*args*/)
{
    HandleReloadEventAITextsCommand("a");
    HandleReloadEventAISummonsCommand("a");
    HandleReloadEventAIScriptsCommand("a");
    return true;
}

bool ChatHandler::HandleReloadAllSpellCommand(char* /*args*/)
{
    HandleReloadSkillDiscoveryTemplateCommand("a");
    HandleReloadSkillExtraItemTemplateCommand("a");
    HandleReloadSpellAreaCommand("a");
    HandleReloadSpellChainCommand("a");
    HandleReloadSpellElixirCommand("a");
    HandleReloadSpellLearnSpellCommand("a");
    HandleReloadSpellProcEventCommand("a");
    HandleReloadSpellBonusesCommand("a");
    HandleReloadSpellProcItemEnchantCommand("a");
    HandleReloadSpellScriptTargetCommand("a");
    HandleReloadSpellTargetPositionCommand("a");
    HandleReloadSpellThreatsCommand("a");
    HandleReloadSpellPetAurasCommand("a");
    HandleReloadSpellDisabledCommand("a");
    return true;
}

bool ChatHandler::HandleReloadAllGossipsCommand(char* args)
{
    HandleReloadGossipMenuCommand("a");
    HandleReloadGossipMenuOptionCommand("a");
    if (*args!='a')                                         // already reload from all_scripts
        HandleReloadGossipScriptsCommand("a");
    HandleReloadNpcGossipCommand("a");
    HandleReloadPointsOfInterestCommand("a");
    return true;
}

bool ChatHandler::HandleReloadAllItemCommand(char* /*args*/)
{
    HandleReloadPageTextsCommand("a");
    HandleReloadItemEnchantementsCommand("a");
    HandleReloadItemRequiredTragetCommand("a");
    return true;
}

bool ChatHandler::HandleReloadAllLocalesCommand(char* /*args*/)
{
    HandleReloadLocalesAchievementRewardCommand("a");
    HandleReloadLocalesCreatureCommand("a");
    HandleReloadLocalesGameobjectCommand("a");
    HandleReloadLocalesGossipMenuOptionCommand("a");
    HandleReloadLocalesItemCommand("a");
    HandleReloadLocalesNpcTextCommand("a");
    HandleReloadLocalesPageTextCommand("a");
    HandleReloadLocalesPointsOfInterestCommand("a");
    HandleReloadLocalesQuestCommand("a");
    return true;
}

bool ChatHandler::HandleReloadConfigCommand(char* /*args*/)
{
    sLog.outString( "Re-Loading config settings..." );
    sWorld.LoadConfigSettings(true);
    sMapMgr.InitializeVisibilityDistanceInfo();
    SendGlobalSysMessage("World config settings reloaded.");
    return true;
}

bool ChatHandler::HandleReloadAchievementCriteriaRequirementCommand(char* /*args*/)
{
    sLog.outString( "Re-Loading Additional Achievement Criteria Requirements Data..." );
    sAchievementMgr.LoadAchievementCriteriaRequirements();
    SendGlobalSysMessage("DB table `achievement_criteria_requirement` reloaded.");
    return true;
}

bool ChatHandler::HandleReloadAchievementRewardCommand(char* /*args*/)
{
    sLog.outString( "Re-Loading Achievement Reward Data..." );
    sAchievementMgr.LoadRewards();
    SendGlobalSysMessage("DB table `achievement_reward` reloaded.");
    return true;
}

bool ChatHandler::HandleReloadAreaTriggerTavernCommand(char* /*args*/)
{
    sLog.outString( "Re-Loading Tavern Area Triggers..." );
    sObjectMgr.LoadTavernAreaTriggers();
    SendGlobalSysMessage("DB table `areatrigger_tavern` reloaded.");
    return true;
}

bool ChatHandler::HandleReloadAreaTriggerTeleportCommand(char* /*args*/)
{
    sLog.outString( "Re-Loading AreaTrigger teleport definitions..." );
    sObjectMgr.LoadAreaTriggerTeleports();
    SendGlobalSysMessage("DB table `areatrigger_teleport` reloaded.");
    return true;
}

bool ChatHandler::HandleReloadCommandCommand(char* /*args*/)
{
    load_command_table = true;
    SendGlobalSysMessage("DB table `command` will be reloaded at next chat command use.");
    return true;
}

bool ChatHandler::HandleReloadCreatureQuestRelationsCommand(char* /*args*/)
{
    sLog.outString( "Loading Quests Relations... (`creature_questrelation`)" );
    sObjectMgr.LoadCreatureQuestRelations();
    SendGlobalSysMessage("DB table `creature_questrelation` (creature quest givers) reloaded.");
    return true;
}

bool ChatHandler::HandleReloadCreatureQuestInvRelationsCommand(char* /*args*/)
{
    sLog.outString( "Loading Quests Relations... (`creature_involvedrelation`)" );
    sObjectMgr.LoadCreatureInvolvedRelations();
    SendGlobalSysMessage("DB table `creature_involvedrelation` (creature quest takers) reloaded.");
    return true;
}

bool ChatHandler::HandleReloadGossipMenuCommand(char* /*args*/)
{
    sLog.outString( "Re-Loading `gossip_menu` Table!" );
    sObjectMgr.LoadGossipMenu();
    SendGlobalSysMessage("DB table `gossip_menu` reloaded.");
    return true;
}

bool ChatHandler::HandleReloadGossipMenuOptionCommand(char* /*args*/)
{
    sLog.outString( "Re-Loading `gossip_menu_option` Table!" );
    sObjectMgr.LoadGossipMenuItems();
    SendGlobalSysMessage("DB table `gossip_menu_option` reloaded.");
    return true;
}

bool ChatHandler::HandleReloadGossipScriptsCommand(char* args)
{
    if (sWorld.IsScriptScheduled())
    {
        SendSysMessage("DB scripts used currently, please attempt reload later.");
        SetSentErrorMessage(true);
        return false;
    }

    if (*args!='a')
        sLog.outString( "Re-Loading Scripts from `gossip_scripts`...");

    sObjectMgr.LoadGossipScripts();

    if (*args!='a')
        SendGlobalSysMessage("DB table `gossip_scripts` reloaded.");

    return true;
}

bool ChatHandler::HandleReloadGOQuestRelationsCommand(char* /*args*/)
{
    sLog.outString( "Loading Quests Relations... (`gameobject_questrelation`)" );
    sObjectMgr.LoadGameobjectQuestRelations();
    SendGlobalSysMessage("DB table `gameobject_questrelation` (gameobject quest givers) reloaded.");
    return true;
}

bool ChatHandler::HandleReloadGOQuestInvRelationsCommand(char* /*args*/)
{
    sLog.outString( "Loading Quests Relations... (`gameobject_involvedrelation`)" );
    sObjectMgr.LoadGameobjectInvolvedRelations();
    SendGlobalSysMessage("DB table `gameobject_involvedrelation` (gameobject quest takers) reloaded.");
    return true;
}

bool ChatHandler::HandleReloadQuestAreaTriggersCommand(char* /*args*/)
{
    sLog.outString( "Re-Loading Quest Area Triggers..." );
    sObjectMgr.LoadQuestAreaTriggers();
    SendGlobalSysMessage("DB table `areatrigger_involvedrelation` (quest area triggers) reloaded.");
    return true;
}

bool ChatHandler::HandleReloadQuestTemplateCommand(char* /*args*/)
{
    sLog.outString( "Re-Loading Quest Templates..." );
    sObjectMgr.LoadQuests();
    SendGlobalSysMessage("DB table `quest_template` (quest definitions) reloaded.");

    /// dependent also from `gameobject` but this table not reloaded anyway
    sLog.outString( "Re-Loading GameObjects for quests..." );
    sObjectMgr.LoadGameObjectForQuests();
    SendGlobalSysMessage("Data GameObjects for quests reloaded.");
    return true;
}

bool ChatHandler::HandleReloadLootTemplatesCreatureCommand(char* /*args*/)
{
    sLog.outString( "Re-Loading Loot Tables... (`creature_loot_template`)" );
    LoadLootTemplates_Creature();
    LootTemplates_Creature.CheckLootRefs();
    SendGlobalSysMessage("DB table `creature_loot_template` reloaded.");
    return true;
}

bool ChatHandler::HandleReloadLootTemplatesDisenchantCommand(char* /*args*/)
{
    sLog.outString( "Re-Loading Loot Tables... (`disenchant_loot_template`)" );
    LoadLootTemplates_Disenchant();
    LootTemplates_Disenchant.CheckLootRefs();
    SendGlobalSysMessage("DB table `disenchant_loot_template` reloaded.");
    return true;
}

bool ChatHandler::HandleReloadLootTemplatesFishingCommand(char* /*args*/)
{
    sLog.outString( "Re-Loading Loot Tables... (`fishing_loot_template`)" );
    LoadLootTemplates_Fishing();
    LootTemplates_Fishing.CheckLootRefs();
    SendGlobalSysMessage("DB table `fishing_loot_template` reloaded.");
    return true;
}

bool ChatHandler::HandleReloadLootTemplatesGameobjectCommand(char* /*args*/)
{
    sLog.outString( "Re-Loading Loot Tables... (`gameobject_loot_template`)" );
    LoadLootTemplates_Gameobject();
    LootTemplates_Gameobject.CheckLootRefs();
    SendGlobalSysMessage("DB table `gameobject_loot_template` reloaded.");
    return true;
}

bool ChatHandler::HandleReloadLootTemplatesItemCommand(char* /*args*/)
{
    sLog.outString( "Re-Loading Loot Tables... (`item_loot_template`)" );
    LoadLootTemplates_Item();
    LootTemplates_Item.CheckLootRefs();
    SendGlobalSysMessage("DB table `item_loot_template` reloaded.");
    return true;
}

bool ChatHandler::HandleReloadLootTemplatesMillingCommand(char* /*args*/)
{
    sLog.outString( "Re-Loading Loot Tables... (`milling_loot_template`)" );
    LoadLootTemplates_Milling();
    LootTemplates_Milling.CheckLootRefs();
    SendGlobalSysMessage("DB table `milling_loot_template` reloaded.");
    return true;
}

bool ChatHandler::HandleReloadLootTemplatesPickpocketingCommand(char* /*args*/)
{
    sLog.outString( "Re-Loading Loot Tables... (`pickpocketing_loot_template`)" );
    LoadLootTemplates_Pickpocketing();
    LootTemplates_Pickpocketing.CheckLootRefs();
    SendGlobalSysMessage("DB table `pickpocketing_loot_template` reloaded.");
    return true;
}

bool ChatHandler::HandleReloadLootTemplatesProspectingCommand(char* /*args*/)
{
    sLog.outString( "Re-Loading Loot Tables... (`prospecting_loot_template`)" );
    LoadLootTemplates_Prospecting();
    LootTemplates_Prospecting.CheckLootRefs();
    SendGlobalSysMessage("DB table `prospecting_loot_template` reloaded.");
    return true;
}

bool ChatHandler::HandleReloadLootTemplatesMailCommand(char* /*args*/)
{
    sLog.outString( "Re-Loading Loot Tables... (`mail_loot_template`)" );
    LoadLootTemplates_Mail();
    LootTemplates_Mail.CheckLootRefs();
    SendGlobalSysMessage("DB table `mail_loot_template` reloaded.");
    return true;
}

bool ChatHandler::HandleReloadLootTemplatesReferenceCommand(char* /*args*/)
{
    sLog.outString( "Re-Loading Loot Tables... (`reference_loot_template`)" );
    LoadLootTemplates_Reference();
    SendGlobalSysMessage("DB table `reference_loot_template` reloaded.");
    return true;
}

bool ChatHandler::HandleReloadLootTemplatesSkinningCommand(char* /*args*/)
{
    sLog.outString( "Re-Loading Loot Tables... (`skinning_loot_template`)" );
    LoadLootTemplates_Skinning();
    LootTemplates_Skinning.CheckLootRefs();
    SendGlobalSysMessage("DB table `skinning_loot_template` reloaded.");
    return true;
}

bool ChatHandler::HandleReloadLootTemplatesSpellCommand(char* /*args*/)
{
    sLog.outString( "Re-Loading Loot Tables... (`spell_loot_template`)" );
    LoadLootTemplates_Spell();
    LootTemplates_Spell.CheckLootRefs();
    SendGlobalSysMessage("DB table `spell_loot_template` reloaded.");
    return true;
}

bool ChatHandler::HandleReloadMangosStringCommand(char* /*args*/)
{
    sLog.outString( "Re-Loading mangos_string Table!" );
    sObjectMgr.LoadMangosStrings();
    SendGlobalSysMessage("DB table `mangos_string` reloaded.");
    return true;
}

bool ChatHandler::HandleReloadNpcGossipCommand(char* /*args*/)
{
    sLog.outString( "Re-Loading `npc_gossip` Table!" );
    sObjectMgr.LoadNpcTextId();
    SendGlobalSysMessage("DB table `npc_gossip` reloaded.");
    return true;
}

bool ChatHandler::HandleReloadNpcTrainerCommand(char* /*args*/)
{
    sLog.outString( "Re-Loading `npc_trainer` Table!" );
    sObjectMgr.LoadTrainerSpell();
    SendGlobalSysMessage("DB table `npc_trainer` reloaded.");
    return true;
}

bool ChatHandler::HandleReloadNpcVendorCommand(char* /*args*/)
{
    sLog.outString( "Re-Loading `npc_vendor` Table!" );
    sObjectMgr.LoadVendors();
    SendGlobalSysMessage("DB table `npc_vendor` reloaded.");
    return true;
}

bool ChatHandler::HandleReloadPointsOfInterestCommand(char* /*args*/)
{
    sLog.outString( "Re-Loading `points_of_interest` Table!" );
    sObjectMgr.LoadPointsOfInterest();
    SendGlobalSysMessage("DB table `points_of_interest` reloaded.");
    return true;
}

bool ChatHandler::HandleReloadQuestPOICommand(char* /*args*/)
{
    sLog.outString( "Re-Loading `quest_poi` and `quest_poi_points` Tables!" );
    sObjectMgr.LoadQuestPOI();
    SendGlobalSysMessage("DB Table `quest_poi` and `quest_poi_points` reloaded.");
    return true;
}

bool ChatHandler::HandleReloadSpellClickSpellsCommand(char* /*args*/)
{
    sLog.outString( "Re-Loading `npc_spellclick_spells` Table!" );
    sObjectMgr.LoadNPCSpellClickSpells();
    SendGlobalSysMessage("DB table `npc_spellclick_spells` reloaded.");
    return true;
}

bool ChatHandler::HandleReloadReservedNameCommand(char* /*args*/)
{
    sLog.outString( "Loading ReservedNames... (`reserved_name`)" );
    sObjectMgr.LoadReservedPlayersNames();
    SendGlobalSysMessage("DB table `reserved_name` (player reserved names) reloaded.");
    return true;
}

bool ChatHandler::HandleReloadReputationRewardRateCommand(char* /*args*/)
{
    sLog.outString( "Re-Loading `reputation_reward_rate` Table!" );
    sObjectMgr.LoadReputationRewardRate();
    SendGlobalSysMessage("DB table `reputation_reward_rate` reloaded.");
    return true;
}

bool ChatHandler::HandleReloadReputationSpilloverTemplateCommand(char* /*args*/)
{
    sLog.outString( "Re-Loading `reputation_spillover_template` Table!" );
    sObjectMgr.LoadReputationSpilloverTemplate();
    SendGlobalSysMessage("DB table `reputation_spillover_template` reloaded.");
    return true;
}

bool ChatHandler::HandleReloadSkillDiscoveryTemplateCommand(char* /*args*/)
{
    sLog.outString( "Re-Loading Skill Discovery Table..." );
    LoadSkillDiscoveryTable();
    SendGlobalSysMessage("DB table `skill_discovery_template` (recipes discovered at crafting) reloaded.");
    return true;
}

bool ChatHandler::HandleReloadSkillExtraItemTemplateCommand(char* /*args*/)
{
    sLog.outString( "Re-Loading Skill Extra Item Table..." );
    LoadSkillExtraItemTable();
    SendGlobalSysMessage("DB table `skill_extra_item_template` (extra item creation when crafting) reloaded.");
    return true;
}

bool ChatHandler::HandleReloadSkillFishingBaseLevelCommand(char* /*args*/)
{
    sLog.outString( "Re-Loading Skill Fishing base level requirements..." );
    sObjectMgr.LoadFishingBaseSkillLevel();
    SendGlobalSysMessage("DB table `skill_fishing_base_level` (fishing base level for zone/subzone) reloaded.");
    return true;
}

bool ChatHandler::HandleReloadSpellAreaCommand(char* /*args*/)
{
    sLog.outString( "Re-Loading SpellArea Data..." );
    sSpellMgr.LoadSpellAreas();
    SendGlobalSysMessage("DB table `spell_area` (spell dependences from area/quest/auras state) reloaded.");
    return true;
}

bool ChatHandler::HandleReloadSpellChainCommand(char* /*args*/)
{
    sLog.outString( "Re-Loading Spell Chain Data... " );
    sSpellMgr.LoadSpellChains();
    SendGlobalSysMessage("DB table `spell_chain` (spell ranks) reloaded.");
    return true;
}

bool ChatHandler::HandleReloadSpellElixirCommand(char* /*args*/)
{
    sLog.outString( "Re-Loading Spell Elixir types..." );
    sSpellMgr.LoadSpellElixirs();
    SendGlobalSysMessage("DB table `spell_elixir` (spell elixir types) reloaded.");
    return true;
}

bool ChatHandler::HandleReloadSpellLearnSpellCommand(char* /*args*/)
{
    sLog.outString( "Re-Loading Spell Learn Spells..." );
    sSpellMgr.LoadSpellLearnSpells();
    SendGlobalSysMessage("DB table `spell_learn_spell` reloaded.");
    return true;
}

bool ChatHandler::HandleReloadSpellProcEventCommand(char* /*args*/)
{
    sLog.outString( "Re-Loading Spell Proc Event conditions..." );
    sSpellMgr.LoadSpellProcEvents();
    SendGlobalSysMessage("DB table `spell_proc_event` (spell proc trigger requirements) reloaded.");
    return true;
}

bool ChatHandler::HandleReloadSpellBonusesCommand(char* /*args*/)
{
    sLog.outString( "Re-Loading Spell Bonus Data..." );
    sSpellMgr.LoadSpellBonuses();
    SendGlobalSysMessage("DB table `spell_bonus_data` (spell damage/healing coefficients) reloaded.");
    return true;
}

bool ChatHandler::HandleReloadSpellProcItemEnchantCommand(char* /*args*/)
{
    sLog.outString( "Re-Loading Spell Proc Item Enchant..." );
    sSpellMgr.LoadSpellProcItemEnchant();
    SendGlobalSysMessage("DB table `spell_proc_item_enchant` (item enchantment ppm) reloaded.");
    return true;
}

bool ChatHandler::HandleReloadSpellScriptTargetCommand(char* /*args*/)
{
    sLog.outString( "Re-Loading SpellsScriptTarget..." );
    sSpellMgr.LoadSpellScriptTarget();
    SendGlobalSysMessage("DB table `spell_script_target` (spell targets selection in case specific creature/GO requirements) reloaded.");
    return true;
}

bool ChatHandler::HandleReloadSpellTargetPositionCommand(char* /*args*/)
{
    sLog.outString( "Re-Loading Spell target coordinates..." );
    sSpellMgr.LoadSpellTargetPositions();
    SendGlobalSysMessage("DB table `spell_target_position` (destination coordinates for spell targets) reloaded.");
    return true;
}

bool ChatHandler::HandleReloadSpellThreatsCommand(char* /*args*/)
{
    sLog.outString( "Re-Loading Aggro Spells Definitions...");
    sSpellMgr.LoadSpellThreats();
    SendGlobalSysMessage("DB table `spell_threat` (spell aggro definitions) reloaded.");
    return true;
}

bool ChatHandler::HandleReloadSpellPetAurasCommand(char* /*args*/)
{
    sLog.outString( "Re-Loading Spell pet auras...");
    sSpellMgr.LoadSpellPetAuras();
    SendGlobalSysMessage("DB table `spell_pet_auras` reloaded.");
    return true;
}

bool ChatHandler::HandleReloadPageTextsCommand(char* /*args*/)
{
    sLog.outString( "Re-Loading Page Texts..." );
    sObjectMgr.LoadPageTexts();
    SendGlobalSysMessage("DB table `page_texts` reloaded.");
    return true;
}

bool ChatHandler::HandleReloadItemEnchantementsCommand(char* /*args*/)
{
    sLog.outString( "Re-Loading Item Random Enchantments Table..." );
    LoadRandomEnchantmentsTable();
    SendGlobalSysMessage("DB table `item_enchantment_template` reloaded.");
    return true;
}

bool ChatHandler::HandleReloadItemRequiredTragetCommand(char* /*args*/)
{
    sLog.outString( "Re-Loading Item Required Targets Table..." );
    sObjectMgr.LoadItemRequiredTarget();
    SendGlobalSysMessage("DB table `item_required_target` reloaded.");
    return true;
}

bool ChatHandler::HandleReloadBattleEventCommand(char* /*args*/)
{
    sLog.outString( "Re-Loading BattleGround Eventindexes..." );
    sBattleGroundMgr.LoadBattleEventIndexes();
    SendGlobalSysMessage("DB table `gameobject_battleground` and `creature_battleground` reloaded.");
    return true;
}

bool ChatHandler::HandleReloadGameObjectScriptsCommand(char* args)
{
    if (sWorld.IsScriptScheduled())
    {
        SendSysMessage("DB scripts used currently, please attempt reload later.");
        SetSentErrorMessage(true);
        return false;
    }

    if (*args!='a')
        sLog.outString( "Re-Loading Scripts from `gameobject_scripts`...");

    sObjectMgr.LoadGameObjectScripts();

    if (*args!='a')
        SendGlobalSysMessage("DB table `gameobject_scripts` reloaded.");

    return true;
}

bool ChatHandler::HandleReloadEventScriptsCommand(char* args)
{
    if(sWorld.IsScriptScheduled())
    {
        SendSysMessage("DB scripts used currently, please attempt reload later.");
        SetSentErrorMessage(true);
        return false;
    }

    if (*args!='a')
        sLog.outString( "Re-Loading Scripts from `event_scripts`...");

    sObjectMgr.LoadEventScripts();

    if (*args!='a')
        SendGlobalSysMessage("DB table `event_scripts` reloaded.");

    return true;
}

bool ChatHandler::HandleReloadEventAITextsCommand(char* /*args*/)
{

    sLog.outString( "Re-Loading Texts from `creature_ai_texts`...");
    sEventAIMgr.LoadCreatureEventAI_Texts(true);
    SendGlobalSysMessage("DB table `creature_ai_texts` reloaded.");
    return true;
}

bool ChatHandler::HandleReloadEventAISummonsCommand(char* /*args*/)
{
    sLog.outString( "Re-Loading Summons from `creature_ai_summons`...");
    sEventAIMgr.LoadCreatureEventAI_Summons(true);
    SendGlobalSysMessage("DB table `creature_ai_summons` reloaded.");
    return true;
}

bool ChatHandler::HandleReloadEventAIScriptsCommand(char* /*args*/)
{
    sLog.outString( "Re-Loading Scripts from `creature_ai_scripts`...");
    sEventAIMgr.LoadCreatureEventAI_Scripts();
    SendGlobalSysMessage("DB table `creature_ai_scripts` reloaded.");
    return true;
}

bool ChatHandler::HandleReloadQuestEndScriptsCommand(char* args)
{
    if (sWorld.IsScriptScheduled())
    {
        SendSysMessage("DB scripts used currently, please attempt reload later.");
        SetSentErrorMessage(true);
        return false;
    }

    if (*args != 'a')
        sLog.outString( "Re-Loading Scripts from `quest_end_scripts`...");

    sObjectMgr.LoadQuestEndScripts();

    if (*args != 'a')
        SendGlobalSysMessage("DB table `quest_end_scripts` reloaded.");

    return true;
}

bool ChatHandler::HandleReloadQuestStartScriptsCommand(char* args)
{
    if (sWorld.IsScriptScheduled())
    {
        SendSysMessage("DB scripts used currently, please attempt reload later.");
        SetSentErrorMessage(true);
        return false;
    }

    if (*args != 'a')
        sLog.outString( "Re-Loading Scripts from `quest_start_scripts`...");

    sObjectMgr.LoadQuestStartScripts();

    if (*args != 'a')
        SendGlobalSysMessage("DB table `quest_start_scripts` reloaded.");

    return true;
}

bool ChatHandler::HandleReloadSpellScriptsCommand(char* args)
{
    if (sWorld.IsScriptScheduled())
    {
        SendSysMessage("DB scripts used currently, please attempt reload later.");
        SetSentErrorMessage(true);
        return false;
    }

    if (*args != 'a')
        sLog.outString( "Re-Loading Scripts from `spell_scripts`...");

    sObjectMgr.LoadSpellScripts();

    if (*args != 'a')
        SendGlobalSysMessage("DB table `spell_scripts` reloaded.");

    return true;
}

bool ChatHandler::HandleReloadDbScriptStringCommand(char* /*args*/)
{
    sLog.outString( "Re-Loading Script strings from `db_script_string`...");
    sObjectMgr.LoadDbScriptStrings();
    SendGlobalSysMessage("DB table `db_script_string` reloaded.");
    return true;
}

bool ChatHandler::HandleReloadGameGraveyardZoneCommand(char* /*args*/)
{
    sLog.outString( "Re-Loading Graveyard-zone links...");

    sObjectMgr.LoadGraveyardZones();

    SendGlobalSysMessage("DB table `game_graveyard_zone` reloaded.");

    return true;
}

bool ChatHandler::HandleReloadGameTeleCommand(char* /*args*/)
{
    sLog.outString( "Re-Loading Game Tele coordinates...");

    sObjectMgr.LoadGameTele();

    SendGlobalSysMessage("DB table `game_tele` reloaded.");

    return true;
}

bool ChatHandler::HandleReloadLocalesAchievementRewardCommand(char* /*args*/)
{
    sLog.outString( "Re-Loading Locales Achievement Reward Data..." );
    sAchievementMgr.LoadRewardLocales();
    SendGlobalSysMessage("DB table `locales_achievement_reward` reloaded.");
    return true;
}

bool ChatHandler::HandleReloadLocalesCreatureCommand(char* /*args*/)
{
    sLog.outString( "Re-Loading Locales Creature ...");
    sObjectMgr.LoadCreatureLocales();
    SendGlobalSysMessage("DB table `locales_creature` reloaded.");
    return true;
}

bool ChatHandler::HandleReloadLocalesGameobjectCommand(char* /*args*/)
{
    sLog.outString( "Re-Loading Locales Gameobject ... ");
    sObjectMgr.LoadGameObjectLocales();
    SendGlobalSysMessage("DB table `locales_gameobject` reloaded.");
    return true;
}

bool ChatHandler::HandleReloadLocalesGossipMenuOptionCommand(char* /*args*/)
{
    sLog.outString( "Re-Loading Locales Gossip Menu Option ... ");
    sObjectMgr.LoadGossipMenuItemsLocales();
    SendGlobalSysMessage("DB table `locales_gossip_menu_option` reloaded.");
    return true;
}

bool ChatHandler::HandleReloadLocalesItemCommand(char* /*args*/)
{
    sLog.outString( "Re-Loading Locales Item ... ");
    sObjectMgr.LoadItemLocales();
    SendGlobalSysMessage("DB table `locales_item` reloaded.");
    return true;
}

bool ChatHandler::HandleReloadLocalesNpcTextCommand(char* /*args*/)
{
    sLog.outString( "Re-Loading Locales NPC Text ... ");
    sObjectMgr.LoadNpcTextLocales();
    SendGlobalSysMessage("DB table `locales_npc_text` reloaded.");
    return true;
}

bool ChatHandler::HandleReloadLocalesPageTextCommand(char* /*args*/)
{
    sLog.outString( "Re-Loading Locales Page Text ... ");
    sObjectMgr.LoadPageTextLocales();
    SendGlobalSysMessage("DB table `locales_page_text` reloaded.");
    return true;
}

bool ChatHandler::HandleReloadLocalesPointsOfInterestCommand(char* /*args*/)
{
    sLog.outString( "Re-Loading Locales Points Of Interest ... ");
    sObjectMgr.LoadPointOfInterestLocales();
    SendGlobalSysMessage("DB table `locales_points_of_interest` reloaded.");
    return true;
}

bool ChatHandler::HandleReloadLocalesQuestCommand(char* /*args*/)
{
    sLog.outString( "Re-Loading Locales Quest ... ");
    sObjectMgr.LoadQuestLocales();
    SendGlobalSysMessage("DB table `locales_quest` reloaded.");
    return true;
}

bool ChatHandler::HandleReloadMailLevelRewardCommand(char* /*args*/)
{
    sLog.outString( "Re-Loading Player level dependent mail rewards..." );
    sObjectMgr.LoadMailLevelRewards();
    SendGlobalSysMessage("DB table `mail_level_reward` reloaded.");
    return true;
}

<<<<<<< HEAD
bool ChatHandler::HandleReloadSpellDisabledCommand(char* /*arg*/)
{
    sLog.outString( "Re-Loading spell disabled table...");

    sObjectMgr.LoadSpellDisabledEntrys();

    SendGlobalSysMessage("DB table `spell_disabled` reloaded.");

    return true;
}

=======
>>>>>>> 1bf69315
bool ChatHandler::HandleLoadScriptsCommand(char* args)
{
    if (!LoadScriptingModule(args))
        return true;

    sWorld.SendWorldText(LANG_SCRIPTS_RELOADED);
    return true;
}

bool ChatHandler::HandleAccountSetGmLevelCommand(char* args)
{
<<<<<<< HEAD
    char* arg1;
    char* arg2;

    extractOptFirstArg(args, &arg1, &arg2);

    std::string targetAccountName;
    Player* targetPlayer = NULL;
    uint32 targetAccountId = extractAccountId(arg1, &targetAccountName, &targetPlayer);
=======
    char* accountStr = ExtractOptArg(&args);

    std::string targetAccountName;
    Player* targetPlayer = NULL;
    uint32 targetAccountId = extractAccountId(accountStr, &targetAccountName, &targetPlayer);
>>>>>>> 1bf69315
    if (!targetAccountId)
        return false;

    /// only target player different from self allowed
    if (GetAccountId() == targetAccountId)
        return false;

    int32 gm;
    if (!ExtractInt32(&args, gm))
        return false;

    if ( gm < SEC_PLAYER || gm > SEC_ADMINISTRATOR )
    {
        SendSysMessage(LANG_BAD_VALUE);
        SetSentErrorMessage(true);
        return false;
    }

    /// can set security level only for target with less security and to less security that we have
    /// This will reject self apply by specify account name
    if(HasLowerSecurityAccount(NULL,targetAccountId,true))
        return false;

    /// account can't set security to same or grater level, need more power GM or console
    AccountTypes plSecurity = GetAccessLevel();
    if (AccountTypes(gm) >= plSecurity )
    {
        SendSysMessage(LANG_YOURS_SECURITY_IS_LOW);
        SetSentErrorMessage(true);
        return false;
    }

    if (targetPlayer)
    {
        ChatHandler(targetPlayer).PSendSysMessage(LANG_YOURS_SECURITY_CHANGED,GetNameLink().c_str(), gm);
        targetPlayer->GetSession()->SetSecurity(AccountTypes(gm));
    }

    PSendSysMessage(LANG_YOU_CHANGE_SECURITY, targetAccountName.c_str(), gm);
    LoginDatabase.PExecute("UPDATE account SET gmlevel = '%i' WHERE id = '%u'", gm, targetAccountId);

    return true;
}

/// Set password for account
bool ChatHandler::HandleAccountSetPasswordCommand(char* args)
{
    if(!*args)
        return false;

    ///- Get the command line arguments
    std::string account_name;
    uint32 targetAccountId = extractAccountId(args, &account_name);
    if (!targetAccountId)
        return false;

    char *szPassword1 =  strtok (NULL," ");
    char *szPassword2 =  strtok (NULL," ");
    if (!szPassword1 || !szPassword2)
        return false;

    /// can set password only for target with less security
    /// This is also reject self apply in fact
    if(HasLowerSecurityAccount (NULL,targetAccountId,true))
        return false;

    if (strcmp(szPassword1,szPassword2))
    {
        SendSysMessage (LANG_NEW_PASSWORDS_NOT_MATCH);
        SetSentErrorMessage (true);
        return false;
    }

    AccountOpResult result = sAccountMgr.ChangePassword(targetAccountId, szPassword1);

    switch(result)
    {
        case AOR_OK:
            SendSysMessage(LANG_COMMAND_PASSWORD);
            break;
        case AOR_NAME_NOT_EXIST:
            PSendSysMessage(LANG_ACCOUNT_NOT_EXIST,account_name.c_str());
            SetSentErrorMessage(true);
            return false;
        case AOR_PASS_TOO_LONG:
            SendSysMessage(LANG_PASSWORD_TOO_LONG);
            SetSentErrorMessage(true);
            return false;
        default:
            SendSysMessage(LANG_COMMAND_NOTCHANGEPASSWORD);
            SetSentErrorMessage(true);
            return false;
    }

    return true;
}

bool ChatHandler::HandleMaxSkillCommand(char* /*args*/)
{
    Player* SelectedPlayer = getSelectedPlayer();
    if(!SelectedPlayer)
    {
        SendSysMessage(LANG_NO_CHAR_SELECTED);
        SetSentErrorMessage(true);
        return false;
    }

    // each skills that have max skill value dependent from level seted to current level max skill value
    SelectedPlayer->UpdateSkillsToMaxSkillsForLevel();
    return true;
}

bool ChatHandler::HandleSetSkillCommand(char* args)
{
    // number or [name] Shift-click form |color|Hskill:skill_id|h[name]|h|r
    char* skill_p = extractKeyFromLink(args, "Hskill");
    if (!skill_p)
        return false;

    char *level_p = strtok (NULL, " ");

    if (!level_p)
        return false;

    char *max_p   = strtok (NULL, " ");

    int32 skill = atoi(skill_p);
    if (skill <= 0)
    {
        PSendSysMessage(LANG_INVALID_SKILL_ID, skill);
        SetSentErrorMessage(true);
        return false;
    }

    int32 level = atol (level_p);

    Player * target = getSelectedPlayer();
    if(!target)
    {
        SendSysMessage(LANG_NO_CHAR_SELECTED);
        SetSentErrorMessage(true);
        return false;
    }

    SkillLineEntry const* sl = sSkillLineStore.LookupEntry(skill);
    if(!sl)
    {
        PSendSysMessage(LANG_INVALID_SKILL_ID, skill);
        SetSentErrorMessage(true);
        return false;
    }

    std::string tNameLink = GetNameLink(target);

    if(!target->GetSkillValue(skill))
    {
        PSendSysMessage(LANG_SET_SKILL_ERROR, tNameLink.c_str(), skill, sl->name[GetSessionDbcLocale()]);
        SetSentErrorMessage(true);
        return false;
    }

    int32 max   = max_p ? atol (max_p) : target->GetPureMaxSkillValue(skill);

    if( level <= 0 || level > max || max <= 0 )
        return false;

    target->SetSkill(skill, level, max);
    PSendSysMessage(LANG_SET_SKILL, skill, sl->name[GetSessionDbcLocale()], tNameLink.c_str(), level, max);

    return true;
}

bool ChatHandler::HandleUnLearnCommand(char* args)
{
    if (!*args)
        return false;

    // number or [name] Shift-click form |color|Hspell:spell_id|h[name]|h|r
    uint32 spell_id = extractSpellIdFromLink(args);
    if (!spell_id)
        return false;

    char const* allStr = strtok(NULL," ");
    bool allRanks = allStr ? (strncmp(allStr, "all", strlen(allStr)) == 0) : false;

    Player* target = getSelectedPlayer();
    if(!target)
    {
        SendSysMessage(LANG_NO_CHAR_SELECTED);
        SetSentErrorMessage(true);
        return false;
    }

    if(allRanks)
        spell_id = sSpellMgr.GetFirstSpellInChain (spell_id);

    if (target->HasSpell(spell_id))
        target->removeSpell(spell_id,false,!allRanks);
    else
        SendSysMessage(LANG_FORGET_SPELL);

    if(GetTalentSpellCost(spell_id))
        target->SendTalentsInfoData(false);

    return true;
}

bool ChatHandler::HandleCooldownCommand(char* args)
{
    Player* target = getSelectedPlayer();
    if(!target)
    {
        SendSysMessage(LANG_PLAYER_NOT_FOUND);
        SetSentErrorMessage(true);
        return false;
    }

    std::string tNameLink = GetNameLink(target);

    if (!*args)
    {
        target->RemoveAllSpellCooldown();
        PSendSysMessage(LANG_REMOVEALL_COOLDOWN, tNameLink.c_str());
    }
    else
    {
        // number or [name] Shift-click form |color|Hspell:spell_id|h[name]|h|r or Htalent form
        uint32 spell_id = extractSpellIdFromLink(args);
        if (!spell_id)
            return false;

        if (!sSpellStore.LookupEntry(spell_id))
        {
            PSendSysMessage(LANG_UNKNOWN_SPELL, target==m_session->GetPlayer() ? GetMangosString(LANG_YOU) : tNameLink.c_str());
            SetSentErrorMessage(true);
            return false;
        }

        target->RemoveSpellCooldown(spell_id,true);
        PSendSysMessage(LANG_REMOVE_COOLDOWN, spell_id, target==m_session->GetPlayer() ? GetMangosString(LANG_YOU) : tNameLink.c_str());
    }
    return true;
}

bool ChatHandler::HandleLearnAllCommand(char* /*args*/)
{
    static const char *allSpellList[] =
    {
        "3365",
        "6233",
        "6247",
        "6246",
        "6477",
        "6478",
        "22810",
        "8386",
        "21651",
        "21652",
        "522",
        "7266",
        "8597",
        "2479",
        "22027",
        "6603",
        "5019",
        "133",
        "168",
        "227",
        "5009",
        "9078",
        "668",
        "203",
        "20599",
        "20600",
        "81",
        "20597",
        "20598",
        "20864",
        "1459",
        "5504",
        "587",
        "5143",
        "118",
        "5505",
        "597",
        "604",
        "1449",
        "1460",
        "2855",
        "1008",
        "475",
        "5506",
        "1463",
        "12824",
        "8437",
        "990",
        "5145",
        "8450",
        "1461",
        "759",
        "8494",
        "8455",
        "8438",
        "6127",
        "8416",
        "6129",
        "8451",
        "8495",
        "8439",
        "3552",
        "8417",
        "10138",
        "12825",
        "10169",
        "10156",
        "10144",
        "10191",
        "10201",
        "10211",
        "10053",
        "10173",
        "10139",
        "10145",
        "10192",
        "10170",
        "10202",
        "10054",
        "10174",
        "10193",
        "12826",
        "2136",
        "143",
        "145",
        "2137",
        "2120",
        "3140",
        "543",
        "2138",
        "2948",
        "8400",
        "2121",
        "8444",
        "8412",
        "8457",
        "8401",
        "8422",
        "8445",
        "8402",
        "8413",
        "8458",
        "8423",
        "8446",
        "10148",
        "10197",
        "10205",
        "10149",
        "10215",
        "10223",
        "10206",
        "10199",
        "10150",
        "10216",
        "10207",
        "10225",
        "10151",
        "116",
        "205",
        "7300",
        "122",
        "837",
        "10",
        "7301",
        "7322",
        "6143",
        "120",
        "865",
        "8406",
        "6141",
        "7302",
        "8461",
        "8407",
        "8492",
        "8427",
        "8408",
        "6131",
        "7320",
        "10159",
        "8462",
        "10185",
        "10179",
        "10160",
        "10180",
        "10219",
        "10186",
        "10177",
        "10230",
        "10181",
        "10161",
        "10187",
        "10220",
        "2018",
        "2663",
        "12260",
        "2660",
        "3115",
        "3326",
        "2665",
        "3116",
        "2738",
        "3293",
        "2661",
        "3319",
        "2662",
        "9983",
        "8880",
        "2737",
        "2739",
        "7408",
        "3320",
        "2666",
        "3323",
        "3324",
        "3294",
        "22723",
        "23219",
        "23220",
        "23221",
        "23228",
        "23338",
        "10788",
        "10790",
        "5611",
        "5016",
        "5609",
        "2060",
        "10963",
        "10964",
        "10965",
        "22593",
        "22594",
        "596",
        "996",
        "499",
        "768",
        "17002",
        "1448",
        "1082",
        "16979",
        "1079",
        "5215",
        "20484",
        "5221",
        "15590",
        "17007",
        "6795",
        "6807",
        "5487",
        "1446",
        "1066",
        "5421",
        "3139",
        "779",
        "6811",
        "6808",
        "1445",
        "5216",
        "1737",
        "5222",
        "5217",
        "1432",
        "6812",
        "9492",
        "5210",
        "3030",
        "1441",
        "783",
        "6801",
        "20739",
        "8944",
        "9491",
        "22569",
        "5226",
        "6786",
        "1433",
        "8973",
        "1828",
        "9495",
        "9006",
        "6794",
        "8993",
        "5203",
        "16914",
        "6784",
        "9635",
        "22830",
        "20722",
        "9748",
        "6790",
        "9753",
        "9493",
        "9752",
        "9831",
        "9825",
        "9822",
        "5204",
        "5401",
        "22831",
        "6793",
        "9845",
        "17401",
        "9882",
        "9868",
        "20749",
        "9893",
        "9899",
        "9895",
        "9832",
        "9902",
        "9909",
        "22832",
        "9828",
        "9851",
        "9883",
        "9869",
        "17406",
        "17402",
        "9914",
        "20750",
        "9897",
        "9848",
        "3127",
        "107",
        "204",
        "9116",
        "2457",
        "78",
        "18848",
        "331",
        "403",
        "2098",
        "1752",
        "11278",
        "11288",
        "11284",
        "6461",
        "2344",
        "2345",
        "6463",
        "2346",
        "2352",
        "775",
        "1434",
        "1612",
        "71",
        "2468",
        "2458",
        "2467",
        "7164",
        "7178",
        "7367",
        "7376",
        "7381",
        "21156",
        "5209",
        "3029",
        "5201",
        "9849",
        "9850",
        "20719",
        "22568",
        "22827",
        "22828",
        "22829",
        "6809",
        "8972",
        "9005",
        "9823",
        "9827",
        "6783",
        "9913",
        "6785",
        "6787",
        "9866",
        "9867",
        "9894",
        "9896",
        "6800",
        "8992",
        "9829",
        "9830",
        "780",
        "769",
        "6749",
        "6750",
        "9755",
        "9754",
        "9908",
        "20745",
        "20742",
        "20747",
        "20748",
        "9746",
        "9745",
        "9880",
        "9881",
        "5391",
        "842",
        "3025",
        "3031",
        "3287",
        "3329",
        "1945",
        "3559",
        "4933",
        "4934",
        "4935",
        "4936",
        "5142",
        "5390",
        "5392",
        "5404",
        "5420",
        "6405",
        "7293",
        "7965",
        "8041",
        "8153",
        "9033",
        "9034",
        //"9036", problems with ghost state
        "16421",
        "21653",
        "22660",
        "5225",
        "9846",
        "2426",
        "5916",
        "6634",
        //"6718", phasing stealth, annoying for learn all case.
        "6719",
        "8822",
        "9591",
        "9590",
        "10032",
        "17746",
        "17747",
        "8203",
        "11392",
        "12495",
        "16380",
        "23452",
        "4079",
        "4996",
        "4997",
        "4998",
        "4999",
        "5000",
        "6348",
        "6349",
        "6481",
        "6482",
        "6483",
        "6484",
        "11362",
        "11410",
        "11409",
        "12510",
        "12509",
        "12885",
        "13142",
        "21463",
        "23460",
        "11421",
        "11416",
        "11418",
        "1851",
        "10059",
        "11423",
        "11417",
        "11422",
        "11419",
        "11424",
        "11420",
        "27",
        "31",
        "33",
        "34",
        "35",
        "15125",
        "21127",
        "22950",
        "1180",
        "201",
        "12593",
        "12842",
        "16770",
        "6057",
        "12051",
        "18468",
        "12606",
        "12605",
        "18466",
        "12502",
        "12043",
        "15060",
        "12042",
        "12341",
        "12848",
        "12344",
        "12353",
        "18460",
        "11366",
        "12350",
        "12352",
        "13043",
        "11368",
        "11113",
        "12400",
        "11129",
        "16766",
        "12573",
        "15053",
        "12580",
        "12475",
        "12472",
        "12953",
        "12488",
        "11189",
        "12985",
        "12519",
        "16758",
        "11958",
        "12490",
        "11426",
        "3565",
        "3562",
        "18960",
        "3567",
        "3561",
        "3566",
        "3563",
        "1953",
        "2139",
        "12505",
        "13018",
        "12522",
        "12523",
        "5146",
        "5144",
        "5148",
        "8419",
        "8418",
        "10213",
        "10212",
        "10157",
        "12524",
        "13019",
        "12525",
        "13020",
        "12526",
        "13021",
        "18809",
        "13031",
        "13032",
        "13033",
        "4036",
        "3920",
        "3919",
        "3918",
        "7430",
        "3922",
        "3923",
        "7411",
        "7418",
        "7421",
        "13262",
        "7412",
        "7415",
        "7413",
        "7416",
        "13920",
        "13921",
        "7745",
        "7779",
        "7428",
        "7457",
        "7857",
        "7748",
        "7426",
        "13421",
        "7454",
        "13378",
        "7788",
        "14807",
        "14293",
        "7795",
        "6296",
        "20608",
        "755",
        "444",
        "427",
        "428",
        "442",
        "447",
        "3578",
        "3581",
        "19027",
        "3580",
        "665",
        "3579",
        "3577",
        "6755",
        "3576",
        "2575",
        "2577",
        "2578",
        "2579",
        "2580",
        "2656",
        "2657",
        "2576",
        "3564",
        "10248",
        "8388",
        "2659",
        "14891",
        "3308",
        "3307",
        "10097",
        "2658",
        "3569",
        "16153",
        "3304",
        "10098",
        "4037",
        "3929",
        "3931",
        "3926",
        "3924",
        "3930",
        "3977",
        "3925",
        "136",
        "228",
        "5487",
        "43",
        "202",
        "0"
    };

    int loop = 0;
    while(strcmp(allSpellList[loop], "0"))
    {
        uint32 spell = atol((char*)allSpellList[loop++]);

        if (m_session->GetPlayer()->HasSpell(spell))
            continue;

        SpellEntry const* spellInfo = sSpellStore.LookupEntry(spell);
        if(!spellInfo || !SpellMgr::IsSpellValid(spellInfo,m_session->GetPlayer()))
        {
            PSendSysMessage(LANG_COMMAND_SPELL_BROKEN,spell);
            continue;
        }

        m_session->GetPlayer()->learnSpell(spell, false);
    }

    SendSysMessage(LANG_COMMAND_LEARN_MANY_SPELLS);

    return true;
}

bool ChatHandler::HandleLearnAllGMCommand(char* /*args*/)
{
    static const char *gmSpellList[] =
    {
        "24347",                                            // Become A Fish, No Breath Bar
        "35132",                                            // Visual Boom
        "38488",                                            // Attack 4000-8000 AOE
        "38795",                                            // Attack 2000 AOE + Slow Down 90%
        "15712",                                            // Attack 200
        "1852",                                             // GM Spell Silence
        "31899",                                            // Kill
        "31924",                                            // Kill
        "29878",                                            // Kill My Self
        "26644",                                            // More Kill

        "28550",                                            //Invisible 24
        "23452",                                            //Invisible + Target
        "0"
    };

    uint16 gmSpellIter = 0;
    while( strcmp(gmSpellList[gmSpellIter], "0") )
    {
        uint32 spell = atol((char*)gmSpellList[gmSpellIter++]);

        SpellEntry const* spellInfo = sSpellStore.LookupEntry(spell);
        if(!spellInfo || !SpellMgr::IsSpellValid(spellInfo,m_session->GetPlayer()))
        {
            PSendSysMessage(LANG_COMMAND_SPELL_BROKEN,spell);
            continue;
        }

        m_session->GetPlayer()->learnSpell(spell, false);
    }

    SendSysMessage(LANG_LEARNING_GM_SKILLS);
    return true;
}

bool ChatHandler::HandleLearnAllMyClassCommand(char* /*args*/)
{
    HandleLearnAllMySpellsCommand("");
    HandleLearnAllMyTalentsCommand("");
    return true;
}

bool ChatHandler::HandleLearnAllMySpellsCommand(char* /*args*/)
{
    ChrClassesEntry const* clsEntry = sChrClassesStore.LookupEntry(m_session->GetPlayer()->getClass());
    if(!clsEntry)
        return true;
    uint32 family = clsEntry->spellfamily;

    for (uint32 i = 0; i < sSkillLineAbilityStore.GetNumRows(); ++i)
    {
        SkillLineAbilityEntry const *entry = sSkillLineAbilityStore.LookupEntry(i);
        if (!entry)
            continue;

        SpellEntry const *spellInfo = sSpellStore.LookupEntry(entry->spellId);
        if(!spellInfo)
            continue;

        // skip server-side/triggered spells
        if(spellInfo->spellLevel==0)
            continue;

        // skip wrong class/race skills
        if(!m_session->GetPlayer()->IsSpellFitByClassAndRace(spellInfo->Id))
            continue;

        // skip other spell families
        if( spellInfo->SpellFamilyName != family)
            continue;

        // skip spells with first rank learned as talent (and all talents then also)
        uint32 first_rank = sSpellMgr.GetFirstSpellInChain(spellInfo->Id);
        if(GetTalentSpellCost(first_rank) > 0 )
            continue;

        // skip broken spells
        if(!SpellMgr::IsSpellValid(spellInfo,m_session->GetPlayer(),false))
            continue;

        m_session->GetPlayer()->learnSpell(spellInfo->Id, false);
    }

    SendSysMessage(LANG_COMMAND_LEARN_CLASS_SPELLS);
    return true;
}

bool ChatHandler::HandleLearnAllMyTalentsCommand(char* /*args*/)
{
    Player* player = m_session->GetPlayer();
    uint32 classMask = player->getClassMask();

    for (uint32 i = 0; i < sTalentStore.GetNumRows(); ++i)
    {
        TalentEntry const *talentInfo = sTalentStore.LookupEntry(i);
        if(!talentInfo)
            continue;

        TalentTabEntry const *talentTabInfo = sTalentTabStore.LookupEntry( talentInfo->TalentTab );
        if(!talentTabInfo)
            continue;

        if( (classMask & talentTabInfo->ClassMask) == 0 )
            continue;

        // search highest talent rank
        uint32 spellid = 0;

        for(int rank = MAX_TALENT_RANK-1; rank >= 0; --rank)
        {
            if(talentInfo->RankID[rank]!=0)
            {
                spellid = talentInfo->RankID[rank];
                break;
            }
        }

        if(!spellid)                                        // ??? none spells in talent
            continue;

        SpellEntry const* spellInfo = sSpellStore.LookupEntry(spellid);
        if(!spellInfo || !SpellMgr::IsSpellValid(spellInfo,m_session->GetPlayer(),false))
            continue;

        // learn highest rank of talent and learn all non-talent spell ranks (recursive by tree)
        player->learnSpellHighRank(spellid);
    }

    player->SendTalentsInfoData(false);

    SendSysMessage(LANG_COMMAND_LEARN_CLASS_TALENTS);
    return true;
}

bool ChatHandler::HandleLearnAllMyPetTalentsCommand(char* /*args*/)
{
    Player* player = m_session->GetPlayer();

    Pet* pet = player->GetPet();
    if(!pet)
    {
        SendSysMessage(LANG_NO_PET_FOUND);
        SetSentErrorMessage(true);
        return false;
    }

    CreatureInfo const *ci = pet->GetCreatureInfo();
    if(!ci)
    {
        SendSysMessage(LANG_WRONG_PET_TYPE);
        SetSentErrorMessage(true);
        return false;
    }

    CreatureFamilyEntry const *pet_family = sCreatureFamilyStore.LookupEntry(ci->family);
    if(!pet_family)
    {
        SendSysMessage(LANG_WRONG_PET_TYPE);
        SetSentErrorMessage(true);
        return false;
    }

    if(pet_family->petTalentType < 0)                       // not hunter pet
    {
        SendSysMessage(LANG_WRONG_PET_TYPE);
        SetSentErrorMessage(true);
        return false;
    }

    for (uint32 i = 0; i < sTalentStore.GetNumRows(); ++i)
    {
        TalentEntry const *talentInfo = sTalentStore.LookupEntry(i);
        if(!talentInfo)
            continue;

        TalentTabEntry const *talentTabInfo = sTalentTabStore.LookupEntry( talentInfo->TalentTab );
        if(!talentTabInfo)
            continue;

        // prevent learn talent for different family (cheating)
        if(((1 << pet_family->petTalentType) & talentTabInfo->petTalentMask)==0)
            continue;

        // search highest talent rank
        uint32 spellid = 0;

        for(int rank = MAX_TALENT_RANK-1; rank >= 0; --rank)
        {
            if(talentInfo->RankID[rank]!=0)
            {
                spellid = talentInfo->RankID[rank];
                break;
            }
        }

        if(!spellid)                                        // ??? none spells in talent
            continue;

        SpellEntry const* spellInfo = sSpellStore.LookupEntry(spellid);
        if(!spellInfo || !SpellMgr::IsSpellValid(spellInfo,m_session->GetPlayer(),false))
            continue;

        // learn highest rank of talent and learn all non-talent spell ranks (recursive by tree)
        pet->learnSpellHighRank(spellid);
    }

    player->SendTalentsInfoData(true);

    SendSysMessage(LANG_COMMAND_LEARN_PET_TALENTS);
    return true;
}

bool ChatHandler::HandleLearnAllLangCommand(char* /*args*/)
{
    // skipping UNIVERSAL language (0)
    for(int i = 1; i < LANGUAGES_COUNT; ++i)
        m_session->GetPlayer()->learnSpell(lang_description[i].spell_id, false);

    SendSysMessage(LANG_COMMAND_LEARN_ALL_LANG);
    return true;
}

bool ChatHandler::HandleLearnAllDefaultCommand(char* args)
{
    Player* target;
    if (!extractPlayerTarget(args, &target))
        return false;

    target->learnDefaultSpells();
    target->learnQuestRewardedSpells();

    PSendSysMessage(LANG_COMMAND_LEARN_ALL_DEFAULT_AND_QUEST,GetNameLink(target).c_str());
    return true;
}

bool ChatHandler::HandleLearnCommand(char* args)
{
    Player* targetPlayer = getSelectedPlayer();

    if(!targetPlayer)
    {
        SendSysMessage(LANG_PLAYER_NOT_FOUND);
        SetSentErrorMessage(true);
        return false;
    }

    // number or [name] Shift-click form |color|Hspell:spell_id|h[name]|h|r or Htalent form
    uint32 spell = extractSpellIdFromLink(args);
    if (!spell || !sSpellStore.LookupEntry(spell))
        return false;

    char const* allStr = strtok(NULL," ");
    bool allRanks = allStr ? (strncmp(allStr, "all", strlen(allStr)) == 0) : false;

    SpellEntry const* spellInfo = sSpellStore.LookupEntry(spell);
    if (!spellInfo || !SpellMgr::IsSpellValid(spellInfo,m_session->GetPlayer()))
    {
        PSendSysMessage(LANG_COMMAND_SPELL_BROKEN,spell);
        SetSentErrorMessage(true);
        return false;
    }

    if (!allRanks && targetPlayer->HasSpell(spell))
    {
        if (targetPlayer == m_session->GetPlayer())
            SendSysMessage(LANG_YOU_KNOWN_SPELL);
        else
            PSendSysMessage(LANG_TARGET_KNOWN_SPELL,GetNameLink(targetPlayer).c_str());
        SetSentErrorMessage(true);
        return false;
    }

    if (allRanks)
        targetPlayer->learnSpellHighRank(spell);
    else
        targetPlayer->learnSpell(spell, false);

    uint32 first_spell = sSpellMgr.GetFirstSpellInChain(spell);
    if (GetTalentSpellCost(first_spell))
        targetPlayer->SendTalentsInfoData(false);

    return true;
}

bool ChatHandler::HandleAddItemCommand(char* args)
{
    if (!*args)
        return false;

    uint32 itemId = 0;

    if(args[0]=='[')                                        // [name] manual form
    {
        char* citemName = strtok(args, "]");

        if (citemName && citemName[0])
        {
            std::string itemName = citemName+1;
            WorldDatabase.escape_string(itemName);
            QueryResult *result = WorldDatabase.PQuery("SELECT entry FROM item_template WHERE name = '%s'", itemName.c_str());
            if (!result)
            {
                PSendSysMessage(LANG_COMMAND_COULDNOTFIND, citemName+1);
                SetSentErrorMessage(true);
                return false;
            }
            itemId = result->Fetch()->GetUInt16();
            delete result;
        }
        else
            return false;
    }
    else                                                    // item_id or [name] Shift-click form |color|Hitem:item_id:0:0:0|h[name]|h|r
    {
        char* cId = extractKeyFromLink(args, "Hitem");
        if(!cId)
            return false;
        itemId = atol(cId);
    }

    char* ccount = strtok(NULL, " ");

    int32 count = 1;

    if (ccount)
        count = strtol(ccount, NULL, 10);

    if (count == 0)
        count = 1;

    Player* pl = m_session->GetPlayer();
    Player* plTarget = getSelectedPlayer();
    if(!plTarget)
        plTarget = pl;

    DETAIL_LOG(GetMangosString(LANG_ADDITEM), itemId, count);

    ItemPrototype const *pProto = ObjectMgr::GetItemPrototype(itemId);
    if(!pProto)
    {
        PSendSysMessage(LANG_COMMAND_ITEMIDINVALID, itemId);
        SetSentErrorMessage(true);
        return false;
    }

    //Subtract
    if (count < 0)
    {
        plTarget->DestroyItemCount(itemId, -count, true, false);
        PSendSysMessage(LANG_REMOVEITEM, itemId, -count, GetNameLink(plTarget).c_str());
        return true;
    }

    //Adding items
    uint32 noSpaceForCount = 0;

    // check space and find places
    ItemPosCountVec dest;
    uint8 msg = plTarget->CanStoreNewItem( NULL_BAG, NULL_SLOT, dest, itemId, count, &noSpaceForCount );
    if( msg != EQUIP_ERR_OK )                               // convert to possible store amount
        count -= noSpaceForCount;

    if( count == 0 || dest.empty())                         // can't add any
    {
        PSendSysMessage(LANG_ITEM_CANNOT_CREATE, itemId, noSpaceForCount );
        SetSentErrorMessage(true);
        return false;
    }

    Item* item = plTarget->StoreNewItem( dest, itemId, true, Item::GenerateItemRandomPropertyId(itemId));

    // remove binding (let GM give it to another player later)
    if(pl==plTarget)
        for(ItemPosCountVec::const_iterator itr = dest.begin(); itr != dest.end(); ++itr)
            if(Item* item1 = pl->GetItemByPos(itr->pos))
                item1->SetBinding( false );

    if(count > 0 && item)
    {
        pl->SendNewItem(item,count,false,true);
        if(pl!=plTarget)
            plTarget->SendNewItem(item,count,true,false);
    }

    if(noSpaceForCount > 0)
        PSendSysMessage(LANG_ITEM_CANNOT_CREATE, itemId, noSpaceForCount);

    return true;
}

bool ChatHandler::HandleAddItemSetCommand(char* args)
{
    if (!*args)
        return false;

    char* cId = extractKeyFromLink(args, "Hitemset");       // number or [name] Shift-click form |color|Hitemset:itemset_id|h[name]|h|r
    if (!cId)
        return false;

    uint32 itemsetId = atol(cId);

    // prevent generation all items with itemset field value '0'
    if (itemsetId == 0)
    {
        PSendSysMessage(LANG_NO_ITEMS_FROM_ITEMSET_FOUND,itemsetId);
        SetSentErrorMessage(true);
        return false;
    }

    Player* pl = m_session->GetPlayer();
    Player* plTarget = getSelectedPlayer();
    if(!plTarget)
        plTarget = pl;

    DETAIL_LOG(GetMangosString(LANG_ADDITEMSET), itemsetId);

    bool found = false;
    for (uint32 id = 0; id < sItemStorage.MaxEntry; id++)
    {
        ItemPrototype const *pProto = sItemStorage.LookupEntry<ItemPrototype>(id);
        if (!pProto)
            continue;

        if (pProto->ItemSet == itemsetId)
        {
            found = true;
            ItemPosCountVec dest;
            uint8 msg = plTarget->CanStoreNewItem( NULL_BAG, NULL_SLOT, dest, pProto->ItemId, 1 );
            if (msg == EQUIP_ERR_OK)
            {
                Item* item = plTarget->StoreNewItem( dest, pProto->ItemId, true);

                // remove binding (let GM give it to another player later)
                if (pl==plTarget)
                    item->SetBinding( false );

                pl->SendNewItem(item,1,false,true);
                if (pl!=plTarget)
                    plTarget->SendNewItem(item,1,true,false);
            }
            else
            {
                pl->SendEquipError( msg, NULL, NULL, pProto->ItemId );
                PSendSysMessage(LANG_ITEM_CANNOT_CREATE, pProto->ItemId, 1);
            }
        }
    }

    if (!found)
    {
        PSendSysMessage(LANG_NO_ITEMS_FROM_ITEMSET_FOUND,itemsetId);

        SetSentErrorMessage(true);
        return false;
    }

    return true;
}

bool ChatHandler::HandleListItemCommand(char* args)
{
    if (!*args)
        return false;

    char* cId = extractKeyFromLink(args, "Hitem");
    if(!cId)
        return false;

    uint32 item_id = atol(cId);
    if(!item_id)
    {
        PSendSysMessage(LANG_COMMAND_ITEMIDINVALID, item_id);
        SetSentErrorMessage(true);
        return false;
    }

    ItemPrototype const* itemProto = ObjectMgr::GetItemPrototype(item_id);
    if(!itemProto)
    {
        PSendSysMessage(LANG_COMMAND_ITEMIDINVALID, item_id);
        SetSentErrorMessage(true);
        return false;
    }

    char* c_count = strtok(NULL, " ");
    int count = c_count ? atol(c_count) : 10;

    if(count < 0)
        return false;

    QueryResult *result;

    // inventory case
    uint32 inv_count = 0;
    result=CharacterDatabase.PQuery("SELECT COUNT(item_template) FROM character_inventory WHERE item_template='%u'",item_id);
    if(result)
    {
        inv_count = (*result)[0].GetUInt32();
        delete result;
    }

    result=CharacterDatabase.PQuery(
    //          0        1             2             3        4                  5
        "SELECT ci.item, cibag.slot AS bag, ci.slot, ci.guid, characters.account,characters.name "
        "FROM character_inventory AS ci LEFT JOIN character_inventory AS cibag ON (cibag.item=ci.bag),characters "
        "WHERE ci.item_template='%u' AND ci.guid = characters.guid LIMIT %u ",
        item_id,uint32(count));

    if(result)
    {
        do
        {
            Field *fields = result->Fetch();
            uint32 item_guid = fields[0].GetUInt32();
            uint32 item_bag = fields[1].GetUInt32();
            uint32 item_slot = fields[2].GetUInt32();
            uint32 owner_guid = fields[3].GetUInt32();
            uint32 owner_acc = fields[4].GetUInt32();
            std::string owner_name = fields[5].GetCppString();

            char const* item_pos = 0;
            if(Player::IsEquipmentPos(item_bag,item_slot))
                item_pos = "[equipped]";
            else if(Player::IsInventoryPos(item_bag,item_slot))
                item_pos = "[in inventory]";
            else if(Player::IsBankPos(item_bag,item_slot))
                item_pos = "[in bank]";
            else
                item_pos = "";

            PSendSysMessage(LANG_ITEMLIST_SLOT,
                item_guid,owner_name.c_str(),owner_guid,owner_acc,item_pos);
        } while (result->NextRow());

        int res_count = (int)result->GetRowCount();

        delete result;

        if(count > res_count)
            count-=res_count;
        else if(count)
            count = 0;
    }

    // mail case
    uint32 mail_count = 0;
    result=CharacterDatabase.PQuery("SELECT COUNT(item_template) FROM mail_items WHERE item_template='%u'", item_id);
    if(result)
    {
        mail_count = (*result)[0].GetUInt32();
        delete result;
    }

    if(count > 0)
    {
        result=CharacterDatabase.PQuery(
        //          0                     1            2              3               4            5               6
            "SELECT mail_items.item_guid, mail.sender, mail.receiver, char_s.account, char_s.name, char_r.account, char_r.name "
            "FROM mail,mail_items,characters as char_s,characters as char_r "
            "WHERE mail_items.item_template='%u' AND char_s.guid = mail.sender AND char_r.guid = mail.receiver AND mail.id=mail_items.mail_id LIMIT %u",
            item_id,uint32(count));
    }
    else
        result = NULL;

    if(result)
    {
        do
        {
            Field *fields = result->Fetch();
            uint32 item_guid        = fields[0].GetUInt32();
            uint32 item_s           = fields[1].GetUInt32();
            uint32 item_r           = fields[2].GetUInt32();
            uint32 item_s_acc       = fields[3].GetUInt32();
            std::string item_s_name = fields[4].GetCppString();
            uint32 item_r_acc       = fields[5].GetUInt32();
            std::string item_r_name = fields[6].GetCppString();

            char const* item_pos = "[in mail]";

            PSendSysMessage(LANG_ITEMLIST_MAIL,
                item_guid,item_s_name.c_str(),item_s,item_s_acc,item_r_name.c_str(),item_r,item_r_acc,item_pos);
        } while (result->NextRow());

        int res_count = (int)result->GetRowCount();

        delete result;

        if(count > res_count)
            count-=res_count;
        else if(count)
            count = 0;
    }

    // auction case
    uint32 auc_count = 0;
    result=CharacterDatabase.PQuery("SELECT COUNT(item_template) FROM auction WHERE item_template='%u'",item_id);
    if(result)
    {
        auc_count = (*result)[0].GetUInt32();
        delete result;
    }

    if(count > 0)
    {
        result=CharacterDatabase.PQuery(
        //           0                      1                       2                   3
            "SELECT  auction.itemguid, auction.itemowner, characters.account, characters.name "
            "FROM auction,characters WHERE auction.item_template='%u' AND characters.guid = auction.itemowner LIMIT %u",
            item_id,uint32(count));
    }
    else
        result = NULL;

    if(result)
    {
        do
        {
            Field *fields = result->Fetch();
            uint32 item_guid       = fields[0].GetUInt32();
            uint32 owner           = fields[1].GetUInt32();
            uint32 owner_acc       = fields[2].GetUInt32();
            std::string owner_name = fields[3].GetCppString();

            char const* item_pos = "[in auction]";

            PSendSysMessage(LANG_ITEMLIST_AUCTION, item_guid, owner_name.c_str(), owner, owner_acc,item_pos);
        } while (result->NextRow());

        delete result;
    }

    // guild bank case
    uint32 guild_count = 0;
    result=CharacterDatabase.PQuery("SELECT COUNT(item_entry) FROM guild_bank_item WHERE item_entry='%u'",item_id);
    if(result)
    {
        guild_count = (*result)[0].GetUInt32();
        delete result;
    }

    result=CharacterDatabase.PQuery(
        //      0             1           2
        "SELECT gi.item_guid, gi.guildid, guild.name "
        "FROM guild_bank_item AS gi, guild WHERE gi.item_entry='%u' AND gi.guildid = guild.guildid LIMIT %u ",
        item_id,uint32(count));

    if(result)
    {
        do
        {
            Field *fields = result->Fetch();
            uint32 item_guid = fields[0].GetUInt32();
            uint32 guild_guid = fields[1].GetUInt32();
            std::string guild_name = fields[2].GetCppString();

            char const* item_pos = "[in guild bank]";

            PSendSysMessage(LANG_ITEMLIST_GUILD,item_guid,guild_name.c_str(),guild_guid,item_pos);
        } while (result->NextRow());

        int res_count = (int)result->GetRowCount();

        delete result;

        if(count > res_count)
            count-=res_count;
        else if(count)
            count = 0;
    }

    if(inv_count+mail_count+auc_count+guild_count == 0)
    {
        SendSysMessage(LANG_COMMAND_NOITEMFOUND);
        SetSentErrorMessage(true);
        return false;
    }

    PSendSysMessage(LANG_COMMAND_LISTITEMMESSAGE,item_id,inv_count+mail_count+auc_count+guild_count,inv_count,mail_count,auc_count,guild_count);

    return true;
}

bool ChatHandler::HandleListObjectCommand(char* args)
{
    if (!*args)
        return false;

    // number or [name] Shift-click form |color|Hgameobject_entry:go_id|h[name]|h|r
    char* cId = extractKeyFromLink(args, "Hgameobject_entry");
    if (!cId)
        return false;

    uint32 go_id = atol(cId);
    if (!go_id)
    {
        PSendSysMessage(LANG_COMMAND_LISTOBJINVALIDID, go_id);
        SetSentErrorMessage(true);
        return false;
    }

    GameObjectInfo const * gInfo = ObjectMgr::GetGameObjectInfo(go_id);
    if (!gInfo)
    {
        PSendSysMessage(LANG_COMMAND_LISTOBJINVALIDID, go_id);
        SetSentErrorMessage(true);
        return false;
    }

    char* c_count = strtok(NULL, " ");
    int count = c_count ? atol(c_count) : 10;

    if (count < 0)
        return false;

    QueryResult *result;

    uint32 obj_count = 0;
    result = WorldDatabase.PQuery("SELECT COUNT(guid) FROM gameobject WHERE id='%u'", go_id);
    if (result)
    {
        obj_count = (*result)[0].GetUInt32();
        delete result;
    }

    if (m_session)
    {
        Player* pl = m_session->GetPlayer();
        result = WorldDatabase.PQuery("SELECT guid, position_x, position_y, position_z, map, (POW(position_x - '%f', 2) + POW(position_y - '%f', 2) + POW(position_z - '%f', 2)) AS order_ FROM gameobject WHERE id = '%u' ORDER BY order_ ASC LIMIT %u",
            pl->GetPositionX(), pl->GetPositionY(), pl->GetPositionZ(),go_id,uint32(count));
    }
    else
        result = WorldDatabase.PQuery("SELECT guid, position_x, position_y, position_z, map FROM gameobject WHERE id = '%u' LIMIT %u",
            go_id,uint32(count));

    if (result)
    {
        do
        {
            Field *fields = result->Fetch();
            uint32 guid = fields[0].GetUInt32();
            float x = fields[1].GetFloat();
            float y = fields[2].GetFloat();
            float z = fields[3].GetFloat();
            int mapid = fields[4].GetUInt16();

            if (m_session)
                PSendSysMessage(LANG_GO_LIST_CHAT, guid, PrepareStringNpcOrGoSpawnInformation<GameObject>(guid).c_str(), guid, gInfo->name, x, y, z, mapid);
            else
                PSendSysMessage(LANG_GO_LIST_CONSOLE, guid, PrepareStringNpcOrGoSpawnInformation<GameObject>(guid).c_str(), gInfo->name, x, y, z, mapid);
        } while (result->NextRow());

        delete result;
    }

    PSendSysMessage(LANG_COMMAND_LISTOBJMESSAGE, go_id, obj_count);
    return true;
}

bool ChatHandler::HandleListCreatureCommand(char* args)
{
    if (!*args)
        return false;

    // number or [name] Shift-click form |color|Hcreature_entry:creature_id|h[name]|h|r
    char* cId = extractKeyFromLink(args, "Hcreature_entry");
    if (!cId)
        return false;

    uint32 cr_id = atol(cId);
    if (!cr_id)
    {
        PSendSysMessage(LANG_COMMAND_INVALIDCREATUREID, cr_id);
        SetSentErrorMessage(true);
        return false;
    }

    CreatureInfo const* cInfo = ObjectMgr::GetCreatureTemplate(cr_id);
    if (!cInfo)
    {
        PSendSysMessage(LANG_COMMAND_INVALIDCREATUREID, cr_id);
        SetSentErrorMessage(true);
        return false;
    }

    char* c_count = strtok(NULL, " ");
    int count = c_count ? atol(c_count) : 10;

    if (count < 0)
        return false;

    QueryResult *result;

    uint32 cr_count = 0;
    result = WorldDatabase.PQuery("SELECT COUNT(guid) FROM creature WHERE id='%u'",cr_id);
    if (result)
    {
        cr_count = (*result)[0].GetUInt32();
        delete result;
    }

    if (m_session)
    {
        Player* pl = m_session->GetPlayer();
        result = WorldDatabase.PQuery("SELECT guid, position_x, position_y, position_z, map, (POW(position_x - '%f', 2) + POW(position_y - '%f', 2) + POW(position_z - '%f', 2)) AS order_ FROM creature WHERE id = '%u' ORDER BY order_ ASC LIMIT %u",
            pl->GetPositionX(), pl->GetPositionY(), pl->GetPositionZ(), cr_id,uint32(count));
    }
    else
        result = WorldDatabase.PQuery("SELECT guid, position_x, position_y, position_z, map FROM creature WHERE id = '%u' LIMIT %u",
            cr_id,uint32(count));

    if (result)
    {
        do
        {
            Field *fields = result->Fetch();
            uint32 guid = fields[0].GetUInt32();
            float x = fields[1].GetFloat();
            float y = fields[2].GetFloat();
            float z = fields[3].GetFloat();
            int mapid = fields[4].GetUInt16();

            if (m_session)
                PSendSysMessage(LANG_CREATURE_LIST_CHAT, guid, PrepareStringNpcOrGoSpawnInformation<Creature>(guid).c_str(), guid, cInfo->Name, x, y, z, mapid);
            else
                PSendSysMessage(LANG_CREATURE_LIST_CONSOLE, guid, PrepareStringNpcOrGoSpawnInformation<Creature>(guid).c_str(), cInfo->Name, x, y, z, mapid);
        } while (result->NextRow());

        delete result;
    }

    PSendSysMessage(LANG_COMMAND_LISTCREATUREMESSAGE, cr_id, cr_count);
    return true;
}


void ChatHandler::ShowItemListHelper( uint32 itemId, int loc_idx, Player* target /*=NULL*/ )
{
    ItemPrototype const *itemProto = sItemStorage.LookupEntry<ItemPrototype >(itemId);
    if(!itemProto)
        return;

    std::string name;

    if(ItemLocale const *il = loc_idx >= 0 ? sObjectMgr.GetItemLocale(itemProto->ItemId) : NULL)
        name = il->Name[loc_idx];

    if (name.empty())
        name = itemProto->Name1;

    char const* usableStr = "";

    if (target)
    {
        if (target->CanUseItem(itemProto))
            usableStr = GetMangosString(LANG_COMMAND_ITEM_USABLE);
    }

    if (m_session)
        PSendSysMessage(LANG_ITEM_LIST_CHAT, itemId, itemId, name.c_str(), usableStr);
    else
        PSendSysMessage(LANG_ITEM_LIST_CONSOLE, itemId, name.c_str(), usableStr);
}

bool ChatHandler::HandleLookupItemCommand(char* args)
{
    if(!*args)
        return false;

    std::string namepart = args;
    std::wstring wnamepart;

    // converting string that we try to find to lower case
    if(!Utf8toWStr(namepart,wnamepart))
        return false;

    wstrToLower(wnamepart);

    Player* pl = m_session ? m_session->GetPlayer() : NULL;

    uint32 counter = 0;

    // Search in `item_template`
    for (uint32 id = 0; id < sItemStorage.MaxEntry; id++)
    {
        ItemPrototype const *pProto = sItemStorage.LookupEntry<ItemPrototype >(id);
        if(!pProto)
            continue;

        int loc_idx = GetSessionDbLocaleIndex();
        if ( loc_idx >= 0 )
        {
            ItemLocale const *il = sObjectMgr.GetItemLocale(pProto->ItemId);
            if (il)
            {
                if ((int32)il->Name.size() > loc_idx && !il->Name[loc_idx].empty())
                {
                    std::string name = il->Name[loc_idx];

                    if (Utf8FitTo(name, wnamepart))
                    {
                        ShowItemListHelper(pProto->ItemId, loc_idx, pl);
                        ++counter;
                        continue;
                    }
                }
            }
        }

        std::string name = pProto->Name1;
        if(name.empty())
            continue;

        if (Utf8FitTo(name, wnamepart))
        {
            ShowItemListHelper(pProto->ItemId, -1, pl);
            ++counter;
        }
    }

    if (counter==0)
        SendSysMessage(LANG_COMMAND_NOITEMFOUND);

    return true;
}

bool ChatHandler::HandleLookupItemSetCommand(char* args)
{
    if(!*args)
        return false;

    std::string namepart = args;
    std::wstring wnamepart;

    if(!Utf8toWStr(namepart,wnamepart))
        return false;

    // converting string that we try to find to lower case
    wstrToLower( wnamepart );

    uint32 counter = 0;                                     // Counter for figure out that we found smth.

    // Search in ItemSet.dbc
    for (uint32 id = 0; id < sItemSetStore.GetNumRows(); id++)
    {
        ItemSetEntry const *set = sItemSetStore.LookupEntry(id);
        if(set)
        {
            int loc = GetSessionDbcLocale();
            std::string name = set->name[loc];
            if(name.empty())
                continue;

            if (!Utf8FitTo(name, wnamepart))
            {
                loc = 0;
                for(; loc < MAX_LOCALE; ++loc)
                {
                    if(loc==GetSessionDbcLocale())
                        continue;

                    name = set->name[loc];
                    if(name.empty())
                        continue;

                    if (Utf8FitTo(name, wnamepart))
                        break;
                }
            }

            if(loc < MAX_LOCALE)
            {
                // send item set in "id - [namedlink locale]" format
                if (m_session)
                    PSendSysMessage(LANG_ITEMSET_LIST_CHAT,id,id,name.c_str(),localeNames[loc]);
                else
                    PSendSysMessage(LANG_ITEMSET_LIST_CONSOLE,id,name.c_str(),localeNames[loc]);
                ++counter;
            }
        }
    }
    if (counter == 0)                                       // if counter == 0 then we found nth
        SendSysMessage(LANG_COMMAND_NOITEMSETFOUND);
    return true;
}

bool ChatHandler::HandleLookupSkillCommand(char* args)
{
    if(!*args)
        return false;

    // can be NULL in console call
    Player* target = getSelectedPlayer();

    std::string namepart = args;
    std::wstring wnamepart;

    if(!Utf8toWStr(namepart,wnamepart))
        return false;

    // converting string that we try to find to lower case
    wstrToLower( wnamepart );

    uint32 counter = 0;                                     // Counter for figure out that we found smth.

    // Search in SkillLine.dbc
    for (uint32 id = 0; id < sSkillLineStore.GetNumRows(); id++)
    {
        SkillLineEntry const *skillInfo = sSkillLineStore.LookupEntry(id);
        if(skillInfo)
        {
            int loc = GetSessionDbcLocale();
            std::string name = skillInfo->name[loc];
            if(name.empty())
                continue;

            if (!Utf8FitTo(name, wnamepart))
            {
                loc = 0;
                for(; loc < MAX_LOCALE; ++loc)
                {
                    if(loc==GetSessionDbcLocale())
                        continue;

                    name = skillInfo->name[loc];
                    if(name.empty())
                        continue;

                    if (Utf8FitTo(name, wnamepart))
                        break;
                }
            }

            if(loc < MAX_LOCALE)
            {
                char valStr[50] = "";
                char const* knownStr = "";
                if(target && target->HasSkill(id))
                {
                    knownStr = GetMangosString(LANG_KNOWN);
                    uint32 curValue = target->GetPureSkillValue(id);
                    uint32 maxValue  = target->GetPureMaxSkillValue(id);
                    uint32 permValue = target->GetSkillPermBonusValue(id);
                    uint32 tempValue = target->GetSkillTempBonusValue(id);

                    char const* valFormat = GetMangosString(LANG_SKILL_VALUES);
                    snprintf(valStr,50,valFormat,curValue,maxValue,permValue,tempValue);
                }

                // send skill in "id - [namedlink locale]" format
                if (m_session)
                    PSendSysMessage(LANG_SKILL_LIST_CHAT,id,id,name.c_str(),localeNames[loc],knownStr,valStr);
                else
                    PSendSysMessage(LANG_SKILL_LIST_CONSOLE,id,name.c_str(),localeNames[loc],knownStr,valStr);

                ++counter;
            }
        }
    }
    if (counter == 0)                                       // if counter == 0 then we found nth
        SendSysMessage(LANG_COMMAND_NOSKILLFOUND);
    return true;
}

void ChatHandler::ShowSpellListHelper(Player* target, SpellEntry const* spellInfo, LocaleConstant loc)
{
    uint32 id = spellInfo->Id;

    bool known = target && target->HasSpell(id);
    bool learn = (spellInfo->Effect[EFFECT_INDEX_0] == SPELL_EFFECT_LEARN_SPELL);

    uint32 talentCost = GetTalentSpellCost(id);

    bool talent = (talentCost > 0);
    bool passive = IsPassiveSpell(spellInfo);
    bool active = target && target->HasAura(id);

    // unit32 used to prevent interpreting uint8 as char at output
    // find rank of learned spell for learning spell, or talent rank
    uint32 rank = talentCost ? talentCost : sSpellMgr.GetSpellRank(learn ? spellInfo->EffectTriggerSpell[EFFECT_INDEX_0] : id);

    // send spell in "id - [name, rank N] [talent] [passive] [learn] [known]" format
    std::ostringstream ss;
    if (m_session)
        ss << id << " - |cffffffff|Hspell:" << id << "|h[" << spellInfo->SpellName[loc];
    else
        ss << id << " - " << spellInfo->SpellName[loc];

    // include rank in link name
    if(rank)
        ss << GetMangosString(LANG_SPELL_RANK) << rank;

    if (m_session)
        ss << " " << localeNames[loc] << "]|h|r";
    else
        ss << " " << localeNames[loc];

    if(talent)
        ss << GetMangosString(LANG_TALENT);
    if(passive)
        ss << GetMangosString(LANG_PASSIVE);
    if(learn)
        ss << GetMangosString(LANG_LEARN);
    if(known)
        ss << GetMangosString(LANG_KNOWN);
    if(active)
        ss << GetMangosString(LANG_ACTIVE);

    SendSysMessage(ss.str().c_str());
}

bool ChatHandler::HandleLookupSpellCommand(char* args)
{
    if(!*args)
        return false;

    // can be NULL at console call
    Player* target = getSelectedPlayer();

    std::string namepart = args;
    std::wstring wnamepart;

    if(!Utf8toWStr(namepart,wnamepart))
        return false;

    // converting string that we try to find to lower case
    wstrToLower( wnamepart );

    uint32 counter = 0;                                     // Counter for figure out that we found smth.

    // Search in Spell.dbc
    for (uint32 id = 0; id < sSpellStore.GetNumRows(); id++)
    {
        SpellEntry const *spellInfo = sSpellStore.LookupEntry(id);
        if(spellInfo)
        {
            int loc = GetSessionDbcLocale();
            std::string name = spellInfo->SpellName[loc];
            if(name.empty())
                continue;

            if (!Utf8FitTo(name, wnamepart))
            {
                loc = 0;
                for(; loc < MAX_LOCALE; ++loc)
                {
                    if(loc==GetSessionDbcLocale())
                        continue;

                    name = spellInfo->SpellName[loc];
                    if(name.empty())
                        continue;

                    if (Utf8FitTo(name, wnamepart))
                        break;
                }
            }

            if(loc < MAX_LOCALE)
            {
                ShowSpellListHelper(target, spellInfo, LocaleConstant(loc));
                ++counter;
            }
        }
    }
    if (counter == 0)                                       // if counter == 0 then we found nth
        SendSysMessage(LANG_COMMAND_NOSPELLFOUND);
    return true;
}


void ChatHandler::ShowQuestListHelper( uint32 questId, int32 loc_idx, Player* target /*= NULL*/ )
{
    Quest const* qinfo = sObjectMgr.GetQuestTemplate(questId);
    if (!qinfo)
        return;

    std::string title;

    if (QuestLocale const *il = loc_idx >= 0 ? sObjectMgr.GetQuestLocale(qinfo->GetQuestId()) : NULL)
        title = il->Title[loc_idx];

    if (title.empty())
        title = qinfo->GetTitle();

    char const* statusStr = "";

    if (target)
    {
        QuestStatus status = target->GetQuestStatus(qinfo->GetQuestId());

        if (status == QUEST_STATUS_COMPLETE)
        {
            if (target->GetQuestRewardStatus(qinfo->GetQuestId()))
                statusStr = GetMangosString(LANG_COMMAND_QUEST_REWARDED);
            else
                statusStr = GetMangosString(LANG_COMMAND_QUEST_COMPLETE);
        }
        else if (status == QUEST_STATUS_INCOMPLETE)
            statusStr = GetMangosString(LANG_COMMAND_QUEST_ACTIVE);
    }

    if (m_session)
        PSendSysMessage(LANG_QUEST_LIST_CHAT, qinfo->GetQuestId(), qinfo->GetQuestId(), qinfo->GetQuestLevel(), title.c_str(), statusStr);
    else
        PSendSysMessage(LANG_QUEST_LIST_CONSOLE, qinfo->GetQuestId(), title.c_str(), statusStr);
}

bool ChatHandler::HandleLookupQuestCommand(char* args)
{
    if(!*args)
        return false;

    // can be NULL at console call
    Player* target = getSelectedPlayer();

    std::string namepart = args;
    std::wstring wnamepart;

    // converting string that we try to find to lower case
    if(!Utf8toWStr(namepart,wnamepart))
        return false;

    wstrToLower(wnamepart);

    uint32 counter = 0 ;

    ObjectMgr::QuestMap const& qTemplates = sObjectMgr.GetQuestTemplates();
    for (ObjectMgr::QuestMap::const_iterator iter = qTemplates.begin(); iter != qTemplates.end(); ++iter)
    {
        Quest * qinfo = iter->second;

        int loc_idx = GetSessionDbLocaleIndex();
        if ( loc_idx >= 0 )
        {
            QuestLocale const *il = sObjectMgr.GetQuestLocale(qinfo->GetQuestId());
            if (il)
            {
                if ((int32)il->Title.size() > loc_idx && !il->Title[loc_idx].empty())
                {
                    std::string title = il->Title[loc_idx];

                    if (Utf8FitTo(title, wnamepart))
                    {
                        ShowQuestListHelper(qinfo->GetQuestId(), loc_idx, target);
                        ++counter;
                        continue;
                    }
                }
            }
        }

        std::string title = qinfo->GetTitle();
        if(title.empty())
            continue;

        if (Utf8FitTo(title, wnamepart))
        {
            ShowQuestListHelper(qinfo->GetQuestId(), -1, target);
            ++counter;
        }
    }

    if (counter==0)
        SendSysMessage(LANG_COMMAND_NOQUESTFOUND);

    return true;
}

bool ChatHandler::HandleLookupCreatureCommand(char* args)
{
    if (!*args)
        return false;

    std::string namepart = args;
    std::wstring wnamepart;

    // converting string that we try to find to lower case
    if (!Utf8toWStr (namepart,wnamepart))
        return false;

    wstrToLower (wnamepart);

    uint32 counter = 0;

    for (uint32 id = 0; id< sCreatureStorage.MaxEntry; ++id)
    {
        CreatureInfo const* cInfo = sCreatureStorage.LookupEntry<CreatureInfo> (id);
        if(!cInfo)
            continue;

        int loc_idx = GetSessionDbLocaleIndex();
        if (loc_idx >= 0)
        {
            CreatureLocale const *cl = sObjectMgr.GetCreatureLocale (id);
            if (cl)
            {
                if ((int32)cl->Name.size() > loc_idx && !cl->Name[loc_idx].empty ())
                {
                    std::string name = cl->Name[loc_idx];

                    if (Utf8FitTo (name, wnamepart))
                    {
                        if (m_session)
                            PSendSysMessage (LANG_CREATURE_ENTRY_LIST_CHAT, id, id, name.c_str ());
                        else
                            PSendSysMessage (LANG_CREATURE_ENTRY_LIST_CONSOLE, id, name.c_str ());
                        ++counter;
                        continue;
                    }
                }
            }
        }

        std::string name = cInfo->Name;
        if (name.empty ())
            continue;

        if (Utf8FitTo(name, wnamepart))
        {
            if (m_session)
                PSendSysMessage (LANG_CREATURE_ENTRY_LIST_CHAT, id, id, name.c_str ());
            else
                PSendSysMessage (LANG_CREATURE_ENTRY_LIST_CONSOLE, id, name.c_str ());
            ++counter;
        }
    }

    if (counter==0)
        SendSysMessage (LANG_COMMAND_NOCREATUREFOUND);

    return true;
}

bool ChatHandler::HandleLookupObjectCommand(char* args)
{
    if(!*args)
        return false;

    std::string namepart = args;
    std::wstring wnamepart;

    // converting string that we try to find to lower case
    if(!Utf8toWStr(namepart,wnamepart))
        return false;

    wstrToLower(wnamepart);

    uint32 counter = 0;

    for (uint32 id = 0; id< sGOStorage.MaxEntry; id++ )
    {
        GameObjectInfo const* gInfo = sGOStorage.LookupEntry<GameObjectInfo>(id);
        if(!gInfo)
            continue;

        int loc_idx = GetSessionDbLocaleIndex();
        if ( loc_idx >= 0 )
        {
            GameObjectLocale const *gl = sObjectMgr.GetGameObjectLocale(id);
            if (gl)
            {
                if ((int32)gl->Name.size() > loc_idx && !gl->Name[loc_idx].empty())
                {
                    std::string name = gl->Name[loc_idx];

                    if (Utf8FitTo(name, wnamepart))
                    {
                        if (m_session)
                            PSendSysMessage(LANG_GO_ENTRY_LIST_CHAT, id, id, name.c_str());
                        else
                            PSendSysMessage(LANG_GO_ENTRY_LIST_CONSOLE, id, name.c_str());
                        ++counter;
                        continue;
                    }
                }
            }
        }

        std::string name = gInfo->name;
        if(name.empty())
            continue;

        if(Utf8FitTo(name, wnamepart))
        {
            if (m_session)
                PSendSysMessage(LANG_GO_ENTRY_LIST_CHAT, id, id, name.c_str());
            else
                PSendSysMessage(LANG_GO_ENTRY_LIST_CONSOLE, id, name.c_str());
            ++counter;
        }
    }

    if(counter==0)
        SendSysMessage(LANG_COMMAND_NOGAMEOBJECTFOUND);

    return true;
}

bool ChatHandler::HandleLookupTaxiNodeCommand(char * args)
{
    if(!*args)
        return false;

    std::string namepart = args;
    std::wstring wnamepart;

    if(!Utf8toWStr(namepart,wnamepart))
        return false;

    // converting string that we try to find to lower case
    wstrToLower( wnamepart );

    uint32 counter = 0;                                     // Counter for figure out that we found smth.

    // Search in TaxiNodes.dbc
    for (uint32 id = 0; id < sTaxiNodesStore.GetNumRows(); id++)
    {
        TaxiNodesEntry const *nodeEntry = sTaxiNodesStore.LookupEntry(id);
        if(nodeEntry)
        {
            int loc = GetSessionDbcLocale();
            std::string name = nodeEntry->name[loc];
            if(name.empty())
                continue;

            if (!Utf8FitTo(name, wnamepart))
            {
                loc = 0;
                for(; loc < MAX_LOCALE; ++loc)
                {
                    if(loc==GetSessionDbcLocale())
                        continue;

                    name = nodeEntry->name[loc];
                    if(name.empty())
                        continue;

                    if (Utf8FitTo(name, wnamepart))
                        break;
                }
            }

            if(loc < MAX_LOCALE)
            {
                // send taxinode in "id - [name] (Map:m X:x Y:y Z:z)" format
                if (m_session)
                    PSendSysMessage (LANG_TAXINODE_ENTRY_LIST_CHAT, id, id, name.c_str(),localeNames[loc],
                        nodeEntry->map_id,nodeEntry->x,nodeEntry->y,nodeEntry->z);
                else
                    PSendSysMessage (LANG_TAXINODE_ENTRY_LIST_CONSOLE, id, name.c_str(), localeNames[loc],
                        nodeEntry->map_id,nodeEntry->x,nodeEntry->y,nodeEntry->z);
                ++counter;
            }
        }
    }
    if (counter == 0)                                       // if counter == 0 then we found nth
        SendSysMessage(LANG_COMMAND_NOTAXINODEFOUND);
    return true;
}

/** \brief GM command level 3 - Create a guild.
 *
 * This command allows a GM (level 3) to create a guild.
 *
 * The "args" parameter contains the name of the guild leader
 * and then the name of the guild.
 *
 */
bool ChatHandler::HandleGuildCreateCommand(char* args)
{
    if(!*args)
        return false;

    // if not guild name only (in "") then player name
    Player* target;
    if(!extractPlayerTarget(*args!='"' ? args : NULL, &target))
        return false;

<<<<<<< HEAD
    char* tailStr = *args!='"' ? strtok(NULL, "") : args;
    if(!tailStr)
=======
    char* tail = *args!='"' ? strtok(NULL, "") : args;
    if(!tail)
>>>>>>> 1bf69315
        return false;

    char* guildStr = ExtractQuotedArg(&tail);
    if(!guildStr)
        return false;

    std::string guildname = guildStr;

    if (target->GetGuildId())
    {
        SendSysMessage (LANG_PLAYER_IN_GUILD);
        return true;
    }

    Guild *guild = new Guild;
    if (!guild->Create (target,guildname))
    {
        delete guild;
        SendSysMessage (LANG_GUILD_NOT_CREATED);
        SetSentErrorMessage (true);
        return false;
    }

    sObjectMgr.AddGuild (guild);
    return true;
}

bool ChatHandler::HandleGuildInviteCommand(char *args)
{
    if (!*args)
        return false;

    // if not guild name only (in "") then player name
    uint64 target_guid;
    if(!extractPlayerTarget(*args!='"' ? args : NULL, NULL, &target_guid))
        return false;

<<<<<<< HEAD
    char* tailStr = *args!='"' ? strtok(NULL, "") : args;
    if(!tailStr)
=======
    char* tail = *args!='"' ? strtok(NULL, "") : args;
    if(!tail)
>>>>>>> 1bf69315
        return false;

    char* guildStr = ExtractQuotedArg(&tail);
    if(!guildStr)
        return false;

    std::string glName = guildStr;
    Guild* targetGuild = sObjectMgr.GetGuildByName (glName);
    if (!targetGuild)
        return false;

    // player's guild membership checked in AddMember before add
    if (!targetGuild->AddMember (target_guid,targetGuild->GetLowestRank ()))
        return false;

    return true;
}

bool ChatHandler::HandleGuildUninviteCommand(char *args)
{
    Player* target;
    uint64 target_guid;
    if (!extractPlayerTarget(args, &target, &target_guid))
        return false;

    uint32 glId   = target ? target->GetGuildId () : Player::GetGuildIdFromDB (target_guid);
    if (!glId)
        return false;

    Guild* targetGuild = sObjectMgr.GetGuildById (glId);
    if (!targetGuild)
        return false;

    targetGuild->DelMember (target_guid);
    return true;
}

bool ChatHandler::HandleGuildRankCommand(char *args)
{
<<<<<<< HEAD
    char* nameStr;
    char* rankStr;
    extractOptFirstArg(args, &nameStr, &rankStr);
    if(!rankStr)
        return false;
=======
    char* nameStr = ExtractOptArg(&args);
>>>>>>> 1bf69315

    Player* target;
    uint64 target_guid;
    std::string target_name;
    if (!extractPlayerTarget(nameStr, &target, &target_guid, &target_name))
        return false;

    uint32 glId   = target ? target->GetGuildId () : Player::GetGuildIdFromDB (target_guid);
    if (!glId)
        return false;

    Guild* targetGuild = sObjectMgr.GetGuildById (glId);
    if (!targetGuild)
        return false;

    uint32 newrank;
    if (!ExtractUInt32(&args, newrank))
        return false;

    if (newrank > targetGuild->GetLowestRank ())
        return false;

    targetGuild->ChangeRank (target_guid,newrank);
    return true;
}

bool ChatHandler::HandleGuildDeleteCommand(char* args)
{
    if (!*args)
        return false;

<<<<<<< HEAD
    char* guildStr = extractQuotedArg(args);
=======
    char* guildStr = ExtractQuotedArg(&args);
>>>>>>> 1bf69315
    if(!guildStr)
        return false;

    std::string gld = guildStr;

    Guild* targetGuild = sObjectMgr.GetGuildByName (gld);
    if (!targetGuild)
        return false;

    targetGuild->Disband ();

    return true;
}

bool ChatHandler::HandleGetDistanceCommand(char* args)
{
    WorldObject* obj = NULL;

    if (*args)
    {
        if (uint64 guid = extractGuidFromLink(args))
            obj = (WorldObject*)m_session->GetPlayer()->GetObjectByTypeMask(guid, TYPEMASK_CREATURE_OR_GAMEOBJECT);

        if(!obj)
        {
            SendSysMessage(LANG_PLAYER_NOT_FOUND);
            SetSentErrorMessage(true);
            return false;
        }
    }
    else
    {
        obj = getSelectedUnit();

        if(!obj)
        {
            SendSysMessage(LANG_SELECT_CHAR_OR_CREATURE);
            SetSentErrorMessage(true);
            return false;
        }
    }

    PSendSysMessage(LANG_DISTANCE, m_session->GetPlayer()->GetDistance(obj), m_session->GetPlayer()->GetDistance2d(obj));

    return true;
}

bool ChatHandler::HandleDieCommand(char* /*args*/)
{
    Unit* target = getSelectedUnit();

    if(!target || !m_session->GetPlayer()->GetSelection())
    {
        SendSysMessage(LANG_SELECT_CHAR_OR_CREATURE);
        SetSentErrorMessage(true);
        return false;
    }

    if(target->GetTypeId()==TYPEID_PLAYER)
    {
        if(HasLowerSecurity((Player*)target,0,false))
            return false;
    }

    if( target->isAlive() )
    {
        m_session->GetPlayer()->DealDamage(target, target->GetHealth(), NULL, DIRECT_DAMAGE, SPELL_SCHOOL_MASK_NORMAL, NULL, false);
    }

    return true;
}

bool ChatHandler::HandleDamageCommand(char* args)
{
    if (!*args)
        return false;

    Unit* target = getSelectedUnit();

    if (!target || !m_session->GetPlayer()->GetSelection())
    {
        SendSysMessage(LANG_SELECT_CHAR_OR_CREATURE);
        SetSentErrorMessage(true);
        return false;
    }

    if (!target->isAlive())
        return true;

    char* damageStr = strtok(args, " ");
    if (!damageStr)
        return false;

    int32 damage_int = atoi(damageStr);
    if(damage_int <=0)
        return true;

    uint32 damage = damage_int;

    char* schoolStr = strtok(NULL, " ");

    // flat melee damage without resistence/etc reduction
    if (!schoolStr)
    {
        m_session->GetPlayer()->DealDamage(target, damage, NULL, DIRECT_DAMAGE, SPELL_SCHOOL_MASK_NORMAL, NULL, false);
        if (target != m_session->GetPlayer())
            m_session->GetPlayer()->SendAttackStateUpdate (HITINFO_NORMALSWING2, target, 1, SPELL_SCHOOL_MASK_NORMAL, damage, 0, 0, VICTIMSTATE_NORMAL, 0);
        return true;
    }

    uint32 school = schoolStr ? atoi(schoolStr) : SPELL_SCHOOL_NORMAL;
    if(school >= MAX_SPELL_SCHOOL)
        return false;

    SpellSchoolMask schoolmask = SpellSchoolMask(1 << school);

    if ( schoolmask & SPELL_SCHOOL_MASK_NORMAL )
        damage = m_session->GetPlayer()->CalcArmorReducedDamage(target, damage);

    char* spellStr = strtok(NULL, " ");

    // melee damage by specific school
    if (!spellStr)
    {
        uint32 absorb = 0;
        uint32 resist = 0;

        target->CalculateAbsorbAndResist(m_session->GetPlayer(),schoolmask, SPELL_DIRECT_DAMAGE, damage, &absorb, &resist);

        if (damage <= absorb + resist)
            return true;

        damage -= absorb + resist;

        m_session->GetPlayer()->DealDamageMods(target,damage,&absorb);
        m_session->GetPlayer()->DealDamage(target, damage, NULL, DIRECT_DAMAGE, schoolmask, NULL, false);
        m_session->GetPlayer()->SendAttackStateUpdate (HITINFO_NORMALSWING2, target, 1, schoolmask, damage, absorb, resist, VICTIMSTATE_NORMAL, 0);
        return true;
    }

    // non-melee damage

    // number or [name] Shift-click form |color|Hspell:spell_id|h[name]|h|r or Htalent form
    uint32 spellid = extractSpellIdFromLink((char*)args);
    if (!spellid || !sSpellStore.LookupEntry(spellid))
        return false;

    m_session->GetPlayer()->SpellNonMeleeDamageLog(target, spellid, damage);
    return true;
}

bool ChatHandler::HandleModifyArenaCommand(char* args)
{
    if (!*args)
        return false;

    Player *target = getSelectedPlayer();
    if (!target)
    {
        SendSysMessage(LANG_PLAYER_NOT_FOUND);
        SetSentErrorMessage(true);
        return false;
    }

    int32 amount = (int32)atoi(args);

    target->ModifyArenaPoints(amount);

    PSendSysMessage(LANG_COMMAND_MODIFY_ARENA, GetNameLink(target).c_str(), target->GetArenaPoints());

    return true;
}

bool ChatHandler::HandleReviveCommand(char* args)
{
    Player* target;
    uint64 target_guid;
    if (!extractPlayerTarget(args, &target, &target_guid))
        return false;

    if (target)
    {
        target->ResurrectPlayer(0.5f);
        target->SpawnCorpseBones();
    }
    else
        // will resurrected at login without corpse
        sObjectAccessor.ConvertCorpseForPlayer(target_guid);

    return true;
}

bool ChatHandler::HandleAuraCommand(char* args)
{
    Unit *target = getSelectedUnit();
    if (!target)
    {
        SendSysMessage(LANG_SELECT_CHAR_OR_CREATURE);
        SetSentErrorMessage(true);
        return false;
    }

    // number or [name] Shift-click form |color|Hspell:spell_id|h[name]|h|r or Htalent form
    uint32 spellID = extractSpellIdFromLink(args);

    if (SpellEntry const *spellInfo = sSpellStore.LookupEntry(spellID))
    {
        SpellAuraHolder *holder = NULL;
        if (IsSpellAppliesAura(spellInfo, (1 << EFFECT_INDEX_0) | (1 << EFFECT_INDEX_1) | (1 << EFFECT_INDEX_2)) || IsSpellHaveEffect(spellInfo, SPELL_EFFECT_PERSISTENT_AREA_AURA))
            holder = CreateSpellAuraHolder(spellInfo, target, m_session->GetPlayer());

        for(uint32 i = 0; i < MAX_EFFECT_INDEX; ++i)
        {
            uint8 eff = spellInfo->Effect[i];
            if (eff>=TOTAL_SPELL_EFFECTS)
                continue;
            if (IsAreaAuraEffect(eff)           ||
                eff == SPELL_EFFECT_APPLY_AURA  ||
                eff == SPELL_EFFECT_PERSISTENT_AREA_AURA)
            {
                Aura *aur = CreateAura(spellInfo, SpellEffectIndex(i), NULL, holder, target);
                holder->AddAura(aur, SpellEffectIndex(i));
            }
        }
        target->AddSpellAuraHolder(holder);
    }

    return true;
}

bool ChatHandler::HandleUnAuraCommand(char* args)
{
    Unit *target = getSelectedUnit();
    if(!target)
    {
        SendSysMessage(LANG_SELECT_CHAR_OR_CREATURE);
        SetSentErrorMessage(true);
        return false;
    }

    std::string argstr = args;
    if (argstr == "all")
    {
        target->RemoveAllAuras();
        return true;
    }

    // number or [name] Shift-click form |color|Hspell:spell_id|h[name]|h|r or Htalent form
    uint32 spellID = extractSpellIdFromLink(args);
    if(!spellID)
        return false;

    target->RemoveAurasDueToSpell(spellID);

    return true;
}

bool ChatHandler::HandleLinkGraveCommand(char* args)
{
    if (!*args)
        return false;

    char* px = strtok(args, " ");
    if (!px)
        return false;

    uint32 g_id = (uint32)atoi(px);

    uint32 g_team;

    char* px2 = strtok(NULL, " ");

    if (!px2)
        g_team = 0;
    else if (strncmp(px2,"horde",6)==0)
        g_team = HORDE;
    else if (strncmp(px2,"alliance",9)==0)
        g_team = ALLIANCE;
    else
        return false;

    WorldSafeLocsEntry const* graveyard =  sWorldSafeLocsStore.LookupEntry(g_id);

    if (!graveyard )
    {
        PSendSysMessage(LANG_COMMAND_GRAVEYARDNOEXIST, g_id);
        SetSentErrorMessage(true);
        return false;
    }

    Player* player = m_session->GetPlayer();

    uint32 zoneId = player->GetZoneId();

    AreaTableEntry const *areaEntry = GetAreaEntryByAreaID(zoneId);
    if (!areaEntry || areaEntry->zone !=0)
    {
        PSendSysMessage(LANG_COMMAND_GRAVEYARDWRONGZONE, g_id,zoneId);
        SetSentErrorMessage(true);
        return false;
    }

    if (sObjectMgr.AddGraveYardLink(g_id,zoneId,g_team))
        PSendSysMessage(LANG_COMMAND_GRAVEYARDLINKED, g_id,zoneId);
    else
        PSendSysMessage(LANG_COMMAND_GRAVEYARDALRLINKED, g_id,zoneId);

    return true;
}

bool ChatHandler::HandleNearGraveCommand(char* args)
{
    uint32 g_team;

    size_t argslen = strlen(args);

    if(!*args)
        g_team = 0;
    else if (strncmp(args, "horde", argslen) == 0)
        g_team = HORDE;
    else if (strncmp(args, "alliance", argslen) == 0)
        g_team = ALLIANCE;
    else
        return false;

    Player* player = m_session->GetPlayer();
    uint32 zone_id = player->GetZoneId();

    WorldSafeLocsEntry const* graveyard = sObjectMgr.GetClosestGraveYard(
        player->GetPositionX(), player->GetPositionY(), player->GetPositionZ(),player->GetMapId(),g_team);

    if(graveyard)
    {
        uint32 g_id = graveyard->ID;

        GraveYardData const* data = sObjectMgr.FindGraveYardData(g_id,zone_id);
        if (!data)
        {
            PSendSysMessage(LANG_COMMAND_GRAVEYARDERROR,g_id);
            SetSentErrorMessage(true);
            return false;
        }

        g_team = data->team;

        std::string team_name = GetMangosString(LANG_COMMAND_GRAVEYARD_NOTEAM);

        if(g_team == 0)
            team_name = GetMangosString(LANG_COMMAND_GRAVEYARD_ANY);
        else if(g_team == HORDE)
            team_name = GetMangosString(LANG_COMMAND_GRAVEYARD_HORDE);
        else if(g_team == ALLIANCE)
            team_name = GetMangosString(LANG_COMMAND_GRAVEYARD_ALLIANCE);

        PSendSysMessage(LANG_COMMAND_GRAVEYARDNEAREST, g_id,team_name.c_str(),zone_id);
    }
    else
    {
        std::string team_name;

        if(g_team == 0)
            team_name = GetMangosString(LANG_COMMAND_GRAVEYARD_ANY);
        else if(g_team == HORDE)
            team_name = GetMangosString(LANG_COMMAND_GRAVEYARD_HORDE);
        else if(g_team == ALLIANCE)
            team_name = GetMangosString(LANG_COMMAND_GRAVEYARD_ALLIANCE);

        if(g_team == ~uint32(0))
            PSendSysMessage(LANG_COMMAND_ZONENOGRAVEYARDS, zone_id);
        else
            PSendSysMessage(LANG_COMMAND_ZONENOGRAFACTION, zone_id,team_name.c_str());
    }

    return true;
}

//-----------------------Npc Commands-----------------------
bool ChatHandler::HandleNpcAllowMovementCommand(char* /*args*/)
{
    if(sWorld.getAllowMovement())
    {
        sWorld.SetAllowMovement(false);
        SendSysMessage(LANG_CREATURE_MOVE_DISABLED);
    }
    else
    {
        sWorld.SetAllowMovement(true);
        SendSysMessage(LANG_CREATURE_MOVE_ENABLED);
    }
    return true;
}

bool ChatHandler::HandleNpcChangeEntryCommand(char *args)
{
    if (!*args)
        return false;

    uint32 newEntryNum = atoi(args);
    if(!newEntryNum)
        return false;

    Unit* unit = getSelectedUnit();
    if(!unit || unit->GetTypeId() != TYPEID_UNIT)
    {
        SendSysMessage(LANG_SELECT_CREATURE);
        SetSentErrorMessage(true);
        return false;
    }
    Creature* creature = (Creature*)unit;
    if(creature->UpdateEntry(newEntryNum))
        SendSysMessage(LANG_DONE);
    else
        SendSysMessage(LANG_ERROR);
    return true;
}

bool ChatHandler::HandleNpcInfoCommand(char* /*args*/)
{
    Creature* target = getSelectedCreature();

    if(!target)
    {
        SendSysMessage(LANG_SELECT_CREATURE);
        SetSentErrorMessage(true);
        return false;
    }

    uint32 faction = target->getFaction();
    uint32 npcflags = target->GetUInt32Value(UNIT_NPC_FLAGS);
    uint32 displayid = target->GetDisplayId();
    uint32 nativeid = target->GetNativeDisplayId();
    uint32 Entry = target->GetEntry();
    CreatureInfo const* cInfo = target->GetCreatureInfo();

    time_t curRespawnDelay = target->GetRespawnTimeEx()-time(NULL);
    if(curRespawnDelay < 0)
        curRespawnDelay = 0;
    std::string curRespawnDelayStr = secsToTimeString(curRespawnDelay,true);
    std::string defRespawnDelayStr = secsToTimeString(target->GetRespawnDelay(),true);

    PSendSysMessage(LANG_NPCINFO_CHAR,  target->GetDBTableGUIDLow(), faction, npcflags, Entry, displayid, nativeid);
    PSendSysMessage(LANG_NPCINFO_LEVEL, target->getLevel());
    PSendSysMessage(LANG_NPCINFO_HEALTH,target->GetCreateHealth(), target->GetMaxHealth(), target->GetHealth());
    PSendSysMessage(LANG_NPCINFO_FLAGS, target->GetUInt32Value(UNIT_FIELD_FLAGS), target->GetUInt32Value(UNIT_DYNAMIC_FLAGS), target->getFaction());
    PSendSysMessage(LANG_COMMAND_RAWPAWNTIMES, defRespawnDelayStr.c_str(),curRespawnDelayStr.c_str());
    PSendSysMessage(LANG_NPCINFO_LOOT,  cInfo->lootid,cInfo->pickpocketLootId,cInfo->SkinLootId);
    PSendSysMessage(LANG_NPCINFO_DUNGEON_ID, target->GetInstanceId());
    PSendSysMessage(LANG_NPCINFO_POSITION,float(target->GetPositionX()), float(target->GetPositionY()), float(target->GetPositionZ()));

    if ((npcflags & UNIT_NPC_FLAG_VENDOR) )
    {
        SendSysMessage(LANG_NPCINFO_VENDOR);
    }
    if ((npcflags & UNIT_NPC_FLAG_TRAINER) )
    {
        SendSysMessage(LANG_NPCINFO_TRAINER);
    }

    ShowNpcOrGoSpawnInformation<Creature>(target->GetDBTableGUIDLow());
    return true;
}

//play npc emote
bool ChatHandler::HandleNpcPlayEmoteCommand(char* args)
{
    uint32 emote = atoi(args);

    Creature* target = getSelectedCreature();
    if(!target)
    {
        SendSysMessage(LANG_SELECT_CREATURE);
        SetSentErrorMessage(true);
        return false;
    }

    target->HandleEmote(emote);

    return true;
}

//TODO: NpcCommands that needs to be fixed :

bool ChatHandler::HandleNpcAddWeaponCommand(char* /*args*/)
{
    /*if (!*args)
    return false;

    uint64 guid = m_session->GetPlayer()->GetSelection();
    if (guid == 0)
    {
        SendSysMessage(LANG_NO_SELECTION);
        return true;
    }

    Creature *pCreature = ObjectAccessor::GetCreature(*m_session->GetPlayer(), guid);

    if(!pCreature)
    {
        SendSysMessage(LANG_SELECT_CREATURE);
        return true;
    }

    char* pSlotID = strtok((char*)args, " ");
    if (!pSlotID)
        return false;

    char* pItemID = strtok(NULL, " ");
    if (!pItemID)
        return false;

    uint32 ItemID = atoi(pItemID);
    uint32 SlotID = atoi(pSlotID);

    ItemPrototype* tmpItem = ObjectMgr::GetItemPrototype(ItemID);

    bool added = false;
    if(tmpItem)
    {
        switch(SlotID)
        {
            case 1:
                pCreature->SetUInt32Value(UNIT_VIRTUAL_ITEM_SLOT_DISPLAY, ItemID);
                added = true;
                break;
            case 2:
                pCreature->SetUInt32Value(UNIT_VIRTUAL_ITEM_SLOT_DISPLAY_01, ItemID);
                added = true;
                break;
            case 3:
                pCreature->SetUInt32Value(UNIT_VIRTUAL_ITEM_SLOT_DISPLAY_02, ItemID);
                added = true;
                break;
            default:
                PSendSysMessage(LANG_ITEM_SLOT_NOT_EXIST,SlotID);
                added = false;
                break;
        }

        if(added)
            PSendSysMessage(LANG_ITEM_ADDED_TO_SLOT,ItemID,tmpItem->Name1,SlotID);
    }
    else
    {
        PSendSysMessage(LANG_ITEM_NOT_FOUND,ItemID);
        return true;
    }
    */
    return true;
}
//----------------------------------------------------------

bool ChatHandler::HandleExploreCheatCommand(char* args)
{
    if (!*args)
        return false;

    int flag = atoi(args);

    Player *chr = getSelectedPlayer();
    if (chr == NULL)
    {
        SendSysMessage(LANG_NO_CHAR_SELECTED);
        SetSentErrorMessage(true);
        return false;
    }

    if (flag != 0)
    {
        PSendSysMessage(LANG_YOU_SET_EXPLORE_ALL, GetNameLink(chr).c_str());
        if (needReportToTarget(chr))
            ChatHandler(chr).PSendSysMessage(LANG_YOURS_EXPLORE_SET_ALL,GetNameLink().c_str());
    }
    else
    {
        PSendSysMessage(LANG_YOU_SET_EXPLORE_NOTHING, GetNameLink(chr).c_str());
        if (needReportToTarget(chr))
            ChatHandler(chr).PSendSysMessage(LANG_YOURS_EXPLORE_SET_NOTHING,GetNameLink().c_str());
    }

    for (uint8 i=0; i<PLAYER_EXPLORED_ZONES_SIZE; ++i)
    {
        if (flag != 0)
        {
            m_session->GetPlayer()->SetFlag(PLAYER_EXPLORED_ZONES_1+i,0xFFFFFFFF);
        }
        else
        {
            m_session->GetPlayer()->SetFlag(PLAYER_EXPLORED_ZONES_1+i,0);
        }
    }

    return true;
}

bool ChatHandler::HandleHoverCommand(char* args)
{
    char* px = strtok(args, " ");
    uint32 flag;
    if (!px)
        flag = 1;
    else
        flag = atoi(px);

    m_session->GetPlayer()->SetHover(flag);

    if (flag)
        SendSysMessage(LANG_HOVER_ENABLED);
    else
        SendSysMessage(LANG_HOVER_DISABLED);

    return true;
}

void ChatHandler::HandleCharacterLevel(Player* player, uint64 player_guid, uint32 oldlevel, uint32 newlevel)
{
    if(player)
    {
        player->GiveLevel(newlevel);
        player->InitTalentForLevel();
        player->SetUInt32Value(PLAYER_XP,0);

        if(needReportToTarget(player))
        {
            if(oldlevel == newlevel)
                ChatHandler(player).PSendSysMessage(LANG_YOURS_LEVEL_PROGRESS_RESET,GetNameLink().c_str());
            else if(oldlevel < newlevel)
                ChatHandler(player).PSendSysMessage(LANG_YOURS_LEVEL_UP,GetNameLink().c_str(),newlevel);
            else                                                // if(oldlevel > newlevel)
                ChatHandler(player).PSendSysMessage(LANG_YOURS_LEVEL_DOWN,GetNameLink().c_str(),newlevel);
        }
    }
    else
    {
        // update level and XP at level, all other will be updated at loading
        CharacterDatabase.PExecute("UPDATE characters SET level = '%u', xp = 0 WHERE guid = '%u'", newlevel, GUID_LOPART(player_guid));
    }
}

bool ChatHandler::HandleCharacterLevelCommand(char* args)
{
<<<<<<< HEAD
    char* nameStr;
    char* levelStr;
    extractOptFirstArg(args, &nameStr, &levelStr);
    if (!levelStr)
        return false;
=======
    char* nameStr = ExtractOptArg(&args);
>>>>>>> 1bf69315

    int32 newlevel;
    bool nolevel = false;
    // exception opt second arg: .character level $name
<<<<<<< HEAD
    if (isalpha(levelStr[0]))
=======
    if (!ExtractInt32(&args, newlevel))
>>>>>>> 1bf69315
    {
        if (!nameStr)
        {
            nameStr = ExtractArg(&args);
            if (!nameStr)
                return false;

            nolevel = true;
        }
        else
            return false;
    }

    Player* target;
    uint64 target_guid;
    std::string target_name;
    if (!extractPlayerTarget(nameStr, &target, &target_guid, &target_name))
        return false;

    int32 oldlevel = target ? target->getLevel() : Player::GetLevelFromDB(target_guid);
    if (nolevel)
        newlevel = oldlevel;

    if (newlevel < 1)
        return false;                                       // invalid level

    if (newlevel > STRONG_MAX_LEVEL)                        // hardcoded maximum level
        newlevel = STRONG_MAX_LEVEL;

    HandleCharacterLevel(target, target_guid, oldlevel, newlevel);

    if (!m_session || m_session->GetPlayer() != target)     // including player==NULL
    {
        std::string nameLink = playerLink(target_name);
        PSendSysMessage(LANG_YOU_CHANGE_LVL,nameLink.c_str(),newlevel);
    }

    return true;
}

bool ChatHandler::HandleLevelUpCommand(char* args)
{
<<<<<<< HEAD
    char* nameStr;
    char* levelStr;
    extractOptFirstArg(args, &nameStr, &levelStr);

    // exception opt second arg: .character level $name
    if (levelStr && isalpha(levelStr[0]))
=======
    int32 addlevel = 1;
    char* nameStr = NULL;

    if (*args)
>>>>>>> 1bf69315
    {
        nameStr = ExtractOptArg(&args);

        // exception opt second arg: .levelup $name
        if (!ExtractInt32(&args, addlevel))
        {
            if (!nameStr)
                nameStr = ExtractArg(&args);
            else
                return false;
        }
    }

    Player* target;
    uint64 target_guid;
    std::string target_name;
    if (!extractPlayerTarget(nameStr, &target, &target_guid, &target_name))
        return false;

    int32 oldlevel = target ? target->getLevel() : Player::GetLevelFromDB(target_guid);
    int32 newlevel = oldlevel + addlevel;

    if (newlevel < 1)
        newlevel = 1;

    if (newlevel > STRONG_MAX_LEVEL)                        // hardcoded maximum level
        newlevel = STRONG_MAX_LEVEL;

    HandleCharacterLevel(target,target_guid,oldlevel,newlevel);

    if (!m_session || m_session->GetPlayer() != target)     // including chr==NULL
    {
        std::string nameLink = playerLink(target_name);
        PSendSysMessage(LANG_YOU_CHANGE_LVL,nameLink.c_str(),newlevel);
    }

    return true;
}

bool ChatHandler::HandleShowAreaCommand(char* args)
{
    if (!*args)
        return false;

    Player *chr = getSelectedPlayer();
    if (chr == NULL)
    {
        SendSysMessage(LANG_NO_CHAR_SELECTED);
        SetSentErrorMessage(true);
        return false;
    }

    int area = GetAreaFlagByAreaID(atoi(args));
    int offset = area / 32;
    uint32 val = (uint32)(1 << (area % 32));

    if(area<0 || offset >= PLAYER_EXPLORED_ZONES_SIZE)
    {
        SendSysMessage(LANG_BAD_VALUE);
        SetSentErrorMessage(true);
        return false;
    }

    uint32 currFields = chr->GetUInt32Value(PLAYER_EXPLORED_ZONES_1 + offset);
    chr->SetUInt32Value(PLAYER_EXPLORED_ZONES_1 + offset, (uint32)(currFields | val));

    SendSysMessage(LANG_EXPLORE_AREA);
    return true;
}

bool ChatHandler::HandleHideAreaCommand(char* args)
{
    if (!*args)
        return false;

    Player *chr = getSelectedPlayer();
    if (chr == NULL)
    {
        SendSysMessage(LANG_NO_CHAR_SELECTED);
        SetSentErrorMessage(true);
        return false;
    }

    int area = GetAreaFlagByAreaID(atoi(args));
    int offset = area / 32;
    uint32 val = (uint32)(1 << (area % 32));

    if (area<0 || offset >= PLAYER_EXPLORED_ZONES_SIZE)
    {
        SendSysMessage(LANG_BAD_VALUE);
        SetSentErrorMessage(true);
        return false;
    }

    uint32 currFields = chr->GetUInt32Value(PLAYER_EXPLORED_ZONES_1 + offset);
    chr->SetUInt32Value(PLAYER_EXPLORED_ZONES_1 + offset, (uint32)(currFields ^ val));

    SendSysMessage(LANG_UNEXPLORE_AREA);
    return true;
}

bool ChatHandler::HandleAuctionAllianceCommand(char* /*args*/)
{
    m_session->GetPlayer()->SetAuctionAccessMode(m_session->GetPlayer()->GetTeam() != ALLIANCE ? -1 : 0);
    m_session->SendAuctionHello(m_session->GetPlayer());
    return true;
}

bool ChatHandler::HandleAuctionHordeCommand(char* /*args*/)
{
    m_session->GetPlayer()->SetAuctionAccessMode(m_session->GetPlayer()->GetTeam() != HORDE ? -1 : 0);
    m_session->SendAuctionHello(m_session->GetPlayer());
    return true;
}

bool ChatHandler::HandleAuctionGoblinCommand(char* /*args*/)
{
    m_session->GetPlayer()->SetAuctionAccessMode(1);
    m_session->SendAuctionHello(m_session->GetPlayer());
    return true;
}

bool ChatHandler::HandleAuctionCommand(char* /*args*/)
{
    m_session->GetPlayer()->SetAuctionAccessMode(0);
    m_session->SendAuctionHello(m_session->GetPlayer());

    return true;
}

bool ChatHandler::HandleBankCommand(char* /*args*/)
{
    m_session->SendShowBank( m_session->GetPlayer()->GetGUID() );

    return true;
}

bool ChatHandler::HandleStableCommand(char* /*args*/)
{
    m_session->SendStablePet(m_session->GetPlayer()->GetGUID());

    return true;
}

bool ChatHandler::HandleChangeWeatherCommand(char* args)
{
    if (!*args)
        return false;

    //Weather is OFF
    if (!sWorld.getConfig(CONFIG_BOOL_WEATHER))
    {
        SendSysMessage(LANG_WEATHER_DISABLED);
        SetSentErrorMessage(true);
        return false;
    }

    //*Change the weather of a cell
    char* px = strtok(args, " ");
    char* py = strtok(NULL, " ");

    if (!px || !py)
        return false;

    uint32 type = (uint32)atoi(px);                         //0 to 3, 0: fine, 1: rain, 2: snow, 3: sand
    float grade = (float)atof(py);                          //0 to 1, sending -1 is instand good weather

    Player *player = m_session->GetPlayer();
    uint32 zoneid = player->GetZoneId();

    Weather* wth = sWorld.FindWeather(zoneid);

    if (!wth)
        wth = sWorld.AddWeather(zoneid);
    if (!wth)
    {
        SendSysMessage(LANG_NO_WEATHER);
        SetSentErrorMessage(true);
        return false;
    }

    wth->SetWeather(WeatherType(type), grade);

    return true;
}

bool ChatHandler::HandleTeleAddCommand(char* args)
{
    if(!*args)
        return false;

    Player *player=m_session->GetPlayer();
    if (!player)
        return false;

    std::string name = args;

    if(sObjectMgr.GetGameTele(name))
    {
        SendSysMessage(LANG_COMMAND_TP_ALREADYEXIST);
        SetSentErrorMessage(true);
        return false;
    }

    GameTele tele;
    tele.position_x  = player->GetPositionX();
    tele.position_y  = player->GetPositionY();
    tele.position_z  = player->GetPositionZ();
    tele.orientation = player->GetOrientation();
    tele.mapId       = player->GetMapId();
    tele.name        = name;

    if(sObjectMgr.AddGameTele(tele))
    {
        SendSysMessage(LANG_COMMAND_TP_ADDED);
    }
    else
    {
        SendSysMessage(LANG_COMMAND_TP_ADDEDERR);
        SetSentErrorMessage(true);
        return false;
    }

    return true;
}

bool ChatHandler::HandleTeleDelCommand(char* args)
{
    if (!*args)
        return false;

    std::string name = args;

    if(!sObjectMgr.DeleteGameTele(name))
    {
        SendSysMessage(LANG_COMMAND_TELE_NOTFOUND);
        SetSentErrorMessage(true);
        return false;
    }

    SendSysMessage(LANG_COMMAND_TP_DELETED);
    return true;
}

bool ChatHandler::HandleListAurasCommand (char* /*args*/)
{
    Unit *unit = getSelectedUnit();
    if(!unit)
    {
        SendSysMessage(LANG_SELECT_CHAR_OR_CREATURE);
        SetSentErrorMessage(true);
        return false;
    }

    char const* talentStr = GetMangosString(LANG_TALENT);
    char const* passiveStr = GetMangosString(LANG_PASSIVE);

    Unit::SpellAuraHolderMap const& uAuras = unit->GetSpellAuraHolderMap();
    PSendSysMessage(LANG_COMMAND_TARGET_LISTAURAS, uAuras.size());
    for (Unit::SpellAuraHolderMap::const_iterator itr = uAuras.begin(); itr != uAuras.end(); ++itr)
    {
        bool talent = GetTalentSpellCost(itr->second->GetId()) > 0;
        
        SpellAuraHolder *holder = itr->second;
        char const* name = holder->GetSpellProto()->SpellName[GetSessionDbcLocale()];

        for (int32 i = 0; i < MAX_EFFECT_INDEX; ++i)
        {
            Aura *aur = holder->GetAuraByEffectIndex(SpellEffectIndex(i));
            if (!aur)
                continue;
            
            if (m_session)
            {
                std::ostringstream ss_name;
                ss_name << "|cffffffff|Hspell:" << itr->second->GetId() << "|h[" << name << "]|h|r";

                PSendSysMessage(LANG_COMMAND_TARGET_AURADETAIL, holder->GetId(), aur->GetEffIndex(),
                    aur->GetModifier()->m_auraname, aur->GetAuraDuration(), aur->GetAuraMaxDuration(),
                    ss_name.str().c_str(),
                    (holder->IsPassive() ? passiveStr : ""),(talent ? talentStr : ""),
                    IS_PLAYER_GUID(holder->GetCasterGUID()) ? "player" : "creature",GUID_LOPART(holder->GetCasterGUID()));
            }
            else
            {
                PSendSysMessage(LANG_COMMAND_TARGET_AURADETAIL, holder->GetId(), aur->GetEffIndex(),
                    aur->GetModifier()->m_auraname, aur->GetAuraDuration(), aur->GetAuraMaxDuration(),
                    name,
                    (holder->IsPassive() ? passiveStr : ""),(talent ? talentStr : ""),
                    IS_PLAYER_GUID(holder->GetCasterGUID()) ? "player" : "creature",GUID_LOPART(holder->GetCasterGUID()));
            }
        }
    }
    for (int i = 0; i < TOTAL_AURAS; ++i)
    {
        Unit::AuraList const& uAuraList = unit->GetAurasByType(AuraType(i));
        if (uAuraList.empty()) continue;
        PSendSysMessage(LANG_COMMAND_TARGET_LISTAURATYPE, uAuraList.size(), i);
        for (Unit::AuraList::const_iterator itr = uAuraList.begin(); itr != uAuraList.end(); ++itr)
        {
            bool talent = GetTalentSpellCost((*itr)->GetId()) > 0;

            char const* name = (*itr)->GetSpellProto()->SpellName[GetSessionDbcLocale()];

            if (m_session)
            {
                std::ostringstream ss_name;
                ss_name << "|cffffffff|Hspell:" << (*itr)->GetId() << "|h[" << name << "]|h|r";

                PSendSysMessage(LANG_COMMAND_TARGET_AURASIMPLE, (*itr)->GetId(), (*itr)->GetEffIndex(),
                    ss_name.str().c_str(),((*itr)->GetHolder()->IsPassive() ? passiveStr : ""),(talent ? talentStr : ""),
                    IS_PLAYER_GUID((*itr)->GetCasterGUID()) ? "player" : "creature",GUID_LOPART((*itr)->GetCasterGUID()));
            }
            else
            {
                PSendSysMessage(LANG_COMMAND_TARGET_AURASIMPLE, (*itr)->GetId(), (*itr)->GetEffIndex(),
                    name,((*itr)->GetHolder()->IsPassive() ? passiveStr : ""),(talent ? talentStr : ""),
                    IS_PLAYER_GUID((*itr)->GetCasterGUID()) ? "player" : "creature",GUID_LOPART((*itr)->GetCasterGUID()));
            }
        }
    }
    return true;
}

bool ChatHandler::HandleListTalentsCommand(char* /*args*/)
{
    Player *player = getSelectedPlayer();
    if (!player)
    {
        SendSysMessage(LANG_NO_CHAR_SELECTED);
        SetSentErrorMessage(true);
        return false;
    }

    SendSysMessage(LANG_LIST_TALENTS_TITLE);
    uint32 count = 0;
    uint32 cost = 0;
    PlayerSpellMap const& uSpells = player->GetSpellMap();
    for (PlayerSpellMap::const_iterator itr = uSpells.begin(); itr != uSpells.end(); ++itr)
    {
        if (itr->second.state == PLAYERSPELL_REMOVED || itr->second.disabled)
            continue;

        uint32 cost_itr = GetTalentSpellCost(itr->first);

        if (cost_itr == 0)
            continue;

        SpellEntry const* spellEntry = sSpellStore.LookupEntry(itr->first);
        if (!spellEntry)
            continue;

        ShowSpellListHelper(player, spellEntry, GetSessionDbcLocale());
        ++count;
        cost += cost_itr;
    }
    PSendSysMessage(LANG_LIST_TALENTS_COUNT, count, cost);

    return true;
}

bool ChatHandler::HandleResetAchievementsCommand(char* args)
{
    Player* target;
    uint64 target_guid;
    if (!extractPlayerTarget(args, &target, &target_guid))
        return false;

    if(target)
        target->GetAchievementMgr().Reset();
    else
        AchievementMgr::DeleteFromDB(GUID_LOPART(target_guid));

    return true;
}

bool ChatHandler::HandleResetHonorCommand(char* args)
{
    Player* target;
    if (!extractPlayerTarget(args, &target))
        return false;

    target->SetUInt32Value(PLAYER_FIELD_KILLS, 0);
    target->SetUInt32Value(PLAYER_FIELD_LIFETIME_HONORBALE_KILLS, 0);
    target->SetUInt32Value(PLAYER_FIELD_HONOR_CURRENCY, 0);
    target->SetUInt32Value(PLAYER_FIELD_TODAY_CONTRIBUTION, 0);
    target->SetUInt32Value(PLAYER_FIELD_YESTERDAY_CONTRIBUTION, 0);
    target->UpdateAchievementCriteria(ACHIEVEMENT_CRITERIA_TYPE_EARN_HONORABLE_KILL);

    return true;
}

static bool HandleResetStatsOrLevelHelper(Player* player)
{
    ChrClassesEntry const* cEntry = sChrClassesStore.LookupEntry(player->getClass());
    if(!cEntry)
    {
        sLog.outError("Class %u not found in DBC (Wrong DBC files?)",player->getClass());
        return false;
    }

    uint8 powertype = cEntry->powerType;

    // reset m_form if no aura
    if(!player->HasAuraType(SPELL_AURA_MOD_SHAPESHIFT))
        player->m_form = FORM_NONE;

    player->SetFloatValue(UNIT_FIELD_BOUNDINGRADIUS, DEFAULT_WORLD_OBJECT_SIZE );
    player->SetFloatValue(UNIT_FIELD_COMBATREACH, 1.5f   );

    player->setFactionForRace(player->getRace());

    player->SetUInt32Value(UNIT_FIELD_BYTES_0, ( ( player->getRace() ) | ( player->getClass() << 8 ) | ( player->getGender() << 16 ) | ( powertype << 24 ) ) );

    // reset only if player not in some form;
    if(player->m_form==FORM_NONE)
        player->InitDisplayIds();

    player->SetByteValue(UNIT_FIELD_BYTES_2, 1, UNIT_BYTE2_FLAG_PVP );
    player->SetByteValue(UNIT_FIELD_BYTES_2, 3, player->m_form);

    player->SetUInt32Value(UNIT_FIELD_FLAGS, UNIT_FLAG_PVP_ATTACKABLE);

    //-1 is default value
    player->SetInt32Value(PLAYER_FIELD_WATCHED_FACTION_INDEX, -1);

    //player->SetUInt32Value(PLAYER_FIELD_BYTES, 0xEEE00000 );
    return true;
}

bool ChatHandler::HandleResetLevelCommand(char* args)
{
    Player* target;
    if (!extractPlayerTarget(args, &target))
        return false;

    if (!HandleResetStatsOrLevelHelper(target))
        return false;

    // set starting level
    uint32 start_level = target->getClass() != CLASS_DEATH_KNIGHT
        ? sWorld.getConfig(CONFIG_UINT32_START_PLAYER_LEVEL)
        : sWorld.getConfig(CONFIG_UINT32_START_HEROIC_PLAYER_LEVEL);

    target->_ApplyAllLevelScaleItemMods(false);

    target->SetLevel(start_level);
    target->InitRunes();
    target->InitStatsForLevel(true);
    target->InitTaxiNodesForLevel();
    target->InitGlyphsForLevel();
    target->InitTalentForLevel();
    target->SetUInt32Value(PLAYER_XP,0);

    target->_ApplyAllLevelScaleItemMods(true);

    // reset level for pet
    if (Pet* pet = target->GetPet())
        pet->SynchronizeLevelWithOwner();

    return true;
}

bool ChatHandler::HandleResetStatsCommand(char* args)
{
    Player* target;
    if (!extractPlayerTarget(args, &target))
        return false;

    if (!HandleResetStatsOrLevelHelper(target))
        return false;

    target->InitRunes();
    target->InitStatsForLevel(true);
    target->InitTaxiNodesForLevel();
    target->InitGlyphsForLevel();
    target->InitTalentForLevel();

    return true;
}

bool ChatHandler::HandleResetSpellsCommand(char* args)
{
    Player* target;
    uint64 target_guid;
    std::string target_name;
    if (!extractPlayerTarget(args, &target, &target_guid, &target_name))
        return false;

    if (target)
    {
        target->resetSpells();

        ChatHandler(target).SendSysMessage(LANG_RESET_SPELLS);
        if(!m_session || m_session->GetPlayer()!=target)
            PSendSysMessage(LANG_RESET_SPELLS_ONLINE,GetNameLink(target).c_str());
    }
    else
    {
        CharacterDatabase.PExecute("UPDATE characters SET at_login = at_login | '%u' WHERE guid = '%u'",uint32(AT_LOGIN_RESET_SPELLS), GUID_LOPART(target_guid));
        PSendSysMessage(LANG_RESET_SPELLS_OFFLINE,target_name.c_str());
    }

    return true;
}

bool ChatHandler::HandleResetSpecsCommand(char* args)
{
    Player* target;
    uint64 target_guid;
    std::string target_name;
    if (!extractPlayerTarget(args, &target, &target_guid, &target_name))
        return false;

    if (target)
    {
        target->resetTalents(true,true);
        target->SendTalentsInfoData(false);
        ChatHandler(target).SendSysMessage(LANG_RESET_TALENTS);
        if (!m_session || m_session->GetPlayer() != target)
            PSendSysMessage(LANG_RESET_TALENTS_ONLINE,GetNameLink(target).c_str());

        Pet* pet = target->GetPet();
        Pet::resetTalentsForAllPetsOf(target, pet);
        if(pet)
            target->SendTalentsInfoData(true);
        return true;
    }
    else if (target_guid)
    {
        uint32 at_flags = AT_LOGIN_RESET_TALENTS | AT_LOGIN_RESET_PET_TALENTS;
        CharacterDatabase.PExecute("UPDATE characters SET at_login = at_login | '%u' WHERE guid = '%u'", at_flags, GUID_LOPART(target_guid) );
        std::string nameLink = playerLink(target_name);
        PSendSysMessage(LANG_RESET_TALENTS_OFFLINE, nameLink.c_str());
        return true;
    }

    SendSysMessage(LANG_NO_CHAR_SELECTED);
    SetSentErrorMessage(true);
    return false;
}

bool ChatHandler::HandleResetTalentsCommand(char* args)
{
    Player* target;
    std::string target_name;
    if (!extractPlayerTarget(args, &target, NULL, &target_name))
    {
        // Try reset talents as Hunter Pet
        Creature* creature = getSelectedCreature();
        if (!*args && creature && creature->isPet())
        {
            Unit *owner = creature->GetOwner();
            if(owner && owner->GetTypeId() == TYPEID_PLAYER && ((Pet *)creature)->IsPermanentPetFor((Player*)owner))
            {
                ((Pet *)creature)->resetTalents(true);
                ((Player*)owner)->SendTalentsInfoData(true);

                ChatHandler((Player*)owner).SendSysMessage(LANG_RESET_PET_TALENTS);
                if(!m_session || m_session->GetPlayer() != ((Player*)owner))
                    PSendSysMessage(LANG_RESET_PET_TALENTS_ONLINE,GetNameLink((Player*)owner).c_str());
            }
            return true;
        }

        SendSysMessage(LANG_NO_CHAR_SELECTED);
        SetSentErrorMessage(true);
        return false;
    }

    if (target)
    {
        target->resetTalents(true);
        target->SendTalentsInfoData(false);
        ChatHandler(target).SendSysMessage(LANG_RESET_TALENTS);
        if (!m_session || m_session->GetPlayer() != target)
            PSendSysMessage(LANG_RESET_TALENTS_ONLINE,GetNameLink(target).c_str());

        Pet* pet = target->GetPet();
        Pet::resetTalentsForAllPetsOf(target, pet);
        if(pet)
            target->SendTalentsInfoData(true);
        return true;
    }

    SendSysMessage(LANG_NO_CHAR_SELECTED);
    SetSentErrorMessage(true);
    return false;
}

bool ChatHandler::HandleResetAllCommand(char* args)
{
    if (!*args)
        return false;

    std::string casename = args;

    AtLoginFlags atLogin;

    // Command specially created as single command to prevent using short case names
    if(casename=="spells")
    {
        atLogin = AT_LOGIN_RESET_SPELLS;
        sWorld.SendWorldText(LANG_RESETALL_SPELLS);
        if(!m_session)
            SendSysMessage(LANG_RESETALL_SPELLS);
    }
    else if(casename=="talents")
    {
        atLogin = AtLoginFlags(AT_LOGIN_RESET_TALENTS | AT_LOGIN_RESET_PET_TALENTS);
        sWorld.SendWorldText(LANG_RESETALL_TALENTS);
        if(!m_session)
            SendSysMessage(LANG_RESETALL_TALENTS);
    }
    else
    {
        PSendSysMessage(LANG_RESETALL_UNKNOWN_CASE, args);
        SetSentErrorMessage(true);
        return false;
    }

    CharacterDatabase.PExecute("UPDATE characters SET at_login = at_login | '%u' WHERE (at_login & '%u') = '0'", atLogin, atLogin);
    HashMapHolder<Player>::MapType const& plist = sObjectAccessor.GetPlayers();
    for(HashMapHolder<Player>::MapType::const_iterator itr = plist.begin(); itr != plist.end(); ++itr)
        itr->second->SetAtLoginFlag(atLogin);

    return true;
}

bool ChatHandler::HandleServerShutDownCancelCommand(char* /*args*/)
{
    sWorld.ShutdownCancel();
    return true;
}

bool ChatHandler::HandleServerShutDownCommand(char* args)
{
    if (!*args)
        return false;

    char* time_str = strtok(args, " ");
    char* exitcode_str = strtok(NULL, "");

    int32 time = atoi(time_str);

    ///- Prevent interpret wrong arg value as 0 secs shutdown time
    if ((time == 0 && (time_str[0]!='0' || time_str[1]!='\0')) || time < 0)
        return false;

    if (exitcode_str)
    {
        int32 exitcode = atoi (exitcode_str);

        // Handle atoi() errors
        if (exitcode == 0 && (exitcode_str[0] != '0' || exitcode_str[1] != '\0'))
            return false;

        // Exit code should be in range of 0-125, 126-255 is used
        // in many shells for their own return codes and code > 255
        // is not supported in many others
        if (exitcode < 0 || exitcode > 125)
            return false;

        sWorld.ShutdownServ (time, 0, exitcode);
    }
    else
        sWorld.ShutdownServ(time,0,SHUTDOWN_EXIT_CODE);
    return true;
}

bool ChatHandler::HandleServerRestartCommand(char* args)
{
    if (!*args)
        return false;

    char* time_str = strtok(args, " ");
    char* exitcode_str = strtok(NULL, "");

    int32 time = atoi(time_str);

    ///- Prevent interpret wrong arg value as 0 secs shutdown time
    if ((time == 0 && (time_str[0]!='0' || time_str[1]!='\0')) || time < 0)
        return false;

    if (exitcode_str)
    {
        int32 exitcode = atoi(exitcode_str);

        // Handle atoi() errors
        if (exitcode == 0 && (exitcode_str[0] != '0' || exitcode_str[1] != '\0'))
            return false;

        // Exit code should be in range of 0-125, 126-255 is used
        // in many shells for their own return codes and code > 255
        // is not supported in many others
        if (exitcode < 0 || exitcode > 125)
            return false;

        sWorld.ShutdownServ(time, SHUTDOWN_MASK_RESTART, exitcode);
    }
    else
        sWorld.ShutdownServ(time, SHUTDOWN_MASK_RESTART, RESTART_EXIT_CODE);
    return true;
}

bool ChatHandler::HandleServerIdleRestartCommand(char* args)
{
    if (!*args)
        return false;

    char* time_str = strtok(args, " ");
    char* exitcode_str = strtok(NULL, "");

    int32 time = atoi(time_str);

    ///- Prevent interpret wrong arg value as 0 secs shutdown time
    if ((time == 0 && (time_str[0]!='0' || time_str[1]!='\0')) || time < 0)
        return false;

    if (exitcode_str)
    {
        int32 exitcode = atoi(exitcode_str);

        // Handle atoi() errors
        if (exitcode == 0 && (exitcode_str[0] != '0' || exitcode_str[1] != '\0'))
            return false;

        // Exit code should be in range of 0-125, 126-255 is used
        // in many shells for their own return codes and code > 255
        // is not supported in many others
        if (exitcode < 0 || exitcode > 125)
            return false;

        sWorld.ShutdownServ(time, SHUTDOWN_MASK_RESTART|SHUTDOWN_MASK_IDLE, exitcode);
    }
    else
        sWorld.ShutdownServ(time,SHUTDOWN_MASK_RESTART|SHUTDOWN_MASK_IDLE,RESTART_EXIT_CODE);
    return true;
}

bool ChatHandler::HandleServerIdleShutDownCommand(char* args)
{
    if (!*args)
        return false;

    char* time_str = strtok(args, " ");
    char* exitcode_str = strtok(NULL, "");

    int32 time = atoi(time_str);

    ///- Prevent interpret wrong arg value as 0 secs shutdown time
    if ((time == 0 && (time_str[0]!='0' || time_str[1]!='\0')) || time < 0)
        return false;

    if (exitcode_str)
    {
        int32 exitcode = atoi(exitcode_str);

        // Handle atoi() errors
        if (exitcode == 0 && (exitcode_str[0] != '0' || exitcode_str[1] != '\0'))
            return false;

        // Exit code should be in range of 0-125, 126-255 is used
        // in many shells for their own return codes and code > 255
        // is not supported in many others
        if (exitcode < 0 || exitcode > 125)
            return false;

        sWorld.ShutdownServ(time, SHUTDOWN_MASK_IDLE, exitcode);
    }
    else
        sWorld.ShutdownServ(time,SHUTDOWN_MASK_IDLE,SHUTDOWN_EXIT_CODE);
    return true;
}

bool ChatHandler::HandleQuestAddCommand(char* args)
{
    Player* player = getSelectedPlayer();
    if(!player)
    {
        SendSysMessage(LANG_NO_CHAR_SELECTED);
        SetSentErrorMessage(true);
        return false;
    }

    // .addquest #entry'
    // number or [name] Shift-click form |color|Hquest:quest_id:quest_level|h[name]|h|r
    char* cId = extractKeyFromLink(args, "Hquest");
    if (!cId)
        return false;

    uint32 entry = atol(cId);

    Quest const* pQuest = sObjectMgr.GetQuestTemplate(entry);

    if(!pQuest)
    {
        PSendSysMessage(LANG_COMMAND_QUEST_NOTFOUND,entry);
        SetSentErrorMessage(true);
        return false;
    }

    // check item starting quest (it can work incorrectly if added without item in inventory)
    for (uint32 id = 0; id < sItemStorage.MaxEntry; id++)
    {
        ItemPrototype const *pProto = sItemStorage.LookupEntry<ItemPrototype>(id);
        if (!pProto)
            continue;

        if (pProto->StartQuest == entry)
        {
            PSendSysMessage(LANG_COMMAND_QUEST_STARTFROMITEM, entry, pProto->ItemId);
            SetSentErrorMessage(true);
            return false;
        }
    }

    // ok, normal (creature/GO starting) quest
    if( player->CanAddQuest( pQuest, true ) )
    {
        player->AddQuest( pQuest, NULL );

        if ( player->CanCompleteQuest( entry ) )
            player->CompleteQuest( entry );
    }

    return true;
}

bool ChatHandler::HandleQuestRemoveCommand(char* args)
{
    Player* player = getSelectedPlayer();
    if (!player)
    {
        SendSysMessage(LANG_NO_CHAR_SELECTED);
        SetSentErrorMessage(true);
        return false;
    }

    // .removequest #entry'
    // number or [name] Shift-click form |color|Hquest:quest_id:quest_level|h[name]|h|r
    char* cId = extractKeyFromLink(args, "Hquest");
    if (!cId)
        return false;

    uint32 entry = atol(cId);

    Quest const* pQuest = sObjectMgr.GetQuestTemplate(entry);

    if (!pQuest)
    {
        PSendSysMessage(LANG_COMMAND_QUEST_NOTFOUND, entry);
        SetSentErrorMessage(true);
        return false;
    }

    // remove all quest entries for 'entry' from quest log
    for(uint8 slot = 0; slot < MAX_QUEST_LOG_SIZE; ++slot )
    {
        uint32 quest = player->GetQuestSlotQuestId(slot);
        if (quest==entry)
        {
            player->SetQuestSlot(slot,0);

            // we ignore unequippable quest items in this case, its' still be equipped
            player->TakeQuestSourceItem( quest, false );
        }
    }

    // set quest status to not started (will updated in DB at next save)
    player->SetQuestStatus( entry, QUEST_STATUS_NONE);

    // reset rewarded for restart repeatable quest
    player->getQuestStatusMap()[entry].m_rewarded = false;

    SendSysMessage(LANG_COMMAND_QUEST_REMOVED);
    return true;
}

bool ChatHandler::HandleQuestCompleteCommand(char* args)
{
    Player* player = getSelectedPlayer();
    if (!player)
    {
        SendSysMessage(LANG_NO_CHAR_SELECTED);
        SetSentErrorMessage(true);
        return false;
    }

    // .quest complete #entry
    // number or [name] Shift-click form |color|Hquest:quest_id:quest_level|h[name]|h|r
    char* cId = extractKeyFromLink(args, "Hquest");
    if (!cId)
        return false;

    uint32 entry = atol(cId);

    Quest const* pQuest = sObjectMgr.GetQuestTemplate(entry);

    // If player doesn't have the quest
    if (!pQuest || player->GetQuestStatus(entry) == QUEST_STATUS_NONE)
    {
        PSendSysMessage(LANG_COMMAND_QUEST_NOTFOUND, entry);
        SetSentErrorMessage(true);
        return false;
    }

    // Add quest items for quests that require items
    for(uint8 x = 0; x < QUEST_ITEM_OBJECTIVES_COUNT; ++x)
    {
        uint32 id = pQuest->ReqItemId[x];
        uint32 count = pQuest->ReqItemCount[x];
        if (!id || !count)
            continue;

        uint32 curItemCount = player->GetItemCount(id,true);

        ItemPosCountVec dest;
        uint8 msg = player->CanStoreNewItem( NULL_BAG, NULL_SLOT, dest, id, count - curItemCount );
        if (msg == EQUIP_ERR_OK)
        {
            Item* item = player->StoreNewItem( dest, id, true);
            player->SendNewItem(item,count-curItemCount, true, false);
        }
    }

    // All creature/GO slain/casted (not required, but otherwise it will display "Creature slain 0/10")
    for(uint8 i = 0; i < QUEST_OBJECTIVES_COUNT; ++i)
    {
        int32 creature = pQuest->ReqCreatureOrGOId[i];
        uint32 creaturecount = pQuest->ReqCreatureOrGOCount[i];

        if (uint32 spell_id = pQuest->ReqSpell[i])
        {
            for(uint16 z = 0; z < creaturecount; ++z)
                player->CastedCreatureOrGO(creature, ObjectGuid(), spell_id);
        }
        else if (creature > 0)
        {
            if (CreatureInfo const* cInfo = ObjectMgr::GetCreatureTemplate(creature))
                for(uint16 z = 0; z < creaturecount; ++z)
                    player->KilledMonster(cInfo, ObjectGuid());
        }
        else if (creature < 0)
        {
            for(uint16 z = 0; z < creaturecount; ++z)
                player->CastedCreatureOrGO(-creature, ObjectGuid(), 0);
        }
    }

    // If the quest requires reputation to complete
    if(uint32 repFaction = pQuest->GetRepObjectiveFaction())
    {
        uint32 repValue = pQuest->GetRepObjectiveValue();
        uint32 curRep = player->GetReputationMgr().GetReputation(repFaction);
        if (curRep < repValue)
            if (FactionEntry const *factionEntry = sFactionStore.LookupEntry(repFaction))
                player->GetReputationMgr().SetReputation(factionEntry,repValue);
    }

    // If the quest requires money
    int32 ReqOrRewMoney = pQuest->GetRewOrReqMoney();
    if (ReqOrRewMoney < 0)
        player->ModifyMoney(-ReqOrRewMoney);

    player->CompleteQuest(entry);
    return true;
}

bool ChatHandler::HandleBanAccountCommand(char* args)
{
    return HandleBanHelper(BAN_ACCOUNT, args);
}

bool ChatHandler::HandleBanCharacterCommand(char* args)
{
    return HandleBanHelper(BAN_CHARACTER, args);
}

bool ChatHandler::HandleBanIPCommand(char* args)
{
    return HandleBanHelper(BAN_IP, args);
}

bool ChatHandler::HandleBanHelper(BanMode mode, char* args)
{
    if (!*args)
        return false;

    char* cnameOrIP = strtok(args, " ");
    if (!cnameOrIP)
        return false;

    std::string nameOrIP = cnameOrIP;

    char* duration = strtok (NULL," ");
    if(!duration || !atoi(duration))
        return false;

    char* reason = strtok (NULL,"");
    if(!reason)
        return false;

    switch(mode)
    {
        case BAN_ACCOUNT:
            if (!AccountMgr::normalizeString(nameOrIP))
            {
                PSendSysMessage(LANG_ACCOUNT_NOT_EXIST,nameOrIP.c_str());
                SetSentErrorMessage(true);
                return false;
            }
            break;
        case BAN_CHARACTER:
            if(!normalizePlayerName(nameOrIP))
            {
                SendSysMessage(LANG_PLAYER_NOT_FOUND);
                SetSentErrorMessage(true);
                return false;
            }
            break;
        case BAN_IP:
            if(!IsIPAddress(nameOrIP.c_str()))
                return false;
            break;
    }

    switch(sWorld.BanAccount(mode, nameOrIP, duration, reason,m_session ? m_session->GetPlayerName() : ""))
    {
        case BAN_SUCCESS:
            if(atoi(duration)>0)
                PSendSysMessage(LANG_BAN_YOUBANNED,nameOrIP.c_str(),secsToTimeString(TimeStringToSecs(duration),true).c_str(),reason);
            else
                PSendSysMessage(LANG_BAN_YOUPERMBANNED,nameOrIP.c_str(),reason);
            break;
        case BAN_SYNTAX_ERROR:
            return false;
        case BAN_NOTFOUND:
            switch(mode)
            {
                default:
                    PSendSysMessage(LANG_BAN_NOTFOUND,"account",nameOrIP.c_str());
                    break;
                case BAN_CHARACTER:
                    PSendSysMessage(LANG_BAN_NOTFOUND,"character",nameOrIP.c_str());
                    break;
                case BAN_IP:
                    PSendSysMessage(LANG_BAN_NOTFOUND,"ip",nameOrIP.c_str());
                    break;
            }
            SetSentErrorMessage(true);
            return false;
    }

    return true;
}

bool ChatHandler::HandleUnBanAccountCommand(char* args)
{
    return HandleUnBanHelper(BAN_ACCOUNT,args);
}

bool ChatHandler::HandleUnBanCharacterCommand(char* args)
{
    return HandleUnBanHelper(BAN_CHARACTER,args);
}

bool ChatHandler::HandleUnBanIPCommand(char* args)
{
    return HandleUnBanHelper(BAN_IP,args);
}

bool ChatHandler::HandleUnBanHelper(BanMode mode, char* args)
{
    if (!*args)
        return false;

    char* cnameOrIP = strtok(args, " ");
    if (!cnameOrIP)
        return false;

    std::string nameOrIP = cnameOrIP;

    switch(mode)
    {
        case BAN_ACCOUNT:
            if (!AccountMgr::normalizeString(nameOrIP))
            {
                PSendSysMessage(LANG_ACCOUNT_NOT_EXIST,nameOrIP.c_str());
                SetSentErrorMessage(true);
                return false;
            }
            break;
        case BAN_CHARACTER:
            if(!normalizePlayerName(nameOrIP))
            {
                SendSysMessage(LANG_PLAYER_NOT_FOUND);
                SetSentErrorMessage(true);
                return false;
            }
            break;
        case BAN_IP:
            if(!IsIPAddress(nameOrIP.c_str()))
                return false;
            break;
    }

    if(sWorld.RemoveBanAccount(mode,nameOrIP))
        PSendSysMessage(LANG_UNBAN_UNBANNED,nameOrIP.c_str());
    else
        PSendSysMessage(LANG_UNBAN_ERROR,nameOrIP.c_str());

    return true;
}

bool ChatHandler::HandleBanInfoAccountCommand(char* args)
{
    if (!*args)
        return false;

    std::string account_name;
    uint32 accountid = extractAccountId(args, &account_name);
    if (!accountid)
        return false;

    return HandleBanInfoHelper(accountid,account_name.c_str());
}

bool ChatHandler::HandleBanInfoCharacterCommand(char* args)
{
    Player* target;
    uint64 target_guid;
    if (!extractPlayerTarget(args, &target, &target_guid))
        return false;

    uint32 accountid = target ? target->GetSession()->GetAccountId() : sObjectMgr.GetPlayerAccountIdByGUID(target_guid);

    std::string accountname;
    if (!sAccountMgr.GetName(accountid,accountname))
    {
        PSendSysMessage(LANG_BANINFO_NOCHARACTER);
        return true;
    }

    return HandleBanInfoHelper(accountid,accountname.c_str());
}

bool ChatHandler::HandleBanInfoHelper(uint32 accountid, char const* accountname)
{
    QueryResult *result = LoginDatabase.PQuery("SELECT FROM_UNIXTIME(bandate), unbandate-bandate, active, unbandate,banreason,bannedby FROM account_banned WHERE id = '%u' ORDER BY bandate ASC",accountid);
    if(!result)
    {
        PSendSysMessage(LANG_BANINFO_NOACCOUNTBAN, accountname);
        return true;
    }

    PSendSysMessage(LANG_BANINFO_BANHISTORY,accountname);
    do
    {
        Field* fields = result->Fetch();

        time_t unbandate = time_t(fields[3].GetUInt64());
        bool active = false;
        if(fields[2].GetBool() && (fields[1].GetUInt64() == (uint64)0 ||unbandate >= time(NULL)) )
            active = true;
        bool permanent = (fields[1].GetUInt64() == (uint64)0);
        std::string bantime = permanent?GetMangosString(LANG_BANINFO_INFINITE):secsToTimeString(fields[1].GetUInt64(), true);
        PSendSysMessage(LANG_BANINFO_HISTORYENTRY,
            fields[0].GetString(), bantime.c_str(), active ? GetMangosString(LANG_BANINFO_YES):GetMangosString(LANG_BANINFO_NO), fields[4].GetString(), fields[5].GetString());
    }while (result->NextRow());

    delete result;
    return true;
}

bool ChatHandler::HandleBanInfoIPCommand(char* args)
{
    if (!*args)
        return false;

    char* cIP = strtok (args, "");
    if(!cIP)
        return false;

    if (!IsIPAddress(cIP))
        return false;

    std::string IP = cIP;

    LoginDatabase.escape_string(IP);
    QueryResult *result = LoginDatabase.PQuery("SELECT ip, FROM_UNIXTIME(bandate), FROM_UNIXTIME(unbandate), unbandate-UNIX_TIMESTAMP(), banreason,bannedby,unbandate-bandate FROM ip_banned WHERE ip = '%s'",IP.c_str());
    if(!result)
    {
        PSendSysMessage(LANG_BANINFO_NOIP);
        return true;
    }

    Field *fields = result->Fetch();
    bool permanent = !fields[6].GetUInt64();
    PSendSysMessage(LANG_BANINFO_IPENTRY,
        fields[0].GetString(), fields[1].GetString(), permanent ? GetMangosString(LANG_BANINFO_NEVER):fields[2].GetString(),
        permanent ? GetMangosString(LANG_BANINFO_INFINITE):secsToTimeString(fields[3].GetUInt64(), true).c_str(), fields[4].GetString(), fields[5].GetString());
    delete result;
    return true;
}

bool ChatHandler::HandleBanListCharacterCommand(char* args)
{
    LoginDatabase.Execute("DELETE FROM ip_banned WHERE unbandate<=UNIX_TIMESTAMP() AND unbandate<>bandate");

    char* cFilter = strtok (args, " ");
    if(!cFilter)
        return false;

    std::string filter = cFilter;
    LoginDatabase.escape_string(filter);
    QueryResult* result = CharacterDatabase.PQuery("SELECT account FROM characters WHERE name "_LIKE_" "_CONCAT3_("'%%'","'%s'","'%%'"),filter.c_str());
    if (!result)
    {
        PSendSysMessage(LANG_BANLIST_NOCHARACTER);
        return true;
    }

    return HandleBanListHelper(result);
}

bool ChatHandler::HandleBanListAccountCommand(char* args)
{
    LoginDatabase.Execute("DELETE FROM ip_banned WHERE unbandate<=UNIX_TIMESTAMP() AND unbandate<>bandate");

    char* cFilter = strtok(args, " ");
    std::string filter = cFilter ? cFilter : "";
    LoginDatabase.escape_string(filter);

    QueryResult* result;

    if(filter.empty())
    {
        result = LoginDatabase.Query("SELECT account.id, username FROM account, account_banned"
            " WHERE account.id = account_banned.id AND active = 1 GROUP BY account.id");
    }
    else
    {
        result = LoginDatabase.PQuery("SELECT account.id, username FROM account, account_banned"
            " WHERE account.id = account_banned.id AND active = 1 AND username "_LIKE_" "_CONCAT3_("'%%'","'%s'","'%%'")" GROUP BY account.id",
            filter.c_str());
    }

    if (!result)
    {
        PSendSysMessage(LANG_BANLIST_NOACCOUNT);
        return true;
    }

    return HandleBanListHelper(result);
}

bool ChatHandler::HandleBanListHelper(QueryResult* result)
{
    PSendSysMessage(LANG_BANLIST_MATCHINGACCOUNT);

    // Chat short output
    if(m_session)
    {
        do
        {
            Field* fields = result->Fetch();
            uint32 accountid = fields[0].GetUInt32();

            QueryResult* banresult = LoginDatabase.PQuery("SELECT account.username FROM account,account_banned WHERE account_banned.id='%u' AND account_banned.id=account.id",accountid);
            if(banresult)
            {
                Field* fields2 = banresult->Fetch();
                PSendSysMessage("%s",fields2[0].GetString());
                delete banresult;
            }
        } while (result->NextRow());
    }
    // Console wide output
    else
    {
        SendSysMessage(LANG_BANLIST_ACCOUNTS);
        SendSysMessage("===============================================================================");
        SendSysMessage(LANG_BANLIST_ACCOUNTS_HEADER);
        do
        {
            SendSysMessage("-------------------------------------------------------------------------------");
            Field *fields = result->Fetch();
            uint32 account_id = fields[0].GetUInt32 ();

            std::string account_name;

            // "account" case, name can be get in same query
            if(result->GetFieldCount() > 1)
                account_name = fields[1].GetCppString();
            // "character" case, name need extract from another DB
            else
                sAccountMgr.GetName (account_id,account_name);

            // No SQL injection. id is uint32.
            QueryResult *banInfo = LoginDatabase.PQuery("SELECT bandate,unbandate,bannedby,banreason FROM account_banned WHERE id = %u ORDER BY unbandate", account_id);
            if (banInfo)
            {
                Field *fields2 = banInfo->Fetch();
                do
                {
                    time_t t_ban = fields2[0].GetUInt64();
                    tm* aTm_ban = localtime(&t_ban);

                    if (fields2[0].GetUInt64() == fields2[1].GetUInt64())
                    {
                        PSendSysMessage("|%-15.15s|%02d-%02d-%02d %02d:%02d|   permanent  |%-15.15s|%-15.15s|",
                            account_name.c_str(),aTm_ban->tm_year%100, aTm_ban->tm_mon+1, aTm_ban->tm_mday, aTm_ban->tm_hour, aTm_ban->tm_min,
                            fields2[2].GetString(),fields2[3].GetString());
                    }
                    else
                    {
                        time_t t_unban = fields2[1].GetUInt64();
                        tm* aTm_unban = localtime(&t_unban);
                        PSendSysMessage("|%-15.15s|%02d-%02d-%02d %02d:%02d|%02d-%02d-%02d %02d:%02d|%-15.15s|%-15.15s|",
                            account_name.c_str(),aTm_ban->tm_year%100, aTm_ban->tm_mon+1, aTm_ban->tm_mday, aTm_ban->tm_hour, aTm_ban->tm_min,
                            aTm_unban->tm_year%100, aTm_unban->tm_mon+1, aTm_unban->tm_mday, aTm_unban->tm_hour, aTm_unban->tm_min,
                            fields2[2].GetString(),fields2[3].GetString());
                    }
                }while ( banInfo->NextRow() );
                delete banInfo;
            }
        }while( result->NextRow() );
        SendSysMessage("===============================================================================");
    }

    delete result;
    return true;
}

bool ChatHandler::HandleBanListIPCommand(char* args)
{
    LoginDatabase.Execute("DELETE FROM ip_banned WHERE unbandate<=UNIX_TIMESTAMP() AND unbandate<>bandate");

    char* cFilter = strtok(args, " ");
    std::string filter = cFilter ? cFilter : "";
    LoginDatabase.escape_string(filter);

    QueryResult* result;

    if(filter.empty())
    {
        result = LoginDatabase.Query ("SELECT ip,bandate,unbandate,bannedby,banreason FROM ip_banned"
            " WHERE (bandate=unbandate OR unbandate>UNIX_TIMESTAMP())"
            " ORDER BY unbandate" );
    }
    else
    {
        result = LoginDatabase.PQuery( "SELECT ip,bandate,unbandate,bannedby,banreason FROM ip_banned"
            " WHERE (bandate=unbandate OR unbandate>UNIX_TIMESTAMP()) AND ip "_LIKE_" "_CONCAT3_("'%%'","'%s'","'%%'")
            " ORDER BY unbandate",filter.c_str() );
    }

    if(!result)
    {
        PSendSysMessage(LANG_BANLIST_NOIP);
        return true;
    }

    PSendSysMessage(LANG_BANLIST_MATCHINGIP);
    // Chat short output
    if(m_session)
    {
        do
        {
            Field* fields = result->Fetch();
            PSendSysMessage("%s",fields[0].GetString());
        } while (result->NextRow());
    }
    // Console wide output
    else
    {
        SendSysMessage(LANG_BANLIST_IPS);
        SendSysMessage("===============================================================================");
        SendSysMessage(LANG_BANLIST_IPS_HEADER);
        do
        {
            SendSysMessage("-------------------------------------------------------------------------------");
            Field *fields = result->Fetch();
            time_t t_ban = fields[1].GetUInt64();
            tm* aTm_ban = localtime(&t_ban);
            if ( fields[1].GetUInt64() == fields[2].GetUInt64() )
            {
                PSendSysMessage("|%-15.15s|%02d-%02d-%02d %02d:%02d|   permanent  |%-15.15s|%-15.15s|",
                    fields[0].GetString(), aTm_ban->tm_year%100, aTm_ban->tm_mon+1, aTm_ban->tm_mday, aTm_ban->tm_hour, aTm_ban->tm_min,
                    fields[3].GetString(), fields[4].GetString());
            }
            else
            {
                time_t t_unban = fields[2].GetUInt64();
                tm* aTm_unban = localtime(&t_unban);
                PSendSysMessage("|%-15.15s|%02d-%02d-%02d %02d:%02d|%02d-%02d-%02d %02d:%02d|%-15.15s|%-15.15s|",
                    fields[0].GetString(), aTm_ban->tm_year%100, aTm_ban->tm_mon+1, aTm_ban->tm_mday, aTm_ban->tm_hour, aTm_ban->tm_min,
                    aTm_unban->tm_year%100, aTm_unban->tm_mon+1, aTm_unban->tm_mday, aTm_unban->tm_hour, aTm_unban->tm_min,
                    fields[3].GetString(), fields[4].GetString());
            }
        }while( result->NextRow() );
        SendSysMessage("===============================================================================");
    }

    delete result;
    return true;
}

bool ChatHandler::HandleRespawnCommand(char* /*args*/)
{
    Player* pl = m_session->GetPlayer();

    // accept only explicitly selected target (not implicitly self targeting case)
    Unit* target = getSelectedUnit();
    if(pl->GetSelection() && target)
    {
        if(target->GetTypeId()!=TYPEID_UNIT)
        {
            SendSysMessage(LANG_SELECT_CREATURE);
            SetSentErrorMessage(true);
            return false;
        }

        if(target->isDead())
            ((Creature*)target)->Respawn();
        return true;
    }

    MaNGOS::RespawnDo u_do;
    MaNGOS::WorldObjectWorker<MaNGOS::RespawnDo> worker(pl,u_do);
    Cell::VisitGridObjects(pl, worker, pl->GetMap()->GetVisibilityDistance());
    return true;
}

bool ChatHandler::HandleGMFlyCommand(char* args)
{
    if (!*args)
        return false;

    Player *target = getSelectedPlayer();
    if (!target)
        target = m_session->GetPlayer();

    WorldPacket data(12);
    if (strncmp(args, "on", 3) == 0)
    {
        data.SetOpcode(SMSG_MOVE_SET_CAN_FLY);
        ((Player*)(target))->SetCanFly(true);
    }
    else if (strncmp(args, "off", 4) == 0)
    {
        data.SetOpcode(SMSG_MOVE_UNSET_CAN_FLY);
        ((Player*)(target))->SetCanFly(false);
    }
    else
    {
        SendSysMessage(LANG_USE_BOL);
        return false;
    }
    data << target->GetPackGUID();
    data << uint32(0);                                      // unknown
    target->SendMessageToSet(&data, true);
    PSendSysMessage(LANG_COMMAND_FLYMODE_STATUS, GetNameLink(target).c_str(), args);
    return true;
}

bool ChatHandler::HandlePDumpLoadCommand(char *args)
{
    if (!*args)
        return false;

    char* file = strtok(args, " ");
    if (!file)
        return false;

    char* account = strtok(NULL, " ");
    if (!account)
        return false;

    char* name_str = strtok(NULL, " ");

    std::string account_name;
    uint32 account_id = extractAccountId(account, &account_name);
    if (!account_id)
        return false;

    char* guid_str = NULL;

    std::string name;
    if (name_str)
    {
        name = name_str;
        // normalize the name if specified and check if it exists
        if (!normalizePlayerName(name))
        {
            PSendSysMessage(LANG_INVALID_CHARACTER_NAME);
            SetSentErrorMessage(true);
            return false;
        }

        if (ObjectMgr::CheckPlayerName(name,true) != CHAR_NAME_SUCCESS)
        {
            PSendSysMessage(LANG_INVALID_CHARACTER_NAME);
            SetSentErrorMessage(true);
            return false;
        }

        guid_str = strtok(NULL, " ");
    }

    uint32 guid = 0;

    if (guid_str)
    {
        guid = atoi(guid_str);
        if (!guid)
        {
            PSendSysMessage(LANG_INVALID_CHARACTER_GUID);
            SetSentErrorMessage(true);
            return false;
        }

        if (sObjectMgr.GetPlayerAccountIdByGUID(guid))
        {
            PSendSysMessage(LANG_CHARACTER_GUID_IN_USE,guid);
            SetSentErrorMessage(true);
            return false;
        }
    }

    switch(PlayerDumpReader().LoadDump(file, account_id, name, guid))
    {
        case DUMP_SUCCESS:
            PSendSysMessage(LANG_COMMAND_IMPORT_SUCCESS);
            break;
        case DUMP_FILE_OPEN_ERROR:
            PSendSysMessage(LANG_FILE_OPEN_FAIL,file);
            SetSentErrorMessage(true);
            return false;
        case DUMP_FILE_BROKEN:
            PSendSysMessage(LANG_DUMP_BROKEN,file);
            SetSentErrorMessage(true);
            return false;
        case DUMP_TOO_MANY_CHARS:
            PSendSysMessage(LANG_ACCOUNT_CHARACTER_LIST_FULL,account_name.c_str(),account_id);
            SetSentErrorMessage(true);
            return false;
        default:
            PSendSysMessage(LANG_COMMAND_IMPORT_FAILED);
            SetSentErrorMessage(true);
            return false;
    }

    return true;
}

bool ChatHandler::HandlePDumpWriteCommand(char *args)
{
    if (!*args)
        return false;

    char* file = strtok(args, " ");
    char* p2 = strtok(NULL, " ");

    if(!file || !p2)
        return false;

    uint32 guid;
    // character name can't start from number
    if (isNumeric(p2))
        guid = atoi(p2);
    else
    {
        std::string name = extractPlayerNameFromLink(p2);
        if(name.empty())
        {
            SendSysMessage(LANG_PLAYER_NOT_FOUND);
            SetSentErrorMessage(true);
            return false;
        }

        guid = GUID_LOPART(sObjectMgr.GetPlayerGUIDByName(name));
    }

    if(!sObjectMgr.GetPlayerAccountIdByGUID(guid))
    {
        PSendSysMessage(LANG_PLAYER_NOT_FOUND);
        SetSentErrorMessage(true);
        return false;
    }

    switch(PlayerDumpWriter().WriteDump(file, guid))
    {
        case DUMP_SUCCESS:
            PSendSysMessage(LANG_COMMAND_EXPORT_SUCCESS);
            break;
        case DUMP_FILE_OPEN_ERROR:
            PSendSysMessage(LANG_FILE_OPEN_FAIL,file);
            SetSentErrorMessage(true);
            return false;
        default:
            PSendSysMessage(LANG_COMMAND_EXPORT_FAILED);
            SetSentErrorMessage(true);
            return false;
    }

    return true;
}

bool ChatHandler::HandleMovegensCommand(char* /*args*/)
{
    Unit* unit = getSelectedUnit();
    if(!unit)
    {
        SendSysMessage(LANG_SELECT_CHAR_OR_CREATURE);
        SetSentErrorMessage(true);
        return false;
    }

    PSendSysMessage(LANG_MOVEGENS_LIST,(unit->GetTypeId()==TYPEID_PLAYER ? "Player" : "Creature" ),unit->GetGUIDLow());

    MotionMaster* mm = unit->GetMotionMaster();
    for(MotionMaster::const_iterator itr = mm->begin(); itr != mm->end(); ++itr)
    {
        switch((*itr)->GetMovementGeneratorType())
        {
            case IDLE_MOTION_TYPE:          SendSysMessage(LANG_MOVEGENS_IDLE);          break;
            case RANDOM_MOTION_TYPE:        SendSysMessage(LANG_MOVEGENS_RANDOM);        break;
            case WAYPOINT_MOTION_TYPE:      SendSysMessage(LANG_MOVEGENS_WAYPOINT);      break;
            case CONFUSED_MOTION_TYPE:      SendSysMessage(LANG_MOVEGENS_CONFUSED);      break;
            case CHASE_MOTION_TYPE:
            {
                Unit* target = NULL;
                if(unit->GetTypeId()==TYPEID_PLAYER)
                    target = static_cast<ChaseMovementGenerator<Player> const*>(*itr)->GetTarget();
                else
                    target = static_cast<ChaseMovementGenerator<Creature> const*>(*itr)->GetTarget();

                if (!target)
                    SendSysMessage(LANG_MOVEGENS_CHASE_NULL);
                else if (target->GetTypeId()==TYPEID_PLAYER)
                    PSendSysMessage(LANG_MOVEGENS_CHASE_PLAYER,target->GetName(),target->GetGUIDLow());
                else
                    PSendSysMessage(LANG_MOVEGENS_CHASE_CREATURE,target->GetName(),target->GetGUIDLow());
                break;
            }
            case FOLLOW_MOTION_TYPE:
            {
                Unit* target = NULL;
                if(unit->GetTypeId()==TYPEID_PLAYER)
                    target = static_cast<FollowMovementGenerator<Player> const*>(*itr)->GetTarget();
                else
                    target = static_cast<FollowMovementGenerator<Creature> const*>(*itr)->GetTarget();

                if (!target)
                    SendSysMessage(LANG_MOVEGENS_FOLLOW_NULL);
                else if (target->GetTypeId()==TYPEID_PLAYER)
                    PSendSysMessage(LANG_MOVEGENS_FOLLOW_PLAYER,target->GetName(),target->GetGUIDLow());
                else
                    PSendSysMessage(LANG_MOVEGENS_FOLLOW_CREATURE,target->GetName(),target->GetGUIDLow());
                break;
            }
            case HOME_MOTION_TYPE:
                if(unit->GetTypeId()==TYPEID_UNIT)
                {
                    float x,y,z;
                    (*itr)->GetDestination(x,y,z);
                    PSendSysMessage(LANG_MOVEGENS_HOME_CREATURE,x,y,z);
                }
                else
                    SendSysMessage(LANG_MOVEGENS_HOME_PLAYER);
                break;
            case FLIGHT_MOTION_TYPE:   SendSysMessage(LANG_MOVEGENS_FLIGHT);  break;
            case POINT_MOTION_TYPE:
            {
                float x,y,z;
                (*itr)->GetDestination(x,y,z);
                PSendSysMessage(LANG_MOVEGENS_POINT,x,y,z);
                break;
            }
            case FLEEING_MOTION_TYPE:  SendSysMessage(LANG_MOVEGENS_FEAR);    break;
            case DISTRACT_MOTION_TYPE: SendSysMessage(LANG_MOVEGENS_DISTRACT);  break;
            default:
                PSendSysMessage(LANG_MOVEGENS_UNKNOWN,(*itr)->GetMovementGeneratorType());
                break;
        }
    }
    return true;
}

bool ChatHandler::HandleServerPLimitCommand(char *args)
{
    if (*args)
    {
        char* param = strtok(args, " ");
        if (!param)
            return false;

        int l = strlen(param);

        if(     strncmp(param,"player",l) == 0 )
            sWorld.SetPlayerLimit(-SEC_PLAYER);
        else if(strncmp(param,"moderator",l) == 0 )
            sWorld.SetPlayerLimit(-SEC_MODERATOR);
        else if(strncmp(param,"gamemaster",l) == 0 )
            sWorld.SetPlayerLimit(-SEC_GAMEMASTER);
        else if(strncmp(param,"administrator",l) == 0 )
            sWorld.SetPlayerLimit(-SEC_ADMINISTRATOR);
        else if(strncmp(param,"reset",l) == 0 )
            sWorld.SetPlayerLimit( sConfig.GetIntDefault("PlayerLimit", DEFAULT_PLAYER_LIMIT) );
        else
        {
            int val = atoi(param);
            if(val < -SEC_ADMINISTRATOR) val = -SEC_ADMINISTRATOR;

            sWorld.SetPlayerLimit(val);
        }

        // kick all low security level players
        if(sWorld.GetPlayerAmountLimit() > SEC_PLAYER)
            sWorld.KickAllLess(sWorld.GetPlayerSecurityLimit());
    }

    uint32 pLimit = sWorld.GetPlayerAmountLimit();
    AccountTypes allowedAccountType = sWorld.GetPlayerSecurityLimit();
    char const* secName = "";
    switch(allowedAccountType)
    {
        case SEC_PLAYER:        secName = "Player";        break;
        case SEC_MODERATOR:     secName = "Moderator";     break;
        case SEC_GAMEMASTER:    secName = "Gamemaster";    break;
        case SEC_ADMINISTRATOR: secName = "Administrator"; break;
        default:                secName = "<unknown>";     break;
    }

    PSendSysMessage("Player limits: amount %u, min. security level %s.",pLimit,secName);

    return true;
}

bool ChatHandler::HandleCastCommand(char* args)
{
    if (!*args)
        return false;

    Unit* target = getSelectedUnit();

    if(!target)
    {
        SendSysMessage(LANG_SELECT_CHAR_OR_CREATURE);
        SetSentErrorMessage(true);
        return false;
    }

    // number or [name] Shift-click form |color|Hspell:spell_id|h[name]|h|r or Htalent form
    uint32 spell = extractSpellIdFromLink(args);
    if (!spell)
        return false;

    SpellEntry const* spellInfo = sSpellStore.LookupEntry(spell);
    if (!spellInfo)
        return false;

    if (!SpellMgr::IsSpellValid(spellInfo,m_session->GetPlayer()))
    {
        PSendSysMessage(LANG_COMMAND_SPELL_BROKEN,spell);
        SetSentErrorMessage(true);
        return false;
    }

    char* trig_str = strtok(NULL, " ");
    if(trig_str)
    {
        int l = strlen(trig_str);
        if(strncmp(trig_str,"triggered",l) != 0 )
            return false;
    }

    bool triggered = (trig_str != NULL);

    m_session->GetPlayer()->CastSpell(target,spell,triggered);

    return true;
}

bool ChatHandler::HandleCastBackCommand(char* args)
{
    Creature* caster = getSelectedCreature();

    if(!caster)
    {
        SendSysMessage(LANG_SELECT_CHAR_OR_CREATURE);
        SetSentErrorMessage(true);
        return false;
    }

    // number or [name] Shift-click form |color|Hspell:spell_id|h[name]|h|r
    // number or [name] Shift-click form |color|Hspell:spell_id|h[name]|h|r or Htalent form
    uint32 spell = extractSpellIdFromLink(args);
    if (!spell || !sSpellStore.LookupEntry(spell))
        return false;

    char* trig_str = strtok(NULL, " ");
    if(trig_str)
    {
        int l = strlen(trig_str);
        if(strncmp(trig_str,"triggered",l) != 0 )
            return false;
    }

    bool triggered = (trig_str != NULL);

    caster->SetFacingToObject(m_session->GetPlayer());

    caster->CastSpell(m_session->GetPlayer(),spell,triggered);

    return true;
}

bool ChatHandler::HandleCastDistCommand(char* args)
{
    if (!*args)
        return false;

    // number or [name] Shift-click form |color|Hspell:spell_id|h[name]|h|r or Htalent form
    uint32 spell = extractSpellIdFromLink(args);
    if (!spell)
        return false;

    SpellEntry const* spellInfo = sSpellStore.LookupEntry(spell);
    if (!spellInfo)
        return false;

    if (!SpellMgr::IsSpellValid(spellInfo,m_session->GetPlayer()))
    {
        PSendSysMessage(LANG_COMMAND_SPELL_BROKEN,spell);
        SetSentErrorMessage(true);
        return false;
    }

    char *distStr = strtok(NULL, " ");

    float dist = 0;

    if(distStr)
        sscanf(distStr, "%f", &dist);

    char* trig_str = strtok(NULL, " ");
    if(trig_str)
    {
        int l = strlen(trig_str);
        if(strncmp(trig_str,"triggered",l) != 0 )
            return false;
    }

    bool triggered = (trig_str != NULL);

    float x,y,z;
    m_session->GetPlayer()->GetClosePoint(x,y,z,dist);

    m_session->GetPlayer()->CastSpell(x,y,z,spell,triggered);
    return true;
}

bool ChatHandler::HandleCastTargetCommand(char* args)
{
    Creature* caster = getSelectedCreature();

    if (!caster)
    {
        SendSysMessage(LANG_SELECT_CHAR_OR_CREATURE);
        SetSentErrorMessage(true);
        return false;
    }

    if (!caster->getVictim())
    {
        SendSysMessage(LANG_SELECTED_TARGET_NOT_HAVE_VICTIM);
        SetSentErrorMessage(true);
        return false;
    }

    // number or [name] Shift-click form |color|Hspell:spell_id|h[name]|h|r or Htalent form
    uint32 spell = extractSpellIdFromLink(args);
    if (!spell || !sSpellStore.LookupEntry(spell))
        return false;

    char* trig_str = strtok(NULL, " ");
    if (trig_str)
    {
        int l = strlen(trig_str);
        if (strncmp(trig_str,"triggered",l) != 0 )
            return false;
    }

    bool triggered = (trig_str != NULL);

    caster->SetFacingToObject(m_session->GetPlayer());

    caster->CastSpell(caster->getVictim(),spell,triggered);

    return true;
}

/*
ComeToMe command REQUIRED for 3rd party scripting library to have access to PointMovementGenerator
Without this function 3rd party scripting library will get linking errors (unresolved external)
when attempting to use the PointMovementGenerator
*/
bool ChatHandler::HandleComeToMeCommand(char *args)
{
    Creature* caster = getSelectedCreature();

    if (!caster)
    {
        SendSysMessage(LANG_SELECT_CREATURE);
        SetSentErrorMessage(true);
        return false;
    }

    char* newFlagStr = strtok(args, " ");

    if (!newFlagStr)
        return false;

    uint32 newFlags = atoi(newFlagStr);

    caster->SetSplineFlags(SplineFlags(newFlags));

    Player* pl = m_session->GetPlayer();

    caster->GetMotionMaster()->MovePoint(0, pl->GetPositionX(), pl->GetPositionY(), pl->GetPositionZ());
    return true;
}

bool ChatHandler::HandleCastSelfCommand(char* args)
{
    if (!*args)
        return false;

    Unit* target = getSelectedUnit();

    if (!target)
    {
        SendSysMessage(LANG_SELECT_CHAR_OR_CREATURE);
        SetSentErrorMessage(true);
        return false;
    }

    // number or [name] Shift-click form |color|Hspell:spell_id|h[name]|h|r or Htalent form
    uint32 spell = extractSpellIdFromLink(args);
    if (!spell)
        return false;

    SpellEntry const* spellInfo = sSpellStore.LookupEntry(spell);
    if (!spellInfo)
        return false;

    if(!SpellMgr::IsSpellValid(spellInfo,m_session->GetPlayer()))
    {
        PSendSysMessage(LANG_COMMAND_SPELL_BROKEN,spell);
        SetSentErrorMessage(true);
        return false;
    }

    target->CastSpell(target,spell,false);

    return true;
}

bool ChatHandler::HandleInstanceListBindsCommand(char* /*args*/)
{
    Player* player = getSelectedPlayer();
    if (!player) player = m_session->GetPlayer();
    uint32 counter = 0;
    for(uint8 i = 0; i < MAX_DIFFICULTY; ++i)
    {
        Player::BoundInstancesMap &binds = player->GetBoundInstances(Difficulty(i));
        for(Player::BoundInstancesMap::const_iterator itr = binds.begin(); itr != binds.end(); ++itr)
        {
            InstanceSave *save = itr->second.save;
            std::string timeleft = secsToTimeString(save->GetResetTime() - time(NULL), true);
            if (const MapEntry* entry = sMapStore.LookupEntry(itr->first))
            {
                PSendSysMessage("map: %d (%s) inst: %d perm: %s diff: %d canReset: %s TTR: %s",
                    itr->first, entry->name[GetSessionDbcLocale()], save->GetInstanceId(), itr->second.perm ? "yes" : "no",
                    save->GetDifficulty(), save->CanReset() ? "yes" : "no", timeleft.c_str());
            }
            else
                PSendSysMessage("bound for a nonexistent map %u", itr->first);
            counter++;
        }
    }
    PSendSysMessage("player binds: %d", counter);
    counter = 0;
    Group *group = player->GetGroup();
    if(group)
    {
        for(uint8 i = 0; i < MAX_DIFFICULTY; ++i)
        {
            Group::BoundInstancesMap &binds = group->GetBoundInstances(Difficulty(i));
            for(Group::BoundInstancesMap::const_iterator itr = binds.begin(); itr != binds.end(); ++itr)
            {
                InstanceSave *save = itr->second.save;
                std::string timeleft = secsToTimeString(save->GetResetTime() - time(NULL), true);
                if (const MapEntry* entry = sMapStore.LookupEntry(itr->first))
                {
                    PSendSysMessage("map: %d (%s) inst: %d perm: %s diff: %d canReset: %s TTR: %s",
                        itr->first, entry->name[GetSessionDbcLocale()], save->GetInstanceId(), itr->second.perm ? "yes" : "no",
                        save->GetDifficulty(), save->CanReset() ? "yes" : "no", timeleft.c_str());
                }
                else
                    PSendSysMessage("bound for a nonexistent map %u", itr->first);
                counter++;
            }
        }
    }
    PSendSysMessage("group binds: %d", counter);

    return true;
}

bool ChatHandler::HandleInstanceUnbindCommand(char* args)
{
    if (!*args)
        return false;

    Player* player = getSelectedPlayer();
    if (!player)
        player = m_session->GetPlayer();
    uint32 counter = 0;
    uint32 mapid = 0;
    bool got_map = false;

    if (strncmp(args, "all", strlen(args)) != 0)
    {
        if (!isNumeric(args[0]))
            return false;

        got_map = true;
        mapid = atoi(args);
    }

    for(uint8 i = 0; i < MAX_DIFFICULTY; ++i)
    {
        Player::BoundInstancesMap &binds = player->GetBoundInstances(Difficulty(i));
        for(Player::BoundInstancesMap::iterator itr = binds.begin(); itr != binds.end();)
        {
            if (got_map && mapid != itr->first)
            {
                ++itr;
                continue;
            }
            if(itr->first != player->GetMapId())
            {
                InstanceSave *save = itr->second.save;
                std::string timeleft = secsToTimeString(save->GetResetTime() - time(NULL), true);

                if (const MapEntry* entry = sMapStore.LookupEntry(itr->first))
                {
                    PSendSysMessage("unbinding map: %d (%s) inst: %d perm: %s diff: %d canReset: %s TTR: %s",
                        itr->first, entry->name[GetSessionDbcLocale()], save->GetInstanceId(), itr->second.perm ? "yes" : "no",
                        save->GetDifficulty(), save->CanReset() ? "yes" : "no", timeleft.c_str());
                }
                else
                    PSendSysMessage("bound for a nonexistent map %u", itr->first);
                player->UnbindInstance(itr, Difficulty(i));
                counter++;
            }
            else
                ++itr;
        }
    }
    PSendSysMessage("instances unbound: %d", counter);
    return true;
}

bool ChatHandler::HandleInstanceStatsCommand(char* /*args*/)
{
    PSendSysMessage("instances loaded: %d", sMapMgr.GetNumInstances());
    PSendSysMessage("players in instances: %d", sMapMgr.GetNumPlayersInInstances());
    PSendSysMessage("instance saves: %d", sInstanceSaveMgr.GetNumInstanceSaves());
    PSendSysMessage("players bound: %d", sInstanceSaveMgr.GetNumBoundPlayersTotal());
    PSendSysMessage("groups bound: %d", sInstanceSaveMgr.GetNumBoundGroupsTotal());
    return true;
}

bool ChatHandler::HandleInstanceSaveDataCommand(char* /*args*/)
{
    Player* pl = m_session->GetPlayer();

    Map* map = pl->GetMap();
    if (!map->IsDungeon())
    {
        PSendSysMessage("Map is not a dungeon.");
        SetSentErrorMessage(true);
        return false;
    }

    if (!((InstanceMap*)map)->GetInstanceData())
    {
        PSendSysMessage("Map has no instance data.");
        SetSentErrorMessage(true);
        return false;
    }

    ((InstanceMap*)map)->GetInstanceData()->SaveToDB();
    return true;
}

/// Display the list of GMs
bool ChatHandler::HandleGMListFullCommand(char* /*args*/)
{
    ///- Get the accounts with GM Level >0
    QueryResult *result = LoginDatabase.Query( "SELECT username,gmlevel FROM account WHERE gmlevel > 0" );
    if(result)
    {
        SendSysMessage(LANG_GMLIST);
        SendSysMessage("========================");
        SendSysMessage(LANG_GMLIST_HEADER);
        SendSysMessage("========================");

        ///- Circle through them. Display username and GM level
        do
        {
            Field *fields = result->Fetch();
            PSendSysMessage("|%15s|%6s|", fields[0].GetString(),fields[1].GetString());
        }while( result->NextRow() );

        PSendSysMessage("========================");
        delete result;
    }
    else
        PSendSysMessage(LANG_GMLIST_EMPTY);
    return true;
}

/// Define the 'Message of the day' for the realm
bool ChatHandler::HandleServerSetMotdCommand(char* args)
{
    sWorld.SetMotd(args);
    PSendSysMessage(LANG_MOTD_NEW, args);
    return true;
}

bool ChatHandler::ShowPlayerListHelper(QueryResult* result, uint32* limit, bool title, bool error)
{
    if (!result)
    {
        if (error)
        {
            PSendSysMessage(LANG_NO_PLAYERS_FOUND);
            SetSentErrorMessage(true);
        }
        return false;
    }

    if (!m_session && title)
    {
        SendSysMessage(LANG_CHARACTERS_LIST_BAR);
        SendSysMessage(LANG_CHARACTERS_LIST_HEADER);
        SendSysMessage(LANG_CHARACTERS_LIST_BAR);
    }

    if (result)
    {
        ///- Circle through them. Display username and GM level
        do
        {
            // check limit
            if (limit)
            {
                if(*limit == 0)
                    break;
                --*limit;
            }

            Field *fields = result->Fetch();
            uint32 guid      = fields[0].GetUInt32();
            std::string name = fields[1].GetCppString();
            uint8 race       = fields[2].GetUInt8();
            uint8 class_     = fields[3].GetUInt8();
            uint32 level     = fields[4].GetUInt32();

            ChrRacesEntry const* raceEntry = sChrRacesStore.LookupEntry(race);
            ChrClassesEntry const* classEntry = sChrClassesStore.LookupEntry(class_);

            char const* race_name = raceEntry   ? raceEntry->name[GetSessionDbcLocale()] : "<?>";
            char const* class_name = classEntry ? classEntry->name[GetSessionDbcLocale()] : "<?>";

            if (!m_session)
                PSendSysMessage(LANG_CHARACTERS_LIST_LINE_CONSOLE, guid, name.c_str(), race_name, class_name, level);
            else
                PSendSysMessage(LANG_CHARACTERS_LIST_LINE_CHAT, guid, name.c_str(), name.c_str(), race_name, class_name, level);

        }while( result->NextRow() );

        delete result;
    }

    if (!m_session)
        SendSysMessage(LANG_CHARACTERS_LIST_BAR);

    return true;
}


/// Output list of character for account
bool ChatHandler::HandleAccountCharactersCommand(char* args)
{
    ///- Get the command line arguments
    std::string account_name;
    Player* target = NULL;                                  // only for triggering use targeted player account
    uint32 account_id = extractAccountId(args, &account_name, &target);
    if (!account_id )
        return false;

    ///- Get the characters for account id
    QueryResult *result = CharacterDatabase.PQuery( "SELECT guid, name, race, class, level FROM characters WHERE account = %u", account_id);

    return ShowPlayerListHelper(result);
}

/// Set/Unset the expansion level for an account
bool ChatHandler::HandleAccountSetAddonCommand(char* args)
{
    ///- Get the command line arguments
<<<<<<< HEAD
    char* arg1;
    char* arg2;

    extractOptFirstArg(args, &arg1, &arg2);
=======
    char* accountStr = ExtractOptArg(&args);
>>>>>>> 1bf69315

    std::string account_name;
    uint32 account_id = extractAccountId(accountStr, &account_name);
    if (!account_id )
        return false;

    // Let set addon state only for lesser (strong) security level
    // or to self account
    if (GetAccountId() && GetAccountId () != account_id &&
        HasLowerSecurityAccount (NULL,account_id,true))
        return false;

    uint32 lev;
    if (!ExtractUInt32(&args, lev))
        return false;

    // No SQL injection
    LoginDatabase.PExecute("UPDATE account SET expansion = '%d' WHERE id = '%u'",lev,account_id);
    PSendSysMessage(LANG_ACCOUNT_SETADDON,account_name.c_str(),account_id,lev);
    return true;
}

//Send items by mail
bool ChatHandler::HandleSendItemsCommand(char* args)
{
    // format: name "subject text" "mail text" item1[:count1] item2[:count2] ... item12[:count12]
    Player* receiver;
    uint64 receiver_guid;
    std::string receiver_name;
    if (!extractPlayerTarget(args, &receiver, &receiver_guid, &receiver_name))
        return false;

<<<<<<< HEAD
    char* tail1 = strtok(NULL, "");
    if (!tail1)
=======
    char* tail = strtok(NULL, "");
    if (!tail)
>>>>>>> 1bf69315
        return false;

    char* msgSubject = ExtractQuotedArg(&tail);
    if (!msgSubject)
        return false;

    char* msgText = ExtractQuotedArg(&tail);
    if (!msgText)
        return false;

    // msgSubject, msgText isn't NUL after prev. check
    std::string subject = msgSubject;
    std::string text    = msgText;

    // extract items
    typedef std::pair<uint32,uint32> ItemPair;
    typedef std::list< ItemPair > ItemPairs;
    ItemPairs items;

    // get from tail next item str
    while(char* itemStr = strtok(tail, " "))
    {
        // and get new tail
        tail = strtok(NULL, "");

        // parse item str
        char* itemIdStr = strtok(itemStr, ":");
        char* itemCountStr = strtok(NULL, " ");

        uint32 item_id = atoi(itemIdStr);
        if(!item_id)
            return false;

        ItemPrototype const* item_proto = ObjectMgr::GetItemPrototype(item_id);
        if(!item_proto)
        {
            PSendSysMessage(LANG_COMMAND_ITEMIDINVALID, item_id);
            SetSentErrorMessage(true);
            return false;
        }

        uint32 item_count = itemCountStr ? atoi(itemCountStr) : 1;
        if (item_count < 1 || (item_proto->MaxCount > 0 && item_count > uint32(item_proto->MaxCount)))
        {
            PSendSysMessage(LANG_COMMAND_INVALID_ITEM_COUNT, item_count,item_id);
            SetSentErrorMessage(true);
            return false;
        }

        while(item_count > item_proto->GetMaxStackSize())
        {
            items.push_back(ItemPair(item_id,item_proto->GetMaxStackSize()));
            item_count -= item_proto->GetMaxStackSize();
        }

        items.push_back(ItemPair(item_id,item_count));

        if(items.size() > MAX_MAIL_ITEMS)
        {
            PSendSysMessage(LANG_COMMAND_MAIL_ITEMS_LIMIT, MAX_MAIL_ITEMS);
            SetSentErrorMessage(true);
            return false;
        }
    }

    // from console show nonexistent sender
    MailSender sender(MAIL_NORMAL,m_session ? m_session->GetPlayer()->GetGUIDLow() : 0, MAIL_STATIONERY_GM);

    // fill mail
    MailDraft draft(subject, text);

    for(ItemPairs::const_iterator itr = items.begin(); itr != items.end(); ++itr)
    {
        if(Item* item = Item::CreateItem(itr->first,itr->second,m_session ? m_session->GetPlayer() : 0))
        {
            item->SaveToDB();                               // save for prevent lost at next mail load, if send fail then item will deleted
            draft.AddItem(item);
        }
    }

    draft.SendMailTo(MailReceiver(receiver,GUID_LOPART(receiver_guid)), sender);

    std::string nameLink = playerLink(receiver_name);
    PSendSysMessage(LANG_MAIL_SENT, nameLink.c_str());
    return true;
}

///Send money by mail
bool ChatHandler::HandleSendMoneyCommand(char* args)
{
    /// format: name "subject text" "mail text" money

    Player* receiver;
    uint64 receiver_guid;
    std::string receiver_name;
    if (!extractPlayerTarget(args, &receiver, &receiver_guid, &receiver_name))
        return false;

    char* tail = strtok(NULL, "");
    if (!tail)
        return false;

    char* msgSubject = ExtractQuotedArg(&tail);
    if (!msgSubject)
        return false;

    char* msgText = ExtractQuotedArg(&tail);
    if (!msgText)
        return false;

    int32 money = tail ? atoi(tail) : 0;
    if (money <= 0)
        return false;

    // msgSubject, msgText isn't NUL after prev. check
    std::string subject = msgSubject;
    std::string text    = msgText;

    // from console show nonexistent sender
    MailSender sender(MAIL_NORMAL,m_session ? m_session->GetPlayer()->GetGUIDLow() : 0, MAIL_STATIONERY_GM);

    MailDraft(subject, text)
        .AddMoney(money)
        .SendMailTo(MailReceiver(receiver,GUID_LOPART(receiver_guid)),sender);

    std::string nameLink = playerLink(receiver_name);
    PSendSysMessage(LANG_MAIL_SENT, nameLink.c_str());
    return true;
}

/// Send a message to a player in game
bool ChatHandler::HandleSendMessageCommand(char* args)
{
    ///- Find the player
    Player *rPlayer;
    if (!extractPlayerTarget(args, &rPlayer))
        return false;

    char* msg_str = strtok(NULL, "");
    if (!msg_str)
        return false;

    ///- Check that he is not logging out.
    if (rPlayer->GetSession()->isLogingOut())
    {
        SendSysMessage(LANG_PLAYER_NOT_FOUND);
        SetSentErrorMessage(true);
        return false;
    }

    ///- Send the message
    //Use SendAreaTriggerMessage for fastest delivery.
    rPlayer->GetSession()->SendAreaTriggerMessage("%s", msg_str);
    rPlayer->GetSession()->SendAreaTriggerMessage("|cffff0000[Message from administrator]:|r");

    //Confirmation message
    std::string nameLink = GetNameLink(rPlayer);
    PSendSysMessage(LANG_SENDMESSAGE,nameLink.c_str(),msg_str);
    return true;
}

bool ChatHandler::HandleFlushArenaPointsCommand(char* /*args*/)
{
    sBattleGroundMgr.DistributeArenaPoints();
    return true;
}

bool ChatHandler::HandleModifyGenderCommand(char *args)
{
    if (!*args)
        return false;

    Player *player = getSelectedPlayer();

    if (!player)
    {
        PSendSysMessage(LANG_PLAYER_NOT_FOUND);
        SetSentErrorMessage(true);
        return false;
    }

    PlayerInfo const* info = sObjectMgr.GetPlayerInfo(player->getRace(), player->getClass());
    if(!info)
        return false;

    char* gender_str = args;
    int gender_len = strlen(gender_str);

    Gender gender;

    if (!strncmp(gender_str, "male", gender_len))            // MALE
    {
        if(player->getGender() == GENDER_MALE)
            return true;

        gender = GENDER_MALE;
    }
    else if (!strncmp(gender_str, "female", gender_len))    // FEMALE
    {
        if(player->getGender() == GENDER_FEMALE)
            return true;

        gender = GENDER_FEMALE;
    }
    else
    {
        SendSysMessage(LANG_MUST_MALE_OR_FEMALE);
        SetSentErrorMessage(true);
        return false;
    }

    // Set gender
    player->SetByteValue(UNIT_FIELD_BYTES_0, 2, gender);
    player->SetByteValue(PLAYER_BYTES_3, 0, gender);

    // Change display ID
    player->InitDisplayIds();

    char const* gender_full = gender ? "female" : "male";

    PSendSysMessage(LANG_YOU_CHANGE_GENDER, GetNameLink(player).c_str(), gender_full);

    if (needReportToTarget(player))
        ChatHandler(player).PSendSysMessage(LANG_YOUR_GENDER_CHANGED, gender_full, GetNameLink().c_str());

    return true;
}<|MERGE_RESOLUTION|>--- conflicted
+++ resolved
@@ -1379,7 +1379,6 @@
     return true;
 }
 
-<<<<<<< HEAD
 bool ChatHandler::HandleReloadSpellDisabledCommand(char* /*arg*/)
 {
     sLog.outString( "Re-Loading spell disabled table...");
@@ -1391,8 +1390,6 @@
     return true;
 }
 
-=======
->>>>>>> 1bf69315
 bool ChatHandler::HandleLoadScriptsCommand(char* args)
 {
     if (!LoadScriptingModule(args))
@@ -1404,22 +1401,11 @@
 
 bool ChatHandler::HandleAccountSetGmLevelCommand(char* args)
 {
-<<<<<<< HEAD
-    char* arg1;
-    char* arg2;
-
-    extractOptFirstArg(args, &arg1, &arg2);
-
-    std::string targetAccountName;
-    Player* targetPlayer = NULL;
-    uint32 targetAccountId = extractAccountId(arg1, &targetAccountName, &targetPlayer);
-=======
     char* accountStr = ExtractOptArg(&args);
 
     std::string targetAccountName;
     Player* targetPlayer = NULL;
     uint32 targetAccountId = extractAccountId(accountStr, &targetAccountName, &targetPlayer);
->>>>>>> 1bf69315
     if (!targetAccountId)
         return false;
 
@@ -3776,13 +3762,8 @@
     if(!extractPlayerTarget(*args!='"' ? args : NULL, &target))
         return false;
 
-<<<<<<< HEAD
-    char* tailStr = *args!='"' ? strtok(NULL, "") : args;
-    if(!tailStr)
-=======
     char* tail = *args!='"' ? strtok(NULL, "") : args;
     if(!tail)
->>>>>>> 1bf69315
         return false;
 
     char* guildStr = ExtractQuotedArg(&tail);
@@ -3820,13 +3801,8 @@
     if(!extractPlayerTarget(*args!='"' ? args : NULL, NULL, &target_guid))
         return false;
 
-<<<<<<< HEAD
-    char* tailStr = *args!='"' ? strtok(NULL, "") : args;
-    if(!tailStr)
-=======
     char* tail = *args!='"' ? strtok(NULL, "") : args;
     if(!tail)
->>>>>>> 1bf69315
         return false;
 
     char* guildStr = ExtractQuotedArg(&tail);
@@ -3866,15 +3842,7 @@
 
 bool ChatHandler::HandleGuildRankCommand(char *args)
 {
-<<<<<<< HEAD
-    char* nameStr;
-    char* rankStr;
-    extractOptFirstArg(args, &nameStr, &rankStr);
-    if(!rankStr)
-        return false;
-=======
     char* nameStr = ExtractOptArg(&args);
->>>>>>> 1bf69315
 
     Player* target;
     uint64 target_guid;
@@ -3906,11 +3874,7 @@
     if (!*args)
         return false;
 
-<<<<<<< HEAD
-    char* guildStr = extractQuotedArg(args);
-=======
     char* guildStr = ExtractQuotedArg(&args);
->>>>>>> 1bf69315
     if(!guildStr)
         return false;
 
@@ -4551,24 +4515,12 @@
 
 bool ChatHandler::HandleCharacterLevelCommand(char* args)
 {
-<<<<<<< HEAD
-    char* nameStr;
-    char* levelStr;
-    extractOptFirstArg(args, &nameStr, &levelStr);
-    if (!levelStr)
-        return false;
-=======
     char* nameStr = ExtractOptArg(&args);
->>>>>>> 1bf69315
 
     int32 newlevel;
     bool nolevel = false;
     // exception opt second arg: .character level $name
-<<<<<<< HEAD
-    if (isalpha(levelStr[0]))
-=======
     if (!ExtractInt32(&args, newlevel))
->>>>>>> 1bf69315
     {
         if (!nameStr)
         {
@@ -4611,19 +4563,10 @@
 
 bool ChatHandler::HandleLevelUpCommand(char* args)
 {
-<<<<<<< HEAD
-    char* nameStr;
-    char* levelStr;
-    extractOptFirstArg(args, &nameStr, &levelStr);
-
-    // exception opt second arg: .character level $name
-    if (levelStr && isalpha(levelStr[0]))
-=======
     int32 addlevel = 1;
     char* nameStr = NULL;
 
     if (*args)
->>>>>>> 1bf69315
     {
         nameStr = ExtractOptArg(&args);
 
@@ -6852,14 +6795,7 @@
 bool ChatHandler::HandleAccountSetAddonCommand(char* args)
 {
     ///- Get the command line arguments
-<<<<<<< HEAD
-    char* arg1;
-    char* arg2;
-
-    extractOptFirstArg(args, &arg1, &arg2);
-=======
     char* accountStr = ExtractOptArg(&args);
->>>>>>> 1bf69315
 
     std::string account_name;
     uint32 account_id = extractAccountId(accountStr, &account_name);
@@ -6892,13 +6828,8 @@
     if (!extractPlayerTarget(args, &receiver, &receiver_guid, &receiver_name))
         return false;
 
-<<<<<<< HEAD
-    char* tail1 = strtok(NULL, "");
-    if (!tail1)
-=======
     char* tail = strtok(NULL, "");
     if (!tail)
->>>>>>> 1bf69315
         return false;
 
     char* msgSubject = ExtractQuotedArg(&tail);
