--- conflicted
+++ resolved
@@ -4839,14 +4839,10 @@
     if (newlevel > STRONG_MAX_LEVEL)                        // hardcoded maximum level
         newlevel = STRONG_MAX_LEVEL;
 
-<<<<<<< HEAD
     if (newlevel > sWorld.getConfig(CONFIG_UINT32_MAX_PLAYER_LEVEL))
         newlevel = sWorld.getConfig(CONFIG_UINT32_MAX_PLAYER_LEVEL);
 
-    HandleCharacterLevel(target,target_guid,oldlevel,newlevel);
-=======
     HandleCharacterLevel(target, target_guid, oldlevel, newlevel);
->>>>>>> b2d1266d
 
     if (!m_session || m_session->GetPlayer() != target)     // including chr==NULL
     {
