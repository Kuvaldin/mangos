--- conflicted
+++ resolved
@@ -4120,12 +4120,6 @@
     std::string curRespawnDelayStr = secsToTimeString(curRespawnDelay,true);
     std::string defRespawnDelayStr = secsToTimeString(target->GetRespawnDelay(),true);
 
-<<<<<<< HEAD
-    PSendSysMessage(LANG_NPCINFO_CHAR,  target->GetGUIDLow(), faction, npcflags, Entry, displayid, nativeid);
-
-    if (cInfo->VehicleId)
-        PSendSysMessage("VehicleId: %u", cInfo->VehicleId);
-=======
     // Send information dependend on difficulty mode
     CreatureInfo const* baseInfo = ObjectMgr::GetCreatureTemplate(Entry);
     uint32 diff = 1;
@@ -4139,7 +4133,9 @@
             displayid, nativeid);
     else
         PSendSysMessage(LANG_NPCINFO_CHAR,  target->GetGUIDLow(), faction, npcflags, Entry, displayid, nativeid);
->>>>>>> dd564ce0
+
+    if (cInfo->VehicleId)
+        PSendSysMessage("VehicleId: %u", cInfo->VehicleId);
 
     PSendSysMessage(LANG_NPCINFO_LEVEL, target->getLevel());
     PSendSysMessage(LANG_NPCINFO_HEALTH,target->GetCreateHealth(), target->GetMaxHealth(), target->GetHealth());
