/*
 * Copyright (C) 2005-2012 MaNGOS <http://getmangos.com/>
 *
 * This program is free software; you can redistribute it and/or modify
 * it under the terms of the GNU General Public License as published by
 * the Free Software Foundation; either version 2 of the License, or
 * (at your option) any later version.
 *
 * This program is distributed in the hope that it will be useful,
 * but WITHOUT ANY WARRANTY; without even the implied warranty of
 * MERCHANTABILITY or FITNESS FOR A PARTICULAR PURPOSE.  See the
 * GNU General Public License for more details.
 *
 * You should have received a copy of the GNU General Public License
 * along with this program; if not, write to the Free Software
 * Foundation, Inc., 59 Temple Place, Suite 330, Boston, MA  02111-1307  USA
 */

#include "Common.h"
#include "Database/DatabaseEnv.h"
#include "WorldPacket.h"
#include "WorldSession.h"
#include "World.h"
#include "ObjectMgr.h"
#include "AccountMgr.h"
#include "PlayerDump.h"
#include "SpellMgr.h"
#include "Player.h"
#include "Opcodes.h"
#include "GameObject.h"
#include "Chat.h"
#include "Log.h"
#include "Guild.h"
#include "GuildMgr.h"
#include "ObjectAccessor.h"
#include "MapManager.h"
#include "MassMailMgr.h"
#include "ScriptMgr.h"
#include "Language.h"
#include "GridNotifiersImpl.h"
#include "CellImpl.h"
#include "Weather.h"
#include "PointMovementGenerator.h"
#include "PathFinder.h"
#include "TargetedMovementGenerator.h"
#include "HomeMovementGenerator.h"
#include "SystemConfig.h"
#include "Config/Config.h"
#include "Mail.h"
#include "Util.h"
#include "ItemEnchantmentMgr.h"
#include "BattleGroundMgr.h"
#include "MapPersistentStateMgr.h"
#include "InstanceData.h"
#include "CreatureEventAIMgr.h"
#include "DBCEnums.h"
#include "AuctionHouseBot/AuctionHouseBot.h"

static uint32 ahbotQualityIds[MAX_AUCTION_QUALITY] =
{
    LANG_AHBOT_QUALITY_GREY, LANG_AHBOT_QUALITY_WHITE,
    LANG_AHBOT_QUALITY_GREEN, LANG_AHBOT_QUALITY_BLUE,
    LANG_AHBOT_QUALITY_PURPLE, LANG_AHBOT_QUALITY_ORANGE,
    LANG_AHBOT_QUALITY_YELLOW
};

bool ChatHandler::HandleAHBotItemsAmountCommand(char* args)
{
    uint32 qVals[MAX_AUCTION_QUALITY];
    for (int i = 0; i < MAX_AUCTION_QUALITY; ++i)
        if (!ExtractUInt32(&args, qVals[i]))
            return false;

    sAuctionBot.SetItemsAmount(qVals);

    for (int i = 0; i < MAX_AUCTION_QUALITY; ++i)
        PSendSysMessage(LANG_AHBOT_ITEMS_AMOUNT, GetMangosString(ahbotQualityIds[i]), sAuctionBotConfig.getConfigItemQualityAmount(AuctionQuality(i)));

    return true;
}

template<int Q>
bool ChatHandler::HandleAHBotItemsAmountQualityCommand(char* args)
{
    uint32 qVal;
    if (!ExtractUInt32(&args, qVal))
        return false;
    sAuctionBot.SetItemsAmountForQuality(AuctionQuality(Q), qVal);
    PSendSysMessage(LANG_AHBOT_ITEMS_AMOUNT, GetMangosString(ahbotQualityIds[Q]),
        sAuctionBotConfig.getConfigItemQualityAmount(AuctionQuality(Q)));
    return true;
}

template bool ChatHandler::HandleAHBotItemsAmountQualityCommand<AUCTION_QUALITY_GREY>(char*);
template bool ChatHandler::HandleAHBotItemsAmountQualityCommand<AUCTION_QUALITY_WHITE>(char*);
template bool ChatHandler::HandleAHBotItemsAmountQualityCommand<AUCTION_QUALITY_GREEN>(char*);
template bool ChatHandler::HandleAHBotItemsAmountQualityCommand<AUCTION_QUALITY_BLUE>(char*);
template bool ChatHandler::HandleAHBotItemsAmountQualityCommand<AUCTION_QUALITY_PURPLE>(char*);
template bool ChatHandler::HandleAHBotItemsAmountQualityCommand<AUCTION_QUALITY_ORANGE>(char*);
template bool ChatHandler::HandleAHBotItemsAmountQualityCommand<AUCTION_QUALITY_YELLOW>(char*);

bool ChatHandler::HandleAHBotItemsRatioCommand(char* args)
{
    uint32 rVal[MAX_AUCTION_HOUSE_TYPE];
    for (int i = 0; i < MAX_AUCTION_HOUSE_TYPE; ++i)
        if (!ExtractUInt32(&args, rVal[i]))
            return false;

    sAuctionBot.SetItemsRatio(rVal[0], rVal[1], rVal[2]);

    for (int i = 0; i < MAX_AUCTION_HOUSE_TYPE; ++i)
        PSendSysMessage(LANG_AHBOT_ITEMS_RATIO, AuctionBotConfig::GetHouseTypeName(AuctionHouseType(i)), sAuctionBotConfig.getConfigItemAmountRatio(AuctionHouseType(i)));
    return true;
}

template<int H>
bool ChatHandler::HandleAHBotItemsRatioHouseCommand(char* args)
{
    uint32 rVal;
    if (!ExtractUInt32(&args, rVal))
        return false;
    sAuctionBot.SetItemsRatioForHouse(AuctionHouseType(H), rVal);
    PSendSysMessage(LANG_AHBOT_ITEMS_RATIO, AuctionBotConfig::GetHouseTypeName(AuctionHouseType(H)), sAuctionBotConfig.getConfigItemAmountRatio(AuctionHouseType(H)));
    return true;
}

template bool ChatHandler::HandleAHBotItemsRatioHouseCommand<AUCTION_HOUSE_ALLIANCE>(char*);
template bool ChatHandler::HandleAHBotItemsRatioHouseCommand<AUCTION_HOUSE_HORDE>(char*);
template bool ChatHandler::HandleAHBotItemsRatioHouseCommand<AUCTION_HOUSE_NEUTRAL>(char*);

bool ChatHandler::HandleAHBotRebuildCommand(char* args)
{
    bool all = false;
    if (*args)
    {
        if (!ExtractLiteralArg(&args, "all"))
            return false;
        all = true;
    }

    sAuctionBot.Rebuild(all);
    return true;
}

bool ChatHandler::HandleAHBotReloadCommand(char* args)
{
    if (sAuctionBot.ReloadAllConfig())
    {
        SendSysMessage(LANG_AHBOT_RELOAD_OK);
        return true;
    }
    else
    {
        SendSysMessage(LANG_AHBOT_RELOAD_FAIL);
        SetSentErrorMessage(true);
        return false;
    }
}

bool ChatHandler::HandleAHBotStatusCommand(char* args)
{
    bool all = false;
    if (*args)
    {
        if (!ExtractLiteralArg(&args, "all"))
            return false;
        all = true;
    }

    AuctionHouseBotStatusInfo statusInfo;
    sAuctionBot.PrepareStatusInfos(statusInfo);

    if (!m_session)
    {
        SendSysMessage(LANG_AHBOT_STATUS_BAR_CONSOLE);
        SendSysMessage(LANG_AHBOT_STATUS_TITLE1_CONSOLE);
        SendSysMessage(LANG_AHBOT_STATUS_MIDBAR_CONSOLE);
    }
    else
        SendSysMessage(LANG_AHBOT_STATUS_TITLE1_CHAT);

    uint32 fmtId = m_session ? LANG_AHBOT_STATUS_FORMAT_CHAT : LANG_AHBOT_STATUS_FORMAT_CONSOLE;

    PSendSysMessage(fmtId, GetMangosString(LANG_AHBOT_STATUS_ITEM_COUNT),
        statusInfo[AUCTION_HOUSE_ALLIANCE].ItemsCount,
        statusInfo[AUCTION_HOUSE_HORDE].ItemsCount,
        statusInfo[AUCTION_HOUSE_NEUTRAL].ItemsCount,
        statusInfo[AUCTION_HOUSE_ALLIANCE].ItemsCount +
        statusInfo[AUCTION_HOUSE_HORDE].ItemsCount +
        statusInfo[AUCTION_HOUSE_NEUTRAL].ItemsCount);

    if (all)
    {
        PSendSysMessage(fmtId, GetMangosString(LANG_AHBOT_STATUS_ITEM_RATIO),
            sAuctionBotConfig.getConfig(CONFIG_UINT32_AHBOT_ALLIANCE_ITEM_AMOUNT_RATIO),
            sAuctionBotConfig.getConfig(CONFIG_UINT32_AHBOT_HORDE_ITEM_AMOUNT_RATIO),
            sAuctionBotConfig.getConfig(CONFIG_UINT32_AHBOT_NEUTRAL_ITEM_AMOUNT_RATIO),
            sAuctionBotConfig.getConfig(CONFIG_UINT32_AHBOT_ALLIANCE_ITEM_AMOUNT_RATIO) +
            sAuctionBotConfig.getConfig(CONFIG_UINT32_AHBOT_HORDE_ITEM_AMOUNT_RATIO) +
            sAuctionBotConfig.getConfig(CONFIG_UINT32_AHBOT_NEUTRAL_ITEM_AMOUNT_RATIO));

        if (!m_session)
        {
            SendSysMessage(LANG_AHBOT_STATUS_BAR_CONSOLE);
            SendSysMessage(LANG_AHBOT_STATUS_TITLE2_CONSOLE);
            SendSysMessage(LANG_AHBOT_STATUS_MIDBAR_CONSOLE);
        }
        else
            SendSysMessage(LANG_AHBOT_STATUS_TITLE2_CHAT);

        for (int i = 0; i < MAX_AUCTION_QUALITY; ++i)
            PSendSysMessage(fmtId, GetMangosString(ahbotQualityIds[i]),
                statusInfo[AUCTION_HOUSE_ALLIANCE].QualityInfo[i],
                statusInfo[AUCTION_HOUSE_HORDE].QualityInfo[i],
                statusInfo[AUCTION_HOUSE_NEUTRAL].QualityInfo[i],
                sAuctionBotConfig.getConfigItemQualityAmount(AuctionQuality(i)));
    }

    if (!m_session)
        SendSysMessage(LANG_AHBOT_STATUS_BAR_CONSOLE);

    return true;
}

//reload commands
bool ChatHandler::HandleReloadAllCommand(char* /*args*/)
{
    HandleReloadSkillFishingBaseLevelCommand((char*)"");

    HandleReloadAllAchievementCommand((char*)"");
    HandleReloadAllAreaCommand((char*)"");
    HandleReloadAllEventAICommand((char*)"");
    HandleReloadAllLootCommand((char*)"");
    HandleReloadAllNpcCommand((char*)"");
    HandleReloadAllQuestCommand((char*)"");
    HandleReloadAllSpellCommand((char*)"");
    HandleReloadAllItemCommand((char*)"");
    HandleReloadAllGossipsCommand((char*)"");
    HandleReloadAllLocalesCommand((char*)"");

    HandleReloadMailLevelRewardCommand((char*)"");
    HandleReloadCommandCommand((char*)"");
    HandleReloadReservedNameCommand((char*)"");
    HandleReloadMangosStringCommand((char*)"");
    HandleReloadGameTeleCommand((char*)"");
    return true;
}

bool ChatHandler::HandleReloadAllAchievementCommand(char* /*args*/)
{
    HandleReloadAchievementCriteriaRequirementCommand((char*)"");
    HandleReloadAchievementRewardCommand((char*)"");
    return true;
}

bool ChatHandler::HandleReloadAllAreaCommand(char* /*args*/)
{
    //HandleReloadQuestAreaTriggersCommand((char*)""); -- reloaded in HandleReloadAllQuestCommand
    HandleReloadAreaTriggerTeleportCommand((char*)"");
    HandleReloadAreaTriggerTavernCommand((char*)"");
    HandleReloadGameGraveyardZoneCommand((char*)"");
    return true;
}

bool ChatHandler::HandleReloadAllLootCommand(char* /*args*/)
{
    sLog.outString( "Re-Loading Loot Tables..." );
    LoadLootTables();
    SendGlobalSysMessage("DB tables `*_loot_template` reloaded.");
    return true;
}

bool ChatHandler::HandleReloadAllNpcCommand(char* /*args*/)
{
    HandleReloadNpcTrainerCommand((char*)"a");
    HandleReloadNpcVendorCommand((char*)"a");
    HandleReloadPointsOfInterestCommand((char*)"a");
    HandleReloadSpellClickSpellsCommand((char*)"a");
    return true;
}

bool ChatHandler::HandleReloadAllQuestCommand(char* /*args*/)
{
    HandleReloadQuestAreaTriggersCommand((char*)"a");
    HandleReloadQuestPOICommand((char*)"a");
    HandleReloadQuestTemplateCommand((char*)"a");

    sLog.outString( "Re-Loading Quests Relations..." );
    sObjectMgr.LoadQuestRelations();
    SendGlobalSysMessage("DB tables `*_questrelation` and `*_involvedrelation` reloaded.");
    return true;
}

bool ChatHandler::HandleReloadAllScriptsCommand(char* /*args*/)
{
    if (sScriptMgr.IsScriptScheduled())
    {
        PSendSysMessage("DB scripts used currently, please attempt reload later.");
        SetSentErrorMessage(true);
        return false;
    }

    sLog.outString( "Re-Loading Scripts..." );
    HandleReloadGameObjectScriptsCommand((char*)"a");
    HandleReloadGossipScriptsCommand((char*)"a");
    HandleReloadEventScriptsCommand((char*)"a");
    HandleReloadQuestEndScriptsCommand((char*)"a");
    HandleReloadQuestStartScriptsCommand((char*)"a");
    HandleReloadSpellScriptsCommand((char*)"a");
    SendGlobalSysMessage("DB tables `*_scripts` reloaded.");
    HandleReloadDbScriptStringCommand((char*)"a");
    return true;
}

bool ChatHandler::HandleReloadAllEventAICommand(char* /*args*/)
{
    HandleReloadEventAITextsCommand((char*)"a");
    HandleReloadEventAISummonsCommand((char*)"a");
    HandleReloadEventAIScriptsCommand((char*)"a");
    return true;
}

bool ChatHandler::HandleReloadAllSpellCommand(char* /*args*/)
{
    HandleReloadSkillDiscoveryTemplateCommand((char*)"a");
    HandleReloadSkillExtraItemTemplateCommand((char*)"a");
    HandleReloadSpellAreaCommand((char*)"a");
    HandleReloadSpellChainCommand((char*)"a");
    HandleReloadSpellElixirCommand((char*)"a");
    HandleReloadSpellLearnSpellCommand((char*)"a");
    HandleReloadSpellProcEventCommand((char*)"a");
    HandleReloadSpellBonusesCommand((char*)"a");
    HandleReloadSpellProcItemEnchantCommand((char*)"a");
    HandleReloadSpellScriptTargetCommand((char*)"a");
    HandleReloadSpellTargetPositionCommand((char*)"a");
    HandleReloadSpellThreatsCommand((char*)"a");
    HandleReloadSpellPetAurasCommand((char*)"a");
    HandleReloadSpellDisabledCommand((char*)"a");
    HandleReloadSpellLinkedCommand((char*)"a");
    return true;
}

bool ChatHandler::HandleReloadAllGossipsCommand(char* args)
{
    if (*args!='a')                                         // already reload from all_scripts
        HandleReloadGossipScriptsCommand((char*)"a");
    HandleReloadGossipMenuCommand((char*)"a");
    HandleReloadPointsOfInterestCommand((char*)"a");
    return true;
}

bool ChatHandler::HandleReloadAllItemCommand(char* /*args*/)
{
    HandleReloadPageTextsCommand((char*)"a");
    HandleReloadItemConvertCommand((char*)"a");
    HandleReloadItemEnchantementsCommand((char*)"a");
    HandleReloadItemRequiredTragetCommand((char*)"a");
    return true;
}

bool ChatHandler::HandleReloadAllLocalesCommand(char* /*args*/)
{
    HandleReloadLocalesAchievementRewardCommand((char*)"a");
    HandleReloadLocalesCreatureCommand((char*)"a");
    HandleReloadLocalesGameobjectCommand((char*)"a");
    HandleReloadLocalesGossipMenuOptionCommand((char*)"a");
    HandleReloadLocalesItemCommand((char*)"a");
    HandleReloadLocalesNpcTextCommand((char*)"a");
    HandleReloadLocalesPageTextCommand((char*)"a");
    HandleReloadLocalesPointsOfInterestCommand((char*)"a");
    HandleReloadLocalesQuestCommand((char*)"a");
    return true;
}

bool ChatHandler::HandleReloadConfigCommand(char* /*args*/)
{
    sLog.outString( "Re-Loading config settings..." );
    sWorld.LoadConfigSettings(true);
    sMapMgr.InitializeVisibilityDistanceInfo();
    SendGlobalSysMessage("World config settings reloaded.");
    return true;
}

bool ChatHandler::HandleReloadAchievementCriteriaRequirementCommand(char* /*args*/)
{
    sLog.outString( "Re-Loading Additional Achievement Criteria Requirements Data..." );
    sAchievementMgr.LoadAchievementCriteriaRequirements();
    SendGlobalSysMessage("DB table `achievement_criteria_requirement` reloaded.");
    return true;
}

bool ChatHandler::HandleReloadAchievementRewardCommand(char* /*args*/)
{
    sLog.outString( "Re-Loading Achievement Reward Data..." );
    sAchievementMgr.LoadRewards();
    SendGlobalSysMessage("DB table `achievement_reward` reloaded.");
    return true;
}

bool ChatHandler::HandleReloadAreaTriggerTavernCommand(char* /*args*/)
{
    sLog.outString( "Re-Loading Tavern Area Triggers..." );
    sObjectMgr.LoadTavernAreaTriggers();
    SendGlobalSysMessage("DB table `areatrigger_tavern` reloaded.");
    return true;
}

bool ChatHandler::HandleReloadAreaTriggerTeleportCommand(char* /*args*/)
{
    sLog.outString( "Re-Loading AreaTrigger teleport definitions..." );
    sObjectMgr.LoadAreaTriggerTeleports();
    SendGlobalSysMessage("DB table `areatrigger_teleport` reloaded.");
    return true;
}

bool ChatHandler::HandleReloadCommandCommand(char* /*args*/)
{
    load_command_table = true;
    SendGlobalSysMessage("DB table `command` will be reloaded at next chat command use.");
    return true;
}

bool ChatHandler::HandleReloadCreatureQuestRelationsCommand(char* /*args*/)
{
    sLog.outString( "Loading Quests Relations... (`creature_questrelation`)" );
    sObjectMgr.LoadCreatureQuestRelations();
    SendGlobalSysMessage("DB table `creature_questrelation` (creature quest givers) reloaded.");
    return true;
}

bool ChatHandler::HandleReloadCreatureQuestInvRelationsCommand(char* /*args*/)
{
    sLog.outString( "Loading Quests Relations... (`creature_involvedrelation`)" );
    sObjectMgr.LoadCreatureInvolvedRelations();
    SendGlobalSysMessage("DB table `creature_involvedrelation` (creature quest takers) reloaded.");
    return true;
}

bool ChatHandler::HandleReloadConditionsCommand(char* /*args*/)
{
    sLog.outString( "Re-Loading `conditions`... " );
    sObjectMgr.LoadConditions();
    SendGlobalSysMessage("DB table `conditions` reloaded.");
    return true;
}

bool ChatHandler::HandleReloadGossipMenuCommand(char* /*args*/)
{
    sObjectMgr.LoadGossipMenus();
    SendGlobalSysMessage("DB tables `gossip_menu` and `gossip_menu_option` reloaded.");
    return true;
}

bool ChatHandler::HandleReloadGossipScriptsCommand(char* args)
{
    if (sScriptMgr.IsScriptScheduled())
    {
        SendSysMessage("DB scripts used currently, please attempt reload later.");
        SetSentErrorMessage(true);
        return false;
    }

    if (*args!='a')
        sLog.outString( "Re-Loading Scripts from `gossip_scripts`...");

    sScriptMgr.LoadGossipScripts();

    if (*args!='a')
        SendGlobalSysMessage("DB table `gossip_scripts` reloaded.");

    return true;
}

bool ChatHandler::HandleReloadGOQuestRelationsCommand(char* /*args*/)
{
    sLog.outString( "Loading Quests Relations... (`gameobject_questrelation`)" );
    sObjectMgr.LoadGameobjectQuestRelations();
    SendGlobalSysMessage("DB table `gameobject_questrelation` (gameobject quest givers) reloaded.");
    return true;
}

bool ChatHandler::HandleReloadGOQuestInvRelationsCommand(char* /*args*/)
{
    sLog.outString( "Loading Quests Relations... (`gameobject_involvedrelation`)" );
    sObjectMgr.LoadGameobjectInvolvedRelations();
    SendGlobalSysMessage("DB table `gameobject_involvedrelation` (gameobject quest takers) reloaded.");
    return true;
}

bool ChatHandler::HandleReloadQuestAreaTriggersCommand(char* /*args*/)
{
    sLog.outString( "Re-Loading Quest Area Triggers..." );
    sObjectMgr.LoadQuestAreaTriggers();
    SendGlobalSysMessage("DB table `areatrigger_involvedrelation` (quest area triggers) reloaded.");
    return true;
}

bool ChatHandler::HandleReloadQuestTemplateCommand(char* /*args*/)
{
    sLog.outString( "Re-Loading Quest Templates..." );
    sObjectMgr.LoadQuests();
    SendGlobalSysMessage("DB table `quest_template` (quest definitions) reloaded.");

    /// dependent also from `gameobject` but this table not reloaded anyway
    sLog.outString( "Re-Loading GameObjects for quests..." );
    sObjectMgr.LoadGameObjectForQuests();
    SendGlobalSysMessage("Data GameObjects for quests reloaded.");
    return true;
}

bool ChatHandler::HandleReloadLootTemplatesCreatureCommand(char* /*args*/)
{
    sLog.outString( "Re-Loading Loot Tables... (`creature_loot_template`)" );
    LoadLootTemplates_Creature();
    LootTemplates_Creature.CheckLootRefs();
    SendGlobalSysMessage("DB table `creature_loot_template` reloaded.");
    return true;
}

bool ChatHandler::HandleReloadLootTemplatesDisenchantCommand(char* /*args*/)
{
    sLog.outString( "Re-Loading Loot Tables... (`disenchant_loot_template`)" );
    LoadLootTemplates_Disenchant();
    LootTemplates_Disenchant.CheckLootRefs();
    SendGlobalSysMessage("DB table `disenchant_loot_template` reloaded.");
    return true;
}

bool ChatHandler::HandleReloadLootTemplatesFishingCommand(char* /*args*/)
{
    sLog.outString( "Re-Loading Loot Tables... (`fishing_loot_template`)" );
    LoadLootTemplates_Fishing();
    LootTemplates_Fishing.CheckLootRefs();
    SendGlobalSysMessage("DB table `fishing_loot_template` reloaded.");
    return true;
}

bool ChatHandler::HandleReloadLootTemplatesGameobjectCommand(char* /*args*/)
{
    sLog.outString( "Re-Loading Loot Tables... (`gameobject_loot_template`)" );
    LoadLootTemplates_Gameobject();
    LootTemplates_Gameobject.CheckLootRefs();
    SendGlobalSysMessage("DB table `gameobject_loot_template` reloaded.");
    return true;
}

bool ChatHandler::HandleReloadLootTemplatesItemCommand(char* /*args*/)
{
    sLog.outString( "Re-Loading Loot Tables... (`item_loot_template`)" );
    LoadLootTemplates_Item();
    LootTemplates_Item.CheckLootRefs();
    SendGlobalSysMessage("DB table `item_loot_template` reloaded.");
    return true;
}

bool ChatHandler::HandleReloadLootTemplatesMillingCommand(char* /*args*/)
{
    sLog.outString( "Re-Loading Loot Tables... (`milling_loot_template`)" );
    LoadLootTemplates_Milling();
    LootTemplates_Milling.CheckLootRefs();
    SendGlobalSysMessage("DB table `milling_loot_template` reloaded.");
    return true;
}

bool ChatHandler::HandleReloadLootTemplatesPickpocketingCommand(char* /*args*/)
{
    sLog.outString( "Re-Loading Loot Tables... (`pickpocketing_loot_template`)" );
    LoadLootTemplates_Pickpocketing();
    LootTemplates_Pickpocketing.CheckLootRefs();
    SendGlobalSysMessage("DB table `pickpocketing_loot_template` reloaded.");
    return true;
}

bool ChatHandler::HandleReloadLootTemplatesProspectingCommand(char* /*args*/)
{
    sLog.outString( "Re-Loading Loot Tables... (`prospecting_loot_template`)" );
    LoadLootTemplates_Prospecting();
    LootTemplates_Prospecting.CheckLootRefs();
    SendGlobalSysMessage("DB table `prospecting_loot_template` reloaded.");
    return true;
}

bool ChatHandler::HandleReloadLootTemplatesMailCommand(char* /*args*/)
{
    sLog.outString( "Re-Loading Loot Tables... (`mail_loot_template`)" );
    LoadLootTemplates_Mail();
    LootTemplates_Mail.CheckLootRefs();
    SendGlobalSysMessage("DB table `mail_loot_template` reloaded.");
    return true;
}

bool ChatHandler::HandleReloadLootTemplatesReferenceCommand(char* /*args*/)
{
    sLog.outString( "Re-Loading Loot Tables... (`reference_loot_template`)" );
    LoadLootTemplates_Reference();
    SendGlobalSysMessage("DB table `reference_loot_template` reloaded.");
    return true;
}

bool ChatHandler::HandleReloadLootTemplatesSkinningCommand(char* /*args*/)
{
    sLog.outString( "Re-Loading Loot Tables... (`skinning_loot_template`)" );
    LoadLootTemplates_Skinning();
    LootTemplates_Skinning.CheckLootRefs();
    SendGlobalSysMessage("DB table `skinning_loot_template` reloaded.");
    return true;
}

bool ChatHandler::HandleReloadLootTemplatesSpellCommand(char* /*args*/)
{
    sLog.outString( "Re-Loading Loot Tables... (`spell_loot_template`)" );
    LoadLootTemplates_Spell();
    LootTemplates_Spell.CheckLootRefs();
    SendGlobalSysMessage("DB table `spell_loot_template` reloaded.");
    return true;
}

bool ChatHandler::HandleReloadMangosStringCommand(char* /*args*/)
{
    sLog.outString( "Re-Loading mangos_string Table!" );
    sObjectMgr.LoadMangosStrings();
    SendGlobalSysMessage("DB table `mangos_string` reloaded.");
    return true;
}

bool ChatHandler::HandleReloadNpcTextCommand(char* /*args*/)
{
    sLog.outString( "Re-Loading `npc_text` Table!" );
    sObjectMgr.LoadGossipText();
    SendGlobalSysMessage("DB table `npc_text` reloaded.");
    return true;
}

bool ChatHandler::HandleReloadNpcTrainerCommand(char* /*args*/)
{
    sLog.outString( "Re-Loading `npc_trainer_template` Table!" );
    sObjectMgr.LoadTrainerTemplates();
    SendGlobalSysMessage("DB table `npc_trainer_template` reloaded.");

    sLog.outString( "Re-Loading `npc_trainer` Table!" );
    sObjectMgr.LoadTrainers();
    SendGlobalSysMessage("DB table `npc_trainer` reloaded.");
    return true;
}

bool ChatHandler::HandleReloadNpcVendorCommand(char* /*args*/)
{
    // not safe reload vendor template tables independent...
    sLog.outString( "Re-Loading `npc_vendor_template` Table!" );
    sObjectMgr.LoadVendorTemplates();
    SendGlobalSysMessage("DB table `npc_vendor_template` reloaded.");

    sLog.outString( "Re-Loading `npc_vendor` Table!" );
    sObjectMgr.LoadVendors();
    SendGlobalSysMessage("DB table `npc_vendor` reloaded.");
    return true;
}

bool ChatHandler::HandleReloadPointsOfInterestCommand(char* /*args*/)
{
    sLog.outString( "Re-Loading `points_of_interest` Table!" );
    sObjectMgr.LoadPointsOfInterest();
    SendGlobalSysMessage("DB table `points_of_interest` reloaded.");
    return true;
}

bool ChatHandler::HandleReloadQuestPOICommand(char* /*args*/)
{
    sLog.outString( "Re-Loading `quest_poi` and `quest_poi_points` Tables!" );
    sObjectMgr.LoadQuestPOI();
    SendGlobalSysMessage("DB Table `quest_poi` and `quest_poi_points` reloaded.");
    return true;
}

bool ChatHandler::HandleReloadSpellClickSpellsCommand(char* /*args*/)
{
    sLog.outString( "Re-Loading `npc_spellclick_spells` Table!" );
    sObjectMgr.LoadNPCSpellClickSpells();
    SendGlobalSysMessage("DB table `npc_spellclick_spells` reloaded.");
    return true;
}

bool ChatHandler::HandleReloadReservedNameCommand(char* /*args*/)
{
    sLog.outString( "Loading ReservedNames... (`reserved_name`)" );
    sObjectMgr.LoadReservedPlayersNames();
    SendGlobalSysMessage("DB table `reserved_name` (player reserved names) reloaded.");
    return true;
}

bool ChatHandler::HandleReloadReputationRewardRateCommand(char* /*args*/)
{
    sLog.outString( "Re-Loading `reputation_reward_rate` Table!" );
    sObjectMgr.LoadReputationRewardRate();
    SendGlobalSysMessage("DB table `reputation_reward_rate` reloaded.");
    return true;
}

bool ChatHandler::HandleReloadReputationSpilloverTemplateCommand(char* /*args*/)
{
    sLog.outString( "Re-Loading `reputation_spillover_template` Table!" );
    sObjectMgr.LoadReputationSpilloverTemplate();
    SendGlobalSysMessage("DB table `reputation_spillover_template` reloaded.");
    return true;
}

bool ChatHandler::HandleReloadSkillDiscoveryTemplateCommand(char* /*args*/)
{
    sLog.outString( "Re-Loading Skill Discovery Table..." );
    sSpellMgr.LoadSkillDiscoveryTable();
    SendGlobalSysMessage("DB table `skill_discovery_template` (recipes discovered at crafting) reloaded.");
    return true;
}

bool ChatHandler::HandleReloadSkillExtraItemTemplateCommand(char* /*args*/)
{
    sLog.outString( "Re-Loading Skill Extra Item Table..." );
    sSpellMgr.LoadSkillExtraItemTable();
    SendGlobalSysMessage("DB table `skill_extra_item_template` (extra item creation when crafting) reloaded.");
    return true;
}

bool ChatHandler::HandleReloadSkillFishingBaseLevelCommand(char* /*args*/)
{
    sLog.outString( "Re-Loading Skill Fishing base level requirements..." );
    sObjectMgr.LoadFishingBaseSkillLevel();
    SendGlobalSysMessage("DB table `skill_fishing_base_level` (fishing base level for zone/subzone) reloaded.");
    return true;
}

bool ChatHandler::HandleReloadSpellAreaCommand(char* /*args*/)
{
    sLog.outString( "Re-Loading SpellArea Data..." );
    sSpellMgr.LoadSpellAreas();
    SendGlobalSysMessage("DB table `spell_area` (spell dependences from area/quest/auras state) reloaded.");
    return true;
}

bool ChatHandler::HandleReloadSpellBonusesCommand(char* /*args*/)
{
    sLog.outString( "Re-Loading Spell Bonus Data..." );
    sSpellMgr.LoadSpellBonuses();
    SendGlobalSysMessage("DB table `spell_bonus_data` (spell damage/healing coefficients) reloaded.");
    return true;
}

bool ChatHandler::HandleReloadSpellChainCommand(char* /*args*/)
{
    sLog.outString( "Re-Loading Spell Chain Data... " );
    sSpellMgr.LoadSpellChains();
    SendGlobalSysMessage("DB table `spell_chain` (spell ranks) reloaded.");
    return true;
}

bool ChatHandler::HandleReloadSpellElixirCommand(char* /*args*/)
{
    sLog.outString( "Re-Loading Spell Elixir types..." );
    sSpellMgr.LoadSpellElixirs();
    SendGlobalSysMessage("DB table `spell_elixir` (spell elixir types) reloaded.");
    return true;
}

bool ChatHandler::HandleReloadSpellLearnSpellCommand(char* /*args*/)
{
    sLog.outString( "Re-Loading Spell Learn Spells..." );
    sSpellMgr.LoadSpellLearnSpells();
    SendGlobalSysMessage("DB table `spell_learn_spell` reloaded.");
    return true;
}

bool ChatHandler::HandleReloadSpellProcEventCommand(char* /*args*/)
{
    sLog.outString( "Re-Loading Spell Proc Event conditions..." );
    sSpellMgr.LoadSpellProcEvents();
    SendGlobalSysMessage("DB table `spell_proc_event` (spell proc trigger requirements) reloaded.");
    return true;
}

bool ChatHandler::HandleReloadSpellProcItemEnchantCommand(char* /*args*/)
{
    sLog.outString( "Re-Loading Spell Proc Item Enchant..." );
    sSpellMgr.LoadSpellProcItemEnchant();
    SendGlobalSysMessage("DB table `spell_proc_item_enchant` (item enchantment ppm) reloaded.");
    return true;
}

bool ChatHandler::HandleReloadSpellScriptTargetCommand(char* /*args*/)
{
    sLog.outString( "Re-Loading SpellsScriptTarget..." );
    sSpellMgr.LoadSpellScriptTarget();
    SendGlobalSysMessage("DB table `spell_script_target` (spell targets selection in case specific creature/GO requirements) reloaded.");
    return true;
}

bool ChatHandler::HandleReloadSpellTargetPositionCommand(char* /*args*/)
{
    sLog.outString( "Re-Loading spell target destination coordinates..." );
    sSpellMgr.LoadSpellTargetPositions();
    SendGlobalSysMessage("DB table `spell_target_position` (destination coordinates for spell targets) reloaded.");
    return true;
}

bool ChatHandler::HandleReloadSpellThreatsCommand(char* /*args*/)
{
    sLog.outString( "Re-Loading Aggro Spells Definitions...");
    sSpellMgr.LoadSpellThreats();
    SendGlobalSysMessage("DB table `spell_threat` (spell aggro definitions) reloaded.");
    return true;
}

bool ChatHandler::HandleReloadSpellPetAurasCommand(char* /*args*/)
{
    sLog.outString( "Re-Loading Spell pet auras...");
    sSpellMgr.LoadSpellPetAuras();
    SendGlobalSysMessage("DB table `spell_pet_auras` reloaded.");
    return true;
}

bool ChatHandler::HandleReloadPageTextsCommand(char* /*args*/)
{
    sLog.outString( "Re-Loading Page Texts..." );
    sObjectMgr.LoadPageTexts();
    SendGlobalSysMessage("DB table `page_texts` reloaded.");
    return true;
}

bool ChatHandler::HandleReloadItemEnchantementsCommand(char* /*args*/)
{
    sLog.outString( "Re-Loading Item Random Enchantments Table..." );
    LoadRandomEnchantmentsTable();
    SendGlobalSysMessage("DB table `item_enchantment_template` reloaded.");
    return true;
}

bool ChatHandler::HandleReloadItemConvertCommand(char* /*args*/)
{
    sLog.outString( "Re-Loading Item Converts Table..." );
    sObjectMgr.LoadItemConverts();
    SendGlobalSysMessage("DB table `item_convert` reloaded.");
    return true;
}

bool ChatHandler::HandleReloadItemRequiredTragetCommand(char* /*args*/)
{
    sLog.outString( "Re-Loading Item Required Targets Table..." );
    sObjectMgr.LoadItemRequiredTarget();
    SendGlobalSysMessage("DB table `item_required_target` reloaded.");
    return true;
}

bool ChatHandler::HandleReloadBattleEventCommand(char* /*args*/)
{
    sLog.outString( "Re-Loading BattleGround Eventindexes..." );
    sBattleGroundMgr.LoadBattleEventIndexes();
    SendGlobalSysMessage("DB table `gameobject_battleground` and `creature_battleground` reloaded.");
    return true;
}

bool ChatHandler::HandleReloadGameObjectScriptsCommand(char* args)
{
    if (sScriptMgr.IsScriptScheduled())
    {
        SendSysMessage("DB scripts used currently, please attempt reload later.");
        SetSentErrorMessage(true);
        return false;
    }

    if (*args!='a')
        sLog.outString( "Re-Loading Scripts from `gameobject_scripts`...");

    sScriptMgr.LoadGameObjectScripts();

    if (*args!='a')
        SendGlobalSysMessage("DB table `gameobject_scripts` reloaded.");

    return true;
}

bool ChatHandler::HandleReloadEventScriptsCommand(char* args)
{
    if (sScriptMgr.IsScriptScheduled())
    {
        SendSysMessage("DB scripts used currently, please attempt reload later.");
        SetSentErrorMessage(true);
        return false;
    }

    if (*args!='a')
        sLog.outString( "Re-Loading Scripts from `event_scripts`...");

    sScriptMgr.LoadEventScripts();

    if (*args!='a')
        SendGlobalSysMessage("DB table `event_scripts` reloaded.");

    return true;
}

bool ChatHandler::HandleReloadEventAITextsCommand(char* /*args*/)
{

    sLog.outString( "Re-Loading Texts from `creature_ai_texts`...");
    sEventAIMgr.LoadCreatureEventAI_Texts(true);
    SendGlobalSysMessage("DB table `creature_ai_texts` reloaded.");
    return true;
}

bool ChatHandler::HandleReloadEventAISummonsCommand(char* /*args*/)
{
    sLog.outString( "Re-Loading Summons from `creature_ai_summons`...");
    sEventAIMgr.LoadCreatureEventAI_Summons(true);
    SendGlobalSysMessage("DB table `creature_ai_summons` reloaded.");
    return true;
}

bool ChatHandler::HandleReloadEventAIScriptsCommand(char* /*args*/)
{
    sLog.outString( "Re-Loading Scripts from `creature_ai_scripts`...");
    sEventAIMgr.LoadCreatureEventAI_Scripts();
    SendGlobalSysMessage("DB table `creature_ai_scripts` reloaded.");
    return true;
}

bool ChatHandler::HandleReloadQuestEndScriptsCommand(char* args)
{
    if (sScriptMgr.IsScriptScheduled())
    {
        SendSysMessage("DB scripts used currently, please attempt reload later.");
        SetSentErrorMessage(true);
        return false;
    }

    if (*args != 'a')
        sLog.outString( "Re-Loading Scripts from `quest_end_scripts`...");

    sScriptMgr.LoadQuestEndScripts();

    if (*args != 'a')
        SendGlobalSysMessage("DB table `quest_end_scripts` reloaded.");

    return true;
}

bool ChatHandler::HandleReloadQuestStartScriptsCommand(char* args)
{
    if (sScriptMgr.IsScriptScheduled())
    {
        SendSysMessage("DB scripts used currently, please attempt reload later.");
        SetSentErrorMessage(true);
        return false;
    }

    if (*args != 'a')
        sLog.outString( "Re-Loading Scripts from `quest_start_scripts`...");

    sScriptMgr.LoadQuestStartScripts();

    if (*args != 'a')
        SendGlobalSysMessage("DB table `quest_start_scripts` reloaded.");

    return true;
}

bool ChatHandler::HandleReloadSpellScriptsCommand(char* args)
{
    if (sScriptMgr.IsScriptScheduled())
    {
        SendSysMessage("DB scripts used currently, please attempt reload later.");
        SetSentErrorMessage(true);
        return false;
    }

    if (*args != 'a')
        sLog.outString( "Re-Loading Scripts from `spell_scripts`...");

    sScriptMgr.LoadSpellScripts();

    if (*args != 'a')
        SendGlobalSysMessage("DB table `spell_scripts` reloaded.");

    return true;
}

bool ChatHandler::HandleReloadDbScriptStringCommand(char* /*args*/)
{
    sLog.outString( "Re-Loading Script strings from `db_script_string`...");
    sScriptMgr.LoadDbScriptStrings();
    SendGlobalSysMessage("DB table `db_script_string` reloaded.");
    return true;
}

bool ChatHandler::HandleReloadGameGraveyardZoneCommand(char* /*args*/)
{
    sLog.outString( "Re-Loading Graveyard-zone links...");

    sObjectMgr.LoadGraveyardZones();

    SendGlobalSysMessage("DB table `game_graveyard_zone` reloaded.");

    return true;
}

bool ChatHandler::HandleReloadGameTeleCommand(char* /*args*/)
{
    sLog.outString( "Re-Loading Game Tele coordinates...");

    sObjectMgr.LoadGameTele();

    SendGlobalSysMessage("DB table `game_tele` reloaded.");

    return true;
}

bool ChatHandler::HandleReloadLocalesAchievementRewardCommand(char* /*args*/)
{
    sLog.outString( "Re-Loading Locales Achievement Reward Data..." );
    sAchievementMgr.LoadRewardLocales();
    SendGlobalSysMessage("DB table `locales_achievement_reward` reloaded.");
    return true;
}

bool ChatHandler::HandleReloadLocalesCreatureCommand(char* /*args*/)
{
    sLog.outString( "Re-Loading Locales Creature ...");
    sObjectMgr.LoadCreatureLocales();
    SendGlobalSysMessage("DB table `locales_creature` reloaded.");
    return true;
}

bool ChatHandler::HandleReloadLocalesGameobjectCommand(char* /*args*/)
{
    sLog.outString( "Re-Loading Locales Gameobject ... ");
    sObjectMgr.LoadGameObjectLocales();
    SendGlobalSysMessage("DB table `locales_gameobject` reloaded.");
    return true;
}

bool ChatHandler::HandleReloadLocalesGossipMenuOptionCommand(char* /*args*/)
{
    sLog.outString( "Re-Loading Locales Gossip Menu Option ... ");
    sObjectMgr.LoadGossipMenuItemsLocales();
    SendGlobalSysMessage("DB table `locales_gossip_menu_option` reloaded.");
    return true;
}

bool ChatHandler::HandleReloadLocalesItemCommand(char* /*args*/)
{
    sLog.outString( "Re-Loading Locales Item ... ");
    sObjectMgr.LoadItemLocales();
    SendGlobalSysMessage("DB table `locales_item` reloaded.");
    return true;
}

bool ChatHandler::HandleReloadLocalesNpcTextCommand(char* /*args*/)
{
    sLog.outString( "Re-Loading Locales NPC Text ... ");
    sObjectMgr.LoadGossipTextLocales();
    SendGlobalSysMessage("DB table `locales_npc_text` reloaded.");
    return true;
}

bool ChatHandler::HandleReloadLocalesPageTextCommand(char* /*args*/)
{
    sLog.outString( "Re-Loading Locales Page Text ... ");
    sObjectMgr.LoadPageTextLocales();
    SendGlobalSysMessage("DB table `locales_page_text` reloaded.");
    return true;
}

bool ChatHandler::HandleReloadLocalesPointsOfInterestCommand(char* /*args*/)
{
    sLog.outString( "Re-Loading Locales Points Of Interest ... ");
    sObjectMgr.LoadPointOfInterestLocales();
    SendGlobalSysMessage("DB table `locales_points_of_interest` reloaded.");
    return true;
}

bool ChatHandler::HandleReloadLocalesQuestCommand(char* /*args*/)
{
    sLog.outString( "Re-Loading Locales Quest ... ");
    sObjectMgr.LoadQuestLocales();
    SendGlobalSysMessage("DB table `locales_quest` reloaded.");
    return true;
}

bool ChatHandler::HandleReloadMailLevelRewardCommand(char* /*args*/)
{
    sLog.outString( "Re-Loading Player level dependent mail rewards..." );
    sObjectMgr.LoadMailLevelRewards();
    SendGlobalSysMessage("DB table `mail_level_reward` reloaded.");
    return true;
}

bool ChatHandler::HandleReloadSpellDisabledCommand(char* /*arg*/)
{
    sLog.outString( "Re-Loading spell disabled table...");

    sObjectMgr.LoadSpellDisabledEntrys();

    SendGlobalSysMessage("DB table `spell_disabled` reloaded.");

    return true;
}

bool ChatHandler::HandleReloadSpellLinkedCommand(char* /*arg*/)
{
    sLog.outString( "Re-Loading spell linked table...");

    sSpellMgr.LoadSpellLinked();

    SendGlobalSysMessage("DB table `spell_linked` reloaded.");

    return true;
}

bool ChatHandler::HandleReloadAntiCheatCommand(char* /*arg*/)
{
    sLog.outString( "Re-Loading anticheat config table...");

    sObjectMgr.LoadAntiCheatConfig();

    SendGlobalSysMessage("Anticheat config reloaded.");

    return true;
}

bool ChatHandler::HandleLoadScriptsCommand(char* args)
{
    if (!*args)
        return false;

    switch(sScriptMgr.LoadScriptLibrary(args))
    {
        case SCRIPT_LOAD_OK:
            sWorld.SendWorldText(LANG_SCRIPTS_RELOADED_ANNOUNCE);
            SendSysMessage(LANG_SCRIPTS_RELOADED_OK);
            break;
        case SCRIPT_LOAD_ERR_NOT_FOUND:
            SendSysMessage(LANG_SCRIPTS_NOT_FOUND);
            break;
        case SCRIPT_LOAD_ERR_WRONG_API:
            SendSysMessage(LANG_SCRIPTS_WRONG_API);
            break;
        case SCRIPT_LOAD_ERR_OUTDATED:
            SendSysMessage(LANG_SCRIPTS_OUTDATED);
            break;
    }

    return true;
}

bool ChatHandler::HandleAccountSetGmLevelCommand(char* args)
{
    char* accountStr = ExtractOptNotLastArg(&args);

    std::string targetAccountName;
    Player* targetPlayer = NULL;
    uint32 targetAccountId = ExtractAccountId(&accountStr, &targetAccountName, &targetPlayer);
    if (!targetAccountId)
        return false;

    /// only target player different from self allowed
    if (GetAccountId() == targetAccountId)
        return false;

    int32 gm;
    if (!ExtractInt32(&args, gm))
        return false;

    if ( gm < SEC_PLAYER || gm > SEC_ADMINISTRATOR )
    {
        SendSysMessage(LANG_BAD_VALUE);
        SetSentErrorMessage(true);
        return false;
    }

    /// can set security level only for target with less security and to less security that we have
    /// This will reject self apply by specify account name
    if(HasLowerSecurityAccount(NULL,targetAccountId,true))
        return false;

    /// account can't set security to same or grater level, need more power GM or console
    AccountTypes plSecurity = GetAccessLevel();
    if (AccountTypes(gm) >= plSecurity )
    {
        SendSysMessage(LANG_YOURS_SECURITY_IS_LOW);
        SetSentErrorMessage(true);
        return false;
    }

    if (targetPlayer)
    {
        ChatHandler(targetPlayer).PSendSysMessage(LANG_YOURS_SECURITY_CHANGED,GetNameLink().c_str(), gm);
        targetPlayer->GetSession()->SetSecurity(AccountTypes(gm));
    }

    PSendSysMessage(LANG_YOU_CHANGE_SECURITY, targetAccountName.c_str(), gm);
    LoginDatabase.PExecute("UPDATE account SET gmlevel = '%i' WHERE id = '%u'", gm, targetAccountId);

    return true;
}

/// Set password for account
bool ChatHandler::HandleAccountSetPasswordCommand(char* args)
{
    ///- Get the command line arguments
    std::string account_name;
    uint32 targetAccountId = ExtractAccountId(&args, &account_name);
    if (!targetAccountId)
        return false;

    // allow or quoted string with possible spaces or literal without spaces
    char *szPassword1 = ExtractQuotedOrLiteralArg(&args);
    char *szPassword2 = ExtractQuotedOrLiteralArg(&args);
    if (!szPassword1 || !szPassword2)
        return false;

    /// can set password only for target with less security
    /// This is also reject self apply in fact
    if(HasLowerSecurityAccount (NULL,targetAccountId,true))
        return false;

    if (strcmp(szPassword1,szPassword2))
    {
        SendSysMessage (LANG_NEW_PASSWORDS_NOT_MATCH);
        SetSentErrorMessage (true);
        return false;
    }

    AccountOpResult result = sAccountMgr.ChangePassword(targetAccountId, szPassword1);

    switch(result)
    {
        case AOR_OK:
            SendSysMessage(LANG_COMMAND_PASSWORD);
            break;
        case AOR_NAME_NOT_EXIST:
            PSendSysMessage(LANG_ACCOUNT_NOT_EXIST,account_name.c_str());
            SetSentErrorMessage(true);
            return false;
        case AOR_PASS_TOO_LONG:
            SendSysMessage(LANG_PASSWORD_TOO_LONG);
            SetSentErrorMessage(true);
            return false;
        default:
            SendSysMessage(LANG_COMMAND_NOTCHANGEPASSWORD);
            SetSentErrorMessage(true);
            return false;
    }

    // OK, but avoid normal report for hide passwords, but log use command for anyone
    char msg[100];
    snprintf( msg, 100, ".account set password %s *** ***", account_name.c_str());
    LogCommand(msg);
    SetSentErrorMessage(true);
    return false;
}


void ChatHandler::ShowAchievementCriteriaListHelper(AchievementCriteriaEntry const* criEntry, AchievementEntry const * achEntry, LocaleConstant loc, Player* target /*= NULL*/)
{
    std::ostringstream ss;
    if (m_session)
    {
        ss << criEntry->ID << " - |cffffffff|Hachievement_criteria:" << criEntry->ID << "|h[" << criEntry->name[loc] << " " << localeNames[loc] << "]|h|r";
    }
    else
        ss << criEntry->ID << " - " << criEntry->name[loc] << " " << localeNames[loc];

    if (target)
        ss << " = " << target->GetAchievementMgr().GetCriteriaProgressCounter(criEntry);

    if (achEntry->flags & ACHIEVEMENT_FLAG_COUNTER)
        ss << GetMangosString(LANG_COUNTER);
    else
    {
        ss << " [" << AchievementMgr::GetCriteriaProgressMaxCounter(criEntry, achEntry) << "]";

        if (target && target->GetAchievementMgr().IsCompletedCriteria(criEntry, achEntry))
            ss << GetMangosString(LANG_COMPLETE);
    }

    SendSysMessage(ss.str().c_str());
}

bool ChatHandler::HandleAchievementCommand(char* args)
{
    char* nameStr = ExtractOptNotLastArg(&args);

    Player* target = NULL;

    if (nameStr)
    {
        if (!ExtractPlayerTarget(&nameStr, &target))
            return false;
    }
    else
        target = getSelectedPlayer();

    uint32 achId;
    if (!ExtractUint32KeyFromLink(&args, "Hachievement", achId))
        return false;

    AchievementEntry const *achEntry = sAchievementStore.LookupEntry(achId);
    if (!achEntry)
    {
        PSendSysMessage(LANG_ACHIEVEMENT_NOT_EXIST, achId);
        SetSentErrorMessage(true);
        return false;
    }

    LocaleConstant loc = GetSessionDbcLocale();

    CompletedAchievementData const* completed = target ? target->GetAchievementMgr().GetCompleteData(achId) : NULL;

    ShowAchievementListHelper(achEntry, loc, completed ? &completed->date : NULL, target);

    if (AchievementCriteriaEntryList const* criteriaList = sAchievementMgr.GetAchievementCriteriaByAchievement(achEntry->ID))
    {
        SendSysMessage(LANG_COMMAND_ACHIEVEMENT_CRITERIA);
        for (AchievementCriteriaEntryList::const_iterator itr = criteriaList->begin(); itr != criteriaList->end(); ++itr)
            ShowAchievementCriteriaListHelper(*itr, achEntry, loc, target);
    }

    return true;
}

bool ChatHandler::HandleAchievementAddCommand(char* args)
{
    char* nameStr = ExtractOptNotLastArg(&args);

    Player* target;
    if (!ExtractPlayerTarget(&nameStr, &target))
        return false;

    uint32 achId;
    if (!ExtractUint32KeyFromLink(&args, "Hachievement", achId))
        return false;

    AchievementEntry const *achEntry = sAchievementStore.LookupEntry(achId);
    if (!achEntry || achEntry->flags & ACHIEVEMENT_FLAG_COUNTER)
    {
        PSendSysMessage(LANG_ACHIEVEMENT_NOT_EXIST, achId);
        SetSentErrorMessage(true);
        return false;
    }

    AchievementMgr& mgr = target->GetAchievementMgr();

    if (AchievementCriteriaEntryList const* criteriaList = sAchievementMgr.GetAchievementCriteriaByAchievement(achEntry->ID))
    {
        for (AchievementCriteriaEntryList::const_iterator itr = criteriaList->begin(); itr != criteriaList->end(); ++itr)
        {
            if (mgr.IsCompletedCriteria(*itr, achEntry))
                continue;

            uint32 maxValue = AchievementMgr::GetCriteriaProgressMaxCounter(*itr, achEntry);
            if (maxValue == std::numeric_limits<uint32>::max())
                maxValue = 1;                               // Exception for counter like achievements, set them only to 1
            mgr.SetCriteriaProgress(*itr, achEntry, maxValue, AchievementMgr::PROGRESS_SET);
        }
    }

    LocaleConstant loc = GetSessionDbcLocale();
    CompletedAchievementData const* completed = target ? target->GetAchievementMgr().GetCompleteData(achId) : NULL;
    ShowAchievementListHelper(achEntry, loc, completed ? &completed->date : NULL, target);
    return true;
}

bool ChatHandler::HandleAchievementRemoveCommand(char* args)
{
    char* nameStr = ExtractOptNotLastArg(&args);

    Player* target;
    if (!ExtractPlayerTarget(&nameStr, &target))
        return false;

    uint32 achId;
    if (!ExtractUint32KeyFromLink(&args, "Hachievement", achId))
        return false;

    AchievementEntry const *achEntry = sAchievementStore.LookupEntry(achId);
    if (!achEntry)
    {
        PSendSysMessage(LANG_ACHIEVEMENT_NOT_EXIST, achId);
        SetSentErrorMessage(true);
        return false;
    }

    AchievementMgr& mgr = target->GetAchievementMgr();

    if (AchievementCriteriaEntryList const* criteriaList = sAchievementMgr.GetAchievementCriteriaByAchievement(achEntry->ID))
        for (AchievementCriteriaEntryList::const_iterator itr = criteriaList->begin(); itr != criteriaList->end(); ++itr)
            mgr.SetCriteriaProgress(*itr, achEntry, 0, AchievementMgr::PROGRESS_SET);

    LocaleConstant loc = GetSessionDbcLocale();
    CompletedAchievementData const* completed = target ? target->GetAchievementMgr().GetCompleteData(achId) : NULL;
    ShowAchievementListHelper(achEntry, loc, completed ? &completed->date : NULL, target);
    return true;
}

bool ChatHandler::HandleAchievementCriteriaAddCommand(char* args)
{
    Player* target;
    uint32 criId;

    if (!ExtractUint32KeyFromLink(&args, "Hachievement_criteria", criId))
    {
        // maybe player first
        char* nameStr = ExtractArg(&args);
        if (!ExtractPlayerTarget(&nameStr, &target))
            return false;

        if (!ExtractUint32KeyFromLink(&args, "Hachievement_criteria", criId))
            return false;
    }
    else
        target = getSelectedPlayer();

    AchievementCriteriaEntry const *criEntry = sAchievementCriteriaStore.LookupEntry(criId);
    if (!criEntry)
    {
        PSendSysMessage(LANG_ACHIEVEMENT_CRITERIA_NOT_EXIST, criId);
        SetSentErrorMessage(true);
        return false;
    }

    AchievementEntry const *achEntry = sAchievementStore.LookupEntry(criEntry->referredAchievement);
    if (!achEntry)
        return false;

    LocaleConstant loc = GetSessionDbcLocale();

    uint32 maxValue = AchievementMgr::GetCriteriaProgressMaxCounter(criEntry, achEntry);
    if (maxValue == std::numeric_limits<uint32>::max())
        maxValue = 1;                                       // Exception for counter like achievements, set them only to 1

    AchievementMgr& mgr = target->GetAchievementMgr();

    // nothing do if completed
    if (mgr.IsCompletedCriteria(criEntry, achEntry))
    {
        ShowAchievementCriteriaListHelper(criEntry, achEntry, loc, target);
        return true;
    }

    uint32 progress = mgr.GetCriteriaProgressCounter(criEntry);

    uint32 val;
    if (!ExtractOptUInt32(&args, val, maxValue ? maxValue : 1))
        return false;

    uint32 new_val;

    if (maxValue)
        new_val = progress < maxValue && maxValue - progress > val ? progress + val : maxValue;
    else
    {
        uint32 max_int = std::numeric_limits<uint32>::max();
        new_val = progress < max_int && max_int - progress > val ? progress + val : max_int;
    }

    mgr.SetCriteriaProgress(criEntry, achEntry, new_val, AchievementMgr::PROGRESS_SET);

    ShowAchievementCriteriaListHelper(criEntry, achEntry, loc, target);
    return true;
}

bool ChatHandler::HandleAchievementCriteriaRemoveCommand(char* args)
{
    Player* target;
    uint32 criId;

    if (!ExtractUint32KeyFromLink(&args, "Hachievement_criteria", criId))
    {
        // maybe player first
        char* nameStr = ExtractArg(&args);
        if (!ExtractPlayerTarget(&nameStr, &target))
            return false;

        if (!ExtractUint32KeyFromLink(&args, "Hachievement_criteria", criId))
            return false;
    }
    else
        target = getSelectedPlayer();

    AchievementCriteriaEntry const *criEntry = sAchievementCriteriaStore.LookupEntry(criId);
    if (!criEntry)
    {
        PSendSysMessage(LANG_ACHIEVEMENT_CRITERIA_NOT_EXIST, criId);
        SetSentErrorMessage(true);
        return false;
    }

    AchievementEntry const *achEntry = sAchievementStore.LookupEntry(criEntry->referredAchievement);
    if (!achEntry)
        return false;

    LocaleConstant loc = GetSessionDbcLocale();

    uint32 maxValue = AchievementMgr::GetCriteriaProgressMaxCounter(criEntry, achEntry);
    if (maxValue == std::numeric_limits<uint32>::max())
        maxValue = 1;                                       // Exception for counter like achievements, set them only to 1

    AchievementMgr& mgr = target->GetAchievementMgr();

    uint32 progress = mgr.GetCriteriaProgressCounter(criEntry);

    // nothing do if not started
    if (progress == 0)
    {
        ShowAchievementCriteriaListHelper(criEntry, achEntry, loc, target);
        return true;
    }

    uint32 change;
    if (!ExtractOptUInt32(&args, change, maxValue ? maxValue : 1))
        return false;

    uint32 newval = change < progress ? progress - change : 0;

    mgr.SetCriteriaProgress(criEntry, achEntry, newval, AchievementMgr::PROGRESS_SET);

    ShowAchievementCriteriaListHelper(criEntry, achEntry, loc, target);
    return true;
}

bool ChatHandler::HandleMaxSkillCommand(char* /*args*/)
{
    Player* SelectedPlayer = getSelectedPlayer();
    if(!SelectedPlayer)
    {
        SendSysMessage(LANG_NO_CHAR_SELECTED);
        SetSentErrorMessage(true);
        return false;
    }

    // each skills that have max skill value dependent from level seted to current level max skill value
    SelectedPlayer->UpdateSkillsToMaxSkillsForLevel();
    return true;
}

bool ChatHandler::HandleSetSkillCommand(char* args)
{
    Player * target = getSelectedPlayer();
    if (!target)
    {
        SendSysMessage(LANG_NO_CHAR_SELECTED);
        SetSentErrorMessage(true);
        return false;
    }

    // number or [name] Shift-click form |color|Hskill:skill_id|h[name]|h|r
    char* skill_p = ExtractKeyFromLink(&args, "Hskill");
    if (!skill_p)
        return false;

    int32 skill;
    if (!ExtractInt32(&skill_p, skill))
        return false;

    int32 level;
    if (!ExtractInt32(&args, level))
        return false;

    int32 maxskill;
    if (!ExtractOptInt32(&args, maxskill, target->GetPureMaxSkillValue(skill)))
        return false;

    if (skill <= 0)
    {
        PSendSysMessage(LANG_INVALID_SKILL_ID, skill);
        SetSentErrorMessage(true);
        return false;
    }

    SkillLineEntry const* sl = sSkillLineStore.LookupEntry(skill);
    if (!sl)
    {
        PSendSysMessage(LANG_INVALID_SKILL_ID, skill);
        SetSentErrorMessage(true);
        return false;
    }

    std::string tNameLink = GetNameLink(target);

    if (!target->GetSkillValue(skill))
    {
        PSendSysMessage(LANG_SET_SKILL_ERROR, tNameLink.c_str(), skill, sl->name[GetSessionDbcLocale()]);
        SetSentErrorMessage(true);
        return false;
    }

    if (level <= 0 || level > maxskill || maxskill <= 0)
        return false;

    target->SetSkill(skill, level, maxskill);
    PSendSysMessage(LANG_SET_SKILL, skill, sl->name[GetSessionDbcLocale()], tNameLink.c_str(), level, maxskill);

    return true;
}

bool ChatHandler::HandleUnLearnCommand(char* args)
{
    if (!*args)
        return false;

    // number or [name] Shift-click form |color|Hspell:spell_id|h[name]|h|r
    uint32 spell_id = ExtractSpellIdFromLink(&args);
    if (!spell_id)
        return false;

    bool allRanks = ExtractLiteralArg(&args, "all") != NULL;
    if (!allRanks && *args)                                 // can be fail also at syntax error
        return false;

    Player* target = getSelectedPlayer();
    if(!target)
    {
        SendSysMessage(LANG_NO_CHAR_SELECTED);
        SetSentErrorMessage(true);
        return false;
    }

    if(allRanks)
        spell_id = sSpellMgr.GetFirstSpellInChain (spell_id);

    if (target->HasSpell(spell_id))
        target->removeSpell(spell_id,false,!allRanks);
    else
        SendSysMessage(LANG_FORGET_SPELL);

    if(GetTalentSpellCost(spell_id))
        target->SendTalentsInfoData(false);

    return true;
}

bool ChatHandler::HandleCooldownCommand(char* args)
{
    Player* target = getSelectedPlayer();
    if(!target)
    {
        SendSysMessage(LANG_PLAYER_NOT_FOUND);
        SetSentErrorMessage(true);
        return false;
    }

    std::string tNameLink = GetNameLink(target);

    if (!*args)
    {
        target->RemoveAllSpellCooldown();
        PSendSysMessage(LANG_REMOVEALL_COOLDOWN, tNameLink.c_str());
    }
    else
    {
        // number or [name] Shift-click form |color|Hspell:spell_id|h[name]|h|r or Htalent form
        uint32 spell_id = ExtractSpellIdFromLink(&args);
        if (!spell_id)
            return false;

        if (!sSpellStore.LookupEntry(spell_id))
        {
            PSendSysMessage(LANG_UNKNOWN_SPELL, target==m_session->GetPlayer() ? GetMangosString(LANG_YOU) : tNameLink.c_str());
            SetSentErrorMessage(true);
            return false;
        }

        target->RemoveSpellCooldown(spell_id,true);
        PSendSysMessage(LANG_REMOVE_COOLDOWN, spell_id, target==m_session->GetPlayer() ? GetMangosString(LANG_YOU) : tNameLink.c_str());
    }
    return true;
}

bool ChatHandler::HandleLearnAllCommand(char* /*args*/)
{
    static const char *allSpellList[] =
    {
        "3365",
        "6233",
        "6247",
        "6246",
        "6477",
        "6478",
        "22810",
        "8386",
        "21651",
        "21652",
        "522",
        "7266",
        "8597",
        "2479",
        "22027",
        "6603",
        "5019",
        "133",
        "168",
        "227",
        "5009",
        "9078",
        "668",
        "203",
        "20599",
        "20600",
        "81",
        "20597",
        "20598",
        "20864",
        "1459",
        "5504",
        "587",
        "5143",
        "118",
        "5505",
        "597",
        "604",
        "1449",
        "1460",
        "2855",
        "1008",
        "475",
        "5506",
        "1463",
        "12824",
        "8437",
        "990",
        "5145",
        "8450",
        "1461",
        "759",
        "8494",
        "8455",
        "8438",
        "6127",
        "8416",
        "6129",
        "8451",
        "8495",
        "8439",
        "3552",
        "8417",
        "10138",
        "12825",
        "10169",
        "10156",
        "10144",
        "10191",
        "10201",
        "10211",
        "10053",
        "10173",
        "10139",
        "10145",
        "10192",
        "10170",
        "10202",
        "10054",
        "10174",
        "10193",
        "12826",
        "2136",
        "143",
        "145",
        "2137",
        "2120",
        "3140",
        "543",
        "2138",
        "2948",
        "8400",
        "2121",
        "8444",
        "8412",
        "8457",
        "8401",
        "8422",
        "8445",
        "8402",
        "8413",
        "8458",
        "8423",
        "8446",
        "10148",
        "10197",
        "10205",
        "10149",
        "10215",
        "10223",
        "10206",
        "10199",
        "10150",
        "10216",
        "10207",
        "10225",
        "10151",
        "116",
        "205",
        "7300",
        "122",
        "837",
        "10",
        "7301",
        "7322",
        "6143",
        "120",
        "865",
        "8406",
        "6141",
        "7302",
        "8461",
        "8407",
        "8492",
        "8427",
        "8408",
        "6131",
        "7320",
        "10159",
        "8462",
        "10185",
        "10179",
        "10160",
        "10180",
        "10219",
        "10186",
        "10177",
        "10230",
        "10181",
        "10161",
        "10187",
        "10220",
        "2018",
        "2663",
        "12260",
        "2660",
        "3115",
        "3326",
        "2665",
        "3116",
        "2738",
        "3293",
        "2661",
        "3319",
        "2662",
        "9983",
        "8880",
        "2737",
        "2739",
        "7408",
        "3320",
        "2666",
        "3323",
        "3324",
        "3294",
        "22723",
        "23219",
        "23220",
        "23221",
        "23228",
        "23338",
        "10788",
        "10790",
        "5611",
        "5016",
        "5609",
        "2060",
        "10963",
        "10964",
        "10965",
        "22593",
        "22594",
        "596",
        "996",
        "499",
        "768",
        "17002",
        "1448",
        "1082",
        "16979",
        "1079",
        "5215",
        "20484",
        "5221",
        "15590",
        "17007",
        "6795",
        "6807",
        "5487",
        "1446",
        "1066",
        "5421",
        "3139",
        "779",
        "6811",
        "6808",
        "1445",
        "5216",
        "1737",
        "5222",
        "5217",
        "1432",
        "6812",
        "9492",
        "5210",
        "3030",
        "1441",
        "783",
        "6801",
        "20739",
        "8944",
        "9491",
        "22569",
        "5226",
        "6786",
        "1433",
        "8973",
        "1828",
        "9495",
        "9006",
        "6794",
        "8993",
        "5203",
        "16914",
        "6784",
        "9635",
        "22830",
        "20722",
        "9748",
        "6790",
        "9753",
        "9493",
        "9752",
        "9831",
        "9825",
        "9822",
        "5204",
        "5401",
        "22831",
        "6793",
        "9845",
        "17401",
        "9882",
        "9868",
        "20749",
        "9893",
        "9899",
        "9895",
        "9832",
        "9902",
        "9909",
        "22832",
        "9828",
        "9851",
        "9883",
        "9869",
        "17406",
        "17402",
        "9914",
        "20750",
        "9897",
        "9848",
        "3127",
        "107",
        "204",
        "9116",
        "2457",
        "78",
        "18848",
        "331",
        "403",
        "2098",
        "1752",
        "11278",
        "11288",
        "11284",
        "6461",
        "2344",
        "2345",
        "6463",
        "2346",
        "2352",
        "775",
        "1434",
        "1612",
        "71",
        "2468",
        "2458",
        "2467",
        "7164",
        "7178",
        "7367",
        "7376",
        "7381",
        "21156",
        "5209",
        "3029",
        "5201",
        "9849",
        "9850",
        "20719",
        "22568",
        "22827",
        "22828",
        "22829",
        "6809",
        "8972",
        "9005",
        "9823",
        "9827",
        "6783",
        "9913",
        "6785",
        "6787",
        "9866",
        "9867",
        "9894",
        "9896",
        "6800",
        "8992",
        "9829",
        "9830",
        "780",
        "769",
        "6749",
        "6750",
        "9755",
        "9754",
        "9908",
        "20745",
        "20742",
        "20747",
        "20748",
        "9746",
        "9745",
        "9880",
        "9881",
        "5391",
        "842",
        "3025",
        "3031",
        "3287",
        "3329",
        "1945",
        "3559",
        "4933",
        "4934",
        "4935",
        "4936",
        "5142",
        "5390",
        "5392",
        "5404",
        "5420",
        "6405",
        "7293",
        "7965",
        "8041",
        "8153",
        "9033",
        "9034",
        //"9036", problems with ghost state
        "16421",
        "21653",
        "22660",
        "5225",
        "9846",
        "2426",
        "5916",
        "6634",
        //"6718", phasing stealth, annoying for learn all case.
        "6719",
        "8822",
        "9591",
        "9590",
        "10032",
        "17746",
        "17747",
        "8203",
        "11392",
        "12495",
        "16380",
        "23452",
        "4079",
        "4996",
        "4997",
        "4998",
        "4999",
        "5000",
        "6348",
        "6349",
        "6481",
        "6482",
        "6483",
        "6484",
        "11362",
        "11410",
        "11409",
        "12510",
        "12509",
        "12885",
        "13142",
        "21463",
        "23460",
        "11421",
        "11416",
        "11418",
        "1851",
        "10059",
        "11423",
        "11417",
        "11422",
        "11419",
        "11424",
        "11420",
        "27",
        "31",
        "33",
        "34",
        "35",
        "15125",
        "21127",
        "22950",
        "1180",
        "201",
        "12593",
        "12842",
        "16770",
        "6057",
        "12051",
        "18468",
        "12606",
        "12605",
        "18466",
        "12502",
        "12043",
        "15060",
        "12042",
        "12341",
        "12848",
        "12344",
        "12353",
        "18460",
        "11366",
        "12350",
        "12352",
        "13043",
        "11368",
        "11113",
        "12400",
        "11129",
        "16766",
        "12573",
        "15053",
        "12580",
        "12475",
        "12472",
        "12953",
        "12488",
        "11189",
        "12985",
        "12519",
        "16758",
        "11958",
        "12490",
        "11426",
        "3565",
        "3562",
        "18960",
        "3567",
        "3561",
        "3566",
        "3563",
        "1953",
        "2139",
        "12505",
        "13018",
        "12522",
        "12523",
        "5146",
        "5144",
        "5148",
        "8419",
        "8418",
        "10213",
        "10212",
        "10157",
        "12524",
        "13019",
        "12525",
        "13020",
        "12526",
        "13021",
        "18809",
        "13031",
        "13032",
        "13033",
        "4036",
        "3920",
        "3919",
        "3918",
        "7430",
        "3922",
        "3923",
        "7411",
        "7418",
        "7421",
        "13262",
        "7412",
        "7415",
        "7413",
        "7416",
        "13920",
        "13921",
        "7745",
        "7779",
        "7428",
        "7457",
        "7857",
        "7748",
        "7426",
        "13421",
        "7454",
        "13378",
        "7788",
        "14807",
        "14293",
        "7795",
        "6296",
        "20608",
        "755",
        "444",
        "427",
        "428",
        "442",
        "447",
        "3578",
        "3581",
        "19027",
        "3580",
        "665",
        "3579",
        "3577",
        "6755",
        "3576",
        "2575",
        "2577",
        "2578",
        "2579",
        "2580",
        "2656",
        "2657",
        "2576",
        "3564",
        "10248",
        "8388",
        "2659",
        "14891",
        "3308",
        "3307",
        "10097",
        "2658",
        "3569",
        "16153",
        "3304",
        "10098",
        "4037",
        "3929",
        "3931",
        "3926",
        "3924",
        "3930",
        "3977",
        "3925",
        "136",
        "228",
        "5487",
        "43",
        "202",
        "0"
    };

    int loop = 0;
    while(strcmp(allSpellList[loop], "0"))
    {
        uint32 spell = atol((char*)allSpellList[loop++]);

        if (m_session->GetPlayer()->HasSpell(spell))
            continue;

        SpellEntry const* spellInfo = sSpellStore.LookupEntry(spell);
        if(!spellInfo || !SpellMgr::IsSpellValid(spellInfo,m_session->GetPlayer()))
        {
            PSendSysMessage(LANG_COMMAND_SPELL_BROKEN,spell);
            continue;
        }

        m_session->GetPlayer()->learnSpell(spell, false);
    }

    SendSysMessage(LANG_COMMAND_LEARN_MANY_SPELLS);

    return true;
}

bool ChatHandler::HandleLearnAllGMCommand(char* /*args*/)
{
    static const char *gmSpellList[] =
    {
        "24347",                                            // Become A Fish, No Breath Bar
        "35132",                                            // Visual Boom
        "38488",                                            // Attack 4000-8000 AOE
        "38795",                                            // Attack 2000 AOE + Slow Down 90%
        "15712",                                            // Attack 200
        "1852",                                             // GM Spell Silence
        "31899",                                            // Kill
        "31924",                                            // Kill
        "29878",                                            // Kill My Self
        "26644",                                            // More Kill

        "28550",                                            //Invisible 24
        "23452",                                            //Invisible + Target
        "0"
    };

    uint16 gmSpellIter = 0;
    while( strcmp(gmSpellList[gmSpellIter], "0") )
    {
        uint32 spell = atol((char*)gmSpellList[gmSpellIter++]);

        SpellEntry const* spellInfo = sSpellStore.LookupEntry(spell);
        if(!spellInfo || !SpellMgr::IsSpellValid(spellInfo,m_session->GetPlayer()))
        {
            PSendSysMessage(LANG_COMMAND_SPELL_BROKEN,spell);
            continue;
        }

        m_session->GetPlayer()->learnSpell(spell, false);
    }

    SendSysMessage(LANG_LEARNING_GM_SKILLS);
    return true;
}

bool ChatHandler::HandleLearnAllMyClassCommand(char* /*args*/)
{
    HandleLearnAllMySpellsCommand((char*)"");
    HandleLearnAllMyTalentsCommand((char*)"");
    return true;
}

bool ChatHandler::HandleLearnAllMySpellsCommand(char* /*args*/)
{
    ChrClassesEntry const* clsEntry = sChrClassesStore.LookupEntry(m_session->GetPlayer()->getClass());
    if(!clsEntry)
        return true;
    uint32 family = clsEntry->spellfamily;

    for (uint32 i = 0; i < sSkillLineAbilityStore.GetNumRows(); ++i)
    {
        SkillLineAbilityEntry const *entry = sSkillLineAbilityStore.LookupEntry(i);
        if (!entry)
            continue;

        SpellEntry const *spellInfo = sSpellStore.LookupEntry(entry->spellId);
        if(!spellInfo)
            continue;

        // skip server-side/triggered spells
        if(spellInfo->spellLevel==0)
            continue;

        // skip wrong class/race skills
        if(!m_session->GetPlayer()->IsSpellFitByClassAndRace(spellInfo->Id))
            continue;

        // skip other spell families
        if( spellInfo->SpellFamilyName != family)
            continue;

        // skip spells with first rank learned as talent (and all talents then also)
        uint32 first_rank = sSpellMgr.GetFirstSpellInChain(spellInfo->Id);
        if(GetTalentSpellCost(first_rank) > 0 )
            continue;

        // skip broken spells
        if(!SpellMgr::IsSpellValid(spellInfo,m_session->GetPlayer(),false))
            continue;

        m_session->GetPlayer()->learnSpell(spellInfo->Id, false);
    }

    SendSysMessage(LANG_COMMAND_LEARN_CLASS_SPELLS);
    return true;
}

bool ChatHandler::HandleLearnAllMyTalentsCommand(char* /*args*/)
{
    Player* player = m_session->GetPlayer();
    uint32 classMask = player->getClassMask();

    for (uint32 i = 0; i < sTalentStore.GetNumRows(); ++i)
    {
        TalentEntry const *talentInfo = sTalentStore.LookupEntry(i);
        if(!talentInfo)
            continue;

        TalentTabEntry const *talentTabInfo = sTalentTabStore.LookupEntry( talentInfo->TalentTab );
        if(!talentTabInfo)
            continue;

        if( (classMask & talentTabInfo->ClassMask) == 0 )
            continue;

        // search highest talent rank
        uint32 spellid = 0;

        for(int rank = MAX_TALENT_RANK-1; rank >= 0; --rank)
        {
            if(talentInfo->RankID[rank]!=0)
            {
                spellid = talentInfo->RankID[rank];
                break;
            }
        }

        if(!spellid)                                        // ??? none spells in talent
            continue;

        SpellEntry const* spellInfo = sSpellStore.LookupEntry(spellid);
        if(!spellInfo || !SpellMgr::IsSpellValid(spellInfo,m_session->GetPlayer(),false))
            continue;

        // learn highest rank of talent and learn all non-talent spell ranks (recursive by tree)
        player->learnSpellHighRank(spellid);
    }

    player->SendTalentsInfoData(false);

    SendSysMessage(LANG_COMMAND_LEARN_CLASS_TALENTS);
    return true;
}

bool ChatHandler::HandleLearnAllMyPetTalentsCommand(char* /*args*/)
{
    Player* player = m_session->GetPlayer();

    Pet* pet = player->GetPet();
    if(!pet)
    {
        SendSysMessage(LANG_NO_PET_FOUND);
        SetSentErrorMessage(true);
        return false;
    }

    CreatureInfo const *ci = pet->GetCreatureInfo();
    if(!ci)
    {
        SendSysMessage(LANG_WRONG_PET_TYPE);
        SetSentErrorMessage(true);
        return false;
    }

    CreatureFamilyEntry const *pet_family = sCreatureFamilyStore.LookupEntry(ci->family);
    if(!pet_family)
    {
        SendSysMessage(LANG_WRONG_PET_TYPE);
        SetSentErrorMessage(true);
        return false;
    }

    if(pet_family->petTalentType < 0)                       // not hunter pet
    {
        SendSysMessage(LANG_WRONG_PET_TYPE);
        SetSentErrorMessage(true);
        return false;
    }

    for (uint32 i = 0; i < sTalentStore.GetNumRows(); ++i)
    {
        TalentEntry const *talentInfo = sTalentStore.LookupEntry(i);
        if(!talentInfo)
            continue;

        TalentTabEntry const *talentTabInfo = sTalentTabStore.LookupEntry( talentInfo->TalentTab );
        if(!talentTabInfo)
            continue;

        // prevent learn talent for different family (cheating)
        if(((1 << pet_family->petTalentType) & talentTabInfo->petTalentMask)==0)
            continue;

        // search highest talent rank
        uint32 spellid = 0;

        for(int rank = MAX_TALENT_RANK-1; rank >= 0; --rank)
        {
            if(talentInfo->RankID[rank]!=0)
            {
                spellid = talentInfo->RankID[rank];
                break;
            }
        }

        if(!spellid)                                        // ??? none spells in talent
            continue;

        SpellEntry const* spellInfo = sSpellStore.LookupEntry(spellid);
        if(!spellInfo || !SpellMgr::IsSpellValid(spellInfo,m_session->GetPlayer(),false))
            continue;

        // learn highest rank of talent and learn all non-talent spell ranks (recursive by tree)
        pet->learnSpellHighRank(spellid);
    }

    player->SendTalentsInfoData(true);

    SendSysMessage(LANG_COMMAND_LEARN_PET_TALENTS);
    return true;
}

bool ChatHandler::HandleLearnAllLangCommand(char* /*args*/)
{
    // skipping UNIVERSAL language (0)
    for(int i = 1; i < LANGUAGES_COUNT; ++i)
        m_session->GetPlayer()->learnSpell(lang_description[i].spell_id, false);

    SendSysMessage(LANG_COMMAND_LEARN_ALL_LANG);
    return true;
}

bool ChatHandler::HandleLearnAllDefaultCommand(char* args)
{
    Player* target;
    if (!ExtractPlayerTarget(&args, &target))
        return false;

    target->learnDefaultSpells();
    target->learnQuestRewardedSpells();

    PSendSysMessage(LANG_COMMAND_LEARN_ALL_DEFAULT_AND_QUEST,GetNameLink(target).c_str());
    return true;
}

bool ChatHandler::HandleLearnCommand(char* args)
{
    Player* targetPlayer = getSelectedPlayer();

    if(!targetPlayer)
    {
        SendSysMessage(LANG_PLAYER_NOT_FOUND);
        SetSentErrorMessage(true);
        return false;
    }

    // number or [name] Shift-click form |color|Hspell:spell_id|h[name]|h|r or Htalent form
    uint32 spell = ExtractSpellIdFromLink(&args);
    if (!spell || !sSpellStore.LookupEntry(spell))
        return false;

    bool allRanks = ExtractLiteralArg(&args, "all") != NULL;
    if (!allRanks && *args)                                 // can be fail also at syntax error
        return false;

    SpellEntry const* spellInfo = sSpellStore.LookupEntry(spell);
    if (!spellInfo || !SpellMgr::IsSpellValid(spellInfo,m_session->GetPlayer()))
    {
        PSendSysMessage(LANG_COMMAND_SPELL_BROKEN,spell);
        SetSentErrorMessage(true);
        return false;
    }

    if (!allRanks && targetPlayer->HasSpell(spell))
    {
        if (targetPlayer == m_session->GetPlayer())
            SendSysMessage(LANG_YOU_KNOWN_SPELL);
        else
            PSendSysMessage(LANG_TARGET_KNOWN_SPELL,GetNameLink(targetPlayer).c_str());
        SetSentErrorMessage(true);
        return false;
    }

    if (allRanks)
        targetPlayer->learnSpellHighRank(spell);
    else
        targetPlayer->learnSpell(spell, false);

    uint32 first_spell = sSpellMgr.GetFirstSpellInChain(spell);
    if (GetTalentSpellCost(first_spell))
        targetPlayer->SendTalentsInfoData(false);

    return true;
}

bool ChatHandler::HandleAddItemCommand(char* args)
{
    char* cId = ExtractKeyFromLink(&args, "Hitem");
    if(!cId)
        return false;

    uint32 itemId = 0;
    if (!ExtractUInt32(&cId, itemId))                       // [name] manual form
    {
        std::string itemName = cId;
        WorldDatabase.escape_string(itemName);
        QueryResult *result = WorldDatabase.PQuery("SELECT entry FROM item_template WHERE name = '%s'", itemName.c_str());
        if (!result)
        {
            PSendSysMessage(LANG_COMMAND_COULDNOTFIND, cId);
            SetSentErrorMessage(true);
            return false;
        }
        itemId = result->Fetch()->GetUInt16();
        delete result;
    }

    int32 count;
    if (!ExtractOptInt32(&args, count, 1))
        return false;

    Player* pl = m_session->GetPlayer();
    Player* plTarget = getSelectedPlayer();
    if(!plTarget)
        plTarget = pl;

    DETAIL_LOG(GetMangosString(LANG_ADDITEM), itemId, count);

    ItemPrototype const *pProto = ObjectMgr::GetItemPrototype(itemId);
    if(!pProto)
    {
        PSendSysMessage(LANG_COMMAND_ITEMIDINVALID, itemId);
        SetSentErrorMessage(true);
        return false;
    }

    //Subtract
    if (count < 0)
    {
        plTarget->DestroyItemCount(itemId, -count, true, false);
        PSendSysMessage(LANG_REMOVEITEM, itemId, -count, GetNameLink(plTarget).c_str());
        return true;
    }

    //Adding items
    uint32 noSpaceForCount = 0;

    // check space and find places
    ItemPosCountVec dest;
    uint8 msg = plTarget->CanStoreNewItem( NULL_BAG, NULL_SLOT, dest, itemId, count, &noSpaceForCount );
    if( msg != EQUIP_ERR_OK )                               // convert to possible store amount
        count -= noSpaceForCount;

    if( count == 0 || dest.empty())                         // can't add any
    {
        PSendSysMessage(LANG_ITEM_CANNOT_CREATE, itemId, noSpaceForCount );
        SetSentErrorMessage(true);
        return false;
    }

    Item* item = plTarget->StoreNewItem( dest, itemId, true, Item::GenerateItemRandomPropertyId(itemId));

    // remove binding (let GM give it to another player later)
    if(pl==plTarget)
        for(ItemPosCountVec::const_iterator itr = dest.begin(); itr != dest.end(); ++itr)
            if(Item* item1 = pl->GetItemByPos(itr->pos))
                item1->SetBinding( false );

    if(count > 0 && item)
    {
        pl->SendNewItem(item,count,false,true);
        if(pl!=plTarget)
            plTarget->SendNewItem(item,count,true,false);
    }

    if(noSpaceForCount > 0)
        PSendSysMessage(LANG_ITEM_CANNOT_CREATE, itemId, noSpaceForCount);

    return true;
}

bool ChatHandler::HandleAddItemSetCommand(char* args)
{
    uint32 itemsetId;
    if (!ExtractUint32KeyFromLink(&args, "Hitemset", itemsetId))
        return false;

    // prevent generation all items with itemset field value '0'
    if (itemsetId == 0)
    {
        PSendSysMessage(LANG_NO_ITEMS_FROM_ITEMSET_FOUND,itemsetId);
        SetSentErrorMessage(true);
        return false;
    }

    Player* pl = m_session->GetPlayer();
    Player* plTarget = getSelectedPlayer();
    if(!plTarget)
        plTarget = pl;

    DETAIL_LOG(GetMangosString(LANG_ADDITEMSET), itemsetId);

    bool found = false;
    for (uint32 id = 0; id < sItemStorage.MaxEntry; id++)
    {
        ItemPrototype const *pProto = sItemStorage.LookupEntry<ItemPrototype>(id);
        if (!pProto)
            continue;

        if (pProto->ItemSet == itemsetId)
        {
            found = true;
            ItemPosCountVec dest;
            InventoryResult msg = plTarget->CanStoreNewItem( NULL_BAG, NULL_SLOT, dest, pProto->ItemId, 1 );
            if (msg == EQUIP_ERR_OK)
            {
                Item* item = plTarget->StoreNewItem( dest, pProto->ItemId, true);

                // remove binding (let GM give it to another player later)
                if (pl==plTarget)
                    item->SetBinding( false );

                pl->SendNewItem(item,1,false,true);
                if (pl!=plTarget)
                    plTarget->SendNewItem(item,1,true,false);
            }
            else
            {
                pl->SendEquipError( msg, NULL, NULL, pProto->ItemId );
                PSendSysMessage(LANG_ITEM_CANNOT_CREATE, pProto->ItemId, 1);
            }
        }
    }

    if (!found)
    {
        PSendSysMessage(LANG_NO_ITEMS_FROM_ITEMSET_FOUND,itemsetId);

        SetSentErrorMessage(true);
        return false;
    }

    return true;
}

bool ChatHandler::HandleListItemCommand(char* args)
{
    uint32 item_id;
    if (!ExtractUint32KeyFromLink(&args, "Hitem", item_id))
        return false;

    if (!item_id)
    {
        PSendSysMessage(LANG_COMMAND_ITEMIDINVALID, item_id);
        SetSentErrorMessage(true);
        return false;
    }

    ItemPrototype const* itemProto = ObjectMgr::GetItemPrototype(item_id);
    if(!itemProto)
    {
        PSendSysMessage(LANG_COMMAND_ITEMIDINVALID, item_id);
        SetSentErrorMessage(true);
        return false;
    }

    uint32 count;
    if (!ExtractOptUInt32(&args, count, 10))
        return false;

    QueryResult *result;

    // inventory case
    uint32 inv_count = 0;
    result=CharacterDatabase.PQuery("SELECT COUNT(item_template) FROM character_inventory WHERE item_template='%u'",item_id);
    if(result)
    {
        inv_count = (*result)[0].GetUInt32();
        delete result;
    }

    result=CharacterDatabase.PQuery(
    //          0        1             2             3        4                  5
        "SELECT ci.item, cibag.slot AS bag, ci.slot, ci.guid, characters.account,characters.name "
        "FROM character_inventory AS ci LEFT JOIN character_inventory AS cibag ON (cibag.item=ci.bag),characters "
        "WHERE ci.item_template='%u' AND ci.guid = characters.guid LIMIT %u ",
        item_id,uint32(count));

    if(result)
    {
        do
        {
            Field *fields = result->Fetch();
            uint32 item_guid = fields[0].GetUInt32();
            uint32 item_bag = fields[1].GetUInt32();
            uint32 item_slot = fields[2].GetUInt32();
            uint32 owner_guid = fields[3].GetUInt32();
            uint32 owner_acc = fields[4].GetUInt32();
            std::string owner_name = fields[5].GetCppString();

            char const* item_pos = 0;
            if(Player::IsEquipmentPos(item_bag,item_slot))
                item_pos = "[equipped]";
            else if(Player::IsInventoryPos(item_bag,item_slot))
                item_pos = "[in inventory]";
            else if(Player::IsBankPos(item_bag,item_slot))
                item_pos = "[in bank]";
            else
                item_pos = "";

            PSendSysMessage(LANG_ITEMLIST_SLOT,
                item_guid,owner_name.c_str(),owner_guid,owner_acc,item_pos);
        } while (result->NextRow());

        uint32 res_count = uint32(result->GetRowCount());

        delete result;

        if(count > res_count)
            count-=res_count;
        else if(count)
            count = 0;
    }

    // mail case
    uint32 mail_count = 0;
    result=CharacterDatabase.PQuery("SELECT COUNT(item_template) FROM mail_items WHERE item_template='%u'", item_id);
    if(result)
    {
        mail_count = (*result)[0].GetUInt32();
        delete result;
    }

    if(count > 0)
    {
        result=CharacterDatabase.PQuery(
        //          0                     1            2              3               4            5               6
            "SELECT mail_items.item_guid, mail.sender, mail.receiver, char_s.account, char_s.name, char_r.account, char_r.name "
            "FROM mail,mail_items,characters as char_s,characters as char_r "
            "WHERE mail_items.item_template='%u' AND char_s.guid = mail.sender AND char_r.guid = mail.receiver AND mail.id=mail_items.mail_id LIMIT %u",
            item_id,uint32(count));
    }
    else
        result = NULL;

    if(result)
    {
        do
        {
            Field *fields = result->Fetch();
            uint32 item_guid        = fields[0].GetUInt32();
            uint32 item_s           = fields[1].GetUInt32();
            uint32 item_r           = fields[2].GetUInt32();
            uint32 item_s_acc       = fields[3].GetUInt32();
            std::string item_s_name = fields[4].GetCppString();
            uint32 item_r_acc       = fields[5].GetUInt32();
            std::string item_r_name = fields[6].GetCppString();

            char const* item_pos = "[in mail]";

            PSendSysMessage(LANG_ITEMLIST_MAIL,
                item_guid,item_s_name.c_str(),item_s,item_s_acc,item_r_name.c_str(),item_r,item_r_acc,item_pos);
        } while (result->NextRow());

        uint32 res_count = uint32(result->GetRowCount());

        delete result;

        if(count > res_count)
            count-=res_count;
        else if(count)
            count = 0;
    }

    // auction case
    uint32 auc_count = 0;
    result=CharacterDatabase.PQuery("SELECT COUNT(item_template) FROM auction WHERE item_template='%u'",item_id);
    if(result)
    {
        auc_count = (*result)[0].GetUInt32();
        delete result;
    }

    if(count > 0)
    {
        result=CharacterDatabase.PQuery(
        //           0                      1                       2                   3
            "SELECT  auction.itemguid, auction.itemowner, characters.account, characters.name "
            "FROM auction,characters WHERE auction.item_template='%u' AND characters.guid = auction.itemowner LIMIT %u",
            item_id,uint32(count));
    }
    else
        result = NULL;

    if(result)
    {
        do
        {
            Field *fields = result->Fetch();
            uint32 item_guid       = fields[0].GetUInt32();
            uint32 owner           = fields[1].GetUInt32();
            uint32 owner_acc       = fields[2].GetUInt32();
            std::string owner_name = fields[3].GetCppString();

            char const* item_pos = "[in auction]";

            PSendSysMessage(LANG_ITEMLIST_AUCTION, item_guid, owner_name.c_str(), owner, owner_acc,item_pos);
        } while (result->NextRow());

        delete result;
    }

    // guild bank case
    uint32 guild_count = 0;
    result=CharacterDatabase.PQuery("SELECT COUNT(item_entry) FROM guild_bank_item WHERE item_entry='%u'",item_id);
    if(result)
    {
        guild_count = (*result)[0].GetUInt32();
        delete result;
    }

    result=CharacterDatabase.PQuery(
        //      0             1           2
        "SELECT gi.item_guid, gi.guildid, guild.name "
        "FROM guild_bank_item AS gi, guild WHERE gi.item_entry='%u' AND gi.guildid = guild.guildid LIMIT %u ",
        item_id,uint32(count));

    if(result)
    {
        do
        {
            Field *fields = result->Fetch();
            uint32 item_guid = fields[0].GetUInt32();
            uint32 guild_guid = fields[1].GetUInt32();
            std::string guild_name = fields[2].GetCppString();

            char const* item_pos = "[in guild bank]";

            PSendSysMessage(LANG_ITEMLIST_GUILD,item_guid,guild_name.c_str(),guild_guid,item_pos);
        } while (result->NextRow());

        uint32 res_count = uint32(result->GetRowCount());

        delete result;

        if(count > res_count)
            count-=res_count;
        else if(count)
            count = 0;
    }

    if(inv_count+mail_count+auc_count+guild_count == 0)
    {
        SendSysMessage(LANG_COMMAND_NOITEMFOUND);
        SetSentErrorMessage(true);
        return false;
    }

    PSendSysMessage(LANG_COMMAND_LISTITEMMESSAGE,item_id,inv_count+mail_count+auc_count+guild_count,inv_count,mail_count,auc_count,guild_count);

    return true;
}

bool ChatHandler::HandleListObjectCommand(char* args)
{
    // number or [name] Shift-click form |color|Hgameobject_entry:go_id|h[name]|h|r
    uint32 go_id;
    if (!ExtractUint32KeyFromLink(&args, "Hgameobject_entry", go_id))
        return false;

    if (!go_id)
    {
        PSendSysMessage(LANG_COMMAND_LISTOBJINVALIDID, go_id);
        SetSentErrorMessage(true);
        return false;
    }

    GameObjectInfo const * gInfo = ObjectMgr::GetGameObjectInfo(go_id);
    if (!gInfo)
    {
        PSendSysMessage(LANG_COMMAND_LISTOBJINVALIDID, go_id);
        SetSentErrorMessage(true);
        return false;
    }

    uint32 count;
    if (!ExtractOptUInt32(&args, count, 10))
        return false;

    QueryResult *result;

    uint32 obj_count = 0;
    result = WorldDatabase.PQuery("SELECT COUNT(guid) FROM gameobject WHERE id='%u'", go_id);
    if (result)
    {
        obj_count = (*result)[0].GetUInt32();
        delete result;
    }

    if (m_session)
    {
        Player* pl = m_session->GetPlayer();
        result = WorldDatabase.PQuery("SELECT guid, position_x, position_y, position_z, map, (POW(position_x - '%f', 2) + POW(position_y - '%f', 2) + POW(position_z - '%f', 2)) AS order_ FROM gameobject WHERE id = '%u' ORDER BY order_ ASC LIMIT %u",
            pl->GetPositionX(), pl->GetPositionY(), pl->GetPositionZ(),go_id,uint32(count));
    }
    else
        result = WorldDatabase.PQuery("SELECT guid, position_x, position_y, position_z, map FROM gameobject WHERE id = '%u' LIMIT %u",
            go_id,uint32(count));

    if (result)
    {
        do
        {
            Field *fields = result->Fetch();
            uint32 guid = fields[0].GetUInt32();
            float x = fields[1].GetFloat();
            float y = fields[2].GetFloat();
            float z = fields[3].GetFloat();
            int mapid = fields[4].GetUInt16();

            if (m_session)
                PSendSysMessage(LANG_GO_LIST_CHAT, guid, PrepareStringNpcOrGoSpawnInformation<GameObject>(guid).c_str(), guid, gInfo->name, x, y, z, mapid);
            else
                PSendSysMessage(LANG_GO_LIST_CONSOLE, guid, PrepareStringNpcOrGoSpawnInformation<GameObject>(guid).c_str(), gInfo->name, x, y, z, mapid);
        } while (result->NextRow());

        delete result;
    }

    PSendSysMessage(LANG_COMMAND_LISTOBJMESSAGE, go_id, obj_count);
    return true;
}

bool ChatHandler::HandleListCreatureCommand(char* args)
{
    // number or [name] Shift-click form |color|Hcreature_entry:creature_id|h[name]|h|r
    uint32 cr_id;
    if (!ExtractUint32KeyFromLink(&args, "Hcreature_entry", cr_id))
        return false;

    if (!cr_id)
    {
        PSendSysMessage(LANG_COMMAND_INVALIDCREATUREID, cr_id);
        SetSentErrorMessage(true);
        return false;
    }

    CreatureInfo const* cInfo = ObjectMgr::GetCreatureTemplate(cr_id);
    if (!cInfo)
    {
        PSendSysMessage(LANG_COMMAND_INVALIDCREATUREID, cr_id);
        SetSentErrorMessage(true);
        return false;
    }

    uint32 count;
    if (!ExtractOptUInt32(&args, count, 10))
        return false;

    QueryResult *result;

    uint32 cr_count = 0;
    result = WorldDatabase.PQuery("SELECT COUNT(guid) FROM creature WHERE id='%u'",cr_id);
    if (result)
    {
        cr_count = (*result)[0].GetUInt32();
        delete result;
    }

    if (m_session)
    {
        Player* pl = m_session->GetPlayer();
        result = WorldDatabase.PQuery("SELECT guid, position_x, position_y, position_z, map, (POW(position_x - '%f', 2) + POW(position_y - '%f', 2) + POW(position_z - '%f', 2)) AS order_ FROM creature WHERE id = '%u' ORDER BY order_ ASC LIMIT %u",
            pl->GetPositionX(), pl->GetPositionY(), pl->GetPositionZ(), cr_id,uint32(count));
    }
    else
        result = WorldDatabase.PQuery("SELECT guid, position_x, position_y, position_z, map FROM creature WHERE id = '%u' LIMIT %u",
            cr_id,uint32(count));

    if (result)
    {
        do
        {
            Field *fields = result->Fetch();
            uint32 guid = fields[0].GetUInt32();
            float x = fields[1].GetFloat();
            float y = fields[2].GetFloat();
            float z = fields[3].GetFloat();
            int mapid = fields[4].GetUInt16();

            if (m_session)
                PSendSysMessage(LANG_CREATURE_LIST_CHAT, guid, PrepareStringNpcOrGoSpawnInformation<Creature>(guid).c_str(), guid, cInfo->Name, x, y, z, mapid);
            else
                PSendSysMessage(LANG_CREATURE_LIST_CONSOLE, guid, PrepareStringNpcOrGoSpawnInformation<Creature>(guid).c_str(), cInfo->Name, x, y, z, mapid);
        } while (result->NextRow());

        delete result;
    }

    PSendSysMessage(LANG_COMMAND_LISTCREATUREMESSAGE, cr_id, cr_count);
    return true;
}


void ChatHandler::ShowItemListHelper( uint32 itemId, int loc_idx, Player* target /*=NULL*/ )
{
    ItemPrototype const *itemProto = sItemStorage.LookupEntry<ItemPrototype >(itemId);
    if(!itemProto)
        return;

    std::string name = itemProto->Name1;
    sObjectMgr.GetItemLocaleStrings(itemProto->ItemId, loc_idx, &name);

    char const* usableStr = "";

    if (target)
    {
        if (target->CanUseItem(itemProto))
            usableStr = GetMangosString(LANG_COMMAND_ITEM_USABLE);
    }

    if (m_session)
        PSendSysMessage(LANG_ITEM_LIST_CHAT, itemId, itemId, name.c_str(), usableStr);
    else
        PSendSysMessage(LANG_ITEM_LIST_CONSOLE, itemId, name.c_str(), usableStr);
}

bool ChatHandler::HandleLookupItemCommand(char* args)
{
    if(!*args)
        return false;

    std::string namepart = args;
    std::wstring wnamepart;

    // converting string that we try to find to lower case
    if(!Utf8toWStr(namepart,wnamepart))
        return false;

    wstrToLower(wnamepart);

    Player* pl = m_session ? m_session->GetPlayer() : NULL;

    uint32 counter = 0;

    // Search in `item_template`
    for (uint32 id = 0; id < sItemStorage.MaxEntry; ++id)
    {
        ItemPrototype const *pProto = sItemStorage.LookupEntry<ItemPrototype >(id);
        if(!pProto)
            continue;

        int loc_idx = GetSessionDbLocaleIndex();

        std::string name;                                   // "" for let later only single time check default locale name directly
        sObjectMgr.GetItemLocaleStrings(id, loc_idx, &name);
        if ((name.empty() || !Utf8FitTo(name, wnamepart)) && !Utf8FitTo(pProto->Name1, wnamepart))
            continue;

        ShowItemListHelper(id, loc_idx, pl);
        ++counter;
    }

    if (counter==0)
        SendSysMessage(LANG_COMMAND_NOITEMFOUND);

    return true;
}

bool ChatHandler::HandleLookupItemSetCommand(char* args)
{
    if(!*args)
        return false;

    std::string namepart = args;
    std::wstring wnamepart;

    if(!Utf8toWStr(namepart,wnamepart))
        return false;

    // converting string that we try to find to lower case
    wstrToLower( wnamepart );

    uint32 counter = 0;                                     // Counter for figure out that we found smth.

    // Search in ItemSet.dbc
    for (uint32 id = 0; id < sItemSetStore.GetNumRows(); id++)
    {
        ItemSetEntry const *set = sItemSetStore.LookupEntry(id);
        if(set)
        {
            int loc = GetSessionDbcLocale();
            std::string name = set->name[loc];
            if(name.empty())
                continue;

            if (!Utf8FitTo(name, wnamepart))
            {
                loc = 0;
                for(; loc < MAX_LOCALE; ++loc)
                {
                    if(loc==GetSessionDbcLocale())
                        continue;

                    name = set->name[loc];
                    if(name.empty())
                        continue;

                    if (Utf8FitTo(name, wnamepart))
                        break;
                }
            }

            if(loc < MAX_LOCALE)
            {
                // send item set in "id - [namedlink locale]" format
                if (m_session)
                    PSendSysMessage(LANG_ITEMSET_LIST_CHAT,id,id,name.c_str(),localeNames[loc]);
                else
                    PSendSysMessage(LANG_ITEMSET_LIST_CONSOLE,id,name.c_str(),localeNames[loc]);
                ++counter;
            }
        }
    }
    if (counter == 0)                                       // if counter == 0 then we found nth
        SendSysMessage(LANG_COMMAND_NOITEMSETFOUND);
    return true;
}

bool ChatHandler::HandleLookupSkillCommand(char* args)
{
    if(!*args)
        return false;

    // can be NULL in console call
    Player* target = getSelectedPlayer();

    std::string namepart = args;
    std::wstring wnamepart;

    if(!Utf8toWStr(namepart,wnamepart))
        return false;

    // converting string that we try to find to lower case
    wstrToLower( wnamepart );

    uint32 counter = 0;                                     // Counter for figure out that we found smth.

    // Search in SkillLine.dbc
    for (uint32 id = 0; id < sSkillLineStore.GetNumRows(); id++)
    {
        SkillLineEntry const *skillInfo = sSkillLineStore.LookupEntry(id);
        if(skillInfo)
        {
            int loc = GetSessionDbcLocale();
            std::string name = skillInfo->name[loc];
            if(name.empty())
                continue;

            if (!Utf8FitTo(name, wnamepart))
            {
                loc = 0;
                for(; loc < MAX_LOCALE; ++loc)
                {
                    if(loc==GetSessionDbcLocale())
                        continue;

                    name = skillInfo->name[loc];
                    if(name.empty())
                        continue;

                    if (Utf8FitTo(name, wnamepart))
                        break;
                }
            }

            if(loc < MAX_LOCALE)
            {
                char valStr[50] = "";
                char const* knownStr = "";
                if(target && target->HasSkill(id))
                {
                    knownStr = GetMangosString(LANG_KNOWN);
                    uint32 curValue = target->GetPureSkillValue(id);
                    uint32 maxValue  = target->GetPureMaxSkillValue(id);
                    uint32 permValue = target->GetSkillPermBonusValue(id);
                    uint32 tempValue = target->GetSkillTempBonusValue(id);

                    char const* valFormat = GetMangosString(LANG_SKILL_VALUES);
                    snprintf(valStr,50,valFormat,curValue,maxValue,permValue,tempValue);
                }

                // send skill in "id - [namedlink locale]" format
                if (m_session)
                    PSendSysMessage(LANG_SKILL_LIST_CHAT,id,id,name.c_str(),localeNames[loc],knownStr,valStr);
                else
                    PSendSysMessage(LANG_SKILL_LIST_CONSOLE,id,name.c_str(),localeNames[loc],knownStr,valStr);

                ++counter;
            }
        }
    }
    if (counter == 0)                                       // if counter == 0 then we found nth
        SendSysMessage(LANG_COMMAND_NOSKILLFOUND);
    return true;
}

void ChatHandler::ShowSpellListHelper(Player* target, SpellEntry const* spellInfo, LocaleConstant loc)
{
    uint32 id = spellInfo->Id;

    bool known = target && target->HasSpell(id);
    bool learn = (spellInfo->Effect[EFFECT_INDEX_0] == SPELL_EFFECT_LEARN_SPELL);

    uint32 talentCost = GetTalentSpellCost(id);

    bool talent = (talentCost > 0);
    bool passive = IsPassiveSpell(spellInfo);
    bool active = target && target->HasAura(id);

    // unit32 used to prevent interpreting uint8 as char at output
    // find rank of learned spell for learning spell, or talent rank
    uint32 rank = talentCost ? talentCost : sSpellMgr.GetSpellRank(learn ? spellInfo->EffectTriggerSpell[EFFECT_INDEX_0] : id);

    // send spell in "id - [name, rank N] [talent] [passive] [learn] [known]" format
    std::ostringstream ss;
    if (m_session)
        ss << id << " - |cffffffff|Hspell:" << id << "|h[" << spellInfo->SpellName[loc];
    else
        ss << id << " - " << spellInfo->SpellName[loc];

    // include rank in link name
    if(rank)
        ss << GetMangosString(LANG_SPELL_RANK) << rank;

    if (m_session)
        ss << " " << localeNames[loc] << "]|h|r";
    else
        ss << " " << localeNames[loc];

    if(talent)
        ss << GetMangosString(LANG_TALENT);
    if(passive)
        ss << GetMangosString(LANG_PASSIVE);
    if(learn)
        ss << GetMangosString(LANG_LEARN);
    if(known)
        ss << GetMangosString(LANG_KNOWN);
    if(active)
        ss << GetMangosString(LANG_ACTIVE);

    SendSysMessage(ss.str().c_str());
}

bool ChatHandler::HandleLookupSpellCommand(char* args)
{
    if(!*args)
        return false;

    // can be NULL at console call
    Player* target = getSelectedPlayer();

    std::string namepart = args;
    std::wstring wnamepart;

    if(!Utf8toWStr(namepart,wnamepart))
        return false;

    // converting string that we try to find to lower case
    wstrToLower( wnamepart );

    uint32 counter = 0;                                     // Counter for figure out that we found smth.

    // Search in Spell.dbc
    for (uint32 id = 0; id < sSpellStore.GetNumRows(); id++)
    {
        SpellEntry const *spellInfo = sSpellStore.LookupEntry(id);
        if(spellInfo)
        {
            int loc = GetSessionDbcLocale();
            std::string name = spellInfo->SpellName[loc];
            if(name.empty())
                continue;

            if (!Utf8FitTo(name, wnamepart))
            {
                loc = 0;
                for(; loc < MAX_LOCALE; ++loc)
                {
                    if(loc==GetSessionDbcLocale())
                        continue;

                    name = spellInfo->SpellName[loc];
                    if(name.empty())
                        continue;

                    if (Utf8FitTo(name, wnamepart))
                        break;
                }
            }

            if(loc < MAX_LOCALE)
            {
                ShowSpellListHelper(target, spellInfo, LocaleConstant(loc));
                ++counter;
            }
        }
    }
    if (counter == 0)                                       // if counter == 0 then we found nth
        SendSysMessage(LANG_COMMAND_NOSPELLFOUND);
    return true;
}


void ChatHandler::ShowQuestListHelper( uint32 questId, int32 loc_idx, Player* target /*= NULL*/ )
{
    Quest const* qinfo = sObjectMgr.GetQuestTemplate(questId);
    if (!qinfo)
        return;

    std::string title = qinfo->GetTitle();
    sObjectMgr.GetQuestLocaleStrings(questId, loc_idx, &title);

    char const* statusStr = "";

    if (target)
    {
        QuestStatus status = target->GetQuestStatus(qinfo->GetQuestId());

        if (status == QUEST_STATUS_COMPLETE)
        {
            if (target->GetQuestRewardStatus(qinfo->GetQuestId()))
                statusStr = GetMangosString(LANG_COMMAND_QUEST_REWARDED);
            else
                statusStr = GetMangosString(LANG_COMMAND_QUEST_COMPLETE);
        }
        else if (status == QUEST_STATUS_INCOMPLETE)
            statusStr = GetMangosString(LANG_COMMAND_QUEST_ACTIVE);
    }

    if (m_session)
        PSendSysMessage(LANG_QUEST_LIST_CHAT, qinfo->GetQuestId(), qinfo->GetQuestId(), qinfo->GetQuestLevel(), title.c_str(), statusStr);
    else
        PSendSysMessage(LANG_QUEST_LIST_CONSOLE, qinfo->GetQuestId(), title.c_str(), statusStr);
}

bool ChatHandler::HandleLookupQuestCommand(char* args)
{
    if(!*args)
        return false;

    // can be NULL at console call
    Player* target = getSelectedPlayer();

    std::string namepart = args;
    std::wstring wnamepart;

    // converting string that we try to find to lower case
    if(!Utf8toWStr(namepart,wnamepart))
        return false;

    wstrToLower(wnamepart);

    uint32 counter = 0 ;

    int loc_idx = GetSessionDbLocaleIndex();

    ObjectMgr::QuestMap const& qTemplates = sObjectMgr.GetQuestTemplates();
    for (ObjectMgr::QuestMap::const_iterator iter = qTemplates.begin(); iter != qTemplates.end(); ++iter)
    {
        Quest * qinfo = iter->second;

        std::string title;                                  // "" for avoid repeating check default locale
        sObjectMgr.GetQuestLocaleStrings(qinfo->GetQuestId(), loc_idx, &title);

        if ((title.empty() || !Utf8FitTo(title, wnamepart)) && !Utf8FitTo(qinfo->GetTitle(), wnamepart))
            continue;

        ShowQuestListHelper(qinfo->GetQuestId(), loc_idx, target);
        ++counter;
    }

    if (counter==0)
        SendSysMessage(LANG_COMMAND_NOQUESTFOUND);

    return true;
}

bool ChatHandler::HandleLookupCreatureCommand(char* args)
{
    if (!*args)
        return false;

    std::string namepart = args;
    std::wstring wnamepart;

    // converting string that we try to find to lower case
    if (!Utf8toWStr (namepart,wnamepart))
        return false;

    wstrToLower (wnamepart);

    uint32 counter = 0;

    for (uint32 id = 0; id< sCreatureStorage.MaxEntry; ++id)
    {
        CreatureInfo const* cInfo = sCreatureStorage.LookupEntry<CreatureInfo> (id);
        if(!cInfo)
            continue;

        int loc_idx = GetSessionDbLocaleIndex();

        char const* name = "";                              // "" for avoid repeating check for default locale
        sObjectMgr.GetCreatureLocaleStrings(id, loc_idx, &name);
        if (!*name || !Utf8FitTo(name, wnamepart))
        {
            name = cInfo->Name;
            if (!Utf8FitTo(name, wnamepart))
                continue;
        }

        if (m_session)
            PSendSysMessage (LANG_CREATURE_ENTRY_LIST_CHAT, id, id, name);
        else
            PSendSysMessage (LANG_CREATURE_ENTRY_LIST_CONSOLE, id, name);

        ++counter;
    }

    if (counter==0)
        SendSysMessage (LANG_COMMAND_NOCREATUREFOUND);

    return true;
}

bool ChatHandler::HandleLookupObjectCommand(char* args)
{
    if(!*args)
        return false;

    std::string namepart = args;
    std::wstring wnamepart;

    // converting string that we try to find to lower case
    if(!Utf8toWStr(namepart,wnamepart))
        return false;

    wstrToLower(wnamepart);

    uint32 counter = 0;

    for (uint32 id = 0; id< sGOStorage.MaxEntry; id++ )
    {
        GameObjectInfo const* gInfo = sGOStorage.LookupEntry<GameObjectInfo>(id);
        if(!gInfo)
            continue;

        int loc_idx = GetSessionDbLocaleIndex();
        if ( loc_idx >= 0 )
        {
            GameObjectLocale const *gl = sObjectMgr.GetGameObjectLocale(id);
            if (gl)
            {
                if ((int32)gl->Name.size() > loc_idx && !gl->Name[loc_idx].empty())
                {
                    std::string name = gl->Name[loc_idx];

                    if (Utf8FitTo(name, wnamepart))
                    {
                        if (m_session)
                            PSendSysMessage(LANG_GO_ENTRY_LIST_CHAT, id, id, name.c_str());
                        else
                            PSendSysMessage(LANG_GO_ENTRY_LIST_CONSOLE, id, name.c_str());
                        ++counter;
                        continue;
                    }
                }
            }
        }

        std::string name = gInfo->name;
        if(name.empty())
            continue;

        if(Utf8FitTo(name, wnamepart))
        {
            if (m_session)
                PSendSysMessage(LANG_GO_ENTRY_LIST_CHAT, id, id, name.c_str());
            else
                PSendSysMessage(LANG_GO_ENTRY_LIST_CONSOLE, id, name.c_str());
            ++counter;
        }
    }

    if(counter==0)
        SendSysMessage(LANG_COMMAND_NOGAMEOBJECTFOUND);

    return true;
}

bool ChatHandler::HandleLookupTaxiNodeCommand(char * args)
{
    if(!*args)
        return false;

    std::string namepart = args;
    std::wstring wnamepart;

    if(!Utf8toWStr(namepart,wnamepart))
        return false;

    // converting string that we try to find to lower case
    wstrToLower( wnamepart );

    uint32 counter = 0;                                     // Counter for figure out that we found smth.

    // Search in TaxiNodes.dbc
    for (uint32 id = 0; id < sTaxiNodesStore.GetNumRows(); id++)
    {
        TaxiNodesEntry const *nodeEntry = sTaxiNodesStore.LookupEntry(id);
        if(nodeEntry)
        {
            int loc = GetSessionDbcLocale();
            std::string name = nodeEntry->name[loc];
            if(name.empty())
                continue;

            if (!Utf8FitTo(name, wnamepart))
            {
                loc = 0;
                for(; loc < MAX_LOCALE; ++loc)
                {
                    if(loc==GetSessionDbcLocale())
                        continue;

                    name = nodeEntry->name[loc];
                    if(name.empty())
                        continue;

                    if (Utf8FitTo(name, wnamepart))
                        break;
                }
            }

            if(loc < MAX_LOCALE)
            {
                // send taxinode in "id - [name] (Map:m X:x Y:y Z:z)" format
                if (m_session)
                    PSendSysMessage (LANG_TAXINODE_ENTRY_LIST_CHAT, id, id, name.c_str(),localeNames[loc],
                        nodeEntry->map_id,nodeEntry->x,nodeEntry->y,nodeEntry->z);
                else
                    PSendSysMessage (LANG_TAXINODE_ENTRY_LIST_CONSOLE, id, name.c_str(), localeNames[loc],
                        nodeEntry->map_id,nodeEntry->x,nodeEntry->y,nodeEntry->z);
                ++counter;
            }
        }
    }
    if (counter == 0)                                       // if counter == 0 then we found nth
        SendSysMessage(LANG_COMMAND_NOTAXINODEFOUND);
    return true;
}

/** \brief GM command level 3 - Create a guild.
 *
 * This command allows a GM (level 3) to create a guild.
 *
 * The "args" parameter contains the name of the guild leader
 * and then the name of the guild.
 *
 */
bool ChatHandler::HandleGuildCreateCommand(char* args)
{
    // guildmaster name optional
    char* guildMasterStr = ExtractOptNotLastArg(&args);

    Player* target;
    if (!ExtractPlayerTarget(&guildMasterStr, &target))
        return false;

    char* guildStr = ExtractQuotedArg(&args);
    if(!guildStr)
        return false;

    std::string guildname = guildStr;

    if (target->GetGuildId())
    {
        SendSysMessage (LANG_PLAYER_IN_GUILD);
        return true;
    }

    Guild* guild = new Guild;
    if (!guild->Create(target, guildname))
    {
        delete guild;
        SendSysMessage(LANG_GUILD_NOT_CREATED);
        SetSentErrorMessage(true);
        return false;
    }

    sGuildMgr.AddGuild(guild);
    return true;
}

bool ChatHandler::HandleGuildInviteCommand(char *args)
{
    // player name optional
    char* nameStr = ExtractOptNotLastArg(&args);

    // if not guild name only (in "") then player name
    ObjectGuid target_guid;
    if (!ExtractPlayerTarget(&nameStr, NULL, &target_guid))
        return false;

    char* guildStr = ExtractQuotedArg(&args);
    if(!guildStr)
        return false;

    std::string glName = guildStr;
    Guild* targetGuild = sGuildMgr.GetGuildByName(glName);
    if (!targetGuild)
        return false;

    // player's guild membership checked in AddMember before add
    if (!targetGuild->AddMember (target_guid,targetGuild->GetLowestRank ()))
        return false;

    return true;
}

bool ChatHandler::HandleGuildUninviteCommand(char *args)
{
    Player* target;
    ObjectGuid target_guid;
    if (!ExtractPlayerTarget(&args, &target, &target_guid))
        return false;

    uint32 glId   = target ? target->GetGuildId () : Player::GetGuildIdFromDB (target_guid);
    if (!glId)
        return false;

    Guild* targetGuild = sGuildMgr.GetGuildById(glId);
    if (!targetGuild)
        return false;

    if (targetGuild->DelMember(target_guid))
    {
        targetGuild->Disband();
        delete targetGuild;
    }

    return true;
}

bool ChatHandler::HandleGuildRankCommand(char *args)
{
    char* nameStr = ExtractOptNotLastArg(&args);

    Player* target;
    ObjectGuid target_guid;
    std::string target_name;
    if (!ExtractPlayerTarget(&nameStr, &target, &target_guid, &target_name))
        return false;

    uint32 glId   = target ? target->GetGuildId () : Player::GetGuildIdFromDB (target_guid);
    if (!glId)
        return false;

    Guild* targetGuild = sGuildMgr.GetGuildById(glId);
    if (!targetGuild)
        return false;

    uint32 newrank;
    if (!ExtractUInt32(&args, newrank))
        return false;

    if (newrank > targetGuild->GetLowestRank ())
        return false;

    MemberSlot* slot = targetGuild->GetMemberSlot(target_guid);
    if (!slot)
        return false;

    slot->ChangeRank(newrank);
    return true;
}

bool ChatHandler::HandleGuildDeleteCommand(char* args)
{
    if (!*args)
        return false;

    char* guildStr = ExtractQuotedArg(&args);
    if (!guildStr)
        return false;

    std::string gld = guildStr;

    Guild* targetGuild = sGuildMgr.GetGuildByName(gld);
    if (!targetGuild)
        return false;

    targetGuild->Disband();
    delete targetGuild;

    return true;
}

bool ChatHandler::HandleGetDistanceCommand(char* args)
{
    WorldObject* obj = NULL;

    if (*args)
    {
        if (ObjectGuid guid = ExtractGuidFromLink(&args))
            obj = (WorldObject*)m_session->GetPlayer()->GetObjectByTypeMask(guid, TYPEMASK_CREATURE_OR_GAMEOBJECT);

        if(!obj)
        {
            SendSysMessage(LANG_PLAYER_NOT_FOUND);
            SetSentErrorMessage(true);
            return false;
        }
    }
    else
    {
        obj = getSelectedUnit();

        if(!obj)
        {
            SendSysMessage(LANG_SELECT_CHAR_OR_CREATURE);
            SetSentErrorMessage(true);
            return false;
        }
    }

    Player* player = m_session->GetPlayer();
    // Calculate point-to-point distance
    float dx, dy, dz;
    dx = player->GetPositionX() - obj->GetPositionX();
    dy = player->GetPositionY() - obj->GetPositionY();
    dz = player->GetPositionZ() - obj->GetPositionZ();

    PSendSysMessage(LANG_DISTANCE, player->GetDistance(obj), player->GetDistance2d(obj), sqrt(dx*dx + dy*dy + dz*dz));

    return true;
}

bool ChatHandler::HandleDieCommand(char* /*args*/)
{
    Unit* target = getSelectedUnit();

    if (!target || !m_session->GetPlayer()->GetSelectionGuid())
    {
        SendSysMessage(LANG_SELECT_CHAR_OR_CREATURE);
        SetSentErrorMessage(true);
        return false;
    }

    if (target->GetTypeId()==TYPEID_PLAYER)
    {
        if (HasLowerSecurity((Player*)target, ObjectGuid(), false))
            return false;
    }

    if (target->isAlive())
    {
        m_session->GetPlayer()->DealDamage(target, target->GetHealth(), NULL, DIRECT_DAMAGE, SPELL_SCHOOL_MASK_NORMAL, NULL, false);
    }

    return true;
}

bool ChatHandler::HandleDamageCommand(char* args)
{
    if (!*args)
        return false;

    Unit* target = getSelectedUnit();

    if (!target || !m_session->GetPlayer()->GetSelectionGuid())
    {
        SendSysMessage(LANG_SELECT_CHAR_OR_CREATURE);
        SetSentErrorMessage(true);
        return false;
    }

    if (!target->isAlive())
        return true;

    int32 damage_int;
    if (!ExtractInt32(&args, damage_int))
        return false;

    if(damage_int <=0)
        return true;

    uint32 damage = damage_int;

    // flat melee damage without resistence/etc reduction
    if (!*args)
    {
        m_session->GetPlayer()->DealDamage(target, damage, NULL, DIRECT_DAMAGE, SPELL_SCHOOL_MASK_NORMAL, NULL, false);
        if (target != m_session->GetPlayer())
        {
            DamageInfo damageInfo  = DamageInfo(m_session->GetPlayer(), target);
            damageInfo.damage      = damage;
            damageInfo.HitInfo     = HITINFO_NORMALSWING2;
            damageInfo.TargetState = VICTIMSTATE_NORMAL;
            m_session->GetPlayer()->SendAttackStateUpdate(&damageInfo);
        }
        return true;
    }

    uint32 school;
    if (!ExtractUInt32(&args, school))
        return false;

    if(school >= MAX_SPELL_SCHOOL)
        return false;

    // number or [name] Shift-click form |color|Hspell:spell_id|h[name]|h|r or Htalent form
    uint32 spellid = ExtractSpellIdFromLink(&args);
    if (!spellid || !sSpellStore.LookupEntry(spellid))
        spellid = 0;

    SpellSchoolMask schoolmask = SpellSchoolMask(1 << school);

    if ( schoolmask & SPELL_SCHOOL_MASK_NORMAL )
        damage = m_session->GetPlayer()->CalcArmorReducedDamage(target, damage);

    // melee damage by specific school
    if (!*args)
    {
        DamageInfo damageInfo  = DamageInfo(m_session->GetPlayer(), target, spellid);
        damageInfo.damage      = damage;
        damageInfo.absorb      = 0;
        damageInfo.resist      = 0;
        damageInfo.HitInfo     = HITINFO_NORMALSWING2;
        damageInfo.TargetState = VICTIMSTATE_NORMAL;

        target->CalculateDamageAbsorbAndResist(m_session->GetPlayer(),&damageInfo, false);

        m_session->GetPlayer()->DealDamageMods(target, damageInfo.damage, &damageInfo.absorb);
        m_session->GetPlayer()->DealDamage(target,&damageInfo,false);
        m_session->GetPlayer()->SendAttackStateUpdate(&damageInfo);
        return true;
    }

    // non-melee damage

    m_session->GetPlayer()->SpellNonMeleeDamageLog(target, spellid, damage);
    return true;
}

bool ChatHandler::HandleModifyArenaCommand(char* args)
{
    if (!*args)
        return false;

    Player *target = getSelectedPlayer();
    if (!target)
    {
        SendSysMessage(LANG_PLAYER_NOT_FOUND);
        SetSentErrorMessage(true);
        return false;
    }

    int32 amount = (int32)atoi(args);

    target->ModifyArenaPoints(amount);

    PSendSysMessage(LANG_COMMAND_MODIFY_ARENA, GetNameLink(target).c_str(), target->GetArenaPoints());

    return true;
}

bool ChatHandler::HandleReviveCommand(char* args)
{
    Player* target;
    ObjectGuid target_guid;
    if (!ExtractPlayerTarget(&args, &target, &target_guid))
        return false;

    if (target)
    {
        target->ResurrectPlayer(1.0f);
        target->SpawnCorpseBones();
    }
    else
        // will resurrected at login without corpse
        sObjectAccessor.ConvertCorpseForPlayer(target_guid);

    return true;
}

bool ChatHandler::HandleAuraCommand(char* args)
{
    Unit *target = getSelectedUnit();
    if (!target)
    {
        SendSysMessage(LANG_SELECT_CHAR_OR_CREATURE);
        SetSentErrorMessage(true);
        return false;
    }

    // number or [name] Shift-click form |color|Hspell:spell_id|h[name]|h|r or Htalent form
    uint32 spellID = ExtractSpellIdFromLink(&args);

    SpellEntry const *spellInfo = sSpellStore.LookupEntry(spellID);
    if (!spellInfo)
        return false;

    if (!IsSpellAppliesAura(spellInfo) &&
        !IsSpellHaveEffect(spellInfo, SPELL_EFFECT_PERSISTENT_AREA_AURA))
    {
        PSendSysMessage(LANG_SPELL_NO_HAVE_AURAS, spellID);
        SetSentErrorMessage(true);
        return false;
    }

    SpellAuraHolderPtr holder = CreateSpellAuraHolder(spellInfo, target, m_session->GetPlayer());

    for(uint32 i = 0; i < MAX_EFFECT_INDEX; ++i)
    {
        uint8 eff = spellInfo->Effect[i];
        if (eff>=TOTAL_SPELL_EFFECTS)
            continue;
        if (IsAreaAuraEffect(eff)           ||
            eff == SPELL_EFFECT_APPLY_AURA  ||
            eff == SPELL_EFFECT_PERSISTENT_AREA_AURA)
        {
            holder->CreateAura(spellInfo, SpellEffectIndex(i), NULL, holder, target, NULL, NULL);
        }
    }
    target->AddSpellAuraHolder(holder);

    return true;
}

bool ChatHandler::HandleUnAuraCommand(char* args)
{
    Unit *target = getSelectedUnit();
    if(!target)
    {
        SendSysMessage(LANG_SELECT_CHAR_OR_CREATURE);
        SetSentErrorMessage(true);
        return false;
    }

    std::string argstr = args;
    if (argstr == "all")
    {
        target->RemoveAllAuras();
        return true;
    }

    // number or [name] Shift-click form |color|Hspell:spell_id|h[name]|h|r or Htalent form
    uint32 spellID = ExtractSpellIdFromLink(&args);
    if (!spellID)
        return false;

    target->RemoveAurasDueToSpell(spellID);

    return true;
}

bool ChatHandler::HandleLinkGraveCommand(char* args)
{
    uint32 g_id;
    if (!ExtractUInt32(&args, g_id))
        return false;

    char* teamStr = ExtractLiteralArg(&args);

    Team g_team;
    if (!teamStr)
        g_team = TEAM_NONE;
    else if (strncmp(teamStr, "horde", strlen(teamStr))==0)
        g_team = HORDE;
    else if (strncmp(teamStr, "alliance", strlen(teamStr))==0)
        g_team = ALLIANCE;
    else
        return false;

    WorldSafeLocsEntry const* graveyard =  sWorldSafeLocsStore.LookupEntry(g_id);

    if (!graveyard )
    {
        PSendSysMessage(LANG_COMMAND_GRAVEYARDNOEXIST, g_id);
        SetSentErrorMessage(true);
        return false;
    }

    Player* player = m_session->GetPlayer();

    uint32 zoneId = player->GetZoneId();

    AreaTableEntry const *areaEntry = GetAreaEntryByAreaID(zoneId);
    if (!areaEntry || areaEntry->zone !=0)
    {
        PSendSysMessage(LANG_COMMAND_GRAVEYARDWRONGZONE, g_id,zoneId);
        SetSentErrorMessage(true);
        return false;
    }

    if (sObjectMgr.AddGraveYardLink(g_id, zoneId, g_team))
        PSendSysMessage(LANG_COMMAND_GRAVEYARDLINKED, g_id, zoneId);
    else
        PSendSysMessage(LANG_COMMAND_GRAVEYARDALRLINKED, g_id, zoneId);

    return true;
}

bool ChatHandler::HandleNearGraveCommand(char* args)
{
    Team g_team;

    size_t argslen = strlen(args);

    if(!*args)
        g_team = TEAM_NONE;
    else if (strncmp(args, "horde", argslen) == 0)
        g_team = HORDE;
    else if (strncmp(args, "alliance", argslen) == 0)
        g_team = ALLIANCE;
    else
        return false;

    Player* player = m_session->GetPlayer();
    uint32 zone_id = player->GetZoneId();

    WorldSafeLocsEntry const* graveyard = sObjectMgr.GetClosestGraveYard(
        player->GetPositionX(), player->GetPositionY(), player->GetPositionZ(), player->GetMapId(), g_team);

    if(graveyard)
    {
        uint32 g_id = graveyard->ID;

        GraveYardData const* data = sObjectMgr.FindGraveYardData(g_id,zone_id);
        if (!data)
        {
            PSendSysMessage(LANG_COMMAND_GRAVEYARDERROR,g_id);
            SetSentErrorMessage(true);
            return false;
        }

        g_team = data->team;

        std::string team_name = GetMangosString(LANG_COMMAND_GRAVEYARD_NOTEAM);

        if(g_team == 0)
            team_name = GetMangosString(LANG_COMMAND_GRAVEYARD_ANY);
        else if(g_team == HORDE)
            team_name = GetMangosString(LANG_COMMAND_GRAVEYARD_HORDE);
        else if(g_team == ALLIANCE)
            team_name = GetMangosString(LANG_COMMAND_GRAVEYARD_ALLIANCE);

        PSendSysMessage(LANG_COMMAND_GRAVEYARDNEAREST, g_id,team_name.c_str(),zone_id);
    }
    else
    {
        std::string team_name;

        if(g_team == 0)
            team_name = GetMangosString(LANG_COMMAND_GRAVEYARD_ANY);
        else if(g_team == HORDE)
            team_name = GetMangosString(LANG_COMMAND_GRAVEYARD_HORDE);
        else if(g_team == ALLIANCE)
            team_name = GetMangosString(LANG_COMMAND_GRAVEYARD_ALLIANCE);

        if(g_team == ~uint32(0))
            PSendSysMessage(LANG_COMMAND_ZONENOGRAVEYARDS, zone_id);
        else
            PSendSysMessage(LANG_COMMAND_ZONENOGRAFACTION, zone_id,team_name.c_str());
    }

    return true;
}

//-----------------------Npc Commands-----------------------
bool ChatHandler::HandleNpcAllowMovementCommand(char* /*args*/)
{
    if(sWorld.getAllowMovement())
    {
        sWorld.SetAllowMovement(false);
        SendSysMessage(LANG_CREATURE_MOVE_DISABLED);
    }
    else
    {
        sWorld.SetAllowMovement(true);
        SendSysMessage(LANG_CREATURE_MOVE_ENABLED);
    }
    return true;
}

bool ChatHandler::HandleNpcChangeEntryCommand(char *args)
{
    if (!*args)
        return false;

    uint32 newEntryNum = atoi(args);
    if(!newEntryNum)
        return false;

    Unit* unit = getSelectedUnit();
    if(!unit || unit->GetTypeId() != TYPEID_UNIT)
    {
        SendSysMessage(LANG_SELECT_CREATURE);
        SetSentErrorMessage(true);
        return false;
    }
    Creature* creature = (Creature*)unit;
    if(creature->UpdateEntry(newEntryNum))
        SendSysMessage(LANG_DONE);
    else
        SendSysMessage(LANG_ERROR);
    return true;
}

bool ChatHandler::HandleNpcInfoCommand(char* /*args*/)
{
    Creature* target = getSelectedCreature();

    if(!target)
    {
        SendSysMessage(LANG_SELECT_CREATURE);
        SetSentErrorMessage(true);
        return false;
    }

    uint32 faction = target->getFaction();
    uint32 npcflags = target->GetUInt32Value(UNIT_NPC_FLAGS);
    uint32 displayid = target->GetDisplayId();
    uint32 nativeid = target->GetNativeDisplayId();
    uint32 phaseMask = target->GetPhaseMask();
    uint32 Entry = target->GetEntry();
    CreatureInfo const* cInfo = target->GetCreatureInfo();
    uint32 VehicleId = cInfo ? cInfo->vehicleId : 0;
    uint32 difficulty_entry_1 = cInfo ? cInfo->DifficultyEntry[0] : 0;
    uint32 difficulty_entry_2 = cInfo ? cInfo->DifficultyEntry[1] : 0;
    uint32 difficulty_entry_3 = cInfo ? cInfo->DifficultyEntry[2] : 0;

    time_t curRespawnDelay = target->GetRespawnTimeEx()-time(NULL);
    if(curRespawnDelay < 0)
        curRespawnDelay = 0;
    std::string curRespawnDelayStr = secsToTimeString(curRespawnDelay,true);
    std::string defRespawnDelayStr = secsToTimeString(target->GetRespawnDelay(),true);

    // Send information dependend on difficulty mode
    CreatureInfo const* baseInfo = ObjectMgr::GetCreatureTemplate(Entry);
    uint32 diff = 1;
    for (; diff < MAX_DIFFICULTY; ++diff)
        if (baseInfo->DifficultyEntry[diff-1] == target->GetCreatureInfo()->Entry)
            break;

    if (diff < MAX_DIFFICULTY)
        PSendSysMessage(LANG_NPCINFO_CHAR_DIFFICULTY, target->GetGuidStr().c_str(), faction, npcflags,
            Entry, target->GetCreatureInfo()->Entry, diff,
            displayid, nativeid);
    else
        PSendSysMessage(LANG_NPCINFO_CHAR, target->GetGuidStr().c_str(), faction, npcflags, Entry, displayid, nativeid);

    PSendSysMessage("VehicleId: %u", VehicleId);
    PSendSysMessage("difficulty_entry_1: %u, difficulty_entry_2: %u, difficulty_entry_3: %u", difficulty_entry_1, difficulty_entry_2, difficulty_entry_3);

    PSendSysMessage(LANG_NPCINFO_LEVEL, target->getLevel());
    PSendSysMessage(LANG_NPCINFO_HEALTH,target->GetCreateHealth(), target->GetMaxHealth(), target->GetHealth());
    PSendSysMessage(LANG_NPCINFO_FLAGS, target->GetUInt32Value(UNIT_FIELD_FLAGS), target->GetUInt32Value(UNIT_DYNAMIC_FLAGS), target->getFaction());
    PSendSysMessage(LANG_COMMAND_RAWPAWNTIMES, defRespawnDelayStr.c_str(),curRespawnDelayStr.c_str());
    PSendSysMessage(LANG_NPCINFO_LOOT,  cInfo->lootid,cInfo->pickpocketLootId,cInfo->SkinLootId);
    PSendSysMessage(LANG_NPCINFO_DUNGEON_ID, target->GetInstanceId());
    PSendSysMessage(LANG_NPCINFO_POSITION,float(target->GetPositionX()), float(target->GetPositionY()), float(target->GetPositionZ()));

    if (target->SD2AIName())
    PSendSysMessage("ScriptName: %s", target->GetScriptName().c_str());
    if (target->HasAIName())
    PSendSysMessage("Event_AI: %s", target->GetAIName().c_str());

    PSendSysMessage("phaseMask: %u", phaseMask);

    if ((npcflags & UNIT_NPC_FLAG_VENDOR) )
    {
        SendSysMessage(LANG_NPCINFO_VENDOR);
    }
    if ((npcflags & UNIT_NPC_FLAG_TRAINER) )
    {
        SendSysMessage(LANG_NPCINFO_TRAINER);
    }

    ShowNpcOrGoSpawnInformation<Creature>(target->GetGUIDLow());
    return true;
}

//play npc emote
bool ChatHandler::HandleNpcPlayEmoteCommand(char* args)
{
    uint32 emote = atoi(args);

    Creature* target = getSelectedCreature();
    if(!target)
    {
        SendSysMessage(LANG_SELECT_CREATURE);
        SetSentErrorMessage(true);
        return false;
    }

    target->HandleEmote(emote);

    return true;
}

//TODO: NpcCommands that needs to be fixed :

bool ChatHandler::HandleNpcAddWeaponCommand(char* /*args*/)
{
    /*if (!*args)
    return false;

    ObjectGuid guid = m_session->GetPlayer()->GetSelectionGuid();
    if (guid.IsEmpty())
    {
        SendSysMessage(LANG_NO_SELECTION);
        return true;
    }

    Creature *pCreature = ObjectAccessor::GetCreature(*m_session->GetPlayer(), guid);

    if(!pCreature)
    {
        SendSysMessage(LANG_SELECT_CREATURE);
        return true;
    }

    char* pSlotID = strtok((char*)args, " ");
    if (!pSlotID)
        return false;

    char* pItemID = strtok(NULL, " ");
    if (!pItemID)
        return false;

    uint32 ItemID = atoi(pItemID);
    uint32 SlotID = atoi(pSlotID);

    ItemPrototype* tmpItem = ObjectMgr::GetItemPrototype(ItemID);

    bool added = false;
    if(tmpItem)
    {
        switch(SlotID)
        {
            case 1:
                pCreature->SetUInt32Value(UNIT_VIRTUAL_ITEM_SLOT_DISPLAY, ItemID);
                added = true;
                break;
            case 2:
                pCreature->SetUInt32Value(UNIT_VIRTUAL_ITEM_SLOT_DISPLAY_01, ItemID);
                added = true;
                break;
            case 3:
                pCreature->SetUInt32Value(UNIT_VIRTUAL_ITEM_SLOT_DISPLAY_02, ItemID);
                added = true;
                break;
            default:
                PSendSysMessage(LANG_ITEM_SLOT_NOT_EXIST,SlotID);
                added = false;
                break;
        }

        if(added)
            PSendSysMessage(LANG_ITEM_ADDED_TO_SLOT,ItemID,tmpItem->Name1,SlotID);
    }
    else
    {
        PSendSysMessage(LANG_ITEM_NOT_FOUND,ItemID);
        return true;
    }
    */
    return true;
}
//----------------------------------------------------------

bool ChatHandler::HandleExploreCheatCommand(char* args)
{
    if (!*args)
        return false;

    int flag = atoi(args);

    Player *chr = getSelectedPlayer();
    if (chr == NULL)
    {
        SendSysMessage(LANG_NO_CHAR_SELECTED);
        SetSentErrorMessage(true);
        return false;
    }

    if (flag != 0)
    {
        PSendSysMessage(LANG_YOU_SET_EXPLORE_ALL, GetNameLink(chr).c_str());
        if (needReportToTarget(chr))
            ChatHandler(chr).PSendSysMessage(LANG_YOURS_EXPLORE_SET_ALL,GetNameLink().c_str());
    }
    else
    {
        PSendSysMessage(LANG_YOU_SET_EXPLORE_NOTHING, GetNameLink(chr).c_str());
        if (needReportToTarget(chr))
            ChatHandler(chr).PSendSysMessage(LANG_YOURS_EXPLORE_SET_NOTHING,GetNameLink().c_str());
    }

    for (uint8 i=0; i < PLAYER_EXPLORED_ZONES_SIZE; ++i)
    {
        if (flag != 0)
        {
            m_session->GetPlayer()->SetFlag(PLAYER_EXPLORED_ZONES_1+i,0xFFFFFFFF);
        }
        else
        {
            m_session->GetPlayer()->SetFlag(PLAYER_EXPLORED_ZONES_1+i,0);
        }
    }

    return true;
}

void ChatHandler::HandleCharacterLevel(Player* player, ObjectGuid player_guid, uint32 oldlevel, uint32 newlevel)
{
    if(player)
    {
        player->GiveLevel(newlevel);
        player->InitTalentForLevel();
        player->SetUInt32Value(PLAYER_XP,0);

        if(needReportToTarget(player))
        {
            if(oldlevel == newlevel)
                ChatHandler(player).PSendSysMessage(LANG_YOURS_LEVEL_PROGRESS_RESET,GetNameLink().c_str());
            else if(oldlevel < newlevel)
                ChatHandler(player).PSendSysMessage(LANG_YOURS_LEVEL_UP,GetNameLink().c_str(),newlevel);
            else                                                // if(oldlevel > newlevel)
                ChatHandler(player).PSendSysMessage(LANG_YOURS_LEVEL_DOWN,GetNameLink().c_str(),newlevel);
        }
    }
    else
    {
        // update level and XP at level, all other will be updated at loading
        CharacterDatabase.PExecute("UPDATE characters SET level = '%u', xp = 0 WHERE guid = '%u'", newlevel, player_guid.GetCounter());
    }
}

bool ChatHandler::HandleCharacterLevelCommand(char* args)
{
    char* nameStr = ExtractOptNotLastArg(&args);

    int32 newlevel;
    bool nolevel = false;
    // exception opt second arg: .character level $name
    if (!ExtractInt32(&args, newlevel))
    {
        if (!nameStr)
        {
            nameStr = ExtractArg(&args);
            if (!nameStr)
                return false;

            nolevel = true;
        }
        else
            return false;
    }

    Player* target;
    ObjectGuid target_guid;
    std::string target_name;
    if (!ExtractPlayerTarget(&nameStr, &target, &target_guid, &target_name))
        return false;

    int32 oldlevel = target ? target->getLevel() : Player::GetLevelFromDB(target_guid);
    if (nolevel)
        newlevel = oldlevel;

    if (newlevel < 1)
        return false;                                       // invalid level

    if (newlevel > STRONG_MAX_LEVEL)                        // hardcoded maximum level
        newlevel = STRONG_MAX_LEVEL;

    if (newlevel > int32(sWorld.getConfig(CONFIG_UINT32_MAX_PLAYER_LEVEL)))
        newlevel = int32(sWorld.getConfig(CONFIG_UINT32_MAX_PLAYER_LEVEL));

    HandleCharacterLevel(target, target_guid, oldlevel, newlevel);

    if (!m_session || m_session->GetPlayer() != target)     // including player==NULL
    {
        std::string nameLink = playerLink(target_name);
        PSendSysMessage(LANG_YOU_CHANGE_LVL,nameLink.c_str(),newlevel);
    }

    return true;
}

bool ChatHandler::HandleLevelUpCommand(char* args)
{
    int32 addlevel = 1;
    char* nameStr = NULL;

    if (*args)
    {
        nameStr = ExtractOptNotLastArg(&args);

        // exception opt second arg: .levelup $name
        if (!ExtractInt32(&args, addlevel))
        {
            if (!nameStr)
                nameStr = ExtractArg(&args);
            else
                return false;
        }
    }

    Player* target;
    ObjectGuid target_guid;
    std::string target_name;
    if (!ExtractPlayerTarget(&nameStr, &target, &target_guid, &target_name))
        return false;

    int32 oldlevel = target ? target->getLevel() : Player::GetLevelFromDB(target_guid);
    int32 newlevel = oldlevel + addlevel;

    if (newlevel < 1)
        newlevel = 1;

    if (newlevel > STRONG_MAX_LEVEL)                        // hardcoded maximum level
        newlevel = STRONG_MAX_LEVEL;

    if (newlevel > int32(sWorld.getConfig(CONFIG_UINT32_MAX_PLAYER_LEVEL)))
        newlevel = int32(sWorld.getConfig(CONFIG_UINT32_MAX_PLAYER_LEVEL));

    HandleCharacterLevel(target, target_guid, oldlevel, newlevel);

    if (!m_session || m_session->GetPlayer() != target)     // including chr==NULL
    {
        std::string nameLink = playerLink(target_name);
        PSendSysMessage(LANG_YOU_CHANGE_LVL,nameLink.c_str(),newlevel);
    }

    return true;
}

bool ChatHandler::HandleShowAreaCommand(char* args)
{
    if (!*args)
        return false;

    Player *chr = getSelectedPlayer();
    if (chr == NULL)
    {
        SendSysMessage(LANG_NO_CHAR_SELECTED);
        SetSentErrorMessage(true);
        return false;
    }

    int area = GetAreaFlagByAreaID(atoi(args));
    int offset = area / 32;
    uint32 val = (uint32)(1 << (area % 32));

    if (area < 0 || offset >= PLAYER_EXPLORED_ZONES_SIZE)
    {
        SendSysMessage(LANG_BAD_VALUE);
        SetSentErrorMessage(true);
        return false;
    }

    uint32 currFields = chr->GetUInt32Value(PLAYER_EXPLORED_ZONES_1 + offset);
    chr->SetUInt32Value(PLAYER_EXPLORED_ZONES_1 + offset, (uint32)(currFields | val));

    SendSysMessage(LANG_EXPLORE_AREA);
    return true;
}

bool ChatHandler::HandleHideAreaCommand(char* args)
{
    if (!*args)
        return false;

    Player *chr = getSelectedPlayer();
    if (chr == NULL)
    {
        SendSysMessage(LANG_NO_CHAR_SELECTED);
        SetSentErrorMessage(true);
        return false;
    }

    int area = GetAreaFlagByAreaID(atoi(args));
    int offset = area / 32;
    uint32 val = (uint32)(1 << (area % 32));

    if (area<0 || offset >= PLAYER_EXPLORED_ZONES_SIZE)
    {
        SendSysMessage(LANG_BAD_VALUE);
        SetSentErrorMessage(true);
        return false;
    }

    uint32 currFields = chr->GetUInt32Value(PLAYER_EXPLORED_ZONES_1 + offset);
    chr->SetUInt32Value(PLAYER_EXPLORED_ZONES_1 + offset, (uint32)(currFields ^ val));

    SendSysMessage(LANG_UNEXPLORE_AREA);
    return true;
}

bool ChatHandler::HandleAuctionAllianceCommand(char* /*args*/)
{
    m_session->GetPlayer()->SetAuctionAccessMode(m_session->GetPlayer()->GetTeam() != ALLIANCE ? -1 : 0);
    m_session->SendAuctionHello(m_session->GetPlayer());
    return true;
}

bool ChatHandler::HandleAuctionHordeCommand(char* /*args*/)
{
    m_session->GetPlayer()->SetAuctionAccessMode(m_session->GetPlayer()->GetTeam() != HORDE ? -1 : 0);
    m_session->SendAuctionHello(m_session->GetPlayer());
    return true;
}

bool ChatHandler::HandleAuctionGoblinCommand(char* /*args*/)
{
    m_session->GetPlayer()->SetAuctionAccessMode(1);
    m_session->SendAuctionHello(m_session->GetPlayer());
    return true;
}

bool ChatHandler::HandleAuctionCommand(char* /*args*/)
{
    m_session->GetPlayer()->SetAuctionAccessMode(0);
    m_session->SendAuctionHello(m_session->GetPlayer());

    return true;
}

bool ChatHandler::HandleAuctionItemCommand(char* args)
{
    // format: (alliance|horde|goblin) item[:count] price [buyout] [short|long|verylong]
    char* typeStr = ExtractLiteralArg(&args);
    if (!typeStr)
        return false;

    uint32 houseid;
    if (strncmp(typeStr, "alliance", strlen(typeStr)) == 0)
        houseid = 1;
    else if (strncmp(typeStr, "horde", strlen(typeStr)) == 0)
        houseid = 6;
    else if (strncmp(typeStr, "goblin", strlen(typeStr)) == 0)
        houseid = 7;
    else
        return false;

    // parse item str
    char* itemStr = ExtractArg(&args);
    if (!itemStr)
        return false;

    uint32 item_id = 0;
    uint32 item_count = 1;
    if (sscanf(itemStr, "%u:%u", &item_id, &item_count) != 2)
        if (sscanf(itemStr, "%u", &item_id) != 1)
            return false;

    uint32 price;
    if (!ExtractUInt32(&args, price))
        return false;

    uint32 buyout;
    if (!ExtractOptUInt32(&args, buyout, 0))
        return false;

    uint32 etime = 4*MIN_AUCTION_TIME;
    if (char* timeStr = ExtractLiteralArg(&args))
    {
        if (strncmp(timeStr, "short", strlen(timeStr)) == 0)
            etime = 1*MIN_AUCTION_TIME;
        else if (strncmp(timeStr, "long", strlen(timeStr)) == 0)
            etime = 2*MIN_AUCTION_TIME;
        else if (strncmp(timeStr, "verylong", strlen(timeStr)) == 0)
            etime = 4*MIN_AUCTION_TIME;
        else
            return false;
    }

    AuctionHouseEntry const* auctionHouseEntry = sAuctionHouseStore.LookupEntry(houseid);
    AuctionHouseObject* auctionHouse = sAuctionMgr.GetAuctionsMap(auctionHouseEntry);

    if (!item_id)
    {
        PSendSysMessage(LANG_COMMAND_ITEMIDINVALID, item_id);
        SetSentErrorMessage(true);
        return false;
    }

    ItemPrototype const* item_proto = ObjectMgr::GetItemPrototype(item_id);
    if (!item_proto)
    {
        PSendSysMessage(LANG_COMMAND_ITEMIDINVALID, item_id);
        SetSentErrorMessage(true);
        return false;
    }

    if (item_count < 1 || (item_proto->MaxCount > 0 && item_count > uint32(item_proto->MaxCount)))
    {
        PSendSysMessage(LANG_COMMAND_INVALID_ITEM_COUNT, item_count, item_id);
        SetSentErrorMessage(true);
        return false;
    }

    //Player* pl = m_session ? m_session->GetPlayer() : NULL;

    do
    {
        uint32 item_stack = item_count > item_proto->GetMaxStackSize() ? item_proto->GetMaxStackSize() : item_count;
        item_count -= item_stack;

        Item* newItem = Item::CreateItem(item_id, item_stack);
        MANGOS_ASSERT(newItem);

        auctionHouse->AddAuction(auctionHouseEntry, newItem, etime, price, buyout);

    } while (item_count);

    return true;
}

bool ChatHandler::HandleBankCommand(char* /*args*/)
{
    m_session->SendShowBank(m_session->GetPlayer()->GetObjectGuid());

    return true;
}

bool ChatHandler::HandleMailBoxCommand(char* /*args*/)
{
    m_session->SendShowMailBox(m_session->GetPlayer()->GetObjectGuid());
    return true;
}

bool ChatHandler::HandleStableCommand(char* /*args*/)
{
    m_session->SendStablePet(m_session->GetPlayer()->GetObjectGuid());

    return true;
}

bool ChatHandler::HandleChangeWeatherCommand(char* args)
{
    //Weather is OFF
    if (!sWorld.getConfig(CONFIG_BOOL_WEATHER))
    {
        SendSysMessage(LANG_WEATHER_DISABLED);
        SetSentErrorMessage(true);
        return false;
    }

    uint32 type;
    if (!ExtractUInt32(&args, type))
        return false;

    //0 to 3, 0: fine, 1: rain, 2: snow, 3: sand
    if (type > 3)
        return false;

    float grade;
    if (!ExtractFloat(&args, grade))
        return false;

    //0 to 1, sending -1 is instand good weather
    if (grade < 0.0f || grade > 1.0f)
        return false;

    Player *player = m_session->GetPlayer();
    uint32 zoneid = player->GetZoneId();

    Weather* wth = sWorld.FindWeather(zoneid);

    if (!wth)
        wth = sWorld.AddWeather(zoneid);
    if (!wth)
    {
        SendSysMessage(LANG_NO_WEATHER);
        SetSentErrorMessage(true);
        return false;
    }

    wth->SetWeather(WeatherType(type), grade);

    return true;
}

bool ChatHandler::HandleTeleAddCommand(char* args)
{
    if(!*args)
        return false;

    Player *player=m_session->GetPlayer();
    if (!player)
        return false;

    std::string name = args;

    if(sObjectMgr.GetGameTele(name))
    {
        SendSysMessage(LANG_COMMAND_TP_ALREADYEXIST);
        SetSentErrorMessage(true);
        return false;
    }

    GameTele tele;
    tele.position_x  = player->GetPositionX();
    tele.position_y  = player->GetPositionY();
    tele.position_z  = player->GetPositionZ();
    tele.orientation = player->GetOrientation();
    tele.mapId       = player->GetMapId();
    tele.name        = name;

    if(sObjectMgr.AddGameTele(tele))
    {
        SendSysMessage(LANG_COMMAND_TP_ADDED);
    }
    else
    {
        SendSysMessage(LANG_COMMAND_TP_ADDEDERR);
        SetSentErrorMessage(true);
        return false;
    }

    return true;
}

bool ChatHandler::HandleTeleDelCommand(char* args)
{
    if (!*args)
        return false;

    std::string name = args;

    if(!sObjectMgr.DeleteGameTele(name))
    {
        SendSysMessage(LANG_COMMAND_TELE_NOTFOUND);
        SetSentErrorMessage(true);
        return false;
    }

    SendSysMessage(LANG_COMMAND_TP_DELETED);
    return true;
}

bool ChatHandler::HandleListAurasCommand (char* /*args*/)
{
    Unit *unit = getSelectedUnit();
    if(!unit)
    {
        SendSysMessage(LANG_SELECT_CHAR_OR_CREATURE);
        SetSentErrorMessage(true);
        return false;
    }

    char const* talentStr = GetMangosString(LANG_TALENT);
    char const* passiveStr = GetMangosString(LANG_PASSIVE);

    Unit::SpellAuraHolderMap const& uAuras = unit->GetSpellAuraHolderMap();
    PSendSysMessage(LANG_COMMAND_TARGET_LISTAURAS, uAuras.size());
    for (Unit::SpellAuraHolderMap::const_iterator itr = uAuras.begin(); itr != uAuras.end(); ++itr)
    {
        bool talent = GetTalentSpellCost(itr->second->GetId()) > 0;

        SpellAuraHolderPtr holder = itr->second;
        char const* name = holder->GetSpellProto()->SpellName[GetSessionDbcLocale()];

        for (int32 i = 0; i < MAX_EFFECT_INDEX; ++i)
        {
            Aura *aur = holder->GetAuraByEffectIndex(SpellEffectIndex(i));
            if (!aur)
                continue;

            if (m_session)
            {
                std::ostringstream ss_name;
                ss_name << "|cffffffff|Hspell:" << itr->second->GetId() << "|h[" << name << "]|h|r";

                PSendSysMessage(LANG_COMMAND_TARGET_AURADETAIL, holder->GetId(), aur->GetEffIndex(),
                    aur->GetModifier()->m_auraname, aur->GetAuraDuration(), aur->GetAuraMaxDuration(),
                    ss_name.str().c_str(),
                    (holder->IsPassive() ? passiveStr : ""),(talent ? talentStr : ""),
                    holder->GetCasterGuid().GetString().c_str());
            }
            else
            {
                PSendSysMessage(LANG_COMMAND_TARGET_AURADETAIL, holder->GetId(), aur->GetEffIndex(),
                    aur->GetModifier()->m_auraname, aur->GetAuraDuration(), aur->GetAuraMaxDuration(),
                    name,
                    (holder->IsPassive() ? passiveStr : ""),(talent ? talentStr : ""),
                    holder->GetCasterGuid().GetString().c_str());
            }
        }
    }
    for (int i = 0; i < TOTAL_AURAS; ++i)
    {
        Unit::AuraList const& uAuraList = unit->GetAurasByType(AuraType(i));
        if (uAuraList.empty()) continue;
        PSendSysMessage(LANG_COMMAND_TARGET_LISTAURATYPE, uAuraList.size(), i);
        for (Unit::AuraList::const_iterator itr = uAuraList.begin(); itr != uAuraList.end(); ++itr)
        {
            bool talent = GetTalentSpellCost((*itr)->GetId()) > 0;

            char const* name = (*itr)->GetSpellProto()->SpellName[GetSessionDbcLocale()];

            if (m_session)
            {
                std::ostringstream ss_name;
                ss_name << "|cffffffff|Hspell:" << (*itr)->GetId() << "|h[" << name << "]|h|r";

                PSendSysMessage(LANG_COMMAND_TARGET_AURASIMPLE, (*itr)->GetId(), (*itr)->GetEffIndex(),
                    ss_name.str().c_str(),((*itr)->GetHolder()->IsPassive() ? passiveStr : ""),(talent ? talentStr : ""),
                    (*itr)->GetCasterGuid().GetString().c_str());
            }
            else
            {
                PSendSysMessage(LANG_COMMAND_TARGET_AURASIMPLE, (*itr)->GetId(), (*itr)->GetEffIndex(),
                    name,((*itr)->GetHolder()->IsPassive() ? passiveStr : ""),(talent ? talentStr : ""),
                    (*itr)->GetCasterGuid().GetString().c_str());
            }
        }
    }
    return true;
}

bool ChatHandler::HandleListTalentsCommand(char* /*args*/)
{
    Player *player = getSelectedPlayer();
    if (!player)
    {
        SendSysMessage(LANG_NO_CHAR_SELECTED);
        SetSentErrorMessage(true);
        return false;
    }

    SendSysMessage(LANG_LIST_TALENTS_TITLE);
    uint32 count = 0;
    uint32 cost = 0;
    PlayerSpellMap const& uSpells = player->GetSpellMap();
    for (PlayerSpellMap::const_iterator itr = uSpells.begin(); itr != uSpells.end(); ++itr)
    {
        if (itr->second.state == PLAYERSPELL_REMOVED || itr->second.disabled)
            continue;

        uint32 cost_itr = GetTalentSpellCost(itr->first);

        if (cost_itr == 0)
            continue;

        SpellEntry const* spellEntry = sSpellStore.LookupEntry(itr->first);
        if (!spellEntry)
            continue;

        ShowSpellListHelper(player, spellEntry, GetSessionDbcLocale());
        ++count;
        cost += cost_itr;
    }
    PSendSysMessage(LANG_LIST_TALENTS_COUNT, count, cost);

    return true;
}

bool ChatHandler::HandleResetAchievementsCommand(char* args)
{
    Player* target;
    ObjectGuid target_guid;
    if (!ExtractPlayerTarget(&args, &target, &target_guid))
        return false;

    if(target)
        target->GetAchievementMgr().Reset();
    else
        AchievementMgr::DeleteFromDB(target_guid);

    return true;
}

bool ChatHandler::HandleResetHonorCommand(char* args)
{
    Player* target;
    if (!ExtractPlayerTarget(&args, &target))
        return false;

    target->SetHonorPoints(0);
    target->SetUInt32Value(PLAYER_FIELD_KILLS, 0);
    target->SetUInt32Value(PLAYER_FIELD_LIFETIME_HONORBALE_KILLS, 0);
    target->SetUInt32Value(PLAYER_FIELD_TODAY_CONTRIBUTION, 0);
    target->SetUInt32Value(PLAYER_FIELD_YESTERDAY_CONTRIBUTION, 0);
    target->UpdateAchievementCriteria(ACHIEVEMENT_CRITERIA_TYPE_EARN_HONORABLE_KILL);

    return true;
}

static bool HandleResetStatsOrLevelHelper(Player* player)
{
    ChrClassesEntry const* cEntry = sChrClassesStore.LookupEntry(player->getClass());
    if(!cEntry)
    {
        sLog.outError("Class %u not found in DBC (Wrong DBC files?)",player->getClass());
        return false;
    }

    uint8 powertype = cEntry->powerType;

    // reset m_form if no aura
    if (!player->HasAuraType(SPELL_AURA_MOD_SHAPESHIFT))
        player->SetShapeshiftForm(FORM_NONE);

    player->SetFloatValue(UNIT_FIELD_BOUNDINGRADIUS, DEFAULT_WORLD_OBJECT_SIZE );
    player->SetFloatValue(UNIT_FIELD_COMBATREACH, 1.5f   );

    player->setFactionForRace(player->getRace());

    player->SetByteValue(UNIT_FIELD_BYTES_0, 3, powertype);

    // reset only if player not in some form;
    if (player->GetShapeshiftForm() == FORM_NONE)
        player->InitDisplayIds();

    player->SetByteValue(UNIT_FIELD_BYTES_2, 1, UNIT_BYTE2_FLAG_PVP );

    player->SetUInt32Value(UNIT_FIELD_FLAGS, UNIT_FLAG_PVP_ATTACKABLE);

    //-1 is default value
    player->SetInt32Value(PLAYER_FIELD_WATCHED_FACTION_INDEX, -1);

    //player->SetUInt32Value(PLAYER_FIELD_BYTES, 0xEEE00000 );
    return true;
}

bool ChatHandler::HandleResetLevelCommand(char* args)
{
    Player* target;
    if (!ExtractPlayerTarget(&args, &target))
        return false;

    if (!HandleResetStatsOrLevelHelper(target))
        return false;

    // set starting level
    uint32 start_level = target->getClass() != CLASS_DEATH_KNIGHT
        ? sWorld.getConfig(CONFIG_UINT32_START_PLAYER_LEVEL)
        : sWorld.getConfig(CONFIG_UINT32_START_HEROIC_PLAYER_LEVEL);

    target->_ApplyAllLevelScaleItemMods(false);

    target->SetLevel(start_level);
    target->InitRunes();
    target->InitStatsForLevel(true);
    target->InitTaxiNodesForLevel();
    target->InitGlyphsForLevel();
    target->InitTalentForLevel();
    target->SetUInt32Value(PLAYER_XP,0);

    target->_ApplyAllLevelScaleItemMods(true);

    // reset level for pet
    if (Pet* pet = target->GetPet())
        pet->SynchronizeLevelWithOwner();

    return true;
}

bool ChatHandler::HandleResetStatsCommand(char* args)
{
    Player* target;
    if (!ExtractPlayerTarget(&args, &target))
        return false;

    if (!HandleResetStatsOrLevelHelper(target))
        return false;

    target->InitRunes();
    target->InitStatsForLevel(true);
    target->InitTaxiNodesForLevel();
    target->InitGlyphsForLevel();
    target->InitTalentForLevel();

    return true;
}

bool ChatHandler::HandleResetSpellsCommand(char* args)
{
    Player* target;
    ObjectGuid target_guid;
    std::string target_name;
    if (!ExtractPlayerTarget(&args, &target, &target_guid, &target_name))
        return false;

    if (target)
    {
        target->resetSpells();

        ChatHandler(target).SendSysMessage(LANG_RESET_SPELLS);
        if(!m_session || m_session->GetPlayer()!=target)
            PSendSysMessage(LANG_RESET_SPELLS_ONLINE,GetNameLink(target).c_str());
    }
    else
    {
        CharacterDatabase.PExecute("UPDATE characters SET at_login = at_login | '%u' WHERE guid = '%u'",uint32(AT_LOGIN_RESET_SPELLS), target_guid.GetCounter());
        PSendSysMessage(LANG_RESET_SPELLS_OFFLINE,target_name.c_str());
    }

    return true;
}

bool ChatHandler::HandleResetSpecsCommand(char* args)
{
    Player* target;
    ObjectGuid target_guid;
    std::string target_name;
    if (!ExtractPlayerTarget(&args, &target, &target_guid, &target_name))
        return false;

    if (target)
    {
        target->resetTalents(true,true);
        target->SendTalentsInfoData(false);

        ChatHandler(target).SendSysMessage(LANG_RESET_TALENTS);
        if (!m_session || m_session->GetPlayer() != target)
            PSendSysMessage(LANG_RESET_TALENTS_ONLINE,GetNameLink(target).c_str());

        Pet* pet = target->GetPet();
        Pet::resetTalentsForAllPetsOf(target, pet);
        if(pet)
            target->SendTalentsInfoData(true);
        return true;
    }
    else if (target_guid)
    {
        uint32 at_flags = AT_LOGIN_RESET_TALENTS | AT_LOGIN_RESET_PET_TALENTS;
        CharacterDatabase.PExecute("UPDATE characters SET at_login = at_login | '%u' WHERE guid = '%u'", at_flags, target_guid.GetCounter());
        std::string nameLink = playerLink(target_name);
        PSendSysMessage(LANG_RESET_TALENTS_OFFLINE, nameLink.c_str());
        return true;
    }

    SendSysMessage(LANG_NO_CHAR_SELECTED);
    SetSentErrorMessage(true);
    return false;
}

bool ChatHandler::HandleResetTalentsCommand(char* args)
{
    Player* target;
    std::string target_name;
    if (!ExtractPlayerTarget(&args, &target, NULL, &target_name))
    {
        // Try reset talents as Hunter Pet
        Creature* creature = getSelectedCreature();
        if (!*args && creature && creature->IsPet())
        {
            Unit *owner = creature->GetOwner();
            if(owner && owner->GetTypeId() == TYPEID_PLAYER && ((Pet *)creature)->IsPermanentPetFor((Player*)owner))
            {
                ((Pet *)creature)->resetTalents();
                ((Player*)owner)->SendTalentsInfoData(true);

                ChatHandler((Player*)owner).SendSysMessage(LANG_RESET_PET_TALENTS);
                if(!m_session || m_session->GetPlayer() != ((Player*)owner))
                    PSendSysMessage(LANG_RESET_PET_TALENTS_ONLINE,GetNameLink((Player*)owner).c_str());
            }
            return true;
        }

        SendSysMessage(LANG_NO_CHAR_SELECTED);
        SetSentErrorMessage(true);
        return false;
    }

    if (target)
    {
        target->resetTalents(true);
        target->SendTalentsInfoData(false);
        ChatHandler(target).SendSysMessage(LANG_RESET_TALENTS);
        if (!m_session || m_session->GetPlayer() != target)
            PSendSysMessage(LANG_RESET_TALENTS_ONLINE,GetNameLink(target).c_str());

        Pet* pet = target->GetPet();
        Pet::resetTalentsForAllPetsOf(target, pet);
        if(pet)
            target->SendTalentsInfoData(true);
        return true;
    }

    SendSysMessage(LANG_NO_CHAR_SELECTED);
    SetSentErrorMessage(true);
    return false;
}

bool ChatHandler::HandleResetAllCommand(char* args)
{
    if (!*args)
        return false;

    std::string casename = args;

    AtLoginFlags atLogin;

    // Command specially created as single command to prevent using short case names
    if(casename=="spells")
    {
        atLogin = AT_LOGIN_RESET_SPELLS;
        sWorld.SendWorldText(LANG_RESETALL_SPELLS);
        if(!m_session)
            SendSysMessage(LANG_RESETALL_SPELLS);
    }
    else if(casename=="talents")
    {
        atLogin = AtLoginFlags(AT_LOGIN_RESET_TALENTS | AT_LOGIN_RESET_PET_TALENTS);
        sWorld.SendWorldText(LANG_RESETALL_TALENTS);
        if(!m_session)
            SendSysMessage(LANG_RESETALL_TALENTS);
    }
    else
    {
        PSendSysMessage(LANG_RESETALL_UNKNOWN_CASE, args);
        SetSentErrorMessage(true);
        return false;
    }

    CharacterDatabase.PExecute("UPDATE characters SET at_login = at_login | '%u' WHERE (at_login & '%u') = '0'", atLogin, atLogin);
    HashMapHolder<Player>::MapType const& plist = sObjectAccessor.GetPlayers();
    for (HashMapHolder<Player>::MapType::const_iterator itr = plist.begin(); itr != plist.end(); ++itr)
        itr->second->SetAtLoginFlag(atLogin);

    return true;
}

bool ChatHandler::HandleServerShutDownCancelCommand(char* /*args*/)
{
    sWorld.ShutdownCancel();
    return true;
}

bool ChatHandler::HandleServerShutDownCommand(char* args)
{
    uint32 delay;
    if (!ExtractUInt32(&args, delay))
        return false;

    uint32 exitcode;
    if (!ExtractOptUInt32(&args, exitcode, SHUTDOWN_EXIT_CODE))
        return false;

    // Exit code should be in range of 0-125, 126-255 is used
    // in many shells for their own return codes and code > 255
    // is not supported in many others
    if (exitcode > 125)
        return false;

    sWorld.ShutdownServ (delay, 0, exitcode);
    return true;
}

bool ChatHandler::HandleServerRestartCommand(char* args)
{
    uint32 delay;
    if (!ExtractUInt32(&args, delay))
        return false;

    uint32 exitcode;
    if (!ExtractOptUInt32(&args, exitcode, RESTART_EXIT_CODE))
        return false;

    // Exit code should be in range of 0-125, 126-255 is used
    // in many shells for their own return codes and code > 255
    // is not supported in many others
    if (exitcode > 125)
        return false;

    sWorld.ShutdownServ(delay, SHUTDOWN_MASK_RESTART, exitcode);
    return true;
}

bool ChatHandler::HandleServerIdleRestartCommand(char* args)
{
    uint32 delay;
    if (!ExtractUInt32(&args, delay))
        return false;

    uint32 exitcode;
    if (!ExtractOptUInt32(&args, exitcode, RESTART_EXIT_CODE))
        return false;

    // Exit code should be in range of 0-125, 126-255 is used
    // in many shells for their own return codes and code > 255
    // is not supported in many others
    if (exitcode > 125)
        return false;

    sWorld.ShutdownServ(delay, SHUTDOWN_MASK_RESTART|SHUTDOWN_MASK_IDLE, exitcode);
    return true;
}

bool ChatHandler::HandleServerIdleShutDownCommand(char* args)
{
    uint32 delay;
    if (!ExtractUInt32(&args, delay))
        return false;

    uint32 exitcode;
    if (!ExtractOptUInt32(&args, exitcode, SHUTDOWN_EXIT_CODE))
        return false;

    // Exit code should be in range of 0-125, 126-255 is used
    // in many shells for their own return codes and code > 255
    // is not supported in many others
    if (exitcode > 125)
        return false;

    sWorld.ShutdownServ(delay, SHUTDOWN_MASK_IDLE, exitcode);
    return true;
}

bool ChatHandler::HandleQuestAddCommand(char* args)
{
    Player* player = getSelectedPlayer();
    if(!player)
    {
        SendSysMessage(LANG_NO_CHAR_SELECTED);
        SetSentErrorMessage(true);
        return false;
    }

    // .addquest #entry'
    // number or [name] Shift-click form |color|Hquest:quest_id:quest_level|h[name]|h|r
    uint32 entry;
    if (!ExtractUint32KeyFromLink(&args, "Hquest", entry))
        return false;

    Quest const* pQuest = sObjectMgr.GetQuestTemplate(entry);
    if(!pQuest)
    {
        PSendSysMessage(LANG_COMMAND_QUEST_NOTFOUND,entry);
        SetSentErrorMessage(true);
        return false;
    }

    // check item starting quest (it can work incorrectly if added without item in inventory)
    for (uint32 id = 0; id < sItemStorage.MaxEntry; ++id)
    {
        ItemPrototype const *pProto = sItemStorage.LookupEntry<ItemPrototype>(id);
        if (!pProto)
            continue;

        if (pProto->StartQuest == entry)
        {
            PSendSysMessage(LANG_COMMAND_QUEST_STARTFROMITEM, entry, pProto->ItemId);
            SetSentErrorMessage(true);
            return false;
        }
    }

    // ok, normal (creature/GO starting) quest
    if (player->CanAddQuest(pQuest, true))
    {
        player->AddQuest(pQuest, NULL);

        if (player->CanCompleteQuest(entry))
            player->CompleteQuest(entry);
    }

    return true;
}

bool ChatHandler::HandleQuestRemoveCommand(char* args)
{
    Player* player = getSelectedPlayer();
    if (!player)
    {
        SendSysMessage(LANG_NO_CHAR_SELECTED);
        SetSentErrorMessage(true);
        return false;
    }

    // .removequest #entry'
    // number or [name] Shift-click form |color|Hquest:quest_id:quest_level|h[name]|h|r
    uint32 entry;
    if (!ExtractUint32KeyFromLink(&args, "Hquest", entry))
        return false;

    Quest const* pQuest = sObjectMgr.GetQuestTemplate(entry);

    if (!pQuest)
    {
        PSendSysMessage(LANG_COMMAND_QUEST_NOTFOUND, entry);
        SetSentErrorMessage(true);
        return false;
    }

    // remove all quest entries for 'entry' from quest log
    for(uint8 slot = 0; slot < MAX_QUEST_LOG_SIZE; ++slot )
    {
        uint32 quest = player->GetQuestSlotQuestId(slot);
        if (quest==entry)
        {
            player->SetQuestSlot(slot,0);

            // we ignore unequippable quest items in this case, its' still be equipped
            player->TakeQuestSourceItem( quest, false );
        }
    }

    // set quest status to not started (will updated in DB at next save)
    player->SetQuestStatus( entry, QUEST_STATUS_NONE);

    // reset rewarded for restart repeatable quest
    player->getQuestStatusMap()[entry].m_rewarded = false;

    SendSysMessage(LANG_COMMAND_QUEST_REMOVED);
    return true;
}

bool ChatHandler::HandleQuestCompleteCommand(char* args)
{
    Player* player = getSelectedPlayer();
    if (!player)
    {
        SendSysMessage(LANG_NO_CHAR_SELECTED);
        SetSentErrorMessage(true);
        return false;
    }

    // .quest complete #entry
    // number or [name] Shift-click form |color|Hquest:quest_id:quest_level|h[name]|h|r
    uint32 entry;
    if (!ExtractUint32KeyFromLink(&args, "Hquest", entry))
        return false;

    Quest const* pQuest = sObjectMgr.GetQuestTemplate(entry);

    // If player doesn't have the quest
    if (!pQuest || player->GetQuestStatus(entry) == QUEST_STATUS_NONE)
    {
        PSendSysMessage(LANG_COMMAND_QUEST_NOTFOUND, entry);
        SetSentErrorMessage(true);
        return false;
    }

    // Add quest items for quests that require items
    for(uint8 x = 0; x < QUEST_ITEM_OBJECTIVES_COUNT; ++x)
    {
        uint32 id = pQuest->ReqItemId[x];
        uint32 count = pQuest->ReqItemCount[x];
        if (!id || !count)
            continue;

        uint32 curItemCount = player->GetItemCount(id,true);

        ItemPosCountVec dest;
        uint8 msg = player->CanStoreNewItem( NULL_BAG, NULL_SLOT, dest, id, count - curItemCount );
        if (msg == EQUIP_ERR_OK)
        {
            Item* item = player->StoreNewItem( dest, id, true);
            player->SendNewItem(item,count-curItemCount, true, false);
        }
    }

    // All creature/GO slain/casted (not required, but otherwise it will display "Creature slain 0/10")
    for(uint8 i = 0; i < QUEST_OBJECTIVES_COUNT; ++i)
    {
        int32 creature = pQuest->ReqCreatureOrGOId[i];
        uint32 creaturecount = pQuest->ReqCreatureOrGOCount[i];

        if (uint32 spell_id = pQuest->ReqSpell[i])
        {
            for(uint16 z = 0; z < creaturecount; ++z)
                player->CastedCreatureOrGO(creature, ObjectGuid(), spell_id);
        }
        else if (creature > 0)
        {
            if (CreatureInfo const* cInfo = ObjectMgr::GetCreatureTemplate(creature))
                for(uint16 z = 0; z < creaturecount; ++z)
                    player->KilledMonster(cInfo, ObjectGuid());
        }
        else if (creature < 0)
        {
            for(uint16 z = 0; z < creaturecount; ++z)
                player->CastedCreatureOrGO(-creature, ObjectGuid(), 0);
        }
    }

    // If the quest requires reputation to complete
    if(uint32 repFaction = pQuest->GetRepObjectiveFaction())
    {
        uint32 repValue = pQuest->GetRepObjectiveValue();
        uint32 curRep = player->GetReputationMgr().GetReputation(repFaction);
        if (curRep < repValue)
            if (FactionEntry const *factionEntry = sFactionStore.LookupEntry(repFaction))
                player->GetReputationMgr().SetReputation(factionEntry,repValue);
    }

    // If the quest requires money
    int32 ReqOrRewMoney = pQuest->GetRewOrReqMoney();
    if (ReqOrRewMoney < 0)
        player->ModifyMoney(-ReqOrRewMoney);

    player->CompleteQuest(entry);
    return true;
}

bool ChatHandler::HandleBanAccountCommand(char* args)
{
    return HandleBanHelper(BAN_ACCOUNT, args);
}

bool ChatHandler::HandleBanCharacterCommand(char* args)
{
    return HandleBanHelper(BAN_CHARACTER, args);
}

bool ChatHandler::HandleBanIPCommand(char* args)
{
    return HandleBanHelper(BAN_IP, args);
}

bool ChatHandler::HandleBanHelper(BanMode mode, char* args)
{
    if (!*args)
        return false;

    char* cnameOrIP = ExtractArg(&args);
    if (!cnameOrIP)
        return false;

    std::string nameOrIP = cnameOrIP;

    char* duration = ExtractArg(&args);                     // time string
    if(!duration)
        return false;

    uint32 duration_secs = TimeStringToSecs(duration);

    char* reason = ExtractArg(&args);
    if(!reason)
        return false;

    switch(mode)
    {
        case BAN_ACCOUNT:
            if (!AccountMgr::normalizeString(nameOrIP))
            {
                PSendSysMessage(LANG_ACCOUNT_NOT_EXIST,nameOrIP.c_str());
                SetSentErrorMessage(true);
                return false;
            }
            break;
        case BAN_CHARACTER:
            if(!normalizePlayerName(nameOrIP))
            {
                SendSysMessage(LANG_PLAYER_NOT_FOUND);
                SetSentErrorMessage(true);
                return false;
            }
            break;
        case BAN_IP:
            if(!IsIPAddress(nameOrIP.c_str()))
                return false;
            break;
    }

    switch(sWorld.BanAccount(mode, nameOrIP, duration_secs, reason,m_session ? m_session->GetPlayerName() : ""))
    {
        case BAN_SUCCESS:
            if (duration_secs > 0)
                PSendSysMessage(LANG_BAN_YOUBANNED, nameOrIP.c_str(), secsToTimeString(duration_secs,true).c_str(), reason);
            else
                PSendSysMessage(LANG_BAN_YOUPERMBANNED, nameOrIP.c_str(), reason);
            if (sWorld.getConfig(CONFIG_BOOL_GM_ANNOUNCE_BAN))
            {
                std::string GMnameLink;
                if (m_session)
                    GMnameLink = playerLink(m_session->GetPlayerName());
                else
                    GMnameLink = "";
                switch(mode)
                {
                    case BAN_ACCOUNT:
                        if (duration_secs > 0)
                            PSendGlobalSysMessage(LANG_BAN_ACCOUNT_ANNOUNCE, GMnameLink.c_str(), nameOrIP.c_str(), secsToTimeString(duration_secs, true).c_str(), reason);
                        else
                            PSendGlobalSysMessage(LANG_PERMBAN_ACCOUNT_ANNOUNCE, GMnameLink.c_str(), nameOrIP.c_str(), reason);
                        break;
                    case BAN_CHARACTER:
                        if (duration_secs > 0)
                            PSendGlobalSysMessage(LANG_BAN_CHARACTER_ANNOUNCE, GMnameLink.c_str(), nameOrIP.c_str(), secsToTimeString(duration_secs, true).c_str(), reason);
                        else
                            PSendGlobalSysMessage(LANG_PERMBAN_CHARACTER_ANNOUNCE, GMnameLink.c_str(), nameOrIP.c_str(), reason);
                       break;
                    case BAN_IP:
                        if (duration_secs > 0)
                            PSendGlobalSysMessage(LANG_BAN_IP_ANNOUNCE, GMnameLink.c_str(), nameOrIP.c_str(), secsToTimeString(duration_secs, true).c_str(), reason);
                        else
                            PSendGlobalSysMessage(LANG_PERMBAN_IP_ANNOUNCE, GMnameLink.c_str(), nameOrIP.c_str(), reason);
                        break;
                }
            }
            break;
        case BAN_SYNTAX_ERROR:
            return false;
        case BAN_NOTFOUND:
            switch(mode)
            {
                default:
                    PSendSysMessage(LANG_BAN_NOTFOUND,"account", nameOrIP.c_str());
                    break;
                case BAN_CHARACTER:
                    PSendSysMessage(LANG_BAN_NOTFOUND,"character", nameOrIP.c_str());
                    break;
                case BAN_IP:
                    PSendSysMessage(LANG_BAN_NOTFOUND,"ip", nameOrIP.c_str());
                    break;
            }
            SetSentErrorMessage(true);
            return false;
    }

    return true;
}

bool ChatHandler::HandleUnBanAccountCommand(char* args)
{
    return HandleUnBanHelper(BAN_ACCOUNT, args);
}

bool ChatHandler::HandleUnBanCharacterCommand(char* args)
{
    return HandleUnBanHelper(BAN_CHARACTER, args);
}

bool ChatHandler::HandleUnBanIPCommand(char* args)
{
    return HandleUnBanHelper(BAN_IP, args);
}

bool ChatHandler::HandleUnBanHelper(BanMode mode, char* args)
{
    if (!*args)
        return false;

    char* cnameOrIP = ExtractArg(&args);
    if (!cnameOrIP)
        return false;

    std::string nameOrIP = cnameOrIP;

    switch(mode)
    {
        case BAN_ACCOUNT:
            if (!AccountMgr::normalizeString(nameOrIP))
            {
                PSendSysMessage(LANG_ACCOUNT_NOT_EXIST,nameOrIP.c_str());
                SetSentErrorMessage(true);
                return false;
            }
            break;
        case BAN_CHARACTER:
            if(!normalizePlayerName(nameOrIP))
            {
                SendSysMessage(LANG_PLAYER_NOT_FOUND);
                SetSentErrorMessage(true);
                return false;
            }
            break;
        case BAN_IP:
            if(!IsIPAddress(nameOrIP.c_str()))
                return false;
            break;
    }

    if(sWorld.RemoveBanAccount(mode,nameOrIP))
        PSendSysMessage(LANG_UNBAN_UNBANNED,nameOrIP.c_str());
    else
        PSendSysMessage(LANG_UNBAN_ERROR,nameOrIP.c_str());

    return true;
}

bool ChatHandler::HandleBanInfoAccountCommand(char* args)
{
    if (!*args)
        return false;

    std::string account_name;
    uint32 accountid = ExtractAccountId(&args, &account_name);
    if (!accountid)
        return false;

    return HandleBanInfoHelper(accountid,account_name.c_str());
}

bool ChatHandler::HandleBanInfoCharacterCommand(char* args)
{
    Player* target;
    ObjectGuid target_guid;
    if (!ExtractPlayerTarget(&args, &target, &target_guid))
        return false;

    uint32 accountid = target ? target->GetSession()->GetAccountId() : sAccountMgr.GetPlayerAccountIdByGUID(target_guid);

    std::string accountname;
    if (!sAccountMgr.GetName(accountid,accountname))
    {
        PSendSysMessage(LANG_BANINFO_NOCHARACTER);
        return true;
    }

    return HandleBanInfoHelper(accountid,accountname.c_str());
}

bool ChatHandler::HandleBanInfoHelper(uint32 accountid, char const* accountname)
{
    QueryResult *result = LoginDatabase.PQuery("SELECT FROM_UNIXTIME(bandate), unbandate-bandate, active, unbandate,banreason,bannedby FROM account_banned WHERE id = '%u' ORDER BY bandate ASC",accountid);
    if(!result)
    {
        PSendSysMessage(LANG_BANINFO_NOACCOUNTBAN, accountname);
        return true;
    }

    PSendSysMessage(LANG_BANINFO_BANHISTORY,accountname);
    do
    {
        Field* fields = result->Fetch();

        time_t unbandate = time_t(fields[3].GetUInt64());
        bool active = false;
        if(fields[2].GetBool() && (fields[1].GetUInt64() == (uint64)0 ||unbandate >= time(NULL)) )
            active = true;
        bool permanent = (fields[1].GetUInt64() == (uint64)0);
        std::string bantime = permanent?GetMangosString(LANG_BANINFO_INFINITE):secsToTimeString(fields[1].GetUInt64(), true);
        PSendSysMessage(LANG_BANINFO_HISTORYENTRY,
            fields[0].GetString(), bantime.c_str(), active ? GetMangosString(LANG_BANINFO_YES):GetMangosString(LANG_BANINFO_NO), fields[4].GetString(), fields[5].GetString());
    }while (result->NextRow());

    delete result;
    return true;
}

bool ChatHandler::HandleBanInfoIPCommand(char* args)
{
    if (!*args)
        return false;

    char* cIP = ExtractQuotedOrLiteralArg(&args);
    if(!cIP)
        return false;

    if (!IsIPAddress(cIP))
        return false;

    std::string IP = cIP;

    LoginDatabase.escape_string(IP);
    QueryResult *result = LoginDatabase.PQuery("SELECT ip, FROM_UNIXTIME(bandate), FROM_UNIXTIME(unbandate), unbandate-UNIX_TIMESTAMP(), banreason,bannedby,unbandate-bandate FROM ip_banned WHERE ip = '%s'",IP.c_str());
    if(!result)
    {
        PSendSysMessage(LANG_BANINFO_NOIP);
        return true;
    }

    Field *fields = result->Fetch();
    bool permanent = !fields[6].GetUInt64();
    PSendSysMessage(LANG_BANINFO_IPENTRY,
        fields[0].GetString(), fields[1].GetString(), permanent ? GetMangosString(LANG_BANINFO_NEVER):fields[2].GetString(),
        permanent ? GetMangosString(LANG_BANINFO_INFINITE):secsToTimeString(fields[3].GetUInt64(), true).c_str(), fields[4].GetString(), fields[5].GetString());
    delete result;
    return true;
}

bool ChatHandler::HandleBanListCharacterCommand(char* args)
{
    LoginDatabase.Execute("DELETE FROM ip_banned WHERE unbandate<=UNIX_TIMESTAMP() AND unbandate<>bandate");

    char* cFilter = ExtractLiteralArg(&args);
    if(!cFilter)
        return false;

    std::string filter = cFilter;
    LoginDatabase.escape_string(filter);
    QueryResult* result = CharacterDatabase.PQuery("SELECT account FROM characters WHERE name "_LIKE_" "_CONCAT3_("'%%'","'%s'","'%%'"),filter.c_str());
    if (!result)
    {
        PSendSysMessage(LANG_BANLIST_NOCHARACTER);
        return true;
    }

    return HandleBanListHelper(result);
}

bool ChatHandler::HandleBanListAccountCommand(char* args)
{
    LoginDatabase.Execute("DELETE FROM ip_banned WHERE unbandate<=UNIX_TIMESTAMP() AND unbandate<>bandate");

    char* cFilter = ExtractLiteralArg(&args);
    std::string filter = cFilter ? cFilter : "";
    LoginDatabase.escape_string(filter);

    QueryResult* result;

    if(filter.empty())
    {
        result = LoginDatabase.Query("SELECT account.id, username FROM account, account_banned"
            " WHERE account.id = account_banned.id AND active = 1 GROUP BY account.id");
    }
    else
    {
        result = LoginDatabase.PQuery("SELECT account.id, username FROM account, account_banned"
            " WHERE account.id = account_banned.id AND active = 1 AND username "_LIKE_" "_CONCAT3_("'%%'","'%s'","'%%'")" GROUP BY account.id",
            filter.c_str());
    }

    if (!result)
    {
        PSendSysMessage(LANG_BANLIST_NOACCOUNT);
        return true;
    }

    return HandleBanListHelper(result);
}

bool ChatHandler::HandleBanListHelper(QueryResult* result)
{
    PSendSysMessage(LANG_BANLIST_MATCHINGACCOUNT);

    // Chat short output
    if(m_session)
    {
        do
        {
            Field* fields = result->Fetch();
            uint32 accountid = fields[0].GetUInt32();

            QueryResult* banresult = LoginDatabase.PQuery("SELECT account.username FROM account,account_banned WHERE account_banned.id='%u' AND account_banned.id=account.id",accountid);
            if(banresult)
            {
                Field* fields2 = banresult->Fetch();
                PSendSysMessage("%s",fields2[0].GetString());
                delete banresult;
            }
        } while (result->NextRow());
    }
    // Console wide output
    else
    {
        SendSysMessage(LANG_BANLIST_ACCOUNTS);
        SendSysMessage("===============================================================================");
        SendSysMessage(LANG_BANLIST_ACCOUNTS_HEADER);
        do
        {
            SendSysMessage("-------------------------------------------------------------------------------");
            Field *fields = result->Fetch();
            uint32 account_id = fields[0].GetUInt32 ();

            std::string account_name;

            // "account" case, name can be get in same query
            if(result->GetFieldCount() > 1)
                account_name = fields[1].GetCppString();
            // "character" case, name need extract from another DB
            else
                sAccountMgr.GetName (account_id,account_name);

            // No SQL injection. id is uint32.
            QueryResult *banInfo = LoginDatabase.PQuery("SELECT bandate,unbandate,bannedby,banreason FROM account_banned WHERE id = %u ORDER BY unbandate", account_id);
            if (banInfo)
            {
                Field *fields2 = banInfo->Fetch();
                do
                {
                    time_t t_ban = fields2[0].GetUInt64();
                    tm* aTm_ban = localtime(&t_ban);

                    if (fields2[0].GetUInt64() == fields2[1].GetUInt64())
                    {
                        PSendSysMessage("|%-15.15s|%02d-%02d-%02d %02d:%02d|   permanent  |%-15.15s|%-15.15s|",
                            account_name.c_str(),aTm_ban->tm_year%100, aTm_ban->tm_mon+1, aTm_ban->tm_mday, aTm_ban->tm_hour, aTm_ban->tm_min,
                            fields2[2].GetString(),fields2[3].GetString());
                    }
                    else
                    {
                        time_t t_unban = fields2[1].GetUInt64();
                        tm* aTm_unban = localtime(&t_unban);
                        PSendSysMessage("|%-15.15s|%02d-%02d-%02d %02d:%02d|%02d-%02d-%02d %02d:%02d|%-15.15s|%-15.15s|",
                            account_name.c_str(),aTm_ban->tm_year%100, aTm_ban->tm_mon+1, aTm_ban->tm_mday, aTm_ban->tm_hour, aTm_ban->tm_min,
                            aTm_unban->tm_year%100, aTm_unban->tm_mon+1, aTm_unban->tm_mday, aTm_unban->tm_hour, aTm_unban->tm_min,
                            fields2[2].GetString(),fields2[3].GetString());
                    }
                }while ( banInfo->NextRow() );
                delete banInfo;
            }
        }while( result->NextRow() );
        SendSysMessage("===============================================================================");
    }

    delete result;
    return true;
}

bool ChatHandler::HandleBanListIPCommand(char* args)
{
    LoginDatabase.Execute("DELETE FROM ip_banned WHERE unbandate<=UNIX_TIMESTAMP() AND unbandate<>bandate");

    char* cFilter = ExtractLiteralArg(&args);
    std::string filter = cFilter ? cFilter : "";
    LoginDatabase.escape_string(filter);

    QueryResult* result;

    if(filter.empty())
    {
        result = LoginDatabase.Query ("SELECT ip,bandate,unbandate,bannedby,banreason FROM ip_banned"
            " WHERE (bandate=unbandate OR unbandate>UNIX_TIMESTAMP())"
            " ORDER BY unbandate" );
    }
    else
    {
        result = LoginDatabase.PQuery( "SELECT ip,bandate,unbandate,bannedby,banreason FROM ip_banned"
            " WHERE (bandate=unbandate OR unbandate>UNIX_TIMESTAMP()) AND ip "_LIKE_" "_CONCAT3_("'%%'","'%s'","'%%'")
            " ORDER BY unbandate",filter.c_str() );
    }

    if(!result)
    {
        PSendSysMessage(LANG_BANLIST_NOIP);
        return true;
    }

    PSendSysMessage(LANG_BANLIST_MATCHINGIP);
    // Chat short output
    if(m_session)
    {
        do
        {
            Field* fields = result->Fetch();
            PSendSysMessage("%s",fields[0].GetString());
        } while (result->NextRow());
    }
    // Console wide output
    else
    {
        SendSysMessage(LANG_BANLIST_IPS);
        SendSysMessage("===============================================================================");
        SendSysMessage(LANG_BANLIST_IPS_HEADER);
        do
        {
            SendSysMessage("-------------------------------------------------------------------------------");
            Field *fields = result->Fetch();
            time_t t_ban = fields[1].GetUInt64();
            tm* aTm_ban = localtime(&t_ban);
            if ( fields[1].GetUInt64() == fields[2].GetUInt64() )
            {
                PSendSysMessage("|%-15.15s|%02d-%02d-%02d %02d:%02d|   permanent  |%-15.15s|%-15.15s|",
                    fields[0].GetString(), aTm_ban->tm_year%100, aTm_ban->tm_mon+1, aTm_ban->tm_mday, aTm_ban->tm_hour, aTm_ban->tm_min,
                    fields[3].GetString(), fields[4].GetString());
            }
            else
            {
                time_t t_unban = fields[2].GetUInt64();
                tm* aTm_unban = localtime(&t_unban);
                PSendSysMessage("|%-15.15s|%02d-%02d-%02d %02d:%02d|%02d-%02d-%02d %02d:%02d|%-15.15s|%-15.15s|",
                    fields[0].GetString(), aTm_ban->tm_year%100, aTm_ban->tm_mon+1, aTm_ban->tm_mday, aTm_ban->tm_hour, aTm_ban->tm_min,
                    aTm_unban->tm_year%100, aTm_unban->tm_mon+1, aTm_unban->tm_mday, aTm_unban->tm_hour, aTm_unban->tm_min,
                    fields[3].GetString(), fields[4].GetString());
            }
        }while( result->NextRow() );
        SendSysMessage("===============================================================================");
    }

    delete result;
    return true;
}

bool ChatHandler::HandleRespawnCommand(char* /*args*/)
{
    Player* pl = m_session->GetPlayer();

    // accept only explicitly selected target (not implicitly self targeting case)
    Unit* target = getSelectedUnit();
    if (pl->GetSelectionGuid() && target)
    {
        if (target->GetTypeId() != TYPEID_UNIT)
        {
            SendSysMessage(LANG_SELECT_CREATURE);
            SetSentErrorMessage(true);
            return false;
        }

        if (target->isDead())
            ((Creature*)target)->Respawn();
        return true;
    }

    MaNGOS::RespawnDo u_do;
    MaNGOS::WorldObjectWorker<MaNGOS::RespawnDo> worker(pl,u_do);
    Cell::VisitGridObjects(pl, worker, pl->GetMap()->GetVisibilityDistance());
    return true;
}

bool ChatHandler::HandleGMFlyCommand(char* args)
{
    bool value;
    if (!ExtractOnOff(&args, value))
    {
        SendSysMessage(LANG_USE_BOL);
        SetSentErrorMessage(true);
        return false;
    }

    Player *target = getSelectedPlayer();
    if (!target)
        target = m_session->GetPlayer();

    WorldPacket data(12);
    data.SetOpcode(value ? SMSG_MOVE_SET_CAN_FLY : SMSG_MOVE_UNSET_CAN_FLY);
    data << target->GetPackGUID();
    data << uint32(0);                                      // unknown
    target->SendMessageToSet(&data, true);
    PSendSysMessage(LANG_COMMAND_FLYMODE_STATUS, GetNameLink(target).c_str(), args);
    return true;
}

bool ChatHandler::HandlePDumpLoadCommand(char *args)
{
    char* file = ExtractQuotedOrLiteralArg(&args);
    if (!file)
        return false;

    std::string account_name;
    uint32 account_id = ExtractAccountId(&args, &account_name);
    if (!account_id)
        return false;

    char* name_str = ExtractLiteralArg(&args);

    uint32 lowguid = 0;
    std::string name;

    if (name_str)
    {
        name = name_str;
        // normalize the name if specified and check if it exists
        if (!normalizePlayerName(name))
        {
            PSendSysMessage(LANG_INVALID_CHARACTER_NAME);
            SetSentErrorMessage(true);
            return false;
        }

        if (ObjectMgr::CheckPlayerName(name,true) != CHAR_NAME_SUCCESS)
        {
            PSendSysMessage(LANG_INVALID_CHARACTER_NAME);
            SetSentErrorMessage(true);
            return false;
        }

        if (*args)
        {
            if (!ExtractUInt32(&args, lowguid))
                return false;

            if (!lowguid)
            {
                PSendSysMessage(LANG_INVALID_CHARACTER_GUID);
                SetSentErrorMessage(true);
                return false;
            }

            ObjectGuid guid = ObjectGuid(HIGHGUID_PLAYER, lowguid);

            if (sAccountMgr.GetPlayerAccountIdByGUID(guid))
            {
                PSendSysMessage(LANG_CHARACTER_GUID_IN_USE, lowguid);
                SetSentErrorMessage(true);
                return false;
            }
        }
    }

    switch(PlayerDumpReader().LoadDump(file, account_id, name, lowguid))
    {
        case DUMP_SUCCESS:
            PSendSysMessage(LANG_COMMAND_IMPORT_SUCCESS);
            break;
        case DUMP_FILE_OPEN_ERROR:
            PSendSysMessage(LANG_FILE_OPEN_FAIL,file);
            SetSentErrorMessage(true);
            return false;
        case DUMP_FILE_BROKEN:
            PSendSysMessage(LANG_DUMP_BROKEN,file);
            SetSentErrorMessage(true);
            return false;
        case DUMP_TOO_MANY_CHARS:
            PSendSysMessage(LANG_ACCOUNT_CHARACTER_LIST_FULL,account_name.c_str(),account_id);
            SetSentErrorMessage(true);
            return false;
        default:
            PSendSysMessage(LANG_COMMAND_IMPORT_FAILED);
            SetSentErrorMessage(true);
            return false;
    }

    return true;
}

bool ChatHandler::HandlePDumpWriteCommand(char *args)
{
    if (!*args)
        return false;

    char* file = ExtractQuotedOrLiteralArg(&args);
    if (!file)
        return false;

    char* p2 = ExtractLiteralArg(&args);

    uint32 lowguid;
    ObjectGuid guid;
    // character name can't start from number
    if (!ExtractUInt32(&p2, lowguid))
    {
        std::string name = ExtractPlayerNameFromLink(&p2);
        if (name.empty())
        {
            SendSysMessage(LANG_PLAYER_NOT_FOUND);
            SetSentErrorMessage(true);
            return false;
        }

        guid = sAccountMgr.GetPlayerGuidByName(name);
        if (!guid)
        {
            PSendSysMessage(LANG_PLAYER_NOT_FOUND);
            SetSentErrorMessage(true);
            return false;
        }

        lowguid = guid.GetCounter();
    }
    else
        guid = ObjectGuid(HIGHGUID_PLAYER, lowguid);

    if (!sAccountMgr.GetPlayerAccountIdByGUID(guid))
    {
        PSendSysMessage(LANG_PLAYER_NOT_FOUND);
        SetSentErrorMessage(true);
        return false;
    }

    switch(PlayerDumpWriter().WriteDump(file, lowguid))
    {
        case DUMP_SUCCESS:
            PSendSysMessage(LANG_COMMAND_EXPORT_SUCCESS);
            break;
        case DUMP_FILE_OPEN_ERROR:
            PSendSysMessage(LANG_FILE_OPEN_FAIL,file);
            SetSentErrorMessage(true);
            return false;
        default:
            PSendSysMessage(LANG_COMMAND_EXPORT_FAILED);
            SetSentErrorMessage(true);
            return false;
    }

    return true;
}

bool ChatHandler::HandleMovegensCommand(char* /*args*/)
{
    Unit* unit = getSelectedUnit();
    if(!unit)
    {
        SendSysMessage(LANG_SELECT_CHAR_OR_CREATURE);
        SetSentErrorMessage(true);
        return false;
    }

    PSendSysMessage(LANG_MOVEGENS_LIST,unit->GetObjectGuid().GetString().c_str());

    UnitStateMgr& statemgr = unit->GetUnitStateMgr();

    float x,y,z;
    for (int32 i = UNIT_ACTION_PRIORITY_IDLE; i != UNIT_ACTION_PRIORITY_END; ++i)
    {
        ActionInfo* actionInfo = statemgr.GetAction(UnitActionPriority(i));
        if (!actionInfo)
            continue;

        UnitActionPtr action = actionInfo->Action();

        PSendSysMessage(LANG_MOVEGENS_DEFAULT, i, action->Name());

        switch(action->GetMovementGeneratorType())
        {
<<<<<<< HEAD
            case IDLE_MOTION_TYPE:
            case RANDOM_MOTION_TYPE:
            case WAYPOINT_MOTION_TYPE:
            case CONFUSED_MOTION_TYPE:
            case FLIGHT_MOTION_TYPE:
            case FLEEING_MOTION_TYPE:
            case DISTRACT_MOTION_TYPE:
            case EFFECT_MOTION_TYPE:
                break;
=======
            case IDLE_MOTION_TYPE:          SendSysMessage(LANG_MOVEGENS_IDLE);          break;
            case RANDOM_MOTION_TYPE:        SendSysMessage(LANG_MOVEGENS_RANDOM);        break;
            case WAYPOINT_MOTION_TYPE:      SendSysMessage(LANG_MOVEGENS_WAYPOINT);      break;
            case CONFUSED_MOTION_TYPE:      SendSysMessage(LANG_MOVEGENS_CONFUSED);      break;

>>>>>>> e19471f0
            case CHASE_MOTION_TYPE:
            {
                Unit* target = NULL;
                if(unit->GetTypeId()==TYPEID_PLAYER)
                    target = static_cast<ChaseMovementGenerator<Player> const*>(&*action)->GetTarget();
                else
                    target = static_cast<ChaseMovementGenerator<Creature> const*>(&*action)->GetTarget();

                PSendSysMessage(LANG_MOVEGENS_CHASE_TARGET,target ? target->GetObjectGuid().GetString().c_str() : "<NULL>");
                break;
            }
            case FOLLOW_MOTION_TYPE:
            {
                Unit* target = NULL;
                if(unit->GetTypeId()==TYPEID_PLAYER)
                    target = static_cast<FollowMovementGenerator<Player> const*>(&*action)->GetTarget();
                else
                    target = static_cast<FollowMovementGenerator<Creature> const*>(&*action)->GetTarget();

                PSendSysMessage(LANG_MOVEGENS_FOLLOW_TARGET,target ? target->GetObjectGuid().GetString().c_str() : "<NULL>");
                break;
            }
            case HOME_MOTION_TYPE:
                if(unit->GetTypeId()==TYPEID_UNIT)
                {
                    ((Creature*)unit)->GetRespawnCoord(x,y,z);
                    PSendSysMessage(LANG_MOVEGENS_HOME_CREATURE,x,y,z);
                }
                else
                    SendSysMessage(LANG_MOVEGENS_HOME_PLAYER);
                break;
            case POINT_MOTION_TYPE:
            {
                static_cast<PointMovementGenerator<Creature> const*>(&*action)->GetDestination(x,y,z);
                PSendSysMessage(LANG_MOVEGENS_POINT,x,y,z);
                break;
            }
            default:
                PSendSysMessage(LANG_MOVEGENS_UNKNOWN,action->Name());
                break;
        }
    }

    return true;
}

bool ChatHandler::HandleServerPLimitCommand(char *args)
{
    if (*args)
    {
        char* param = ExtractLiteralArg(&args);
        if (!param)
            return false;

        int l = strlen(param);

        int val;
        if(     strncmp(param,"player",l) == 0 )
            sWorld.SetPlayerLimit(-SEC_PLAYER);
        else if(strncmp(param,"moderator",l) == 0 )
            sWorld.SetPlayerLimit(-SEC_MODERATOR);
        else if(strncmp(param,"gamemaster",l) == 0 )
            sWorld.SetPlayerLimit(-SEC_GAMEMASTER);
        else if(strncmp(param,"administrator",l) == 0 )
            sWorld.SetPlayerLimit(-SEC_ADMINISTRATOR);
        else if(strncmp(param,"reset",l) == 0 )
            sWorld.SetPlayerLimit( sConfig.GetIntDefault("PlayerLimit", DEFAULT_PLAYER_LIMIT) );
        else if(ExtractInt32(&param, val))
        {
            if(val < -SEC_ADMINISTRATOR)
                val = -SEC_ADMINISTRATOR;

            sWorld.SetPlayerLimit(val);
        }
        else
            return false;

        // kick all low security level players
        if(sWorld.GetPlayerAmountLimit() > SEC_PLAYER)
            sWorld.KickAllLess(sWorld.GetPlayerSecurityLimit());
    }

    uint32 pLimit = sWorld.GetPlayerAmountLimit();
    AccountTypes allowedAccountType = sWorld.GetPlayerSecurityLimit();
    char const* secName = "";
    switch(allowedAccountType)
    {
        case SEC_PLAYER:        secName = "Player";        break;
        case SEC_MODERATOR:     secName = "Moderator";     break;
        case SEC_GAMEMASTER:    secName = "Gamemaster";    break;
        case SEC_ADMINISTRATOR: secName = "Administrator"; break;
        default:                secName = "<unknown>";     break;
    }

    PSendSysMessage("Player limits: amount %u, min. security level %s.",pLimit,secName);

    return true;
}

bool ChatHandler::HandleCastCommand(char* args)
{
    if (!*args)
        return false;

    Unit* target = getSelectedUnit();

    if(!target)
    {
        SendSysMessage(LANG_SELECT_CHAR_OR_CREATURE);
        SetSentErrorMessage(true);
        return false;
    }

    // number or [name] Shift-click form |color|Hspell:spell_id|h[name]|h|r or Htalent form
    uint32 spell = ExtractSpellIdFromLink(&args);
    if (!spell)
        return false;

    SpellEntry const* spellInfo = sSpellStore.LookupEntry(spell);
    if (!spellInfo)
        return false;

    if (!SpellMgr::IsSpellValid(spellInfo,m_session->GetPlayer()))
    {
        PSendSysMessage(LANG_COMMAND_SPELL_BROKEN,spell);
        SetSentErrorMessage(true);
        return false;
    }

    bool triggered = ExtractLiteralArg(&args, "triggered") != NULL;
    if (!triggered && *args)                                // can be fail also at syntax error
        return false;

    m_session->GetPlayer()->CastSpell(target,spell,triggered);

    return true;
}

bool ChatHandler::HandleCastBackCommand(char* args)
{
    Creature* caster = getSelectedCreature();

    if(!caster)
    {
        SendSysMessage(LANG_SELECT_CHAR_OR_CREATURE);
        SetSentErrorMessage(true);
        return false;
    }

    // number or [name] Shift-click form |color|Hspell:spell_id|h[name]|h|r
    // number or [name] Shift-click form |color|Hspell:spell_id|h[name]|h|r or Htalent form
    uint32 spell = ExtractSpellIdFromLink(&args);
    if (!spell || !sSpellStore.LookupEntry(spell))
        return false;

    bool triggered = ExtractLiteralArg(&args, "triggered") != NULL;
    if (!triggered && *args)                                // can be fail also at syntax error
        return false;

    caster->SetFacingToObject(m_session->GetPlayer());

    caster->CastSpell(m_session->GetPlayer(),spell,triggered);

    return true;
}

bool ChatHandler::HandleCastDistCommand(char* args)
{
    if (!*args)
        return false;

    // number or [name] Shift-click form |color|Hspell:spell_id|h[name]|h|r or Htalent form
    uint32 spell = ExtractSpellIdFromLink(&args);
    if (!spell)
        return false;

    SpellEntry const* spellInfo = sSpellStore.LookupEntry(spell);
    if (!spellInfo)
        return false;

    if (!SpellMgr::IsSpellValid(spellInfo,m_session->GetPlayer()))
    {
        PSendSysMessage(LANG_COMMAND_SPELL_BROKEN,spell);
        SetSentErrorMessage(true);
        return false;
    }

    float dist;
    if (!ExtractFloat(&args, dist))
        return false;

    bool triggered = ExtractLiteralArg(&args, "triggered") != NULL;
    if (!triggered && *args)                                // can be fail also at syntax error
        return false;

    float x,y,z;
    m_session->GetPlayer()->GetClosePoint(x,y,z,dist);

    m_session->GetPlayer()->CastSpell(x,y,z,spell,triggered);
    return true;
}

bool ChatHandler::HandleCastTargetCommand(char* args)
{
    Creature* caster = getSelectedCreature();

    if (!caster)
    {
        SendSysMessage(LANG_SELECT_CHAR_OR_CREATURE);
        SetSentErrorMessage(true);
        return false;
    }

    if (!caster->getVictim())
    {
        SendSysMessage(LANG_SELECTED_TARGET_NOT_HAVE_VICTIM);
        SetSentErrorMessage(true);
        return false;
    }

    // number or [name] Shift-click form |color|Hspell:spell_id|h[name]|h|r or Htalent form
    uint32 spell = ExtractSpellIdFromLink(&args);
    if (!spell || !sSpellStore.LookupEntry(spell))
        return false;

    bool triggered = ExtractLiteralArg(&args, "triggered") != NULL;
    if (!triggered && *args)                                // can be fail also at syntax error
        return false;

    caster->SetFacingToObject(m_session->GetPlayer());

    caster->CastSpell(caster->getVictim(),spell,triggered);

    return true;
}

/*
ComeToMe command REQUIRED for 3rd party scripting library to have access to PointMovementGenerator
Without this function 3rd party scripting library will get linking errors (unresolved external)
when attempting to use the PointMovementGenerator
*/
bool ChatHandler::HandleComeToMeCommand(char *args)
{
    Creature* caster = getSelectedCreature();

    if (!caster)
    {
        SendSysMessage(LANG_SELECT_CREATURE);
        SetSentErrorMessage(true);
        return false;
    }

    Player* pl = m_session->GetPlayer();

    caster->GetMotionMaster()->MovePoint(0, pl->GetPositionX(), pl->GetPositionY(), pl->GetPositionZ());
    return true;
}

bool ChatHandler::HandleCastSelfCommand(char* args)
{
    if (!*args)
        return false;

    Unit* target = getSelectedUnit();

    if (!target)
    {
        SendSysMessage(LANG_SELECT_CHAR_OR_CREATURE);
        SetSentErrorMessage(true);
        return false;
    }

    // number or [name] Shift-click form |color|Hspell:spell_id|h[name]|h|r or Htalent form
    uint32 spell = ExtractSpellIdFromLink(&args);
    if (!spell)
        return false;

    SpellEntry const* spellInfo = sSpellStore.LookupEntry(spell);
    if (!spellInfo)
        return false;

    if(!SpellMgr::IsSpellValid(spellInfo,m_session->GetPlayer()))
    {
        PSendSysMessage(LANG_COMMAND_SPELL_BROKEN,spell);
        SetSentErrorMessage(true);
        return false;
    }

    bool triggered = ExtractLiteralArg(&args, "triggered") != NULL;
    if (!triggered && *args)                                // can be fail also at syntax error
        return false;

    target->CastSpell(target, spell, triggered);

    return true;
}

bool ChatHandler::HandleInstanceListBindsCommand(char* /*args*/)
{
    Player* player = getSelectedPlayer();
    if (!player) player = m_session->GetPlayer();
    uint32 counter = 0;
    for(uint8 i = 0; i < MAX_DIFFICULTY; ++i)
    {
        Player::BoundInstancesMap &binds = player->GetBoundInstances(Difficulty(i));
        for(Player::BoundInstancesMap::const_iterator itr = binds.begin(); itr != binds.end(); ++itr)
        {
            DungeonPersistentState *state = itr->second.state;
            std::string timeleft = secsToTimeString(state->GetResetTime() - time(NULL), true);
            if (const MapEntry* entry = sMapStore.LookupEntry(itr->first))
            {
                PSendSysMessage("map: %d (%s) inst: %d perm: %s diff: %d canReset: %s TTR: %s",
                    itr->first, entry->name[GetSessionDbcLocale()], state->GetInstanceId(), itr->second.perm ? "yes" : "no",
                    state->GetDifficulty(), state->CanReset() ? "yes" : "no", timeleft.c_str());
            }
            else
                PSendSysMessage("bound for a nonexistent map %u", itr->first);
            counter++;
        }
    }
    PSendSysMessage("player binds: %d", counter);
    counter = 0;

    if (Group *group = player->GetGroup())
    {
        for(uint8 i = 0; i < MAX_DIFFICULTY; ++i)
        {
            Group::BoundInstancesMap &binds = group->GetBoundInstances(Difficulty(i));
            for(Group::BoundInstancesMap::const_iterator itr = binds.begin(); itr != binds.end(); ++itr)
            {
                DungeonPersistentState *state = itr->second.state;
                std::string timeleft = secsToTimeString(state->GetResetTime() - time(NULL), true);
                if (const MapEntry* entry = sMapStore.LookupEntry(itr->first))
                {
                    PSendSysMessage("map: %d (%s) inst: %d perm: %s diff: %d canReset: %s TTR: %s",
                        itr->first, entry->name[GetSessionDbcLocale()], state->GetInstanceId(), itr->second.perm ? "yes" : "no",
                        state->GetDifficulty(), state->CanReset() ? "yes" : "no", timeleft.c_str());
                }
                else
                    PSendSysMessage("bound for a nonexistent map %u", itr->first);
                counter++;
            }
        }
    }
    PSendSysMessage("group binds: %d", counter);

    return true;
}

bool ChatHandler::HandleInstanceUnbindCommand(char* args)
{
    if (!*args)
        return false;

    Player* player = getSelectedPlayer();
    if (!player)
        player = m_session->GetPlayer();
    uint32 counter = 0;
    uint32 mapid = 0;
    bool got_map = false;

    if (strncmp(args, "all", strlen(args)) != 0)
    {
        if (!isNumeric(args[0]))
            return false;

        got_map = true;
        mapid = atoi(args);
    }

    for(uint8 i = 0; i < MAX_DIFFICULTY; ++i)
    {
        Player::BoundInstancesMap &binds = player->GetBoundInstances(Difficulty(i));
        for(Player::BoundInstancesMap::iterator itr = binds.begin(); itr != binds.end();)
        {
            if (got_map && mapid != itr->first)
            {
                ++itr;
                continue;
            }
            if (itr->first != player->GetMapId())
            {
                DungeonPersistentState *save = itr->second.state;
                std::string timeleft = secsToTimeString(save->GetResetTime() - time(NULL), true);

                if (const MapEntry* entry = sMapStore.LookupEntry(itr->first))
                {
                    PSendSysMessage("unbinding map: %d (%s) inst: %d perm: %s diff: %d canReset: %s TTR: %s",
                        itr->first, entry->name[GetSessionDbcLocale()], save->GetInstanceId(), itr->second.perm ? "yes" : "no",
                        save->GetDifficulty(), save->CanReset() ? "yes" : "no", timeleft.c_str());
                }
                else
                    PSendSysMessage("bound for a nonexistent map %u", itr->first);
                player->UnbindInstance(itr, Difficulty(i));
                counter++;
            }
            else
                ++itr;
        }
    }
    PSendSysMessage("instances unbound: %d", counter);

    return true;
}

bool ChatHandler::HandleInstanceStatsCommand(char* /*args*/)
{
    PSendSysMessage("instances loaded: %d", sMapMgr.GetNumInstances());
    PSendSysMessage("players in instances: %d", sMapMgr.GetNumPlayersInInstances());

    uint32 numSaves, numBoundPlayers, numBoundGroups;
    sMapPersistentStateMgr.GetStatistics(numSaves, numBoundPlayers, numBoundGroups);
    PSendSysMessage("instance saves: %d", numSaves);
    PSendSysMessage("players bound: %d", numBoundPlayers);
    PSendSysMessage("groups bound: %d", numBoundGroups);
    return true;
}

bool ChatHandler::HandleInstanceSaveDataCommand(char* /*args*/)
{
    Player* pl = m_session->GetPlayer();

    Map* map = pl->GetMap();

    InstanceData* iData = map->GetInstanceData();
    if (!iData)
    {
        PSendSysMessage("Map has no instance data.");
        SetSentErrorMessage(true);
        return false;
    }

    iData->SaveToDB();
    return true;
}

/// Display the list of GMs
bool ChatHandler::HandleGMListFullCommand(char* /*args*/)
{
    ///- Get the accounts with GM Level >0
    QueryResult *result = LoginDatabase.Query( "SELECT username,gmlevel FROM account WHERE gmlevel > 0" );
    if(result)
    {
        SendSysMessage(LANG_GMLIST);
        SendSysMessage("========================");
        SendSysMessage(LANG_GMLIST_HEADER);
        SendSysMessage("========================");

        ///- Circle through them. Display username and GM level
        do
        {
            Field *fields = result->Fetch();
            PSendSysMessage("|%15s|%6s|", fields[0].GetString(),fields[1].GetString());
        }while( result->NextRow() );

        PSendSysMessage("========================");
        delete result;
    }
    else
        PSendSysMessage(LANG_GMLIST_EMPTY);
    return true;
}

/// Define the 'Message of the day' for the realm
bool ChatHandler::HandleServerSetMotdCommand(char* args)
{
    sWorld.SetMotd(args);
    PSendSysMessage(LANG_MOTD_NEW, args);
    return true;
}

bool ChatHandler::ShowPlayerListHelper(QueryResult* result, uint32* limit, bool title, bool error)
{
    if (!result)
    {
        if (error)
        {
            PSendSysMessage(LANG_NO_PLAYERS_FOUND);
            SetSentErrorMessage(true);
        }
        return false;
    }

    if (!m_session && title)
    {
        SendSysMessage(LANG_CHARACTERS_LIST_BAR);
        SendSysMessage(LANG_CHARACTERS_LIST_HEADER);
        SendSysMessage(LANG_CHARACTERS_LIST_BAR);
    }

    if (result)
    {
        ///- Circle through them. Display username and GM level
        do
        {
            // check limit
            if (limit)
            {
                if(*limit == 0)
                    break;
                --*limit;
            }

            Field *fields = result->Fetch();
            uint32 guid      = fields[0].GetUInt32();
            std::string name = fields[1].GetCppString();
            uint8 race       = fields[2].GetUInt8();
            uint8 class_     = fields[3].GetUInt8();
            uint32 level     = fields[4].GetUInt32();

            ChrRacesEntry const* raceEntry = sChrRacesStore.LookupEntry(race);
            ChrClassesEntry const* classEntry = sChrClassesStore.LookupEntry(class_);

            char const* race_name = raceEntry   ? raceEntry->name[GetSessionDbcLocale()] : "<?>";
            char const* class_name = classEntry ? classEntry->name[GetSessionDbcLocale()] : "<?>";

            if (!m_session)
                PSendSysMessage(LANG_CHARACTERS_LIST_LINE_CONSOLE, guid, name.c_str(), race_name, class_name, level);
            else
                PSendSysMessage(LANG_CHARACTERS_LIST_LINE_CHAT, guid, name.c_str(), name.c_str(), race_name, class_name, level);

        }while( result->NextRow() );

        delete result;
    }

    if (!m_session)
        SendSysMessage(LANG_CHARACTERS_LIST_BAR);

    return true;
}


/// Output list of character for account
bool ChatHandler::HandleAccountCharactersCommand(char* args)
{
    ///- Get the command line arguments
    std::string account_name;
    Player* target = NULL;                                  // only for triggering use targeted player account
    uint32 account_id = ExtractAccountId(&args, &account_name, &target);
    if (!account_id )
        return false;

    ///- Get the characters for account id
    QueryResult *result = CharacterDatabase.PQuery( "SELECT guid, name, race, class, level FROM characters WHERE account = %u", account_id);

    return ShowPlayerListHelper(result);
}

/// Set/Unset the expansion level for an account
bool ChatHandler::HandleAccountSetAddonCommand(char* args)
{
    ///- Get the command line arguments
    char* accountStr = ExtractOptNotLastArg(&args);

    std::string account_name;
    uint32 account_id = ExtractAccountId(&accountStr, &account_name);
    if (!account_id )
        return false;

    // Let set addon state only for lesser (strong) security level
    // or to self account
    if (GetAccountId() && GetAccountId () != account_id &&
        HasLowerSecurityAccount (NULL,account_id,true))
        return false;

    uint32 lev;
    if (!ExtractUInt32(&args, lev))
        return false;

    // No SQL injection
    LoginDatabase.PExecute("UPDATE account SET expansion = '%u' WHERE id = '%u'", lev, account_id);
    PSendSysMessage(LANG_ACCOUNT_SETADDON,account_name.c_str(), account_id, lev);
    return true;
}

bool ChatHandler::HandleSendMailHelper(MailDraft& draft, char* args)
{
    // format: "subject text" "mail text"
    char* msgSubject = ExtractQuotedArg(&args);
    if (!msgSubject)
        return false;

    char* msgText = ExtractQuotedArg(&args);
    if (!msgText)
        return false;

    // msgSubject, msgText isn't NUL after prev. check
    draft.SetSubjectAndBody(msgSubject, msgText);

    return true;
}

bool ChatHandler::HandleSendMassMailCommand(char* args)
{
    // format: raceMask "subject text" "mail text"
    uint32 raceMask = 0;
    char const* name = NULL;

    if (!ExtractRaceMask(&args, raceMask, &name))
        return false;

    // need dynamic object because it trasfered to mass mailer
    MailDraft* draft = new MailDraft;

    // fill mail
    if (!HandleSendMailHelper(*draft, args))
    {
        delete draft;
        return false;
    }

    // from console show nonexistent sender
    MailSender sender(MAIL_NORMAL, m_session ? m_session->GetPlayer()->GetObjectGuid().GetCounter() : 0, MAIL_STATIONERY_GM);

    sMassMailMgr.AddMassMailTask(draft, sender, raceMask);

    PSendSysMessage(LANG_MAIL_SENT, name);
    return true;
}



bool ChatHandler::HandleSendItemsHelper(MailDraft& draft, char* args)
{
    // format: "subject text" "mail text" item1[:count1] item2[:count2] ... item12[:count12]
    char* msgSubject = ExtractQuotedArg(&args);
    if (!msgSubject)
        return false;

    char* msgText = ExtractQuotedArg(&args);
    if (!msgText)
        return false;

    // extract items
    typedef std::pair<uint32,uint32> ItemPair;
    typedef std::list< ItemPair > ItemPairs;
    ItemPairs items;

    // get from tail next item str
    while(char* itemStr = ExtractArg(&args))
    {
        // parse item str
        uint32 item_id = 0;
        uint32 item_count = 1;
        if (sscanf(itemStr, "%u:%u", &item_id, &item_count) != 2)
            if (sscanf(itemStr, "%u", &item_id) != 1)
                return false;

        if(!item_id)
        {
            PSendSysMessage(LANG_COMMAND_ITEMIDINVALID, item_id);
            SetSentErrorMessage(true);
            return false;
        }

        ItemPrototype const* item_proto = ObjectMgr::GetItemPrototype(item_id);
        if(!item_proto)
        {
            PSendSysMessage(LANG_COMMAND_ITEMIDINVALID, item_id);
            SetSentErrorMessage(true);
            return false;
        }

        if (item_count < 1 || (item_proto->MaxCount > 0 && item_count > uint32(item_proto->MaxCount)))
        {
            PSendSysMessage(LANG_COMMAND_INVALID_ITEM_COUNT, item_count, item_id);
            SetSentErrorMessage(true);
            return false;
        }

        while(item_count > item_proto->GetMaxStackSize())
        {
            items.push_back(ItemPair(item_id,item_proto->GetMaxStackSize()));
            item_count -= item_proto->GetMaxStackSize();
        }

        items.push_back(ItemPair(item_id,item_count));

        if(items.size() > MAX_MAIL_ITEMS)
        {
            PSendSysMessage(LANG_COMMAND_MAIL_ITEMS_LIMIT, MAX_MAIL_ITEMS);
            SetSentErrorMessage(true);
            return false;
        }
    }

    // fill mail
    draft.SetSubjectAndBody(msgSubject, msgText);

    for(ItemPairs::const_iterator itr = items.begin(); itr != items.end(); ++itr)
    {
        if(Item* item = Item::CreateItem(itr->first,itr->second,m_session ? m_session->GetPlayer() : 0))
        {
            item->SaveToDB();                               // save for prevent lost at next mail load, if send fail then item will deleted
            draft.AddItem(item);
        }
    }

    return true;
}

bool ChatHandler::HandleSendItemsCommand(char* args)
{
    // format: name "subject text" "mail text" item1[:count1] item2[:count2] ... item12[:count12]
    Player* receiver;
    ObjectGuid receiver_guid;
    std::string receiver_name;
    if (!ExtractPlayerTarget(&args, &receiver, &receiver_guid, &receiver_name))
        return false;

    MailDraft draft;

    // fill mail
    if (!HandleSendItemsHelper(draft, args))
        return false;

    // from console show nonexistent sender
    MailSender sender(MAIL_NORMAL, m_session ? m_session->GetPlayer()->GetObjectGuid().GetCounter() : 0, MAIL_STATIONERY_GM);

    draft.SendMailTo(MailReceiver(receiver, receiver_guid), sender);

    std::string nameLink = playerLink(receiver_name);
    PSendSysMessage(LANG_MAIL_SENT, nameLink.c_str());
    return true;
}

bool ChatHandler::HandleSendMassItemsCommand(char* args)
{
    // format: racemask "subject text" "mail text" item1[:count1] item2[:count2] ... item12[:count12]

    uint32 raceMask = 0;
    char const* name = NULL;

    if (!ExtractRaceMask(&args, raceMask, &name))
        return false;

    // need dynamic object because it trasfered to mass mailer
    MailDraft* draft = new MailDraft;


    // fill mail
    if (!HandleSendItemsHelper(*draft, args))
    {
        delete draft;
        return false;
    }

    // from console show nonexistent sender
    MailSender sender(MAIL_NORMAL, m_session ? m_session->GetPlayer()->GetObjectGuid().GetCounter() : 0, MAIL_STATIONERY_GM);

    sMassMailMgr.AddMassMailTask(draft, sender, raceMask);

    PSendSysMessage(LANG_MAIL_SENT, name);
    return true;
}

bool ChatHandler::HandleSendMoneyHelper(MailDraft& draft, char* args)
{
    /// format: "subject text" "mail text" money

    char* msgSubject = ExtractQuotedArg(&args);
    if (!msgSubject)
        return false;

    char* msgText = ExtractQuotedArg(&args);
    if (!msgText)
        return false;

    uint32 money;
    if (!ExtractUInt32(&args, money))
        return false;

    if (money <= 0)
        return false;

    // msgSubject, msgText isn't NUL after prev. check
    draft.SetSubjectAndBody(msgSubject, msgText).SetMoney(money);

    return true;
}

bool ChatHandler::HandleSendMoneyCommand(char* args)
{
    /// format: name "subject text" "mail text" money

    Player* receiver;
    ObjectGuid receiver_guid;
    std::string receiver_name;
    if (!ExtractPlayerTarget(&args, &receiver, &receiver_guid, &receiver_name))
        return false;

    MailDraft draft;

    // fill mail
    if (!HandleSendMoneyHelper(draft, args))
        return false;

    // from console show nonexistent sender
    MailSender sender(MAIL_NORMAL, m_session ? m_session->GetPlayer()->GetObjectGuid().GetCounter() : 0, MAIL_STATIONERY_GM);

    draft.SendMailTo(MailReceiver(receiver, receiver_guid),sender);

    std::string nameLink = playerLink(receiver_name);
    PSendSysMessage(LANG_MAIL_SENT, nameLink.c_str());
    return true;
}

bool ChatHandler::HandleSendMassMoneyCommand(char* args)
{
    /// format: raceMask "subject text" "mail text" money

    uint32 raceMask = 0;
    char const* name = NULL;

    if (!ExtractRaceMask(&args, raceMask, &name))
        return false;

    // need dynamic object because it trasfered to mass mailer
    MailDraft* draft = new MailDraft;

    // fill mail
    if (!HandleSendMoneyHelper(*draft, args))
    {
        delete draft;
        return false;
    }

    // from console show nonexistent sender
    MailSender sender(MAIL_NORMAL, m_session ? m_session->GetPlayer()->GetObjectGuid().GetCounter() : 0, MAIL_STATIONERY_GM);

    sMassMailMgr.AddMassMailTask(draft, sender, raceMask);

    PSendSysMessage(LANG_MAIL_SENT, name);
    return true;
}

/// Send a message to a player in game
bool ChatHandler::HandleSendMessageCommand(char* args)
{
    ///- Find the player
    Player *rPlayer;
    if (!ExtractPlayerTarget(&args, &rPlayer))
        return false;

    ///- message
    if (!*args)
        return false;

    ///- Check that he is not logging out.
    if (rPlayer->GetSession()->isLogingOut())
    {
        SendSysMessage(LANG_PLAYER_NOT_FOUND);
        SetSentErrorMessage(true);
        return false;
    }

    ///- Send the message
    //Use SendAreaTriggerMessage for fastest delivery.
    rPlayer->GetSession()->SendAreaTriggerMessage("%s", args);
    rPlayer->GetSession()->SendAreaTriggerMessage("|cffff0000[Message from administrator]:|r");

    //Confirmation message
    std::string nameLink = GetNameLink(rPlayer);
    PSendSysMessage(LANG_SENDMESSAGE, nameLink.c_str(), args);
    return true;
}

bool ChatHandler::HandleFlushArenaPointsCommand(char* /*args*/)
{
    sBattleGroundMgr.DistributeArenaPoints();
    return true;
}

bool ChatHandler::HandleModifyGenderCommand(char *args)
{
    if (!*args)
        return false;

    Player *player = getSelectedPlayer();

    if (!player)
    {
        PSendSysMessage(LANG_PLAYER_NOT_FOUND);
        SetSentErrorMessage(true);
        return false;
    }

    PlayerInfo const* info = sObjectMgr.GetPlayerInfo(player->getRace(), player->getClass());
    if(!info)
        return false;

    char* gender_str = args;
    int gender_len = strlen(gender_str);

    Gender gender;

    if (!strncmp(gender_str, "male", gender_len))            // MALE
    {
        if(player->getGender() == GENDER_MALE)
            return true;

        gender = GENDER_MALE;
    }
    else if (!strncmp(gender_str, "female", gender_len))    // FEMALE
    {
        if(player->getGender() == GENDER_FEMALE)
            return true;

        gender = GENDER_FEMALE;
    }
    else
    {
        SendSysMessage(LANG_MUST_MALE_OR_FEMALE);
        SetSentErrorMessage(true);
        return false;
    }

    // Set gender
    player->SetByteValue(UNIT_FIELD_BYTES_0, 2, gender);
    player->SetUInt16Value(PLAYER_BYTES_3, 0, uint16(gender) | (player->GetDrunkValue() & 0xFFFE));

    // Change display ID
    player->InitDisplayIds();

    char const* gender_full = gender ? "female" : "male";

    PSendSysMessage(LANG_YOU_CHANGE_GENDER, GetNameLink(player).c_str(), gender_full);

    if (needReportToTarget(player))
        ChatHandler(player).PSendSysMessage(LANG_YOUR_GENDER_CHANGED, gender_full, GetNameLink().c_str());

    return true;
}

// Set friends for account
bool ChatHandler::HandleAccountFriendAddCommand(char* args)
{
    ///- Get the command line arguments
    std::string account_name;
    uint32 targetAccountId = ExtractAccountId(&args, &account_name);

    if (!targetAccountId)
        return false;

    std::string account_friend_name;
    uint32 friendAccountId = ExtractAccountId(&args, &account_friend_name);

    if (!friendAccountId)
        return false;

    AccountOpResult result = sAccountMgr.AddRAFLink(targetAccountId, friendAccountId);

    switch(result)
    {
        case AOR_OK:
            SendSysMessage(LANG_COMMAND_FRIEND);
            break;
        default:
            SendSysMessage(LANG_COMMAND_FRIEND_ERROR);
            SetSentErrorMessage(true);
            return false;
    }

    return true;
}

// Delete friends for account
bool ChatHandler::HandleAccountFriendDeleteCommand(char* args)
{
    ///- Get the command line arguments
    std::string account_name;
    uint32 targetAccountId = ExtractAccountId(&args, &account_name);

    if (!targetAccountId)
        return false;

    std::string account_friend_name;
    uint32 friendAccountId = ExtractAccountId(&args, &account_friend_name);

    if (!friendAccountId)
        return false;

    AccountOpResult result = sAccountMgr.DeleteRAFLink(targetAccountId, friendAccountId);

    switch(result)
    {
        case AOR_OK:
            SendSysMessage(LANG_COMMAND_FRIEND);
            break;
        default:
            SendSysMessage(LANG_COMMAND_FRIEND_ERROR);
            SetSentErrorMessage(true);
            return false;
    }

    return true;
}

// List friends for account
bool ChatHandler::HandleAccountFriendListCommand(char* args)
{
    return false;
}

bool ChatHandler::HandleShowGearScoreCommand(char *args)
{
    Player *player = getSelectedPlayer();

    if (!player)
    {
        PSendSysMessage(LANG_PLAYER_NOT_FOUND);
        SetSentErrorMessage(true);
        return false;
    }

    uint32 withBags, withBank;
    if (!ExtractOptUInt32(&args, withBags, 1))
        return false;

    if (!ExtractOptUInt32(&args, withBank, 0))
        return false;

    // always recalculate gear score for display
    player->ResetCachedGearScore();

    uint32 gearScore = player->GetEquipGearScore(withBags != 0, withBank != 0);

    PSendSysMessage(LANG_GEARSCORE, GetNameLink(player).c_str(), gearScore);

    return true;
}

bool ChatHandler::HandleMmap(char* args)
{
    bool on;
    if (ExtractOnOff(&args, on))
    {
        if (on)
        {
            sWorld.setConfig(CONFIG_BOOL_MMAP_ENABLED, true);
            SendSysMessage("WORLD: mmaps are now ENABLED (individual map settings still in effect)");
        }
        else
        {
            sWorld.setConfig(CONFIG_BOOL_MMAP_ENABLED, false);
            SendSysMessage("WORLD: mmaps are now DISABLED");
        }
        return true;
    }

    on = sWorld.getConfig(CONFIG_BOOL_MMAP_ENABLED);
    PSendSysMessage("mmaps are %sabled", on ? "en" : "dis");

    return true;
}

bool ChatHandler::HandleMmapTestArea(char* args)
{
    float radius = 40.0f;
    ExtractFloat(&args, radius);

    std::list<Creature*> creatureList;
    MaNGOS::AnyUnitInObjectRangeCheck go_check(m_session->GetPlayer(), radius);
    MaNGOS::CreatureListSearcher<MaNGOS::AnyUnitInObjectRangeCheck> go_search(creatureList, go_check);
    // Get Creatures
    Cell::VisitGridObjects(m_session->GetPlayer(), go_search, radius);

    if (!creatureList.empty())
    {
        PSendSysMessage("Found %i Creatures.", creatureList.size());

        uint32 paths = 0;
        uint32 uStartTime = WorldTimer::getMSTime();

        float gx,gy,gz;
        m_session->GetPlayer()->GetPosition(gx,gy,gz);
        for (std::list<Creature*>::iterator itr = creatureList.begin(); itr != creatureList.end(); ++itr)
        {
            PathFinder path(*itr);
            path.calculate(gx, gy, gz);
            ++paths;
        }

        uint32 uPathLoadTime = WorldTimer::getMSTimeDiff(uStartTime, WorldTimer::getMSTime());
        PSendSysMessage("Generated %i paths in %i ms", paths, uPathLoadTime);
    }
    else
    {
        PSendSysMessage("No creatures in %f yard range.", radius);
    }

    return true;
}<|MERGE_RESOLUTION|>--- conflicted
+++ resolved
@@ -6201,7 +6201,6 @@
 
         switch(action->GetMovementGeneratorType())
         {
-<<<<<<< HEAD
             case IDLE_MOTION_TYPE:
             case RANDOM_MOTION_TYPE:
             case WAYPOINT_MOTION_TYPE:
@@ -6211,13 +6210,7 @@
             case DISTRACT_MOTION_TYPE:
             case EFFECT_MOTION_TYPE:
                 break;
-=======
-            case IDLE_MOTION_TYPE:          SendSysMessage(LANG_MOVEGENS_IDLE);          break;
-            case RANDOM_MOTION_TYPE:        SendSysMessage(LANG_MOVEGENS_RANDOM);        break;
-            case WAYPOINT_MOTION_TYPE:      SendSysMessage(LANG_MOVEGENS_WAYPOINT);      break;
-            case CONFUSED_MOTION_TYPE:      SendSysMessage(LANG_MOVEGENS_CONFUSED);      break;
-
->>>>>>> e19471f0
+
             case CHASE_MOTION_TYPE:
             {
                 Unit* target = NULL;
