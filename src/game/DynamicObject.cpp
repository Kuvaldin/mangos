/*
 * Copyright (C) 2005-2010 MaNGOS <http://getmangos.com/>
 *
 * This program is free software; you can redistribute it and/or modify
 * it under the terms of the GNU General Public License as published by
 * the Free Software Foundation; either version 2 of the License, or
 * (at your option) any later version.
 *
 * This program is distributed in the hope that it will be useful,
 * but WITHOUT ANY WARRANTY; without even the implied warranty of
 * MERCHANTABILITY or FITNESS FOR A PARTICULAR PURPOSE.  See the
 * GNU General Public License for more details.
 *
 * You should have received a copy of the GNU General Public License
 * along with this program; if not, write to the Free Software
 * Foundation, Inc., 59 Temple Place, Suite 330, Boston, MA  02111-1307  USA
 */

#include "Common.h"
#include "UpdateMask.h"
#include "Opcodes.h"
#include "World.h"
#include "ObjectAccessor.h"
#include "Database/DatabaseEnv.h"
#include "GridNotifiers.h"
#include "CellImpl.h"
#include "GridNotifiersImpl.h"
#include "SpellMgr.h"

DynamicObject::DynamicObject() : WorldObject()
{
    m_objectType |= TYPEMASK_DYNAMICOBJECT;
    m_objectTypeId = TYPEID_DYNAMICOBJECT;

    m_updateFlag = (UPDATEFLAG_HIGHGUID | UPDATEFLAG_HAS_POSITION | UPDATEFLAG_POSITION);

    m_valuesCount = DYNAMICOBJECT_END;
}

void DynamicObject::AddToWorld()
{
    ///- Register the dynamicObject for guid lookup
    if(!IsInWorld())
        GetMap()->GetObjectsStore().insert<DynamicObject>(GetGUID(), (DynamicObject*)this);

    Object::AddToWorld();
}

void DynamicObject::RemoveFromWorld()
{
    ///- Remove the dynamicObject from the accessor
    if(IsInWorld())
    {
        GetMap()->GetObjectsStore().erase<DynamicObject>(GetGUID(), (DynamicObject*)NULL);
        GetViewPoint().Event_RemovedFromWorld();
    }

    Object::RemoveFromWorld();
}

bool DynamicObject::Create( uint32 guidlow, Unit *caster, uint32 spellId, SpellEffectIndex effIndex, float x, float y, float z, int32 duration, float radius )
{
    WorldObject::_Create(guidlow, HIGHGUID_DYNAMICOBJECT, caster->GetPhaseMask());
    SetMap(caster->GetMap());
    Relocate(x, y, z, 0);

    if(!IsPositionValid())
    {
        sLog.outError("DynamicObject (spell %u eff %u) not created. Suggested coordinates isn't valid (X: %f Y: %f)",spellId,effIndex,GetPositionX(),GetPositionY());
        return false;
    }

    SetEntry(spellId);
<<<<<<< HEAD
    SetFloatValue( OBJECT_FIELD_SCALE_X, 2 );
=======
    SetObjectScale(DEFAULT_OBJECT_SCALE);

>>>>>>> ef5b7350
    SetUInt64Value( DYNAMICOBJECT_CASTER, caster->GetGUID() );
    SetUInt32Value( DYNAMICOBJECT_BYTES, 0x00000001 );
    SetUInt32Value( DYNAMICOBJECT_SPELLID, spellId );
    SetFloatValue( DYNAMICOBJECT_RADIUS, radius);
    SetUInt32Value( DYNAMICOBJECT_CASTTIME, getMSTime() );  // new 2.4.0

    m_aliveDuration = duration;
    m_radius = radius;
    m_effIndex = effIndex;
    m_spellId = spellId;

    return true;
}

Unit* DynamicObject::GetCaster() const
{
    // can be not found in some cases
    return ObjectAccessor::GetUnit(*this, GetCasterGUID());
}

void DynamicObject::Update(uint32 p_time)
{
    // caster can be not in world at time dynamic object update, but dynamic object not yet deleted in Unit destructor
    Unit* caster = GetCaster();
    if(!caster)
    {
        Delete();
        return;
    }

    bool deleteThis = false;

    if(m_aliveDuration > int32(p_time))
        m_aliveDuration -= p_time;
    else
        deleteThis = true;

    // have radius and work as persistent effect
    if(m_radius)
    {
        // TODO: make a timer and update this in larger intervals
        MaNGOS::DynamicObjectUpdater notifier(*this, caster);
        Cell::VisitAllObjects(this, notifier, m_radius);
    }

    if(deleteThis)
    {
        caster->RemoveDynObjectWithGUID(GetGUID());
        Delete();
    }
}

void DynamicObject::Delete()
{
    SendObjectDeSpawnAnim(GetGUID());
    AddObjectToRemoveList();
}

void DynamicObject::Delay(int32 delaytime)
{
    m_aliveDuration -= delaytime;
    for(AffectedSet::iterator iunit= m_affected.begin(); iunit != m_affected.end(); ++iunit)
        if (*iunit)
            (*iunit)->DelayAura(m_spellId, m_effIndex, delaytime);
}

bool DynamicObject::isVisibleForInState(Player const* u, WorldObject const* viewPoint, bool inVisibleList) const
{
    if(!IsInWorld() || !u->IsInWorld())
        return false;

    // always seen by owner
    if(GetCasterGUID()==u->GetGUID())
        return true;

    // normal case
    return IsWithinDistInMap(viewPoint, World::GetMaxVisibleDistanceForObject() + (inVisibleList ? World::GetVisibleObjectGreyDistance() : 0.0f), false);
}

bool DynamicObject::IsHostileTo( Unit const* unit ) const
{
    if (Unit* owner = GetCaster())
        return owner->IsHostileTo(unit);
    else
        return false;
}

bool DynamicObject::IsFriendlyTo( Unit const* unit ) const
{
    if (Unit* owner = GetCaster())
        return owner->IsFriendlyTo(unit);
    else
        return true;
}<|MERGE_RESOLUTION|>--- conflicted
+++ resolved
@@ -71,12 +71,8 @@
     }
 
     SetEntry(spellId);
-<<<<<<< HEAD
-    SetFloatValue( OBJECT_FIELD_SCALE_X, 2 );
-=======
     SetObjectScale(DEFAULT_OBJECT_SCALE);
 
->>>>>>> ef5b7350
     SetUInt64Value( DYNAMICOBJECT_CASTER, caster->GetGUID() );
     SetUInt32Value( DYNAMICOBJECT_BYTES, 0x00000001 );
     SetUInt32Value( DYNAMICOBJECT_SPELLID, spellId );
