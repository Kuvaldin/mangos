--- conflicted
+++ resolved
@@ -633,11 +633,7 @@
 
         //roll for over-threshold item if it's one-player loot
         if (itemProto->Quality >= uint32(m_lootThreshold) && !lootItem.freeforall)
-<<<<<<< HEAD
-            StartLootRool(object,loot,itemSlot,false);
-=======
-            StartLootRool(creature, GROUP_LOOT, loot, itemSlot, maxEnchantingSkill);
->>>>>>> 6429124c
+            StartLootRool(object, GROUP_LOOT, loot, itemSlot, maxEnchantingSkill);
         else
             lootItem.is_underthreshold = 1;
     }
@@ -659,11 +655,7 @@
 
         //only roll for one-player items, not for ones everyone can get
         if (itemProto->Quality >= uint32(m_lootThreshold) && !lootItem.freeforall)
-<<<<<<< HEAD
-            StartLootRool(object, loot, itemSlot, true);
-=======
-            StartLootRool(creature, NEED_BEFORE_GREED, loot, itemSlot, maxEnchantingSkill);
->>>>>>> 6429124c
+            StartLootRool(object, NEED_BEFORE_GREED, loot, itemSlot, maxEnchantingSkill);
         else
             lootItem.is_underthreshold = 1;
     }
@@ -783,11 +775,7 @@
     return false;
 }
 
-<<<<<<< HEAD
-void Group::StartLootRool(WorldObject* lootTarget, Loot* loot, uint8 itemSlot, bool skipIfCanNotUse)
-=======
-void Group::StartLootRool(Creature* lootTarget, LootMethod method, Loot* loot, uint8 itemSlot, uint32 maxEnchantingSkill)
->>>>>>> 6429124c
+void Group::StartLootRool(WorldObject* lootTarget, LootMethod method, Loot* loot, uint8 itemSlot, uint32 maxEnchantingSkill)
 {
     if (itemSlot >= loot->items.size())
         return;
@@ -1504,9 +1492,6 @@
     }
 }
 
-<<<<<<< HEAD
-void Group::UpdateLooterGuid( WorldObject* object, bool ifneed )
-=======
 uint32 Group::GetMaxSkillValueForGroup( SkillType skill )
 {
     uint32 maxvalue = 0;
@@ -1525,8 +1510,7 @@
     return maxvalue;
 }
 
-void Group::UpdateLooterGuid( Creature* creature, bool ifneed )
->>>>>>> 6429124c
+void Group::UpdateLooterGuid( WorldObject* object, bool ifneed )
 {
     switch (GetLootMethod())
     {
