/*
 * Copyright (C) 2005-2010 MaNGOS <http://getmangos.com/>
 *
 * This program is free software; you can redistribute it and/or modify
 * it under the terms of the GNU General Public License as published by
 * the Free Software Foundation; either version 2 of the License, or
 * (at your option) any later version.
 *
 * This program is distributed in the hope that it will be useful,
 * but WITHOUT ANY WARRANTY; without even the implied warranty of
 * MERCHANTABILITY or FITNESS FOR A PARTICULAR PURPOSE.  See the
 * GNU General Public License for more details.
 *
 * You should have received a copy of the GNU General Public License
 * along with this program; if not, write to the Free Software
 * Foundation, Inc., 59 Temple Place, Suite 330, Boston, MA  02111-1307  USA
 */

#include "Common.h"
#include "Opcodes.h"
#include "WorldPacket.h"
#include "WorldSession.h"
#include "Player.h"
#include "World.h"
#include "ObjectMgr.h"
#include "ObjectGuid.h"
#include "Group.h"
#include "Formulas.h"
#include "ObjectAccessor.h"
#include "BattleGround.h"
#include "BattleGroundMgr.h"
#include "MapManager.h"
#include "InstanceSaveMgr.h"
#include "MapInstanced.h"
#include "Util.h"
#include "LootMgr.h"

#define LOOT_ROLL_TIMEOUT  (1*MINUTE*IN_MILLISECONDS)

Group::Group() : m_Id(0), m_leaderGuid(0), m_mainTank(0), m_mainAssistant(0),  m_groupType(GROUPTYPE_NORMAL),
    m_dungeonDifficulty(REGULAR_DIFFICULTY), m_raidDifficulty(REGULAR_DIFFICULTY),
    m_bgGroup(NULL), m_lootMethod(FREE_FOR_ALL), m_looterGuid(0), m_lootThreshold(ITEM_QUALITY_UNCOMMON),
    m_subGroupsCounts(NULL)
{
    for (int i = 0; i < TARGET_ICON_COUNT; ++i)
        m_targetIcons[i] = 0;
}

Group::~Group()
{
    if(m_bgGroup)
    {
        DEBUG_LOG("Group::~Group: battleground group being deleted.");
        if(m_bgGroup->GetBgRaid(ALLIANCE) == this)
            m_bgGroup->SetBgRaid(ALLIANCE, NULL);
        else if(m_bgGroup->GetBgRaid(HORDE) == this)
            m_bgGroup->SetBgRaid(HORDE, NULL);
        else
            sLog.outError("Group::~Group: battleground group is not linked to the correct battleground.");
    }
    Rolls::iterator itr;
    while(!RollId.empty())
    {
        itr = RollId.begin();
        Roll *r = *itr;
        RollId.erase(itr);
        delete(r);
    }

    // it is undefined whether objectmgr (which stores the groups) or instancesavemgr
    // will be unloaded first so we must be prepared for both cases
    // this may unload some instance saves
    for(uint8 i = 0; i < MAX_DIFFICULTY; ++i)
        for(BoundInstancesMap::iterator itr2 = m_boundInstances[i].begin(); itr2 != m_boundInstances[i].end(); ++itr2)
            itr2->second.save->RemoveGroup(this);

    // Sub group counters clean up
    if (m_subGroupsCounts)
        delete[] m_subGroupsCounts;
}

bool Group::Create(const uint64 &guid, const char * name)
{
    m_leaderGuid = guid;
    m_leaderName = name;

    m_groupType  = isBGGroup() ? GROUPTYPE_BGRAID : GROUPTYPE_NORMAL;

    if (m_groupType & GROUPTYPE_RAID)
        _initRaidSubGroupsCounter();

    m_lootMethod = GROUP_LOOT;
    m_lootThreshold = ITEM_QUALITY_UNCOMMON;
    m_looterGuid = guid;

    m_dungeonDifficulty = DUNGEON_DIFFICULTY_NORMAL;
    m_raidDifficulty = RAID_DIFFICULTY_10MAN_NORMAL;
    if(!isBGGroup())
    {
        m_Id = sObjectMgr.GenerateGroupId();

        Player *leader = sObjectMgr.GetPlayer(guid);
        if(leader)
        {
            m_dungeonDifficulty = leader->GetDungeonDifficulty();
            m_raidDifficulty = leader->GetRaidDifficulty();
        }

        Player::ConvertInstancesToGroup(leader, this, guid);

        // store group in database
        CharacterDatabase.BeginTransaction();
        CharacterDatabase.PExecute("DELETE FROM groups WHERE groupId ='%u'", m_Id);
        CharacterDatabase.PExecute("DELETE FROM group_member WHERE groupId ='%u'", m_Id);
        CharacterDatabase.PExecute("INSERT INTO groups (groupId,leaderGuid,mainTank,mainAssistant,lootMethod,looterGuid,lootThreshold,icon1,icon2,icon3,icon4,icon5,icon6,icon7,icon8,isRaid,difficulty,raiddifficulty) "
            "VALUES ('%u','%u','%u','%u','%u','%u','%u','" UI64FMTD "','" UI64FMTD "','" UI64FMTD "','" UI64FMTD "','" UI64FMTD "','" UI64FMTD "','" UI64FMTD "','" UI64FMTD "','%u','%u','%u')",
            m_Id, GUID_LOPART(m_leaderGuid), GUID_LOPART(m_mainTank), GUID_LOPART(m_mainAssistant), uint32(m_lootMethod),
            GUID_LOPART(m_looterGuid), uint32(m_lootThreshold), m_targetIcons[0], m_targetIcons[1], m_targetIcons[2], m_targetIcons[3], m_targetIcons[4], m_targetIcons[5], m_targetIcons[6], m_targetIcons[7], uint8(m_groupType), uint32(m_dungeonDifficulty), m_raidDifficulty);
    }

    if(!AddMember(guid, name))
        return false;

    if(!isBGGroup())
        CharacterDatabase.CommitTransaction();

    return true;
}

bool Group::LoadGroupFromDB(Field* fields)
{
    //                                          0         1              2           3           4              5      6      7      8      9      10     11     12     13      14          15              16          17
    // result = CharacterDatabase.Query("SELECT mainTank, mainAssistant, lootMethod, looterGuid, lootThreshold, icon1, icon2, icon3, icon4, icon5, icon6, icon7, icon8, isRaid, difficulty, raiddifficulty, leaderGuid, groupId FROM groups");

    m_Id = fields[17].GetUInt32();
    m_leaderGuid = MAKE_NEW_GUID(fields[16].GetUInt32(),0,HIGHGUID_PLAYER);

    // group leader not exist
    if(!sObjectMgr.GetPlayerNameByGUID(m_leaderGuid, m_leaderName))
        return false;

    m_groupType  = GroupType(fields[13].GetUInt8());

    if (m_groupType & GROUPTYPE_RAID)
        _initRaidSubGroupsCounter();

    uint32 diff = fields[14].GetUInt8();
    if (diff >= MAX_DUNGEON_DIFFICULTY)
        diff = DUNGEON_DIFFICULTY_NORMAL;
    m_dungeonDifficulty = Difficulty(diff);

    uint32 r_diff = fields[15].GetUInt8();
    if (r_diff >= MAX_RAID_DIFFICULTY)
        r_diff = RAID_DIFFICULTY_10MAN_NORMAL;
    m_raidDifficulty = Difficulty(r_diff);

    m_mainTank = fields[0].GetUInt64();
    m_mainAssistant = fields[1].GetUInt64();
    m_lootMethod = (LootMethod)fields[2].GetUInt8();
    m_looterGuid = MAKE_NEW_GUID(fields[3].GetUInt32(), 0, HIGHGUID_PLAYER);
    m_lootThreshold = (ItemQualities)fields[4].GetUInt16();

    for(int i = 0; i < TARGET_ICON_COUNT; ++i)
        m_targetIcons[i] = fields[5+i].GetUInt64();

    return true;
}

bool Group::LoadMemberFromDB(uint32 guidLow, uint8 subgroup, bool assistant)
{
    MemberSlot member;
    member.guid      = MAKE_NEW_GUID(guidLow, 0, HIGHGUID_PLAYER);

    // skip non-existed member
    if(!sObjectMgr.GetPlayerNameByGUID(member.guid, member.name))
        return false;

    member.group     = subgroup;
    member.assistant = assistant;
    m_memberSlots.push_back(member);

    SubGroupCounterIncrease(subgroup);

    return true;
}

void Group::ConvertToRaid()
{
    m_groupType = GroupType(m_groupType | GROUPTYPE_RAID);

    _initRaidSubGroupsCounter();

    if(!isBGGroup())
        CharacterDatabase.PExecute("UPDATE groups SET isRaid = 1 WHERE groupId='%u'", m_Id);
    SendUpdate();

    // update quest related GO states (quest activity dependent from raid membership)
    for(member_citerator citr = m_memberSlots.begin(); citr != m_memberSlots.end(); ++citr)
        if(Player* player = sObjectMgr.GetPlayer(citr->guid))
            player->UpdateForQuestWorldObjects();
}

bool Group::AddInvite(Player *player)
{
    if( !player || player->GetGroupInvite() )
        return false;
    Group* group = player->GetGroup();
    if( group && group->isBGGroup() )
        group = player->GetOriginalGroup();
    if( group )
        return false;

    RemoveInvite(player);

    m_invitees.insert(player);

    player->SetGroupInvite(this);

    return true;
}

bool Group::AddLeaderInvite(Player *player)
{
    if(!AddInvite(player))
        return false;

    m_leaderGuid = player->GetGUID();
    m_leaderName = player->GetName();
    return true;
}

uint32 Group::RemoveInvite(Player *player)
{
    m_invitees.erase(player);

    player->SetGroupInvite(NULL);
    return GetMembersCount();
}

void Group::RemoveAllInvites()
{
    for(InvitesList::iterator itr = m_invitees.begin(); itr!=m_invitees.end(); ++itr)
        (*itr)->SetGroupInvite(NULL);

    m_invitees.clear();
}

Player* Group::GetInvited(const uint64& guid) const
{
    for(InvitesList::const_iterator itr = m_invitees.begin(); itr != m_invitees.end(); ++itr)
    {
        if((*itr)->GetGUID() == guid)
            return (*itr);
    }
    return NULL;
}

Player* Group::GetInvited(const std::string& name) const
{
    for(InvitesList::const_iterator itr = m_invitees.begin(); itr != m_invitees.end(); ++itr)
    {
        if((*itr)->GetName() == name)
            return (*itr);
    }
    return NULL;
}

bool Group::AddMember(const uint64 &guid, const char* name)
{
    if(!_addMember(guid, name))
        return false;

    SendUpdate();

    Player *player = sObjectMgr.GetPlayer(guid);
    if(player)
    {
        if(!IsLeader(player->GetGUID()) && !isBGGroup())
        {
            // reset the new member's instances, unless he is currently in one of them
            // including raid/heroic instances that they are not permanently bound to!
            player->ResetInstances(INSTANCE_RESET_GROUP_JOIN,false);
            player->ResetInstances(INSTANCE_RESET_GROUP_JOIN,true);

            if (player->getLevel() >= LEVELREQUIREMENT_HEROIC)
            {
                if (player->GetDungeonDifficulty() != GetDungeonDifficulty())
                {
                    player->SetDungeonDifficulty(GetDungeonDifficulty());
                    player->SendDungeonDifficulty(true);
                }
                if (player->GetRaidDifficulty() != GetRaidDifficulty())
                {
                    player->SetRaidDifficulty(GetRaidDifficulty());
                    player->SendRaidDifficulty(true);
                }
            }
            // Group Interfactions interactions (test)
             if(sWorld.getConfig(CONFIG_BOOL_ALLOW_TWO_SIDE_INTERACTION_GROUP))
             {
                 Group *group = player->GetGroup();
                 if(Player *leader = sObjectMgr.GetPlayer(group->GetLeaderGUID()))
                 {
                     player->setFactionForRace(leader->getRace());
                     sLog.outDebug( "WORLD: Group Interfaction Interactions - Faction changed (AddMember)" );
                 }
             }

        }
        player->SetGroupUpdateFlag(GROUP_UPDATE_FULL);
        UpdatePlayerOutOfRange(player);

        // quest related GO state dependent from raid membership
        if(isRaidGroup())
            player->UpdateForQuestWorldObjects();
    }

    return true;
}

uint32 Group::RemoveMember(const uint64 &guid, const uint8 &method)
{
    // remove member and change leader (if need) only if strong more 2 members _before_ member remove
    if(GetMembersCount() > uint32(isBGGroup() ? 1 : 2))           // in BG group case allow 1 members group
    {
        bool leaderChanged = _removeMember(guid);

        if(Player *player = sObjectMgr.GetPlayer( guid ))
        {
            // quest related GO state dependent from raid membership
            if(isRaidGroup())
                player->UpdateForQuestWorldObjects();

            WorldPacket data;

            if(method == 1)
            {
                data.Initialize( SMSG_GROUP_UNINVITE, 0 );
                player->GetSession()->SendPacket( &data );
            }

            //we already removed player from group and in player->GetGroup() is his original group!
            if( Group* group = player->GetGroup() )
            {
                group->SendUpdate();
            }
            else
            {
                data.Initialize(SMSG_GROUP_LIST, 1+1+1+1+8+4+4+8);
                data << uint8(0x10) << uint8(0) << uint8(0) << uint8(0);
                data << uint64(0) << uint32(0) << uint32(0) << uint64(0);
                player->GetSession()->SendPacket(&data);
            }

          // Restore original faction if needed
          if(sWorld.getConfig(CONFIG_BOOL_ALLOW_TWO_SIDE_INTERACTION_GROUP))
            {
                player->setFactionForRace(player->getRace());
                sLog.outDebug( "WORLD: Group Interfaction Interactions - Restore original faction (RemoveMember)" );
            }

            _homebindIfInstance(player);
        }

        if(leaderChanged)
        {
            WorldPacket data(SMSG_GROUP_SET_LEADER, (m_memberSlots.front().name.size()+1));
            data << m_memberSlots.front().name;
            BroadcastPacket(&data, true);
        }

        SendUpdate();
    }
    // if group before remove <= 2 disband it
    else
        Disband(true);

    return m_memberSlots.size();
}

void Group::ChangeLeader(const uint64 &guid)
{
    member_citerator slot = _getMemberCSlot(guid);

    if(slot == m_memberSlots.end())
        return;

    _setLeader(guid);

    WorldPacket data(SMSG_GROUP_SET_LEADER, slot->name.size()+1);
    data << slot->name;
    BroadcastPacket(&data, true);
    SendUpdate();
}

void Group::Disband(bool hideDestroy)
{
    Player *player;

    for(member_citerator citr = m_memberSlots.begin(); citr != m_memberSlots.end(); ++citr)
    {
        player = sObjectMgr.GetPlayer(citr->guid);
        if(!player)
            continue;

        //we cannot call _removeMember because it would invalidate member iterator
        //if we are removing player from battleground raid
        if( isBGGroup() )
            player->RemoveFromBattleGroundRaid();
        else
        {
            //we can remove player who is in battleground from his original group
            if( player->GetOriginalGroup() == this )
                player->SetOriginalGroup(NULL);
            else
                player->SetGroup(NULL);
        }

          // Restore original faction if needed
          if(sWorld.getConfig(CONFIG_BOOL_ALLOW_TWO_SIDE_INTERACTION_GROUP))
            {
                player->setFactionForRace(player->getRace());
                sLog.outDebug( "WORLD: Group Interfaction Interactions - Restore original faction (RemoveMember)" );
            }

        // quest related GO state dependent from raid membership
        if(isRaidGroup())
            player->UpdateForQuestWorldObjects();

        if(!player->GetSession())
            continue;

        WorldPacket data;
        if(!hideDestroy)
        {
            data.Initialize(SMSG_GROUP_DESTROYED, 0);
            player->GetSession()->SendPacket(&data);
        }

        //we already removed player from group and in player->GetGroup() is his original group, send update
        if( Group* group = player->GetGroup() )
        {
            group->SendUpdate();
        }
        else
        {
            data.Initialize(SMSG_GROUP_LIST, 1+1+1+1+8+4+4+8);
            data << uint8(0x10) << uint8(0) << uint8(0) << uint8(0);
            data << uint64(0) << uint32(0) << uint32(0) << uint64(0);
            player->GetSession()->SendPacket(&data);
        }

        _homebindIfInstance(player);
    }
    RollId.clear();
    m_memberSlots.clear();

    RemoveAllInvites();

    if(!isBGGroup())
    {
        CharacterDatabase.BeginTransaction();
        CharacterDatabase.PExecute("DELETE FROM groups WHERE groupId='%u'", m_Id);
        CharacterDatabase.PExecute("DELETE FROM group_member WHERE groupId='%u'", m_Id);
        CharacterDatabase.CommitTransaction();
        ResetInstances(INSTANCE_RESET_GROUP_DISBAND, false, NULL);
        ResetInstances(INSTANCE_RESET_GROUP_DISBAND, true, NULL);
    }

    m_leaderGuid = 0;
    m_leaderName = "";
}

/*********************************************************/
/***                   LOOT SYSTEM                     ***/
/*********************************************************/

void Group::SendLootStartRoll(uint32 CountDown, uint32 mapid, const Roll &r)
{
    WorldPacket data(SMSG_LOOT_START_ROLL, (8+4+4+4+4+4+4+1));
    data << r.lootedTargetGUID;                             // creature guid what we're looting
    data << uint32(mapid);                                  // 3.3.3 mapid
    data << uint32(r.itemSlot);                             // item slot in loot
    data << uint32(r.itemid);                               // the itemEntryId for the item that shall be rolled for
    data << uint32(r.itemRandomSuffix);                     // randomSuffix
    data << uint32(r.itemRandomPropId);                     // item random property ID
    data << uint32(r.itemCount);                            // items in stack
    data << uint32(CountDown);                              // the countdown time to choose "need" or "greed"
    data << uint8(ALL_ROLL_VOTE_MASK);                      // roll type mask, allowed choises

    for (Roll::PlayerVote::const_iterator itr = r.playerVote.begin(); itr != r.playerVote.end(); ++itr)
    {
        Player *p = sObjectMgr.GetPlayer(itr->first);
        if(!p || !p->GetSession())
            continue;

        if(itr->second != ROLL_NOT_VALID)
            p->GetSession()->SendPacket( &data );
    }
}

void Group::SendLootRoll(ObjectGuid const& targetGuid, uint8 rollNumber, uint8 rollType, const Roll &r)
{
    WorldPacket data(SMSG_LOOT_ROLL, (8+4+8+4+4+4+1+1+1));
    data << r.lootedTargetGUID;                             // creature guid what we're looting
    data << uint32(r.itemSlot);                             // unknown, maybe amount of players, or item slot in loot
    data << targetGuid;
    data << uint32(r.itemid);                               // the itemEntryId for the item that shall be rolled for
    data << uint32(r.itemRandomSuffix);                     // randomSuffix
    data << uint32(r.itemRandomPropId);                     // Item random property ID
    data << uint8(rollNumber);                              // 0: "Need for: [item name]" > 127: "you passed on: [item name]"      Roll number
    data << uint8(rollType);                                // 0: "Need for: [item name]" 0: "You have selected need for [item name] 1: need roll 2: greed roll
    data << uint8(0);                                       // auto pass on loot

    for( Roll::PlayerVote::const_iterator itr = r.playerVote.begin(); itr != r.playerVote.end(); ++itr)
    {
        Player *p = sObjectMgr.GetPlayer(itr->first);
        if(!p || !p->GetSession())
            continue;

        if(itr->second != ROLL_NOT_VALID)
            p->GetSession()->SendPacket( &data );
    }
}

void Group::SendLootRollWon(ObjectGuid const& targetGuid, uint8 rollNumber, RollVote rollType, const Roll &r)
{
    WorldPacket data(SMSG_LOOT_ROLL_WON, (8+4+4+4+4+8+1+1));
    data << r.lootedTargetGUID;                             // creature guid what we're looting
    data << uint32(r.itemSlot);                             // item slot in loot
    data << uint32(r.itemid);                               // the itemEntryId for the item that shall be rolled for
    data << uint32(r.itemRandomSuffix);                     // randomSuffix
    data << uint32(r.itemRandomPropId);                     // Item random property
    data << targetGuid;                                     // guid of the player who won.
    data << uint8(rollNumber);                              // rollnumber related to SMSG_LOOT_ROLL
    data << uint8(rollType);                                // Rolltype related to SMSG_LOOT_ROLL

    for( Roll::PlayerVote::const_iterator itr = r.playerVote.begin(); itr != r.playerVote.end(); ++itr)
    {
        Player *p = sObjectMgr.GetPlayer(itr->first);
        if(!p || !p->GetSession())
            continue;

        if(itr->second != ROLL_NOT_VALID)
            p->GetSession()->SendPacket( &data );
    }
}

void Group::SendLootAllPassed(Roll const& r)
{
    WorldPacket data(SMSG_LOOT_ALL_PASSED, (8+4+4+4+4));
    data << r.lootedTargetGUID;                             // creature guid what we're looting
    data << uint32(r.itemSlot);                             // item slot in loot
    data << uint32(r.itemid);                               // The itemEntryId for the item that shall be rolled for
    data << uint32(r.itemRandomPropId);                     // Item random property ID
    data << uint32(r.itemRandomSuffix);                     // Item random suffix ID

    for( Roll::PlayerVote::const_iterator itr=r.playerVote.begin(); itr!=r.playerVote.end(); ++itr)
    {
        Player *p = sObjectMgr.GetPlayer(itr->first);
        if(!p || !p->GetSession())
            continue;

        if(itr->second != ROLL_NOT_VALID)
            p->GetSession()->SendPacket( &data );
    }
}

void Group::GroupLoot(WorldObject* object, Loot *loot)
{
    for(uint8 itemSlot = 0; itemSlot < loot->items.size(); ++itemSlot)
    {
        LootItem& lootItem = loot->items[itemSlot];
        ItemPrototype const *itemProto = ObjectMgr::GetItemPrototype(lootItem.itemid);
        if (!itemProto)
        {
            DEBUG_LOG("Group::GroupLoot: missing item prototype for item with id: %d", lootItem.itemid);
            continue;
        }

        //roll for over-threshold item if it's one-player loot
        if (itemProto->Quality >= uint32(m_lootThreshold) && !lootItem.freeforall)
            StartLootRool(object,loot,itemSlot,false);
        else
            lootItem.is_underthreshold = 1;
    }
}

void Group::NeedBeforeGreed(WorldObject* object, Loot *loot)
{
    for(uint8 itemSlot = 0; itemSlot < loot->items.size(); ++itemSlot)
    {
        LootItem& lootItem = loot->items[itemSlot];
        ItemPrototype const *itemProto = ObjectMgr::GetItemPrototype(lootItem.itemid);
        if (!itemProto)
        {
            DEBUG_LOG("Group::NeedBeforeGreed: missing item prototype for item with id: %d", lootItem.itemid);
            continue;
        }

        //only roll for one-player items, not for ones everyone can get
        if (itemProto->Quality >= uint32(m_lootThreshold) && !lootItem.freeforall)
            StartLootRool(object, loot, itemSlot, true);
        else
            lootItem.is_underthreshold = 1;
    }
}

<<<<<<< HEAD
void Group::MasterLoot(WorldObject* object, Loot* /*loot*/)
=======
void Group::MasterLoot(Creature *creature, Loot* loot)
>>>>>>> 2c8b6217
{
    for (LootItemList::iterator i=loot->items.begin(); i != loot->items.end(); ++i)
    {
        ItemPrototype const *item = ObjectMgr::GetItemPrototype(i->itemid);
        if (!item)
            continue;
        if (item->Quality < uint32(m_lootThreshold))
            i->is_underthreshold = 1;
    }

    uint32 real_count = 0;

    WorldPacket data(SMSG_LOOT_MASTER_LIST, 330);
    data << uint8(GetMembersCount());

    for(GroupReference *itr = GetFirstMember(); itr != NULL; itr = itr->next())
    {
        Player *looter = itr->getSource();
        if (!looter->IsInWorld())
            continue;

        if (looter->IsWithinDist(object, sWorld.getConfig(CONFIG_FLOAT_GROUP_XP_DISTANCE), false))
        {
            data << uint64(looter->GetGUID());
            ++real_count;
        }
    }

    data.put<uint8>(0, real_count);

    for(GroupReference *itr = GetFirstMember(); itr != NULL; itr = itr->next())
    {
        Player *looter = itr->getSource();
        if (looter->IsWithinDist(object, sWorld.getConfig(CONFIG_FLOAT_GROUP_XP_DISTANCE), false))
            looter->GetSession()->SendPacket(&data);
    }
}

void Group::CountRollVote(ObjectGuid const& playerGUID, ObjectGuid const& lootedTarget, uint32 itemSlot, RollVote choise)
{
    Rolls::iterator rollI = RollId.begin();
    for (; rollI != RollId.end(); ++rollI)
        if ((*rollI)->isValid() && (*rollI)->lootedTargetGUID == lootedTarget && (*rollI)->itemSlot == itemSlot)
            break;

    if (rollI == RollId.end())
        return;

    CountRollVote(playerGUID, rollI, choise);
}

bool Group::CountRollVote(ObjectGuid const& playerGUID, Rolls::iterator& rollI, RollVote choise)
{
    Roll* roll = *rollI;

    Roll::PlayerVote::iterator itr = roll->playerVote.find(playerGUID.GetRawValue());
    // this condition means that player joins to the party after roll begins
    if (itr == roll->playerVote.end())
        return true;                                        // result used for need iterator ++, so avoid for end of list

    if (roll->getLoot())
        if (roll->getLoot()->items.empty())
            return false;

    switch (choise)
    {
        case ROLL_PASS:                                     // Player choose pass
        {
            SendLootRoll(playerGUID, 128, 128, *roll);
            ++roll->totalPass;
            itr->second = ROLL_PASS;
            break;
        }
        case ROLL_NEED:                                     // player choose Need
        {
            SendLootRoll(playerGUID, 0, 0, *roll);
            ++roll->totalNeed;
            itr->second = ROLL_NEED;
            break;
        }
        case ROLL_GREED:                                    // player choose Greed
        {
            SendLootRoll(playerGUID, 128, ROLL_GREED, *roll);
            ++roll->totalGreed;
            itr->second = ROLL_GREED;
            break;
        }
        case ROLL_DISENCHANT:                               // player choose Disenchant
        {
            SendLootRoll(playerGUID, 128, ROLL_DISENCHANT, *roll);
            ++roll->totalGreed;
            itr->second = ROLL_DISENCHANT;
            break;
        }
        default:                                            // Roll removed case
            break;
    }

    if (roll->totalPass + roll->totalNeed + roll->totalGreed >= roll->totalPlayersRolling)
    {
        CountTheRoll(rollI);
        return true;
    }

    return false;
}

void Group::StartLootRool(WorldObject* lootTarget, Loot* loot, uint8 itemSlot, bool skipIfCanNotUse)
{
    if (itemSlot >= loot->items.size())
        return;

    LootItem const& lootItem =  loot->items[itemSlot];

    ItemPrototype const* item = ObjectMgr::GetItemPrototype(lootItem.itemid);

    Roll* r = new Roll(lootTarget->GetGUID(), lootItem);

    //a vector is filled with only near party members
    for(GroupReference *itr = GetFirstMember(); itr != NULL; itr = itr->next())
    {
        Player *playerToRoll = itr->getSource();
        if(!playerToRoll || !playerToRoll->GetSession())
            continue;

        if ((!skipIfCanNotUse || playerToRoll->CanUseItem(item)) && lootItem.AllowedForPlayer(playerToRoll) )
        {
            if (playerToRoll->IsWithinDist(lootTarget, sWorld.getConfig(CONFIG_FLOAT_GROUP_XP_DISTANCE), false))
            {
                r->playerVote[playerToRoll->GetGUID()] = ROLL_NOT_EMITED_YET;
                ++r->totalPlayersRolling;
            }
        }
    }

    if (r->totalPlayersRolling > 0)                 // has looters
    {
        r->setLoot(loot);
        r->itemSlot = itemSlot;

        if (r->totalPlayersRolling == 1)            // single looter
            r->playerVote.begin()->second = ROLL_NEED;
        else
        {
            SendLootStartRoll(LOOT_ROLL_TIMEOUT, lootTarget->GetMapId(), *r);
            loot->items[itemSlot].is_blocked = true;
            lootTarget->StartGroupLoot(this,LOOT_ROLL_TIMEOUT);
        }

        RollId.push_back(r);
    }
    else                                            // no looters??
        delete r;
}

// called when roll timer expires
void Group::EndRoll()
{
    while(!RollId.empty())
    {
        //need more testing here, if rolls disappear
        Rolls::iterator itr = RollId.begin();
        CountTheRoll(itr);                                  //i don't have to edit player votes, who didn't vote ... he will pass
    }
}

void Group::CountTheRoll(Rolls::iterator& rollI)
{
    Roll* roll = *rollI;
    if(!roll->isValid())                                    // is loot already deleted ?
    {
        rollI = RollId.erase(rollI);
        delete roll;
        return;
    }

    //end of the roll
    if (roll->totalNeed > 0)
    {
        if(!roll->playerVote.empty())
        {
            uint8 maxresul = 0;
            ObjectGuid maxguid  = (*roll->playerVote.begin()).first;
            Player *player;

            for( Roll::PlayerVote::const_iterator itr = roll->playerVote.begin(); itr != roll->playerVote.end(); ++itr)
            {
                if (itr->second != ROLL_NEED)
                    continue;

                uint8 randomN = urand(1, 99);
                SendLootRoll(itr->first, randomN, ROLL_NEED, *roll);
                if (maxresul < randomN)
                {
                    maxguid  = itr->first;
                    maxresul = randomN;
                }
            }
            SendLootRollWon(maxguid, maxresul, ROLL_NEED, *roll);
            player = sObjectMgr.GetPlayer(maxguid);

            if(player && player->GetSession())
            {
                player->GetAchievementMgr().UpdateAchievementCriteria(ACHIEVEMENT_CRITERIA_TYPE_ROLL_NEED_ON_LOOT, roll->itemid, maxresul);

                ItemPosCountVec dest;
                LootItem *item = &(roll->getLoot()->items[roll->itemSlot]);
                uint8 msg = player->CanStoreNewItem( NULL_BAG, NULL_SLOT, dest, roll->itemid, item->count );
                if ( msg == EQUIP_ERR_OK )
                {
                    item->is_looted = true;
                    roll->getLoot()->NotifyItemRemoved(roll->itemSlot);
                    --roll->getLoot()->unlootedCount;
                    player->StoreNewItem( dest, roll->itemid, true, item->randomPropertyId);
                }
                else
                {
                    item->is_blocked = false;
                    player->SendEquipError( msg, NULL, NULL, roll->itemid );
                }
            }
        }
    }
    else if (roll->totalGreed > 0)
    {
        if(!roll->playerVote.empty())
        {
            uint8 maxresul = 0;
            uint64 maxguid = (*roll->playerVote.begin()).first;
            Player *player;
            RollVote rollvote = ROLL_PASS;                  //Fixed: Using uninitialized memory 'rollvote'

            Roll::PlayerVote::iterator itr;
            for (itr = roll->playerVote.begin(); itr != roll->playerVote.end(); ++itr)
            {
                if (itr->second != ROLL_GREED && itr->second != ROLL_DISENCHANT)
                    continue;

                uint8 randomN = urand(1, 99);
                SendLootRoll(itr->first, randomN, itr->second, *roll);
                if (maxresul < randomN)
                {
                    maxguid  = itr->first;
                    maxresul = randomN;
                    rollvote = itr->second;
                }
            }
            SendLootRollWon(maxguid, maxresul, rollvote, *roll);
            player = sObjectMgr.GetPlayer(maxguid);

            if(player && player->GetSession())
            {
                player->GetAchievementMgr().UpdateAchievementCriteria(ACHIEVEMENT_CRITERIA_TYPE_ROLL_GREED_ON_LOOT, roll->itemid, maxresul);

                LootItem *item = &(roll->getLoot()->items[roll->itemSlot]);

                if(rollvote == ROLL_GREED)
                {
                    ItemPosCountVec dest;
                    uint8 msg = player->CanStoreNewItem( NULL_BAG, NULL_SLOT, dest, roll->itemid, item->count );
                    if ( msg == EQUIP_ERR_OK )
                    {
                        item->is_looted = true;
                        roll->getLoot()->NotifyItemRemoved(roll->itemSlot);
                        --roll->getLoot()->unlootedCount;
                        player->StoreNewItem( dest, roll->itemid, true, item->randomPropertyId);
                    }
                    else
                    {
                        item->is_blocked = false;
                        player->SendEquipError( msg, NULL, NULL, roll->itemid );
                    }
                }
                else if(rollvote == ROLL_DISENCHANT)
                {
                    item->is_looted = true;
                    roll->getLoot()->NotifyItemRemoved(roll->itemSlot);
                    --roll->getLoot()->unlootedCount;

                    ItemPrototype const *pProto = ObjectMgr::GetItemPrototype(roll->itemid);
                    player->AutoStoreLoot(pProto->DisenchantID, LootTemplates_Disenchant, true);
                }
            }
        }
    }
    else
    {
        SendLootAllPassed(*roll);
        LootItem *item = &(roll->getLoot()->items[roll->itemSlot]);
        if(item) item->is_blocked = false;
    }
    rollI = RollId.erase(rollI);
    delete roll;
}

void Group::SetTargetIcon(uint8 id, uint64 whoGuid, uint64 targetGuid)
{
    if(id >= TARGET_ICON_COUNT)
        return;

    // clean other icons
    if( targetGuid != 0 )
        for(int i = 0; i < TARGET_ICON_COUNT; ++i)
            if( m_targetIcons[i] == targetGuid )
                SetTargetIcon(i, 0, 0);

    m_targetIcons[id] = targetGuid;

    WorldPacket data(MSG_RAID_TARGET_UPDATE, (1+8+1+8));
    data << uint8(0);                                       // set targets
    data << uint64(whoGuid);
    data << uint8(id);
    data << uint64(targetGuid);
    BroadcastPacket(&data, true);
}

static void GetDataForXPAtKill_helper(Player* player, Unit const* victim, uint32& sum_level, Player* & member_with_max_level, Player* & not_gray_member_with_max_level)
{
    sum_level += player->getLevel();
    if(!member_with_max_level || member_with_max_level->getLevel() < player->getLevel())
        member_with_max_level = player;

    uint32 gray_level = MaNGOS::XP::GetGrayLevel(player->getLevel());
    if( victim->getLevel() > gray_level && (!not_gray_member_with_max_level
        || not_gray_member_with_max_level->getLevel() < player->getLevel()))
        not_gray_member_with_max_level = player;
}

void Group::GetDataForXPAtKill(Unit const* victim, uint32& count,uint32& sum_level, Player* & member_with_max_level, Player* & not_gray_member_with_max_level, Player* additional)
{
    for(GroupReference *itr = GetFirstMember(); itr != NULL; itr = itr->next())
    {
        Player* member = itr->getSource();
        if (!member || !member->isAlive())                  // only for alive
            continue;

        // will proccesed later
        if (member == additional)
            continue;

        if (!member->IsAtGroupRewardDistance(victim))       // at req. distance
            continue;

        ++count;
        GetDataForXPAtKill_helper(member,victim,sum_level,member_with_max_level,not_gray_member_with_max_level);
    }

    if (additional)
    {
        if (additional->IsAtGroupRewardDistance(victim))    // at req. distance
        {
            ++count;
            GetDataForXPAtKill_helper(additional,victim,sum_level,member_with_max_level,not_gray_member_with_max_level);
        }
    }
}

void Group::SendTargetIconList(WorldSession *session)
{
    if(!session)
        return;

    WorldPacket data(MSG_RAID_TARGET_UPDATE, (1+TARGET_ICON_COUNT*9));
    data << uint8(1);                                       // list targets

    for(int i = 0; i < TARGET_ICON_COUNT; ++i)
    {
        if(m_targetIcons[i] == 0)
            continue;

        data << uint8(i);
        data << uint64(m_targetIcons[i]);
    }

    session->SendPacket(&data);
}

void Group::SendUpdate()
{
    Player *player;

    for(member_citerator citr = m_memberSlots.begin(); citr != m_memberSlots.end(); ++citr)
    {
        player = sObjectMgr.GetPlayer(citr->guid);
        if(!player || !player->GetSession() || player->GetGroup() != this )
            continue;
                                                            // guess size
        WorldPacket data(SMSG_GROUP_LIST, (1+1+1+1+8+4+GetMembersCount()*20));
        data << uint8(m_groupType);                         // group type (flags in 3.3)
        data << uint8(citr->group);                         // groupid
        data << uint8(citr->assistant ? 0x01 : 0x00);       // 0x2 main assist, 0x4 main tank
        data << uint8(isBGGroup() ? 1 : 0);                 // 2.0.x, isBattleGroundGroup?
        if(m_groupType & GROUPTYPE_LFD)
        {
            data << uint8(0);
            data << uint32(0);
        }
        data << uint64(0x50000000FFFFFFFELL);               // related to voice chat?
        data << uint32(0);                                  // 3.3, this value increments every time SMSG_GROUP_LIST is sent
        data << uint32(GetMembersCount()-1);
        for(member_citerator citr2 = m_memberSlots.begin(); citr2 != m_memberSlots.end(); ++citr2)
        {
            if(citr->guid == citr2->guid)
                continue;
            Player* member = sObjectMgr.GetPlayer(citr2->guid);
            uint8 onlineState = (member) ? MEMBER_STATUS_ONLINE : MEMBER_STATUS_OFFLINE;
            onlineState = onlineState | ((isBGGroup()) ? MEMBER_STATUS_PVP : 0);

            data << citr2->name;
            data << uint64(citr2->guid);
                                                            // online-state
            data << uint8(onlineState);
            data << uint8(citr2->group);                    // groupid
            data << uint8(citr2->assistant?0x01:0);         // 0x2 main assist, 0x4 main tank
            data << uint8(0);                               // 3.3, role?
        }

        data << uint64(m_leaderGuid);                       // leader guid
        if(GetMembersCount()-1)
        {
            data << uint8(m_lootMethod);                    // loot method
            data << uint64(m_looterGuid);                   // looter guid
            data << uint8(m_lootThreshold);                 // loot threshold
            data << uint8(m_dungeonDifficulty);             // Dungeon Difficulty
            data << uint8(m_raidDifficulty);                // Raid Difficulty
            data << uint8(0);                               // 3.3, dynamic difficulty?
        }
        player->GetSession()->SendPacket( &data );
    }
}

void Group::UpdatePlayerOutOfRange(Player* pPlayer)
{
    if(!pPlayer || !pPlayer->IsInWorld())
        return;

    Player *player;
    WorldPacket data;
    pPlayer->GetSession()->BuildPartyMemberStatsChangedPacket(pPlayer, &data);

    for(GroupReference *itr = GetFirstMember(); itr != NULL; itr = itr->next())
    {
        player = itr->getSource();
        if (player && player != pPlayer && !pPlayer->isVisibleFor(player,player->GetViewPoint()))
            player->GetSession()->SendPacket(&data);
    }
}

void Group::BroadcastPacket(WorldPacket *packet, bool ignorePlayersInBGRaid, int group, uint64 ignore)
{
    for(GroupReference *itr = GetFirstMember(); itr != NULL; itr = itr->next())
    {
        Player *pl = itr->getSource();
        if(!pl || (ignore != 0 && pl->GetGUID() == ignore) || (ignorePlayersInBGRaid && pl->GetGroup() != this) )
            continue;

        if (pl->GetSession() && (group == -1 || itr->getSubGroup() == group))
            pl->GetSession()->SendPacket(packet);
    }
}

void Group::BroadcastReadyCheck(WorldPacket *packet)
{
    for(GroupReference *itr = GetFirstMember(); itr != NULL; itr = itr->next())
    {
        Player *pl = itr->getSource();
        if(pl && pl->GetSession())
            if(IsLeader(pl->GetGUID()) || IsAssistant(pl->GetGUID()))
                pl->GetSession()->SendPacket(packet);
    }
}

void Group::OfflineReadyCheck()
{
    for(member_citerator citr = m_memberSlots.begin(); citr != m_memberSlots.end(); ++citr)
    {
        Player *pl = sObjectMgr.GetPlayer(citr->guid);
        if (!pl || !pl->GetSession())
        {
            WorldPacket data(MSG_RAID_READY_CHECK_CONFIRM, 9);
            data << uint64(citr->guid);
            data << uint8(0);
            BroadcastReadyCheck(&data);
        }
    }
}

bool Group::_addMember(const uint64 &guid, const char* name, bool isAssistant)
{
    // get first not-full group
    uint8 groupid = 0;
    if (m_subGroupsCounts)
    {
        bool groupFound = false;
        for (; groupid < MAX_RAID_SUBGROUPS; ++groupid)
        {
            if (m_subGroupsCounts[groupid] < MAX_GROUP_SIZE)
            {
                groupFound = true;
                break;
            }
        }
        // We are raid group and no one slot is free
        if (!groupFound)
            return false;
    }

    return _addMember(guid, name, isAssistant, groupid);
}

bool Group::_addMember(const uint64 &guid, const char* name, bool isAssistant, uint8 group)
{
    if(IsFull())
        return false;

    if(!guid)
        return false;

    Player *player = sObjectMgr.GetPlayer(guid);

    MemberSlot member;
    member.guid      = guid;
    member.name      = name;
    member.group     = group;
    member.assistant = isAssistant;
    m_memberSlots.push_back(member);

    SubGroupCounterIncrease(group);

    if(player)
    {
        player->SetGroupInvite(NULL);
        //if player is in group and he is being added to BG raid group, then call SetBattleGroundRaid()
        if( player->GetGroup() && isBGGroup() )
            player->SetBattleGroundRaid(this, group);
        //if player is in bg raid and we are adding him to normal group, then call SetOriginalGroup()
        else if ( player->GetGroup() )
            player->SetOriginalGroup(this, group);
        //if player is not in group, then call set group
        else
            player->SetGroup(this, group);
        // if the same group invites the player back, cancel the homebind timer
        InstanceGroupBind *bind = GetBoundInstance(player);
        if(bind && bind->save->GetInstanceId() == player->GetInstanceId())
            player->m_InstanceValid = true;
    }

    if(!isRaidGroup())                                      // reset targetIcons for non-raid-groups
    {
        for(int i = 0; i < TARGET_ICON_COUNT; ++i)
            m_targetIcons[i] = 0;
    }

    if(!isBGGroup())
    {
        // insert into group table
        CharacterDatabase.PExecute("INSERT INTO group_member(groupId,memberGuid,assistant,subgroup) VALUES('%u','%u','%u','%u')", m_Id, GUID_LOPART(member.guid), ((member.assistant==1)?1:0), member.group);
    }

    return true;
}

bool Group::_removeMember(const uint64 &guid)
{
    Player *player = sObjectMgr.GetPlayer(guid);
    if (player)
    {
        //if we are removing player from battleground raid
        if( isBGGroup() )
            player->RemoveFromBattleGroundRaid();
        else
        {
            //we can remove player who is in battleground from his original group
            if( player->GetOriginalGroup() == this )
                player->SetOriginalGroup(NULL);
            else
                player->SetGroup(NULL);
        }
    }

    _removeRolls(guid);

    member_witerator slot = _getMemberWSlot(guid);
    if (slot != m_memberSlots.end())
    {
        SubGroupCounterDecrease(slot->group);

        m_memberSlots.erase(slot);
    }

    if(!isBGGroup())
        CharacterDatabase.PExecute("DELETE FROM group_member WHERE memberGuid='%u'", GUID_LOPART(guid));

    if(m_leaderGuid == guid)                                // leader was removed
    {
        if(GetMembersCount() > 0)
            _setLeader(m_memberSlots.front().guid);
        return true;
    }

    return false;
}

void Group::_setLeader(const uint64 &guid)
{
    member_citerator slot = _getMemberCSlot(guid);
    if(slot == m_memberSlots.end())
        return;

    if(!isBGGroup())
    {
        // TODO: set a time limit to have this function run rarely cause it can be slow
        CharacterDatabase.BeginTransaction();

        // update the group's bound instances when changing leaders

        // remove all permanent binds from the group
        // in the DB also remove solo binds that will be replaced with permbinds
        // from the new leader
        CharacterDatabase.PExecute(
            "DELETE FROM group_instance WHERE leaderguid='%u' AND (permanent = 1 OR "
            "instance IN (SELECT instance FROM character_instance WHERE guid = '%u')"
            ")", GUID_LOPART(m_leaderGuid), GUID_LOPART(slot->guid)
        );

        Player *player = sObjectMgr.GetPlayer(slot->guid);
        if(player)
        {
            for(uint8 i = 0; i < MAX_DIFFICULTY; ++i)
            {
                for(BoundInstancesMap::iterator itr = m_boundInstances[i].begin(); itr != m_boundInstances[i].end();)
                {
                    if(itr->second.perm)
                    {
                        itr->second.save->RemoveGroup(this);
                        m_boundInstances[i].erase(itr++);
                    }
                    else
                        ++itr;
                }
            }
        }

        // update the group's solo binds to the new leader
        CharacterDatabase.PExecute("UPDATE group_instance SET leaderGuid='%u' WHERE leaderGuid = '%u'", GUID_LOPART(slot->guid), GUID_LOPART(m_leaderGuid));

        // copy the permanent binds from the new leader to the group
        // overwriting the solo binds with permanent ones if necessary
        // in the DB those have been deleted already
        Player::ConvertInstancesToGroup(player, this, slot->guid);

        // update the group leader
        CharacterDatabase.PExecute("UPDATE groups SET leaderGuid='%u' WHERE groupId='%u'", GUID_LOPART(slot->guid), m_Id);
        CharacterDatabase.CommitTransaction();
    }

    m_leaderGuid = slot->guid;
    m_leaderName = slot->name;
}

void Group::_removeRolls(const uint64 &guid)
{
    for (Rolls::iterator it = RollId.begin(); it != RollId.end(); )
    {
        Roll* roll = *it;
        Roll::PlayerVote::iterator itr2 = roll->playerVote.find(guid);
        if(itr2 == roll->playerVote.end())
        {
            ++it;
            continue;
        }

        if (itr2->second == ROLL_GREED || itr2->second == ROLL_DISENCHANT)
            --roll->totalGreed;
        if (itr2->second == ROLL_NEED)
            --roll->totalNeed;
        if (itr2->second == ROLL_PASS)
            --roll->totalPass;
        if (itr2->second != ROLL_NOT_VALID)
            --roll->totalPlayersRolling;

        roll->playerVote.erase(itr2);

        if (!CountRollVote(guid, it, ROLL_NOT_EMITED_YET))
            ++it;
    }
}

bool Group::_setMembersGroup(const uint64 &guid, uint8 group)
{
    member_witerator slot = _getMemberWSlot(guid);
    if(slot == m_memberSlots.end())
        return false;

    slot->group = group;

    SubGroupCounterIncrease(group);

    if(!isBGGroup())
        CharacterDatabase.PExecute("UPDATE group_member SET subgroup='%u' WHERE memberGuid='%u'", group, GUID_LOPART(guid));

    return true;
}

bool Group::_setAssistantFlag(const uint64 &guid, const bool &state)
{
    member_witerator slot = _getMemberWSlot(guid);
    if(slot == m_memberSlots.end())
        return false;

    slot->assistant = state;
    if(!isBGGroup())
        CharacterDatabase.PExecute("UPDATE group_member SET assistant='%u' WHERE memberGuid='%u'", (state==true)?1:0, GUID_LOPART(guid));
    return true;
}

bool Group::_setMainTank(const uint64 &guid)
{
    member_citerator slot = _getMemberCSlot(guid);
    if(slot == m_memberSlots.end())
        return false;

    if(m_mainAssistant == guid)
        _setMainAssistant(0);
    m_mainTank = guid;
    if(!isBGGroup())
        CharacterDatabase.PExecute("UPDATE groups SET mainTank='%u' WHERE groupId='%u'", GUID_LOPART(m_mainTank), m_Id);
    return true;
}

bool Group::_setMainAssistant(const uint64 &guid)
{
    member_witerator slot = _getMemberWSlot(guid);
    if(slot == m_memberSlots.end())
        return false;

    if(m_mainTank == guid)
        _setMainTank(0);
    m_mainAssistant = guid;
    if(!isBGGroup())
        CharacterDatabase.PExecute("UPDATE groups SET mainAssistant='%u' WHERE groupId='%u'", GUID_LOPART(m_mainAssistant), m_Id);
    return true;
}

bool Group::SameSubGroup(Player const* member1, Player const* member2) const
{
    if(!member1 || !member2)
        return false;
    if (member1->GetGroup() != this || member2->GetGroup() != this)
        return false;
    else
        return member1->GetSubGroup() == member2->GetSubGroup();
}

// allows setting subgroup for offline members
void Group::ChangeMembersGroup(const uint64 &guid, uint8 group)
{
    if (!isRaidGroup())
        return;

    Player *player = sObjectMgr.GetPlayer(guid);

    if (!player)
    {
        uint8 prevSubGroup = GetMemberGroup(guid);
        if (prevSubGroup == group)
            return;

        if(_setMembersGroup(guid, group))
        {
            SubGroupCounterDecrease(prevSubGroup);
            SendUpdate();
        }
    }
    else
        // This methods handles itself groupcounter decrease
        ChangeMembersGroup(player, group);
}

// only for online members
void Group::ChangeMembersGroup(Player *player, uint8 group)
{
    if (!player || !isRaidGroup())
        return;

    uint8 prevSubGroup = player->GetSubGroup();
    if (prevSubGroup == group)
        return;

    if (_setMembersGroup(player->GetGUID(), group))
    {
        if (player->GetGroup() == this)
            player->GetGroupRef().setSubGroup(group);
        //if player is in BG raid, it is possible that he is also in normal raid - and that normal raid is stored in m_originalGroup reference
        else
        {
            prevSubGroup = player->GetOriginalSubGroup();
            player->GetOriginalGroupRef().setSubGroup(group);
        }
        SubGroupCounterDecrease(prevSubGroup);

        SendUpdate();
    }
}

void Group::UpdateLooterGuid( WorldObject* object, bool ifneed )
{
    switch (GetLootMethod())
    {
        case MASTER_LOOT:
        case FREE_FOR_ALL:
            return;
        default:
            // round robin style looting applies for all low
            // quality items in each loot method except free for all and master loot
            break;
    }

    member_citerator guid_itr = _getMemberCSlot(GetLooterGuid());
    if(guid_itr != m_memberSlots.end())
    {
        if(ifneed)
        {
            // not update if only update if need and ok
            Player* looter = ObjectAccessor::FindPlayer(guid_itr->guid);
            if(looter && looter->IsWithinDist(object, sWorld.getConfig(CONFIG_FLOAT_GROUP_XP_DISTANCE), false))
                return;
        }
        ++guid_itr;
    }

    // search next after current
    if(guid_itr != m_memberSlots.end())
    {
        for(member_citerator itr = guid_itr; itr != m_memberSlots.end(); ++itr)
        {
            if(Player* pl = ObjectAccessor::FindPlayer(itr->guid))
            {
                if (pl->IsWithinDist(object, sWorld.getConfig(CONFIG_FLOAT_GROUP_XP_DISTANCE), false))
                {
                    bool refresh = pl->GetLootGUID() == object->GetGUID();

                    //if(refresh)                             // update loot for new looter
                    //    pl->GetSession()->DoLootRelease(pl->GetLootGUID());
                    SetLooterGuid(pl->GetGUID());
                    SendUpdate();
                    if(refresh)                             // update loot for new looter
                        pl->SendLoot(object->GetGUID(), LOOT_CORPSE);
                    return;
                }
            }
        }
    }

    // search from start
    for(member_citerator itr = m_memberSlots.begin(); itr != guid_itr; ++itr)
    {
        if(Player* pl = ObjectAccessor::FindPlayer(itr->guid))
        {
            if (pl->IsWithinDist(object, sWorld.getConfig(CONFIG_FLOAT_GROUP_XP_DISTANCE), false))
            {
                bool refresh = pl->GetLootGUID()==object->GetGUID();

                //if(refresh)                               // update loot for new looter
                //    pl->GetSession()->DoLootRelease(pl->GetLootGUID());
                SetLooterGuid(pl->GetGUID());
                SendUpdate();
                if(refresh)                                 // update loot for new looter
                    pl->SendLoot(object->GetGUID(), LOOT_CORPSE);
                return;
            }
        }
    }

    SetLooterGuid(0);
    SendUpdate();
}

GroupJoinBattlegroundResult Group::CanJoinBattleGroundQueue(BattleGround const* bgOrTemplate, BattleGroundQueueTypeId bgQueueTypeId, uint32 MinPlayerCount, uint32 MaxPlayerCount, bool isRated, uint32 arenaSlot)
{
    BattlemasterListEntry const* bgEntry = sBattlemasterListStore.LookupEntry(bgOrTemplate->GetTypeID());
    if(!bgEntry)
        return ERR_GROUP_JOIN_BATTLEGROUND_FAIL;            // shouldn't happen

    // check for min / max count
    uint32 memberscount = GetMembersCount();

    // only check for MinPlayerCount since MinPlayerCount == MaxPlayerCount for arenas...
    if(bgOrTemplate->isArena() && memberscount != MinPlayerCount)
        return ERR_ARENA_TEAM_PARTY_SIZE;

    if(memberscount > bgEntry->maxGroupSize)                // no MinPlayerCount for battlegrounds
        return ERR_BATTLEGROUND_NONE;                       // ERR_GROUP_JOIN_BATTLEGROUND_TOO_MANY handled on client side

    // get a player as reference, to compare other players' stats to (arena team id, queue id based on level, etc.)
    Player * reference = GetFirstMember()->getSource();
    // no reference found, can't join this way
    if(!reference)
        return ERR_BATTLEGROUND_JOIN_FAILED;

    PvPDifficultyEntry const* bracketEntry = GetBattlegroundBracketByLevel(bgOrTemplate->GetMapId(), reference->getLevel());
    if(!bracketEntry)
        return ERR_BATTLEGROUND_JOIN_FAILED;

    uint32 arenaTeamId = reference->GetArenaTeamId(arenaSlot);
    uint32 team = reference->GetTeam();

    uint32 allowedPlayerCount = 0;

    BattleGroundQueueTypeId bgQueueTypeIdRandom = BattleGroundMgr::BGQueueTypeId(BATTLEGROUND_RB, 0);

    // check every member of the group to be able to join
    for(GroupReference *itr = GetFirstMember(); itr != NULL; itr = itr->next())
    {
        Player *member = itr->getSource();
        // offline member? don't let join
        if(!member)
            return ERR_BATTLEGROUND_JOIN_FAILED;
        // don't allow cross-faction join as group
        if(member->GetTeam() != team)
            return ERR_BATTLEGROUND_JOIN_TIMED_OUT;
        // not in the same battleground level bracket, don't let join
        PvPDifficultyEntry const* memberBracketEntry = GetBattlegroundBracketByLevel(bracketEntry->mapId, member->getLevel());
        if(memberBracketEntry != bracketEntry)
            return ERR_BATTLEGROUND_JOIN_RANGE_INDEX;
        // don't let join rated matches if the arena team id doesn't match
        if(isRated && member->GetArenaTeamId(arenaSlot) != arenaTeamId)
            return ERR_BATTLEGROUND_JOIN_FAILED;
        // don't let join if someone from the group is already in that bg queue
        if(member->InBattleGroundQueueForBattleGroundQueueType(bgQueueTypeId))
            return ERR_BATTLEGROUND_JOIN_FAILED;            // not blizz-like
        // don't let join if someone from the group is in bg queue random
        if(member->InBattleGroundQueueForBattleGroundQueueType(bgQueueTypeIdRandom))
            return ERR_IN_RANDOM_BG;
        // don't let join to bg queue random if someone from the group is already in bg queue
        if(bgOrTemplate->GetTypeID() == BATTLEGROUND_RB && member->InBattleGroundQueue())
            return ERR_IN_NON_RANDOM_BG;
        // check for deserter debuff in case not arena queue
        if(bgOrTemplate->GetTypeID() != BATTLEGROUND_AA && !member->CanJoinToBattleground())
            return ERR_GROUP_JOIN_BATTLEGROUND_DESERTERS;
        // check if member can join any more battleground queues
        if(!member->HasFreeBattleGroundQueueId())
            return ERR_BATTLEGROUND_TOO_MANY_QUEUES;        // not blizz-like

        ++allowedPlayerCount;
    }

    if(bgOrTemplate->GetTypeID() == BATTLEGROUND_AA)
        if(allowedPlayerCount < MinPlayerCount || allowedPlayerCount > MaxPlayerCount)
            return ERR_ARENA_TEAM_PARTY_SIZE;

    return GroupJoinBattlegroundResult(bgOrTemplate->GetTypeID());
}

//===================================================
//============== Roll ===============================
//===================================================

void Roll::targetObjectBuildLink()
{
    // called from link()
    getTarget()->addLootValidatorRef(this);
}

void Group::SetDungeonDifficulty(Difficulty difficulty)
{
    m_dungeonDifficulty = difficulty;
    if(!isBGGroup())
        CharacterDatabase.PExecute("UPDATE groups SET difficulty = %u WHERE groupId='%u'", m_dungeonDifficulty, m_Id);

    for(GroupReference *itr = GetFirstMember(); itr != NULL; itr = itr->next())
    {
        Player *player = itr->getSource();
        if(!player->GetSession() || player->getLevel() < LEVELREQUIREMENT_HEROIC)
            continue;
        player->SetDungeonDifficulty(difficulty);
        player->SendDungeonDifficulty(true);
    }
}

void Group::SetRaidDifficulty(Difficulty difficulty)
{
    m_raidDifficulty = difficulty;
    if(!isBGGroup())
        CharacterDatabase.PExecute("UPDATE groups SET raiddifficulty = %u WHERE groupId='%u'", m_raidDifficulty, m_Id);

    for(GroupReference *itr = GetFirstMember(); itr != NULL; itr = itr->next())
    {
        Player *player = itr->getSource();
        if(!player->GetSession() || player->getLevel() < LEVELREQUIREMENT_HEROIC)
            continue;
        player->SetRaidDifficulty(difficulty);
        player->SendRaidDifficulty(true);
    }
}

bool Group::InCombatToInstance(uint32 instanceId)
{
    for(GroupReference *itr = GetFirstMember(); itr != NULL; itr = itr->next())
    {
        Player *pPlayer = itr->getSource();
        if(pPlayer->getAttackers().size() && pPlayer->GetInstanceId() == instanceId)
            return true;
    }
    return false;
}

void Group::ResetInstances(uint8 method, bool isRaid, Player* SendMsgTo)
{
    if(isBGGroup())
        return;

    // method can be INSTANCE_RESET_ALL, INSTANCE_RESET_CHANGE_DIFFICULTY, INSTANCE_RESET_GROUP_DISBAND

    // we assume that when the difficulty changes, all instances that can be reset will be
    Difficulty diff = GetDifficulty(isRaid);

    for(BoundInstancesMap::iterator itr = m_boundInstances[diff].begin(); itr != m_boundInstances[diff].end();)
    {
        InstanceSave *p = itr->second.save;
        const MapEntry *entry = sMapStore.LookupEntry(itr->first);
        if (!entry || entry->IsRaid() != isRaid || (!p->CanReset() && method != INSTANCE_RESET_GROUP_DISBAND))
        {
            ++itr;
            continue;
        }

        if(method == INSTANCE_RESET_ALL)
        {
            // the "reset all instances" method can only reset normal maps
            if (entry->map_type == MAP_RAID || diff == DUNGEON_DIFFICULTY_HEROIC)
            {
                ++itr;
                continue;
            }
        }

        bool isEmpty = true;
        // if the map is loaded, reset it
        Map *map = sMapMgr.FindMap(p->GetMapId(), p->GetInstanceId());
        if(map && map->IsDungeon() && !(method == INSTANCE_RESET_GROUP_DISBAND && !p->CanReset()))
            isEmpty = ((InstanceMap*)map)->Reset(method);

        if(SendMsgTo)
        {
            if(isEmpty)
                SendMsgTo->SendResetInstanceSuccess(p->GetMapId());
            else
                SendMsgTo->SendResetInstanceFailed(0, p->GetMapId());
        }

        if(isEmpty || method == INSTANCE_RESET_GROUP_DISBAND || method == INSTANCE_RESET_CHANGE_DIFFICULTY)
        {
            // do not reset the instance, just unbind if others are permanently bound to it
            if(p->CanReset())
                p->DeleteFromDB();
            else
                CharacterDatabase.PExecute("DELETE FROM group_instance WHERE instance = '%u'", p->GetInstanceId());
            // i don't know for sure if hash_map iterators
            m_boundInstances[diff].erase(itr);
            itr = m_boundInstances[diff].begin();
            // this unloads the instance save unless online players are bound to it
            // (eg. permanent binds or GM solo binds)
            p->RemoveGroup(this);
        }
        else
            ++itr;
    }
}

InstanceGroupBind* Group::GetBoundInstance(Player* player)
{
    uint32 mapid = player->GetMapId();
    MapEntry const* mapEntry = sMapStore.LookupEntry(mapid);
    if(!mapEntry)
        return NULL;

    Difficulty difficulty = player->GetDifficulty(mapEntry->IsRaid());

    // some instances only have one difficulty
    MapDifficulty const* mapDiff = GetMapDifficultyData(mapid,difficulty);
    if(!mapDiff)
        difficulty = DUNGEON_DIFFICULTY_NORMAL;

    BoundInstancesMap::iterator itr = m_boundInstances[difficulty].find(mapid);
    if(itr != m_boundInstances[difficulty].end())
        return &itr->second;
    else
        return NULL;
}

InstanceGroupBind* Group::GetBoundInstance(Map* aMap, Difficulty difficulty)
{
    // some instances only have one difficulty
    MapDifficulty const* mapDiff = GetMapDifficultyData(aMap->GetId(),difficulty);
    if(!mapDiff)
        return NULL;

    BoundInstancesMap::iterator itr = m_boundInstances[difficulty].find(aMap->GetId());
    if(itr != m_boundInstances[difficulty].end())
        return &itr->second;
    else
        return NULL;
}

InstanceGroupBind* Group::BindToInstance(InstanceSave *save, bool permanent, bool load)
{
    if(save && !isBGGroup())
    {
        InstanceGroupBind& bind = m_boundInstances[save->GetDifficulty()][save->GetMapId()];
        if(bind.save)
        {
            // when a boss is killed or when copying the players's binds to the group
            if(permanent != bind.perm || save != bind.save)
                if(!load)
                    CharacterDatabase.PExecute("UPDATE group_instance SET instance = '%u', permanent = '%u' WHERE leaderGuid = '%u' AND instance = '%u'", save->GetInstanceId(), permanent, GUID_LOPART(GetLeaderGUID()), bind.save->GetInstanceId());
        }
        else if(!load)
                CharacterDatabase.PExecute("INSERT INTO group_instance (leaderGuid, instance, permanent) VALUES ('%u', '%u', '%u')", GUID_LOPART(GetLeaderGUID()), save->GetInstanceId(), permanent);

        if(bind.save != save)
        {
            if(bind.save)
                bind.save->RemoveGroup(this);
            save->AddGroup(this);
        }

        bind.save = save;
        bind.perm = permanent;
        if(!load)
            DEBUG_LOG("Group::BindToInstance: %d is now bound to map %d, instance %d, difficulty %d", GUID_LOPART(GetLeaderGUID()), save->GetMapId(), save->GetInstanceId(), save->GetDifficulty());
        return &bind;
    }
    else
        return NULL;
}

void Group::UnbindInstance(uint32 mapid, uint8 difficulty, bool unload)
{
    BoundInstancesMap::iterator itr = m_boundInstances[difficulty].find(mapid);
    if(itr != m_boundInstances[difficulty].end())
    {
        if(!unload)
            CharacterDatabase.PExecute("DELETE FROM group_instance WHERE leaderGuid = '%u' AND instance = '%u'", GUID_LOPART(GetLeaderGUID()), itr->second.save->GetInstanceId());
        itr->second.save->RemoveGroup(this);                // save can become invalid
        m_boundInstances[difficulty].erase(itr);
    }
}

void Group::_homebindIfInstance(Player *player)
{
    if(player && !player->isGameMaster() && sMapStore.LookupEntry(player->GetMapId())->IsDungeon())
    {
        // leaving the group in an instance, the homebind timer is started
        // unless the player is permanently saved to the instance
        InstanceSave *save = sInstanceSaveMgr.GetInstanceSave(player->GetInstanceId());
        InstancePlayerBind *playerBind = save ? player->GetBoundInstance(save->GetMapId(), save->GetDifficulty()) : NULL;
        if(!playerBind || !playerBind->perm)
            player->m_InstanceValid = false;
    }
}

static void RewardGroupAtKill_helper(Player* pGroupGuy, Unit* pVictim, uint32 count, bool PvP, float group_rate, uint32 sum_level, bool is_dungeon, Player* not_gray_member_with_max_level, Player* member_with_max_level, uint32 xp )
{
    // honor can be in PvP and !PvP (racial leader) cases (for alive)
    if (pGroupGuy->isAlive())
        pGroupGuy->RewardHonor(pVictim,count);

    // xp and reputation only in !PvP case
    if(!PvP)
    {
        float rate = group_rate * float(pGroupGuy->getLevel()) / sum_level;

        // if is in dungeon then all receive full reputation at kill
        // rewarded any alive/dead/near_corpse group member
        pGroupGuy->RewardReputation(pVictim,is_dungeon ? 1.0f : rate);

        // XP updated only for alive group member
        if(pGroupGuy->isAlive() && not_gray_member_with_max_level &&
            pGroupGuy->getLevel() <= not_gray_member_with_max_level->getLevel())
        {
            uint32 itr_xp = (member_with_max_level == not_gray_member_with_max_level) ? uint32(xp*rate) : uint32((xp*rate/2)+1);

            pGroupGuy->GiveXP(itr_xp, pVictim);
            if(Pet* pet = pGroupGuy->GetPet())
                pet->GivePetXP(itr_xp/2);
        }

        // quest objectives updated only for alive group member or dead but with not released body
        if(pGroupGuy->isAlive()|| !pGroupGuy->HasFlag(PLAYER_FLAGS, PLAYER_FLAGS_GHOST))
        {
            // normal creature (not pet/etc) can be only in !PvP case
            if(pVictim->GetTypeId()==TYPEID_UNIT)
                pGroupGuy->KilledMonster(((Creature*)pVictim)->GetCreatureInfo(), pVictim->GetObjectGuid());
        }
    }
}

/** Provide rewards to group members at unit kill
 *
 * @param pVictim       Killed unit
 * @param player_tap    Player who tap unit if online, it can be group member or can be not if leaved after tap but before kill target
 *
 * Rewards received by group members and player_tap
 */
void Group::RewardGroupAtKill(Unit* pVictim, Player* player_tap)
{
    bool PvP = pVictim->isCharmedOwnedByPlayerOrPlayer();

    // prepare data for near group iteration (PvP and !PvP cases)
    uint32 xp = 0;

    uint32 count = 0;
    uint32 sum_level = 0;
    Player* member_with_max_level = NULL;
    Player* not_gray_member_with_max_level = NULL;

    GetDataForXPAtKill(pVictim,count,sum_level,member_with_max_level,not_gray_member_with_max_level,player_tap);

    if(member_with_max_level)
    {
        /// not get Xp in PvP or no not gray players in group
        xp = (PvP || !not_gray_member_with_max_level) ? 0 : MaNGOS::XP::Gain(not_gray_member_with_max_level, pVictim);

        /// skip in check PvP case (for speed, not used)
        bool is_raid = PvP ? false : sMapStore.LookupEntry(pVictim->GetMapId())->IsRaid() && isRaidGroup();
        bool is_dungeon = PvP ? false : sMapStore.LookupEntry(pVictim->GetMapId())->IsDungeon();
        float group_rate = MaNGOS::XP::xp_in_group_rate(count,is_raid);

        for(GroupReference *itr = GetFirstMember(); itr != NULL; itr = itr->next())
        {
            Player* pGroupGuy = itr->getSource();
            if(!pGroupGuy)
                continue;

            // will proccessed later
            if(pGroupGuy==player_tap)
                continue;

            if(!pGroupGuy->IsAtGroupRewardDistance(pVictim))
                continue;                               // member (alive or dead) or his corpse at req. distance

            RewardGroupAtKill_helper(pGroupGuy, pVictim, count, PvP, group_rate, sum_level, is_dungeon, not_gray_member_with_max_level, member_with_max_level, xp);
        }

        if(player_tap)
        {
            // member (alive or dead) or his corpse at req. distance
            if(player_tap->IsAtGroupRewardDistance(pVictim))
                RewardGroupAtKill_helper(player_tap, pVictim, count, PvP, group_rate, sum_level, is_dungeon, not_gray_member_with_max_level, member_with_max_level, xp);
        }
    }
}<|MERGE_RESOLUTION|>--- conflicted
+++ resolved
@@ -606,11 +606,7 @@
     }
 }
 
-<<<<<<< HEAD
-void Group::MasterLoot(WorldObject* object, Loot* /*loot*/)
-=======
-void Group::MasterLoot(Creature *creature, Loot* loot)
->>>>>>> 2c8b6217
+void Group::MasterLoot(WorldObject* object, Loot* loot)
 {
     for (LootItemList::iterator i=loot->items.begin(); i != loot->items.end(); ++i)
     {
