/*
 * Copyright (C) 2005-2011 MaNGOS <http://getmangos.com/>
 *
 * This program is free software; you can redistribute it and/or modify
 * it under the terms of the GNU General Public License as published by
 * the Free Software Foundation; either version 2 of the License, or
 * (at your option) any later version.
 *
 * This program is distributed in the hope that it will be useful,
 * but WITHOUT ANY WARRANTY; without even the implied warranty of
 * MERCHANTABILITY or FITNESS FOR A PARTICULAR PURPOSE.  See the
 * GNU General Public License for more details.
 *
 * You should have received a copy of the GNU General Public License
 * along with this program; if not, write to the Free Software
 * Foundation, Inc., 59 Temple Place, Suite 330, Boston, MA  02111-1307  USA
 */

#include "Common.h"
#include "Opcodes.h"
#include "WorldPacket.h"
#include "WorldSession.h"
#include "Player.h"
#include "World.h"
#include "ObjectMgr.h"
#include "ObjectGuid.h"
#include "Group.h"
#include "Formulas.h"
#include "ObjectAccessor.h"
#include "BattleGround.h"
#include "BattleGroundMgr.h"
#include "MapManager.h"
#include "MapPersistentStateMgr.h"
#include "Util.h"
#include "LootMgr.h"
#include "LFGMgr.h"

// Playerbot
#include "playerbot/PlayerbotMgr.h"

#define LOOT_ROLL_TIMEOUT  (1*MINUTE*IN_MILLISECONDS)

//===================================================
//============== Roll ===============================
//===================================================

void Roll::targetObjectBuildLink()
{
    // called from link()
    getTarget()->addLootValidatorRef(this);
}

void Roll::CalculateCommonVoteMask(uint32 max_enchanting_skill)
{
    m_commonVoteMask = ROLL_VOTE_MASK_ALL;

    ItemPrototype const* itemProto = ObjectMgr::GetItemPrototype(itemid);

    if (itemProto->Flags2 & ITEM_FLAG2_NEED_ROLL_DISABLED)
        m_commonVoteMask = RollVoteMask(m_commonVoteMask & ~ROLL_VOTE_MASK_NEED);

    if (!itemProto->DisenchantID || uint32(itemProto->RequiredDisenchantSkill) > max_enchanting_skill)
        m_commonVoteMask = RollVoteMask(m_commonVoteMask & ~ROLL_VOTE_MASK_DISENCHANT);
}

RollVoteMask Roll::GetVoteMaskFor(Player* player) const
{
    ItemPrototype const* itemProto = ObjectMgr::GetItemPrototype(itemid);

    // In NEED_BEFORE_GREED need disabled for non-usable item for player
    if (m_method != NEED_BEFORE_GREED || player->CanUseItem(itemProto) == EQUIP_ERR_OK)
        return m_commonVoteMask;
    else
        return RollVoteMask(m_commonVoteMask & ~ROLL_VOTE_MASK_NEED);
}

//===================================================
//============== Group ==============================
//===================================================

Group::Group() : m_Guid(ObjectGuid()), m_groupType(GROUPTYPE_NORMAL),
    m_dungeonDifficulty(REGULAR_DIFFICULTY), m_raidDifficulty(REGULAR_DIFFICULTY),
    m_bgGroup(NULL), m_lootMethod(FREE_FOR_ALL), m_lootThreshold(ITEM_QUALITY_UNCOMMON),
    m_subGroupsCounts(NULL)
{
    m_LFGState = new LFGGroupState(this);
}

Group::~Group()
{
    if(m_bgGroup)
    {
        DEBUG_LOG("Group::~Group: battleground group being deleted.");
        if(m_bgGroup->GetBgRaid(ALLIANCE) == this)
            m_bgGroup->SetBgRaid(ALLIANCE, NULL);
        else if(m_bgGroup->GetBgRaid(HORDE) == this)
            m_bgGroup->SetBgRaid(HORDE, NULL);
        else
            sLog.outError("Group::~Group: battleground group is not linked to the correct battleground.");
    }
    Rolls::iterator itr;
    while(!RollId.empty())
    {
        itr = RollId.begin();
        Roll *r = *itr;
        RollId.erase(itr);
        delete(r);
    }

    // it is undefined whether objectmgr (which stores the groups) or instancesavemgr
    // will be unloaded first so we must be prepared for both cases
    // this may unload some dungeon persistent state
    for(uint8 i = 0; i < MAX_DIFFICULTY; ++i)
        for(BoundInstancesMap::iterator itr2 = m_boundInstances[i].begin(); itr2 != m_boundInstances[i].end(); ++itr2)
            itr2->second.state->RemoveGroup(this);

    // Sub group counters clean up
    if (m_subGroupsCounts)
        delete[] m_subGroupsCounts;

    if (m_LFGState)
        delete m_LFGState;
}

bool Group::Create(ObjectGuid guid, const char * name)
{
    m_leaderGuid = guid;
    m_leaderName = name;

    m_groupType  = isBGGroup() ? GROUPTYPE_BGRAID : GROUPTYPE_NORMAL;

    if (m_groupType & GROUPTYPE_RAID)
        _initRaidSubGroupsCounter();

    m_lootMethod = GROUP_LOOT;
    m_lootThreshold = ITEM_QUALITY_UNCOMMON;
    m_looterGuid = guid;

    m_dungeonDifficulty = DUNGEON_DIFFICULTY_NORMAL;
    m_raidDifficulty = RAID_DIFFICULTY_10MAN_NORMAL;
    if (!isBGGroup())
    {
        m_Guid = ObjectGuid(HIGHGUID_GROUP,sObjectMgr.GenerateGroupLowGuid());

        Player *leader = sObjectMgr.GetPlayer(guid);
        if(leader)
        {
            m_dungeonDifficulty = leader->GetDungeonDifficulty();
            m_raidDifficulty = leader->GetRaidDifficulty();
        }

        Player::ConvertInstancesToGroup(leader, this, guid);

        // store group in database
        CharacterDatabase.BeginTransaction();
        CharacterDatabase.PExecute("DELETE FROM groups WHERE groupId ='%u'", m_Guid.GetCounter());
        CharacterDatabase.PExecute("DELETE FROM group_member WHERE groupId ='%u'", m_Guid.GetCounter());
        CharacterDatabase.PExecute("INSERT INTO groups (groupId,leaderGuid,lootMethod,looterGuid,lootThreshold,icon1,icon2,icon3,icon4,icon5,icon6,icon7,icon8,groupType,difficulty,raiddifficulty) "
            "VALUES ('%u','%u','%u','%u','%u','" UI64FMTD "','" UI64FMTD "','" UI64FMTD "','" UI64FMTD "','" UI64FMTD "','" UI64FMTD "','" UI64FMTD "','" UI64FMTD "','%u','%u','%u')",
            m_Guid.GetCounter(), m_leaderGuid.GetCounter(), uint32(m_lootMethod),
            m_looterGuid.GetCounter(), uint32(m_lootThreshold),
            m_targetIcons[0].GetRawValue(), m_targetIcons[1].GetRawValue(),
            m_targetIcons[2].GetRawValue(), m_targetIcons[3].GetRawValue(),
            m_targetIcons[4].GetRawValue(), m_targetIcons[5].GetRawValue(),
            m_targetIcons[6].GetRawValue(), m_targetIcons[7].GetRawValue(),
            uint8(m_groupType), uint32(m_dungeonDifficulty), uint32(m_raidDifficulty));
    }
    else 
        m_Guid =  ObjectGuid(HIGHGUID_GROUP,uint32(0));

    if (!AddMember(guid, name))
        return false;

    if (!isBGGroup())
        CharacterDatabase.CommitTransaction();

    return true;
}

bool Group::LoadGroupFromDB(Field* fields)
{
    //                                          0           1           2              3      4      5      6      7      8      9      10     11         12          13              14          15              16          17
    // result = CharacterDatabase.Query("SELECT lootMethod, looterGuid, lootThreshold, icon1, icon2, icon3, icon4, icon5, icon6, icon7, icon8, groupType, difficulty, raiddifficulty, leaderGuid, groupId FROM groups");

    m_Guid = ObjectGuid(HIGHGUID_GROUP,fields[15].GetUInt32());
    m_leaderGuid = ObjectGuid(HIGHGUID_PLAYER, fields[14].GetUInt32());

    // group leader not exist
    if (!sObjectMgr.GetPlayerNameByGUID(m_leaderGuid, m_leaderName))
        return false;

    m_groupType  = GroupType(fields[11].GetUInt8());

    if (m_groupType & GROUPTYPE_RAID)
        _initRaidSubGroupsCounter();

    uint32 diff = fields[12].GetUInt8();
    if (diff >= MAX_DUNGEON_DIFFICULTY)
        diff = DUNGEON_DIFFICULTY_NORMAL;
    m_dungeonDifficulty = Difficulty(diff);

    uint32 r_diff = fields[13].GetUInt8();
    if (r_diff >= MAX_RAID_DIFFICULTY)
        r_diff = RAID_DIFFICULTY_10MAN_NORMAL;
    m_raidDifficulty = Difficulty(r_diff);

    m_lootMethod = LootMethod(fields[0].GetUInt8());
    m_looterGuid = ObjectGuid(HIGHGUID_PLAYER, fields[1].GetUInt32());
    m_lootThreshold = ItemQualities(fields[2].GetUInt16());

    for(int i = 0; i < TARGET_ICON_COUNT; ++i)
        m_targetIcons[i] = ObjectGuid(fields[3+i].GetUInt64());

    return true;
}

bool Group::LoadMemberFromDB(uint32 guidLow, uint8 subgroup, GroupFlagMask flags, uint8 roles)
{
    MemberSlot member;
    member.guid      = ObjectGuid(HIGHGUID_PLAYER, guidLow);

    // skip nonexistent member
    if (!sObjectMgr.GetPlayerNameByGUID(member.guid, member.name))
        return false;

    member.group     = subgroup;
    member.flags     = flags;
    member.roles     = roles;
    m_memberSlots.push_back(member);

    SubGroupCounterIncrease(subgroup);

    return true;
}

void Group::ConvertToRaid()
{
    m_groupType = GroupType(m_groupType | GROUPTYPE_RAID);

    _initRaidSubGroupsCounter();

    if(!isBGGroup())
        CharacterDatabase.PExecute("UPDATE groups SET groupType = %u WHERE groupId='%u'", uint8(m_groupType), m_Guid.GetCounter());
    SendUpdate();

    // update quest related GO states (quest activity dependent from raid membership)
    for(member_citerator citr = m_memberSlots.begin(); citr != m_memberSlots.end(); ++citr)
        if(Player* player = sObjectMgr.GetPlayer(citr->guid))
            player->UpdateForQuestWorldObjects();
}

bool Group::AddInvite(Player *player)
{
    if( !player || player->GetGroupInvite() )
        return false;
    Group* group = player->GetGroup();
    if( group && group->isBGGroup() )
        group = player->GetOriginalGroup();
    if( group )
        return false;

    RemoveInvite(player);

    m_invitees.insert(player);

    player->SetGroupInvite(this);

    return true;
}

bool Group::AddLeaderInvite(Player *player)
{
    if(!AddInvite(player))
        return false;

    m_leaderGuid = player->GetObjectGuid();
    m_leaderName = player->GetName();
    return true;
}

uint32 Group::RemoveInvite(Player *player)
{
    m_invitees.erase(player);

    player->SetGroupInvite(NULL);
    return GetMembersCount();
}

void Group::RemoveAllInvites()
{
    for(InvitesList::iterator itr = m_invitees.begin(); itr!=m_invitees.end(); ++itr)
        (*itr)->SetGroupInvite(NULL);

    m_invitees.clear();
}

Player* Group::GetInvited(ObjectGuid guid) const
{
    for(InvitesList::const_iterator itr = m_invitees.begin(); itr != m_invitees.end(); ++itr)
        if ((*itr)->GetObjectGuid() == guid)
            return (*itr);

    return NULL;
}

Player* Group::GetInvited(const std::string& name) const
{
    for(InvitesList::const_iterator itr = m_invitees.begin(); itr != m_invitees.end(); ++itr)
    {
        if((*itr)->GetName() == name)
            return (*itr);
    }
    return NULL;
}

bool Group::AddMember(ObjectGuid guid, const char* name)
{
    if (!_addMember(guid, name))
        return false;

    SendUpdate();

    if (isLFDGroup())
        sLFGMgr.AddMemberToLFDGroup(guid);

    if (Player *player = sObjectMgr.GetPlayer(guid))
    {
        if (!IsLeader(player->GetObjectGuid()) && !isBGGroup())
        {
            // reset the new member's instances, unless he is currently in one of them
            // including raid/heroic instances that they are not permanently bound to!
            player->ResetInstances(INSTANCE_RESET_GROUP_JOIN,false);
            player->ResetInstances(INSTANCE_RESET_GROUP_JOIN,true);

            if (player->getLevel() >= LEVELREQUIREMENT_HEROIC)
            {
                if (player->GetDungeonDifficulty() != GetDungeonDifficulty())
                {
                    player->SetDungeonDifficulty(GetDungeonDifficulty());
                    player->SendDungeonDifficulty(true);
                }
                if (player->GetRaidDifficulty() != GetRaidDifficulty())
                {
                    player->SetRaidDifficulty(GetRaidDifficulty());
                    player->SendRaidDifficulty(true);
                }
            }
        }
        player->SetGroupUpdateFlag(GROUP_UPDATE_FULL);
        UpdatePlayerOutOfRange(player);

        // quest related GO state dependent from raid membership
        if(isRaidGroup())
            player->UpdateForQuestWorldObjects();

    }

    return true;
}

uint32 Group::RemoveMember(ObjectGuid guid, uint8 method)
{
    // Frozen Mod
    BroadcastGroupUpdate();
    // Frozen Mod

    //Playerbot mod - if master leaves group, all bots leave group
    {
        Player* const player = sObjectMgr.GetPlayer(guid);
        if (player && player->GetPlayerbotMgr())
            player->GetPlayerbotMgr()->RemoveAllBotsFromGroup();
    }
    //END Playerbot mod

    // remove member and change leader (if need) only if strong more 2 members _before_ member remove
    if (GetMembersCount() > uint32(isBGGroup() ? 1 : 2))    // in BG group case allow 1 members group
    {
        bool leaderChanged = _removeMember(guid);

        if (Player *player = sObjectMgr.GetPlayer( guid ))
        {
            // quest related GO state dependent from raid membership
            if (isRaidGroup())
                player->UpdateForQuestWorldObjects();

            WorldPacket data;

            if (method == 1)
            {
                data.Initialize( SMSG_GROUP_UNINVITE, 0 );
                player->GetSession()->SendPacket( &data );
            }

            //we already removed player from group and in player->GetGroup() is his original group!
            if (Group* group = player->GetGroup())
            {
                group->SendUpdate();
            }
            else
            {
                data.Initialize(SMSG_GROUP_LIST, 1+1+1+1+8+4+4+8);
                data << uint8(0x10) << uint8(0) << uint8(0) << uint8(0);
                data << uint64(0) << uint32(0) << uint32(0) << uint64(0);
                player->GetSession()->SendPacket(&data);
            }

            _homebindIfInstance(player);

            if (isLFDGroup())
                sLFGMgr.RemoveMemberFromLFDGroup(this,guid);
        }

        if (leaderChanged)
        {
            WorldPacket data(SMSG_GROUP_SET_LEADER, (m_memberSlots.front().name.size()+1));
            data << m_memberSlots.front().name;
            BroadcastPacket(&data, true);
        }

        SendUpdate();
    }
    // if group before remove <= 2 disband it
    else
        Disband(true);

    return m_memberSlots.size();
}

void Group::ChangeLeader(ObjectGuid guid)
{
    member_citerator slot = _getMemberCSlot(guid);
    if (slot == m_memberSlots.end())
        return;

    sLFGMgr.Leave(this);

    _setLeader(guid);

    WorldPacket data(SMSG_GROUP_SET_LEADER, slot->name.size()+1);
    data << slot->name;
    BroadcastPacket(&data, true);
    SendUpdate();
}

void Group::Disband(bool hideDestroy)
{
    Player *player;

    for(member_citerator citr = m_memberSlots.begin(); citr != m_memberSlots.end(); ++citr)
    {
        player = sObjectMgr.GetPlayer(citr->guid);
        if(!player)
            continue;

        //we cannot call _removeMember because it would invalidate member iterator
        //if we are removing player from battleground raid
        if( isBGGroup() )
            player->RemoveFromBattleGroundRaid();
        else
        {
            //we can remove player who is in battleground from his original group
            if( player->GetOriginalGroup() == this )
                player->SetOriginalGroup(NULL);
            else
                player->SetGroup(NULL);
        }

        // quest related GO state dependent from raid membership
        if(isRaidGroup())
            player->UpdateForQuestWorldObjects();

        if(!player->GetSession())
            continue;

        if (isLFDGroup())
            sLFGMgr.RemoveMemberFromLFDGroup(this, player->GetObjectGuid());

        WorldPacket data;
        if(!hideDestroy)
        {
            data.Initialize(SMSG_GROUP_DESTROYED, 0);
            player->GetSession()->SendPacket(&data);
        }

        //we already removed player from group and in player->GetGroup() is his original group, send update
        if( Group* group = player->GetGroup() )
        {
            group->SendUpdate();
        }
        else
        {
            data.Initialize(SMSG_GROUP_LIST, 1+1+1+1+8+4+4+8);
            data << uint8(0x10) << uint8(0) << uint8(0) << uint8(0);
            data << uint64(0) << uint32(0) << uint32(0) << uint64(0);
            player->GetSession()->SendPacket(&data);
        }

        _homebindIfInstance(player);
    }
    RollId.clear();
    m_memberSlots.clear();

    RemoveAllInvites();

    if(!isBGGroup())
    {
        CharacterDatabase.BeginTransaction();
        CharacterDatabase.PExecute("DELETE FROM groups WHERE groupId='%u'", m_Guid.GetCounter());
        CharacterDatabase.PExecute("DELETE FROM group_member WHERE groupId='%u'", m_Guid.GetCounter());
        CharacterDatabase.CommitTransaction();
        ResetInstances(INSTANCE_RESET_GROUP_DISBAND, false, NULL);
        ResetInstances(INSTANCE_RESET_GROUP_DISBAND, true, NULL);
    }

    m_leaderGuid.Clear();
    m_leaderName = "";
}

/*********************************************************/
/***                   LOOT SYSTEM                     ***/
/*********************************************************/

void Group::SendLootStartRoll(uint32 CountDown, uint32 mapid, const Roll &r)
{
    WorldPacket data(SMSG_LOOT_START_ROLL, (8+4+4+4+4+4+4+1));
    data << r.lootedTargetGUID;                             // creature guid what we're looting
    data << uint32(mapid);                                  // 3.3.3 mapid
    data << uint32(r.itemSlot);                             // item slot in loot
    data << uint32(r.itemid);                               // the itemEntryId for the item that shall be rolled for
    data << uint32(r.itemRandomSuffix);                     // randomSuffix
    data << uint32(r.itemRandomPropId);                     // item random property ID
    data << uint32(r.itemCount);                            // items in stack
    data << uint32(CountDown);                              // the countdown time to choose "need" or "greed"

    size_t voteMaskPos = data.wpos();
    data << uint8(0);                                       // roll type mask, allowed choices (placeholder)

    for (Roll::PlayerVote::const_iterator itr = r.playerVote.begin(); itr != r.playerVote.end(); ++itr)
    {
        Player *p = sObjectMgr.GetPlayer(itr->first);
        if(!p || !p->GetSession())
            continue;

        if(itr->second == ROLL_NOT_VALID)
            continue;

        // dependent from player
        RollVoteMask mask = r.GetVoteMaskFor(p);
        data.put<uint8>(voteMaskPos,uint8(mask));

        p->GetSession()->SendPacket( &data );
    }
}

void Group::SendLootRoll(ObjectGuid const& targetGuid, uint8 rollNumber, uint8 rollType, const Roll &r)
{
    WorldPacket data(SMSG_LOOT_ROLL, (8+4+8+4+4+4+1+1+1));
    data << r.lootedTargetGUID;                             // creature guid what we're looting
    data << uint32(r.itemSlot);                             // unknown, maybe amount of players, or item slot in loot
    data << targetGuid;
    data << uint32(r.itemid);                               // the itemEntryId for the item that shall be rolled for
    data << uint32(r.itemRandomSuffix);                     // randomSuffix
    data << uint32(r.itemRandomPropId);                     // Item random property ID
    data << uint8(rollNumber);                              // 0: "Need for: [item name]" > 127: "you passed on: [item name]"      Roll number
    data << uint8(rollType);                                // 0: "Need for: [item name]" 0: "You have selected need for [item name] 1: need roll 2: greed roll
    data << uint8(0);                                       // auto pass on loot

    for( Roll::PlayerVote::const_iterator itr = r.playerVote.begin(); itr != r.playerVote.end(); ++itr)
    {
        Player *p = sObjectMgr.GetPlayer(itr->first);
        if(!p || !p->GetSession())
            continue;

        if(itr->second != ROLL_NOT_VALID)
            p->GetSession()->SendPacket( &data );
    }
}

void Group::SendLootRollWon(ObjectGuid const& targetGuid, uint8 rollNumber, RollVote rollType, const Roll &r)
{
    WorldPacket data(SMSG_LOOT_ROLL_WON, (8+4+4+4+4+8+1+1));
    data << r.lootedTargetGUID;                             // creature guid what we're looting
    data << uint32(r.itemSlot);                             // item slot in loot
    data << uint32(r.itemid);                               // the itemEntryId for the item that shall be rolled for
    data << uint32(r.itemRandomSuffix);                     // randomSuffix
    data << uint32(r.itemRandomPropId);                     // Item random property
    data << targetGuid;                                     // guid of the player who won.
    data << uint8(rollNumber);                              // rollnumber related to SMSG_LOOT_ROLL
    data << uint8(rollType);                                // Rolltype related to SMSG_LOOT_ROLL

    for( Roll::PlayerVote::const_iterator itr = r.playerVote.begin(); itr != r.playerVote.end(); ++itr)
    {
        Player *p = sObjectMgr.GetPlayer(itr->first);
        if(!p || !p->GetSession())
            continue;

        if(itr->second != ROLL_NOT_VALID)
            p->GetSession()->SendPacket( &data );
    }
}

void Group::SendLootAllPassed(Roll const& r)
{
    WorldPacket data(SMSG_LOOT_ALL_PASSED, (8+4+4+4+4));
    data << r.lootedTargetGUID;                             // creature guid what we're looting
    data << uint32(r.itemSlot);                             // item slot in loot
    data << uint32(r.itemid);                               // The itemEntryId for the item that shall be rolled for
    data << uint32(r.itemRandomPropId);                     // Item random property ID
    data << uint32(r.itemRandomSuffix);                     // Item random suffix ID

    for( Roll::PlayerVote::const_iterator itr=r.playerVote.begin(); itr!=r.playerVote.end(); ++itr)
    {
        Player *p = sObjectMgr.GetPlayer(itr->first);
        if(!p || !p->GetSession())
            continue;

        if(itr->second != ROLL_NOT_VALID)
            p->GetSession()->SendPacket( &data );
    }
}

void Group::GroupLoot(WorldObject* object, Loot *loot)
{
    uint32 maxEnchantingSkill = GetMaxSkillValueForGroup(SKILL_ENCHANTING);

    for(uint8 itemSlot = 0; itemSlot < loot->items.size(); ++itemSlot)
    {
        LootItem& lootItem = loot->items[itemSlot];
        ItemPrototype const *itemProto = ObjectMgr::GetItemPrototype(lootItem.itemid);
        if (!itemProto)
        {
            DEBUG_LOG("Group::GroupLoot: missing item prototype for item with id: %d", lootItem.itemid);
            continue;
        }

        //roll for over-threshold item if it's one-player loot
        if (itemProto->Quality >= uint32(m_lootThreshold) && !lootItem.freeforall)
            StartLootRool(object, GROUP_LOOT, loot, itemSlot, maxEnchantingSkill);
        else
            lootItem.is_underthreshold = 1;
    }
}

void Group::NeedBeforeGreed(WorldObject* object, Loot *loot)
{
    uint32 maxEnchantingSkill = GetMaxSkillValueForGroup(SKILL_ENCHANTING);

    for(uint8 itemSlot = 0; itemSlot < loot->items.size(); ++itemSlot)
    {
        LootItem& lootItem = loot->items[itemSlot];
        ItemPrototype const *itemProto = ObjectMgr::GetItemPrototype(lootItem.itemid);
        if (!itemProto)
        {
            DEBUG_LOG("Group::NeedBeforeGreed: missing item prototype for item with id: %d", lootItem.itemid);
            continue;
        }

        //only roll for one-player items, not for ones everyone can get
        if (itemProto->Quality >= uint32(m_lootThreshold) && !lootItem.freeforall)
            StartLootRool(object, NEED_BEFORE_GREED, loot, itemSlot, maxEnchantingSkill);
        else
            lootItem.is_underthreshold = 1;
    }
}

void Group::MasterLoot(WorldObject* object, Loot* loot)
{
    for (LootItemList::iterator i=loot->items.begin(); i != loot->items.end(); ++i)
    {
        ItemPrototype const *item = ObjectMgr::GetItemPrototype(i->itemid);
        if (!item)
            continue;
        if (item->Quality < uint32(m_lootThreshold))
            i->is_underthreshold = 1;
    }

    uint32 real_count = 0;

    WorldPacket data(SMSG_LOOT_MASTER_LIST, 330);
    data << uint8(GetMembersCount());

    for(GroupReference *itr = GetFirstMember(); itr != NULL; itr = itr->next())
    {
        Player *looter = itr->getSource();
        if (!looter->IsInWorld())
            continue;

        if (looter->IsWithinDist(object, sWorld.getConfig(CONFIG_FLOAT_GROUP_XP_DISTANCE), false))
        {
            data << looter->GetObjectGuid();
            ++real_count;
        }
    }

    data.put<uint8>(0, real_count);

    for(GroupReference *itr = GetFirstMember(); itr != NULL; itr = itr->next())
    {
        Player *looter = itr->getSource();
        if (looter->IsWithinDist(object, sWorld.getConfig(CONFIG_FLOAT_GROUP_XP_DISTANCE), false))
            looter->GetSession()->SendPacket(&data);
    }
}

bool Group::CountRollVote(Player* player, ObjectGuid const& lootedTarget, uint32 itemSlot, RollVote vote)
{
    Rolls::iterator rollI = RollId.begin();
    for (; rollI != RollId.end(); ++rollI)
        if ((*rollI)->isValid() && (*rollI)->lootedTargetGUID == lootedTarget && (*rollI)->itemSlot == itemSlot)
            break;

    if (rollI == RollId.end())
        return false;

    // possible cheating
    RollVoteMask voteMask = (*rollI)->GetVoteMaskFor(player);
    if ((voteMask & (1 << vote)) == 0)
        return false;

    CountRollVote(player->GetObjectGuid(), rollI, vote);    // result not related this function result meaning, ignore
    return true;
}

bool Group::CountRollVote(ObjectGuid const& playerGUID, Rolls::iterator& rollI, RollVote vote)
{
    Roll* roll = *rollI;

    Roll::PlayerVote::iterator itr = roll->playerVote.find(playerGUID);
    // this condition means that player joins to the party after roll begins
    if (itr == roll->playerVote.end())
        return true;                                        // result used for need iterator ++, so avoid for end of list

    if (roll->getLoot())
        if (roll->getLoot()->items.empty())
            return false;

    switch (vote)
    {
        case ROLL_PASS:                                     // Player choose pass
        {
            SendLootRoll(playerGUID, 128, 128, *roll);
            ++roll->totalPass;
            itr->second = ROLL_PASS;
            break;
        }
        case ROLL_NEED:                                     // player choose Need
        {
            SendLootRoll(playerGUID, 0, 0, *roll);
            ++roll->totalNeed;
            itr->second = ROLL_NEED;
            break;
        }
        case ROLL_GREED:                                    // player choose Greed
        {
            SendLootRoll(playerGUID, 128, ROLL_GREED, *roll);
            ++roll->totalGreed;
            itr->second = ROLL_GREED;
            break;
        }
        case ROLL_DISENCHANT:                               // player choose Disenchant
        {
            SendLootRoll(playerGUID, 128, ROLL_DISENCHANT, *roll);
            ++roll->totalGreed;
            itr->second = ROLL_DISENCHANT;
            break;
        }
        default:                                            // Roll removed case
            break;
    }

    if (roll->totalPass + roll->totalNeed + roll->totalGreed >= roll->totalPlayersRolling)
    {
        CountTheRoll(rollI);
        return true;
    }

    return false;
}

void Group::StartLootRool(WorldObject* lootTarget, LootMethod method, Loot* loot, uint8 itemSlot, uint32 maxEnchantingSkill)
{
    if (itemSlot >= loot->items.size())
        return;

    LootItem const& lootItem =  loot->items[itemSlot];

    Roll* r = new Roll(lootTarget->GetObjectGuid(), method, lootItem);

    //a vector is filled with only near party members
    for(GroupReference *itr = GetFirstMember(); itr != NULL; itr = itr->next())
    {
        Player *playerToRoll = itr->getSource();
        if(!playerToRoll || !playerToRoll->GetSession())
            continue;

        if (lootItem.AllowedForPlayer(playerToRoll))
        {
            if (playerToRoll->IsWithinDist(lootTarget, sWorld.getConfig(CONFIG_FLOAT_GROUP_XP_DISTANCE), false))
            {
                r->playerVote[playerToRoll->GetObjectGuid()] = ROLL_NOT_EMITED_YET;
                ++r->totalPlayersRolling;
            }
        }
    }

    if (r->totalPlayersRolling > 0)                         // has looters
    {
        r->setLoot(loot);
        r->itemSlot = itemSlot;

        if (r->totalPlayersRolling == 1)                    // single looter
            r->playerVote.begin()->second = ROLL_NEED;
        else
        {
            r->CalculateCommonVoteMask(maxEnchantingSkill); // dependent from item and possible skill

            SendLootStartRoll(LOOT_ROLL_TIMEOUT, lootTarget->GetMapId(), *r);
            loot->items[itemSlot].is_blocked = true;
            lootTarget->StartGroupLoot(this,LOOT_ROLL_TIMEOUT);
        }

        RollId.push_back(r);
    }
    else                                            // no looters??
        delete r;
}

// called when roll timer expires
void Group::EndRoll()
{
    while(!RollId.empty())
    {
        //need more testing here, if rolls disappear
        Rolls::iterator itr = RollId.begin();
        CountTheRoll(itr);                                  //i don't have to edit player votes, who didn't vote ... he will pass
    }
}

void Group::CountTheRoll(Rolls::iterator& rollI)
{
    Roll* roll = *rollI;
    if(!roll->isValid())                                    // is loot already deleted ?
    {
        rollI = RollId.erase(rollI);
        delete roll;
        return;
    }

    //end of the roll
    if (roll->totalNeed > 0)
    {
        if(!roll->playerVote.empty())
        {
            uint8 maxresul = 0;
            ObjectGuid maxguid  = (*roll->playerVote.begin()).first;
            Player *player;

            for(Roll::PlayerVote::const_iterator itr = roll->playerVote.begin(); itr != roll->playerVote.end(); ++itr)
            {
                if (itr->second != ROLL_NEED)
                    continue;

                uint8 randomN = urand(1, 100);
                SendLootRoll(itr->first, randomN, ROLL_NEED, *roll);
                if (maxresul < randomN)
                {
                    maxguid  = itr->first;
                    maxresul = randomN;
                }
            }
            SendLootRollWon(maxguid, maxresul, ROLL_NEED, *roll);
            player = sObjectMgr.GetPlayer(maxguid);

            if(player && player->GetSession())
            {
                player->GetAchievementMgr().UpdateAchievementCriteria(ACHIEVEMENT_CRITERIA_TYPE_ROLL_NEED_ON_LOOT, roll->itemid, maxresul);

                ItemPosCountVec dest;
                LootItem *item = &(roll->getLoot()->items[roll->itemSlot]);
                InventoryResult msg = player->CanStoreNewItem( NULL_BAG, NULL_SLOT, dest, roll->itemid, item->count );
                if ( msg == EQUIP_ERR_OK )
                {
                    item->is_looted = true;
                    roll->getLoot()->NotifyItemRemoved(roll->itemSlot);
                    --roll->getLoot()->unlootedCount;
                    AllowedLooterSet* looters = item->GetAllowedLooters();
                    player->StoreNewItem( dest, roll->itemid, true, item->randomPropertyId, (looters->size() > 1) ? looters : NULL);
                    player->GetAchievementMgr().UpdateAchievementCriteria(ACHIEVEMENT_CRITERIA_TYPE_LOOT_ITEM, roll->itemid, item->count);
                    player->GetAchievementMgr().UpdateAchievementCriteria(ACHIEVEMENT_CRITERIA_TYPE_LOOT_TYPE, roll->getLoot()->loot_type, item->count);
                    player->GetAchievementMgr().UpdateAchievementCriteria(ACHIEVEMENT_CRITERIA_TYPE_LOOT_EPIC_ITEM, roll->itemid, item->count);
                }
                else
                {
                    item->is_blocked = false;
                    player->SendEquipError( msg, NULL, NULL, roll->itemid );
                }
            }
        }
    }
    else if (roll->totalGreed > 0)
    {
        if(!roll->playerVote.empty())
        {
            uint8 maxresul = 0;
            ObjectGuid maxguid = (*roll->playerVote.begin()).first;
            Player *player;
            RollVote rollvote = ROLL_PASS;                  //Fixed: Using uninitialized memory 'rollvote'

            Roll::PlayerVote::iterator itr;
            for (itr = roll->playerVote.begin(); itr != roll->playerVote.end(); ++itr)
            {
                if (itr->second != ROLL_GREED && itr->second != ROLL_DISENCHANT)
                    continue;

                uint8 randomN = urand(1, 100);
                SendLootRoll(itr->first, randomN, itr->second, *roll);
                if (maxresul < randomN)
                {
                    maxguid  = itr->first;
                    maxresul = randomN;
                    rollvote = itr->second;
                }
            }
            SendLootRollWon(maxguid, maxresul, rollvote, *roll);
            player = sObjectMgr.GetPlayer(maxguid);

            if(player && player->GetSession())
            {
                player->GetAchievementMgr().UpdateAchievementCriteria(ACHIEVEMENT_CRITERIA_TYPE_ROLL_GREED_ON_LOOT, roll->itemid, maxresul);

                LootItem *item = &(roll->getLoot()->items[roll->itemSlot]);

                if(rollvote == ROLL_GREED)
                {
                    ItemPosCountVec dest;
                    InventoryResult msg = player->CanStoreNewItem( NULL_BAG, NULL_SLOT, dest, roll->itemid, item->count );
                    if ( msg == EQUIP_ERR_OK )
                    {
                        item->is_looted = true;
                        roll->getLoot()->NotifyItemRemoved(roll->itemSlot);
                        --roll->getLoot()->unlootedCount;
                        AllowedLooterSet* looters = item->GetAllowedLooters();
                        player->StoreNewItem( dest, roll->itemid, true, item->randomPropertyId, (looters->size() > 1) ? looters : NULL);
                        player->GetAchievementMgr().UpdateAchievementCriteria(ACHIEVEMENT_CRITERIA_TYPE_LOOT_ITEM, roll->itemid, item->count);
                        player->GetAchievementMgr().UpdateAchievementCriteria(ACHIEVEMENT_CRITERIA_TYPE_LOOT_TYPE, roll->getLoot()->loot_type, item->count);
                        player->GetAchievementMgr().UpdateAchievementCriteria(ACHIEVEMENT_CRITERIA_TYPE_LOOT_EPIC_ITEM, roll->itemid, item->count);
                    }
                    else
                    {
                        item->is_blocked = false;
                        player->SendEquipError( msg, NULL, NULL, roll->itemid );
                    }
                }
                else if(rollvote == ROLL_DISENCHANT)
                {
                    item->is_looted = true;
                    roll->getLoot()->NotifyItemRemoved(roll->itemSlot);
                    --roll->getLoot()->unlootedCount;

                    ItemPrototype const *pProto = ObjectMgr::GetItemPrototype(roll->itemid);
                    player->AutoStoreLoot(pProto->DisenchantID, LootTemplates_Disenchant, true);
                }
            }
        }
    }
    else
    {
        SendLootAllPassed(*roll);
        LootItem *item = &(roll->getLoot()->items[roll->itemSlot]);
        if(item) item->is_blocked = false;
    }
    rollI = RollId.erase(rollI);
    delete roll;
}

void Group::SetTargetIcon(uint8 id, ObjectGuid whoGuid, ObjectGuid targetGuid)
{
    if (id >= TARGET_ICON_COUNT)
        return;

    // clean other icons
    if (targetGuid)
        for(int i = 0; i < TARGET_ICON_COUNT; ++i)
            if (m_targetIcons[i] == targetGuid)
                SetTargetIcon(i, ObjectGuid(), ObjectGuid());

    m_targetIcons[id] = targetGuid;

    WorldPacket data(MSG_RAID_TARGET_UPDATE, (1+8+1+8));
    data << uint8(0);                                       // set targets
    data << whoGuid;
    data << uint8(id);
    data << targetGuid;
    BroadcastPacket(&data, true);
}

static void GetDataForXPAtKill_helper(Player* player, Unit const* victim, uint32& sum_level, Player* & member_with_max_level, Player* & not_gray_member_with_max_level)
{
    sum_level += player->getLevel();
    if(!member_with_max_level || member_with_max_level->getLevel() < player->getLevel())
        member_with_max_level = player;

    uint32 gray_level = MaNGOS::XP::GetGrayLevel(player->getLevel());
    if( victim->getLevel() > gray_level && (!not_gray_member_with_max_level
        || not_gray_member_with_max_level->getLevel() < player->getLevel()))
        not_gray_member_with_max_level = player;
}

void Group::GetDataForXPAtKill(Unit const* victim, uint32& count,uint32& sum_level, Player* & member_with_max_level, Player* & not_gray_member_with_max_level, Player* additional)
{
    for(GroupReference *itr = GetFirstMember(); itr != NULL; itr = itr->next())
    {
        Player* member = itr->getSource();
        if (!member || !member->isAlive())                  // only for alive
            continue;

        // will proccesed later
        if (member == additional)
            continue;

        if (!member->IsAtGroupRewardDistance(victim))       // at req. distance
            continue;

        ++count;
        GetDataForXPAtKill_helper(member,victim,sum_level,member_with_max_level,not_gray_member_with_max_level);
    }

    if (additional)
    {
        if (additional->IsAtGroupRewardDistance(victim))    // at req. distance
        {
            ++count;
            GetDataForXPAtKill_helper(additional,victim,sum_level,member_with_max_level,not_gray_member_with_max_level);
        }
    }
}

void Group::SendTargetIconList(WorldSession *session)
{
    if(!session)
        return;

    WorldPacket data(MSG_RAID_TARGET_UPDATE, (1+TARGET_ICON_COUNT*9));
    data << uint8(1);                                       // list targets

    for(int i = 0; i < TARGET_ICON_COUNT; ++i)
    {
        if (!m_targetIcons[i])
            continue;

        data << uint8(i);
        data << m_targetIcons[i];
    }

    session->SendPacket(&data);
}

void Group::SendUpdate()
{
    Player *player;

    for(member_citerator citr = m_memberSlots.begin(); citr != m_memberSlots.end(); ++citr)
    {
        player = sObjectMgr.GetPlayer(citr->guid);
        if(!player || !player->GetSession() || player->GetGroup() != this )
            continue;
                                                            // guess size
        WorldPacket data(SMSG_GROUP_LIST, (1+1+1+1+8+4+GetMembersCount()*20));
        data << uint8(m_groupType);                         // group type (flags in 3.3)
        data << uint8(citr->group);                         // groupid
        data << uint8(citr->flags);                         // group flags
        data << uint8(citr->roles);                         // roles mask
        if(m_groupType & GROUPTYPE_LFD)
        {
            data << uint8(0);
            data << uint32(0);
        }
        data << uint64(0x50000000FFFFFFFELL);               // related to voice chat?
        data << uint32(0);                                  // 3.3, this value increments every time SMSG_GROUP_LIST is sent
        data << uint32(GetMembersCount()-1);
        for(member_citerator citr2 = m_memberSlots.begin(); citr2 != m_memberSlots.end(); ++citr2)
        {
            if(citr->guid == citr2->guid)
                continue;
            Player* member = sObjectMgr.GetPlayer(citr2->guid);
            uint8 onlineState = (member) ? MEMBER_STATUS_ONLINE : MEMBER_STATUS_OFFLINE;
            onlineState = onlineState | ((isBGGroup()) ? MEMBER_STATUS_PVP : 0);

            data << citr2->name;
            data << citr2->guid;
            data << uint8(onlineState);                     // online-state
            data << uint8(citr2->group);                    // groupid
            data << uint8(citr2->flags);                    // group flags
            data << uint8(citr2->roles);                    // 3.3, role?
        }

        data << m_leaderGuid;                               // leader guid
        if(GetMembersCount()-1)
        {
            data << uint8(m_lootMethod);                    // loot method
            data << m_looterGuid;                           // looter guid
            data << uint8(m_lootThreshold);                 // loot threshold
            data << uint8(m_dungeonDifficulty);             // Dungeon Difficulty
            data << uint8(m_raidDifficulty);                // Raid Difficulty
            data << uint8(0);                               // 3.3, dynamic difficulty?
        }
        player->GetSession()->SendPacket( &data );
    }
}

void Group::UpdatePlayerOutOfRange(Player* pPlayer)
{
    if(!pPlayer || !pPlayer->IsInWorld())
        return;

    if (pPlayer->GetGroupUpdateFlag() == GROUP_UPDATE_FLAG_NONE)
        return;

    WorldPacket data;
    pPlayer->GetSession()->BuildPartyMemberStatsChangedPacket(pPlayer, &data);

    for(GroupReference *itr = GetFirstMember(); itr != NULL; itr = itr->next())
        if (Player *player = itr->getSource())
            if (player != pPlayer && !player->HaveAtClient(pPlayer))
                player->GetSession()->SendPacket(&data);
}

void Group::BroadcastPacket(WorldPacket *packet, bool ignorePlayersInBGRaid, int group, ObjectGuid ignore)
{
    for(GroupReference *itr = GetFirstMember(); itr != NULL; itr = itr->next())
    {
        Player *pl = itr->getSource();
        if (!pl || (ignore && pl->GetObjectGuid() == ignore) || (ignorePlayersInBGRaid && pl->GetGroup() != this) )
            continue;

        if (pl->GetSession() && (group == -1 || itr->getSubGroup() == group))
            pl->GetSession()->SendPacket(packet);
    }
}

void Group::BroadcastReadyCheck(WorldPacket *packet)
{
    for(GroupReference *itr = GetFirstMember(); itr != NULL; itr = itr->next())
    {
        Player *pl = itr->getSource();
        if (pl && pl->GetSession())
            if (IsLeader(pl->GetObjectGuid()) || IsAssistant(pl->GetObjectGuid()))
                pl->GetSession()->SendPacket(packet);
    }
}

void Group::OfflineReadyCheck()
{
    for(member_citerator citr = m_memberSlots.begin(); citr != m_memberSlots.end(); ++citr)
    {
        Player *pl = sObjectMgr.GetPlayer(citr->guid);
        if (!pl || !pl->GetSession())
        {
            WorldPacket data(MSG_RAID_READY_CHECK_CONFIRM, 9);
            data << citr->guid;
            data << uint8(0);
            BroadcastReadyCheck(&data);
        }
    }
}

bool Group::_addMember(ObjectGuid guid, const char* name)
{
    // get first not-full group
    uint8 groupid = 0;
    GroupFlagMask flags   = GROUP_MEMBER;
    uint8 roles   = 0;
    if (m_subGroupsCounts)
    {
        bool groupFound = false;
        for (; groupid < MAX_RAID_SUBGROUPS; ++groupid)
        {
            if (m_subGroupsCounts[groupid] < MAX_GROUP_SIZE)
            {
                groupFound = true;
                break;
            }
        }
        // We are raid group and no one slot is free
        if (!groupFound)
            return false;
    }

    return _addMember(guid, name, groupid, flags, roles);
}

bool Group::_addMember(ObjectGuid guid, const char* name, uint8 group, GroupFlagMask flags, uint8 roles)
{
    if(IsFull())
        return false;

    if (!guid)
        return false;

    Player *player = sObjectMgr.GetPlayer(guid);

    MemberSlot member;
    member.guid      = guid;
    member.name      = name;
    member.group     = group;
    member.flags     = flags;
    member.roles     = roles;
    m_memberSlots.push_back(member);

    SubGroupCounterIncrease(group);

    if (player)
    {
        player->SetGroupInvite(NULL);
        //if player is in group and he is being added to BG raid group, then call SetBattleGroundRaid()
        if (player->GetGroup() && isBGGroup())
            player->SetBattleGroundRaid(this, group);
        //if player is in bg raid and we are adding him to normal group, then call SetOriginalGroup()
        else if ( player->GetGroup() )
            player->SetOriginalGroup(this, group);
        //if player is not in group, then call set group
        else
            player->SetGroup(this, group);

        // if the same group invites the player back, cancel the homebind timer
        if (InstanceGroupBind *bind = GetBoundInstance(player->GetMapId(), player))
            if (bind->state->GetInstanceId() == player->GetInstanceId())
                player->m_InstanceValid = true;
    }

    if (!isRaidGroup())                                     // reset targetIcons for non-raid-groups
    {
        for(int i = 0; i < TARGET_ICON_COUNT; ++i)
            m_targetIcons[i].Clear();
    }

    if (!isBGGroup())
    {
        // insert into group table
        CharacterDatabase.PExecute("INSERT INTO group_member(groupId,memberGuid,memberFlags,subgroup,roles) VALUES('%u','%u','%u','%u','%u')",
            m_Guid.GetCounter(), member.guid.GetCounter(), member.flags, member.group, member.roles);
    }

    return true;
}

bool Group::_removeMember(ObjectGuid guid)
{
    Player *player = sObjectMgr.GetPlayer(guid);
    if (player)
    {
        //if we are removing player from battleground raid
        if (isBGGroup())
            player->RemoveFromBattleGroundRaid();
        else
        {
            //we can remove player who is in battleground from his original group
            if (player->GetOriginalGroup() == this)
                player->SetOriginalGroup(NULL);
            else
                player->SetGroup(NULL);
        }
    }

    _removeRolls(guid);

    member_witerator slot = _getMemberWSlot(guid);
    if (slot != m_memberSlots.end())
    {
        SubGroupCounterDecrease(slot->group);

        m_memberSlots.erase(slot);
    }

    if (!isBGGroup())
        CharacterDatabase.PExecute("DELETE FROM group_member WHERE memberGuid='%u'", guid.GetCounter());

    if (m_leaderGuid == guid)                               // leader was removed
    {
        if (GetMembersCount() > 0)
            _setLeader(m_memberSlots.front().guid);
        return true;
    }

    return false;
}

void Group::_setLeader(ObjectGuid guid)
{
    member_citerator slot = _getMemberCSlot(guid);
    if (slot == m_memberSlots.end())
        return;

    if (!isBGGroup())
    {
        uint32 slot_lowguid = slot->guid.GetCounter();

        uint32 leader_lowguid = m_leaderGuid.GetCounter();

        // TODO: set a time limit to have this function run rarely cause it can be slow
        CharacterDatabase.BeginTransaction();

        // update the group's bound instances when changing leaders

        // remove all permanent binds from the group
        // in the DB also remove solo binds that will be replaced with permbinds
        // from the new leader
        CharacterDatabase.PExecute(
            "DELETE FROM group_instance WHERE leaderguid='%u' AND (permanent = 1 OR "
            "instance IN (SELECT instance FROM character_instance WHERE guid = '%u')"
            ")", leader_lowguid, slot_lowguid);

        Player *player = sObjectMgr.GetPlayer(slot->guid);

        if (player)
        {
            for(uint8 i = 0; i < MAX_DIFFICULTY; ++i)
            {
                for(BoundInstancesMap::iterator itr = m_boundInstances[i].begin(); itr != m_boundInstances[i].end();)
                {
                    if(itr->second.perm)
                    {
                        itr->second.state->RemoveGroup(this);
                        m_boundInstances[i].erase(itr++);
                    }
                    else
                        ++itr;
                }
            }
        }

        // update the group's solo binds to the new leader
        CharacterDatabase.PExecute("UPDATE group_instance SET leaderGuid='%u' WHERE leaderGuid = '%u'",
            slot_lowguid, leader_lowguid);

        // copy the permanent binds from the new leader to the group
        // overwriting the solo binds with permanent ones if necessary
        // in the DB those have been deleted already
        Player::ConvertInstancesToGroup(player, this, slot->guid);

        // update the group leader
        CharacterDatabase.PExecute("UPDATE groups SET leaderGuid='%u' WHERE groupId='%u'", slot_lowguid, m_Guid.GetCounter());
        CharacterDatabase.CommitTransaction();
    }

    m_leaderGuid = slot->guid;
    m_leaderName = slot->name;
}

void Group::_removeRolls(ObjectGuid guid)
{
    for (Rolls::iterator it = RollId.begin(); it != RollId.end(); )
    {
        Roll* roll = *it;
        Roll::PlayerVote::iterator itr2 = roll->playerVote.find(guid);
        if(itr2 == roll->playerVote.end())
        {
            ++it;
            continue;
        }

        if (itr2->second == ROLL_GREED || itr2->second == ROLL_DISENCHANT)
            --roll->totalGreed;
        if (itr2->second == ROLL_NEED)
            --roll->totalNeed;
        if (itr2->second == ROLL_PASS)
            --roll->totalPass;
        if (itr2->second != ROLL_NOT_VALID)
            --roll->totalPlayersRolling;

        roll->playerVote.erase(itr2);

        if (!CountRollVote(guid, it, ROLL_NOT_EMITED_YET))
            ++it;
    }
}

bool Group::_setMembersGroup(ObjectGuid guid, uint8 group)
{
    member_witerator slot = _getMemberWSlot(guid);
    if (slot == m_memberSlots.end())
        return false;

    slot->group = group;

    SubGroupCounterIncrease(group);

    if (!isBGGroup())
        CharacterDatabase.PExecute("UPDATE group_member SET subgroup='%u' WHERE memberGuid='%u'", group, guid.GetCounter());

    return true;
}

void Group::SetGroupUniqueFlag(ObjectGuid guid, GroupFlagsAssignment assignment, uint8 apply)
{
    static SqlStatementID updGgoupMember;

    GroupFlagMask mask        = GROUP_MEMBER;
    GroupFlagMask excludeMask = GROUP_MEMBER;

<<<<<<< HEAD
    switch (assignment)
=======
bool Group::_setMainTank(ObjectGuid guid)
{
    if (m_mainTankGuid == guid)
        return false;

    if (guid)
>>>>>>> 4e66769e
    {
        case GROUP_ASSIGN_MAINTANK:
                mask = GROUP_MAIN_TANK;
                excludeMask = GROUP_MAIN_ASSISTANT;
            break;
        case GROUP_ASSIGN_MAINASSIST:
                mask = GROUP_MAIN_ASSISTANT;
                excludeMask = GROUP_MAIN_TANK;
            break;
        case GROUP_ASSIGN_ASSISTANT:
                mask = GROUP_ASSISTANT;
            break;
        default:
                sLog.outError("Group::SetGroupUniqueFlag unknown assignment % on player %u", assignment, guid.GetCounter());
            return;
    };

    if (guid)
    {
        SqlStatement stmt = CharacterDatabase.CreateStatement(updGgoupMember, "UPDATE group_member SET memberFlags = ? WHERE memberGuid = ?");

        if (apply)
        {
            for (member_witerator itr = m_memberSlots.begin(); itr != m_memberSlots.end(); ++itr)
            {
                if (itr->guid != guid )
                {
                    if ((itr->flags & mask) && sWorld.getConfig(CONFIG_BOOL_RAID_FLAGS_UNIQUE))
                    {
                        GroupFlagMask oldMask = itr->flags;
                        itr->flags = GroupFlagMask(oldMask & ~mask);
                        if (itr->flags != oldMask)
                            stmt.PExecute(uint8(itr->flags), itr->guid.GetCounter());
                    }
                }
                else
                {
                    GroupFlagMask oldMask = itr->flags;
                    itr->flags = GroupFlagMask((oldMask | mask) & ~excludeMask);
                    if (itr->flags != oldMask)
                        stmt.PExecute(uint8(itr->flags), itr->guid.GetCounter());
                }
            }
        }
        else
        {
            member_witerator slot = _getMemberWSlot(guid);
            if (slot != m_memberSlots.end())
            {
                GroupFlagMask oldMask = slot->flags;
                slot->flags = GroupFlagMask(oldMask & ~mask);
                if (slot->flags != oldMask)
                    stmt.PExecute(uint8(slot->flags), slot->guid.GetCounter());
            }
        }

        SendUpdate();
    }
}

bool Group::SameSubGroup(Player const* member1, Player const* member2) const
{
    if(!member1 || !member2)
        return false;
    if (member1->GetGroup() != this || member2->GetGroup() != this)
        return false;
    else
        return member1->GetSubGroup() == member2->GetSubGroup();
}

// allows setting subgroup for offline members
void Group::ChangeMembersGroup(ObjectGuid guid, uint8 group)
{
    if (!isRaidGroup())
        return;

    Player *player = sObjectMgr.GetPlayer(guid);

    if (!player)
    {
        uint8 prevSubGroup = GetMemberGroup(guid);
        if (prevSubGroup == group)
            return;

        if (_setMembersGroup(guid, group))
        {
            SubGroupCounterDecrease(prevSubGroup);
            SendUpdate();
        }
    }
    else
        // This methods handles itself groupcounter decrease
        ChangeMembersGroup(player, group);
}

// only for online members
void Group::ChangeMembersGroup(Player *player, uint8 group)
{
    if (!player || !isRaidGroup())
        return;

    uint8 prevSubGroup = player->GetSubGroup();
    if (prevSubGroup == group)
        return;

    if (_setMembersGroup(player->GetObjectGuid(), group))
    {
        if (player->GetGroup() == this)
            player->GetGroupRef().setSubGroup(group);
        //if player is in BG raid, it is possible that he is also in normal raid - and that normal raid is stored in m_originalGroup reference
        else
        {
            prevSubGroup = player->GetOriginalSubGroup();
            player->GetOriginalGroupRef().setSubGroup(group);
        }
        SubGroupCounterDecrease(prevSubGroup);

        SendUpdate();
    }
}

uint32 Group::GetMaxSkillValueForGroup( SkillType skill )
{
    uint32 maxvalue = 0;

    for(GroupReference *itr = GetFirstMember(); itr != NULL; itr = itr->next())
    {
        Player *member = itr->getSource();
        if (!member)
            continue;

        uint32 value = member->GetSkillValue(skill);
        if (maxvalue < value)
            maxvalue = value;
    }

    return maxvalue;
}

void Group::UpdateLooterGuid( WorldObject* object, bool ifneed )
{
    switch (GetLootMethod())
    {
        case MASTER_LOOT:
        case FREE_FOR_ALL:
            return;
        default:
            // round robin style looting applies for all low
            // quality items in each loot method except free for all and master loot
            break;
    }

    member_citerator guid_itr = _getMemberCSlot(GetLooterGuid());
    if (guid_itr != m_memberSlots.end())
    {
        if (ifneed)
        {
            // not update if only update if need and ok
            Player* looter = ObjectAccessor::FindPlayer(guid_itr->guid);
            if (looter && looter->IsWithinDist(object, sWorld.getConfig(CONFIG_FLOAT_GROUP_XP_DISTANCE), false))
                return;
        }
        ++guid_itr;
    }

    // search next after current
    if (guid_itr != m_memberSlots.end())
    {
        for(member_citerator itr = guid_itr; itr != m_memberSlots.end(); ++itr)
        {
            if (Player* pl = ObjectAccessor::FindPlayer(itr->guid))
            {
                if (pl->IsWithinDist(object, sWorld.getConfig(CONFIG_FLOAT_GROUP_XP_DISTANCE), false))
                {
                    bool refresh = pl->GetLootGuid() == object->GetObjectGuid();

                    //if(refresh)                           // update loot for new looter
                    //    pl->GetSession()->DoLootRelease(pl->GetLootGUID());
                    SetLooterGuid(pl->GetObjectGuid());
                    SendUpdate();
                    if(refresh)                             // update loot for new looter
                        pl->SendLoot(object->GetObjectGuid(), LOOT_CORPSE);
                    return;
                }
            }
        }
    }

    // search from start
    for(member_citerator itr = m_memberSlots.begin(); itr != guid_itr; ++itr)
    {
        if (Player* pl = ObjectAccessor::FindPlayer(itr->guid))
        {
            if (pl->IsWithinDist(object, sWorld.getConfig(CONFIG_FLOAT_GROUP_XP_DISTANCE), false))
            {
                bool refresh = pl->GetLootGuid() == object->GetObjectGuid();

                //if(refresh)                               // update loot for new looter
                //    pl->GetSession()->DoLootRelease(pl->GetLootGUID());
                SetLooterGuid(pl->GetObjectGuid());
                SendUpdate();
                if(refresh)                                 // update loot for new looter
                    pl->SendLoot(object->GetObjectGuid(), LOOT_CORPSE);
                return;
            }
        }
    }

    SetLooterGuid(ObjectGuid());
    SendUpdate();
}

GroupJoinBattlegroundResult Group::CanJoinBattleGroundQueue(BattleGround const* bgOrTemplate, BattleGroundQueueTypeId bgQueueTypeId, uint32 MinPlayerCount, uint32 MaxPlayerCount, bool isRated, uint32 arenaSlot)
{
    BattlemasterListEntry const* bgEntry = sBattlemasterListStore.LookupEntry(bgOrTemplate->GetTypeID());
    if(!bgEntry)
        return ERR_GROUP_JOIN_BATTLEGROUND_FAIL;            // shouldn't happen

    // check for min / max count
    uint32 memberscount = GetMembersCount();

    // only check for MinPlayerCount since MinPlayerCount == MaxPlayerCount for arenas...
    if(bgOrTemplate->isArena() && memberscount != MinPlayerCount)
        return ERR_ARENA_TEAM_PARTY_SIZE;

    if(memberscount > bgEntry->maxGroupSize)                // no MinPlayerCount for battlegrounds
        return ERR_BATTLEGROUND_NONE;                       // ERR_GROUP_JOIN_BATTLEGROUND_TOO_MANY handled on client side

    // get a player as reference, to compare other players' stats to (arena team id, queue id based on level, etc.)
    Player * reference = GetFirstMember()->getSource();
    // no reference found, can't join this way
    if(!reference)
        return ERR_BATTLEGROUND_JOIN_FAILED;

    PvPDifficultyEntry const* bracketEntry = GetBattlegroundBracketByLevel(bgOrTemplate->GetMapId(), reference->getLevel());
    if(!bracketEntry)
        return ERR_BATTLEGROUND_JOIN_FAILED;

    uint32 arenaTeamId = reference->GetArenaTeamId(arenaSlot);
    Team team = reference->GetTeam();

    uint32 allowedPlayerCount = 0;

    BattleGroundQueueTypeId bgQueueTypeIdRandom = BattleGroundMgr::BGQueueTypeId(BATTLEGROUND_RB, ARENA_TYPE_NONE);

    // check every member of the group to be able to join
    for(GroupReference *itr = GetFirstMember(); itr != NULL; itr = itr->next())
    {
        Player *member = itr->getSource();
        // offline member? don't let join
        if(!member)
            return ERR_BATTLEGROUND_JOIN_FAILED;
        // don't allow cross-faction join as group
        if(member->GetTeam() != team)
            return ERR_BATTLEGROUND_JOIN_TIMED_OUT;
        // not in the same battleground level bracket, don't let join
        PvPDifficultyEntry const* memberBracketEntry = GetBattlegroundBracketByLevel(bracketEntry->mapId, member->getLevel());
        if(memberBracketEntry != bracketEntry)
            return ERR_BATTLEGROUND_JOIN_RANGE_INDEX;
        // don't let join rated matches if the arena team id doesn't match
        if(isRated && member->GetArenaTeamId(arenaSlot) != arenaTeamId)
            return ERR_BATTLEGROUND_JOIN_FAILED;
        // don't let join if someone from the group is already in that bg queue
        if(member->InBattleGroundQueueForBattleGroundQueueType(bgQueueTypeId))
            return ERR_BATTLEGROUND_JOIN_FAILED;            // not blizz-like
        // don't let join if someone from the group is in bg queue random
        if(member->InBattleGroundQueueForBattleGroundQueueType(bgQueueTypeIdRandom))
            return ERR_IN_RANDOM_BG;
        // don't let join to bg queue random if someone from the group is already in bg queue
        if(bgOrTemplate->GetTypeID() == BATTLEGROUND_RB && member->InBattleGroundQueue())
            return ERR_IN_NON_RANDOM_BG;
        // check for deserter debuff in case not arena queue
        if(bgOrTemplate->GetTypeID() != BATTLEGROUND_AA && !member->CanJoinToBattleground())
            return ERR_GROUP_JOIN_BATTLEGROUND_DESERTERS;
        // check if member can join any more battleground queues
        if(!member->HasFreeBattleGroundQueueId())
            return ERR_BATTLEGROUND_TOO_MANY_QUEUES;        // not blizz-like

        ++allowedPlayerCount;
    }

    if(bgOrTemplate->GetTypeID() == BATTLEGROUND_AA)
        if(allowedPlayerCount < MinPlayerCount || allowedPlayerCount > MaxPlayerCount)
            return ERR_ARENA_TEAM_PARTY_SIZE;

    return GroupJoinBattlegroundResult(bgOrTemplate->GetTypeID());
}

void Group::SetDungeonDifficulty(Difficulty difficulty)
{
    m_dungeonDifficulty = difficulty;
    if(!isBGGroup())
        CharacterDatabase.PExecute("UPDATE groups SET difficulty = %u WHERE groupId='%u'", m_dungeonDifficulty, m_Guid.GetCounter());

    for(GroupReference *itr = GetFirstMember(); itr != NULL; itr = itr->next())
    {
        Player *player = itr->getSource();
        if(!player->GetSession() || player->getLevel() < LEVELREQUIREMENT_HEROIC)
            continue;
        player->SetDungeonDifficulty(difficulty);
        player->SendDungeonDifficulty(true);
    }
}

void Group::SetRaidDifficulty(Difficulty difficulty)
{
    m_raidDifficulty = difficulty;
    if(!isBGGroup())
        CharacterDatabase.PExecute("UPDATE groups SET raiddifficulty = %u WHERE groupId='%u'", m_raidDifficulty, m_Guid.GetCounter());

    for(GroupReference *itr = GetFirstMember(); itr != NULL; itr = itr->next())
    {
        Player *player = itr->getSource();
        if(!player->GetSession() || player->getLevel() < LEVELREQUIREMENT_HEROIC)
            continue;
        player->SetRaidDifficulty(difficulty);
        player->SendRaidDifficulty(true);
    }
}

bool Group::InCombatToInstance(uint32 instanceId)
{
    for(GroupReference *itr = GetFirstMember(); itr != NULL; itr = itr->next())
    {
        Player *pPlayer = itr->getSource();
        if(pPlayer->getAttackers().size() && pPlayer->GetInstanceId() == instanceId)
            return true;
    }
    return false;
}

void Group::ResetInstances(InstanceResetMethod method, bool isRaid, Player* SendMsgTo)
{
    if(isBGGroup())
        return;

    // method can be INSTANCE_RESET_ALL, INSTANCE_RESET_CHANGE_DIFFICULTY, INSTANCE_RESET_GROUP_DISBAND

    // we assume that when the difficulty changes, all instances that can be reset will be
    Difficulty diff = GetDifficulty(isRaid);

    for(BoundInstancesMap::iterator itr = m_boundInstances[diff].begin(); itr != m_boundInstances[diff].end();)
    {
        DungeonPersistentState *state = itr->second.state;
        const MapEntry *entry = sMapStore.LookupEntry(itr->first);
        if (!entry || entry->IsRaid() != isRaid || (!state->CanReset() && method != INSTANCE_RESET_GROUP_DISBAND))
        {
            ++itr;
            continue;
        }

        if(method == INSTANCE_RESET_ALL)
        {
            // the "reset all instances" method can only reset normal maps
            if (entry->map_type == MAP_RAID || diff == DUNGEON_DIFFICULTY_HEROIC)
            {
                ++itr;
                continue;
            }
        }

        bool isEmpty = true;
        // if the map is loaded, reset it
        if (Map *map = sMapMgr.FindMap(state->GetMapId(), state->GetInstanceId()))
            if (map->IsDungeon() && !(method == INSTANCE_RESET_GROUP_DISBAND && !state->CanReset()))
                isEmpty = ((DungeonMap*)map)->Reset(method);

        if (SendMsgTo)
        {
            if (isEmpty)
                SendMsgTo->SendResetInstanceSuccess(state->GetMapId());
            else
                SendMsgTo->SendResetInstanceFailed(0, state->GetMapId());
        }

        if (isEmpty || method == INSTANCE_RESET_GROUP_DISBAND || method == INSTANCE_RESET_CHANGE_DIFFICULTY)
        {
            // do not reset the instance, just unbind if others are permanently bound to it
            if (state->CanReset())
                state->DeleteFromDB();
            else
                CharacterDatabase.PExecute("DELETE FROM group_instance WHERE instance = '%u'", state->GetInstanceId());
            // i don't know for sure if hash_map iterators
            m_boundInstances[diff].erase(itr);
            itr = m_boundInstances[diff].begin();
            // this unloads the instance save unless online players are bound to it
            // (eg. permanent binds or GM solo binds)
            state->RemoveGroup(this);
        }
        else
            ++itr;
    }
}

InstanceGroupBind* Group::GetBoundInstance(uint32 mapid, Player* player)
{
    MapEntry const* mapEntry = sMapStore.LookupEntry(mapid);
    if (!mapEntry)
        return NULL;

    Difficulty difficulty = player->GetDifficulty(mapEntry->IsRaid());

    // some instances only have one difficulty
    MapDifficultyEntry const* mapDiff = GetMapDifficultyData(mapid,difficulty);
    if (!mapDiff)
        difficulty = DUNGEON_DIFFICULTY_NORMAL;

    BoundInstancesMap::iterator itr = m_boundInstances[difficulty].find(mapid);
    if (itr != m_boundInstances[difficulty].end())
        return &itr->second;
    else
        return NULL;
}

InstanceGroupBind* Group::GetBoundInstance(Map* aMap, Difficulty difficulty)
{
    // some instances only have one difficulty
    MapDifficultyEntry const* mapDiff = GetMapDifficultyData(aMap->GetId(),difficulty);
    if (!mapDiff)
        return NULL;

    BoundInstancesMap::iterator itr = m_boundInstances[difficulty].find(aMap->GetId());
    if (itr != m_boundInstances[difficulty].end())
        return &itr->second;
    else
        return NULL;
}

InstanceGroupBind* Group::BindToInstance(DungeonPersistentState *state, bool permanent, bool load)
{
    if (state && !isBGGroup())
    {
        InstanceGroupBind& bind = m_boundInstances[state->GetDifficulty()][state->GetMapId()];
        if (bind.state)
        {
            // when a boss is killed or when copying the players's binds to the group
            if (permanent != bind.perm || state != bind.state)
                if (!load)
                    CharacterDatabase.PExecute("UPDATE group_instance SET instance = '%u', permanent = '%u' WHERE leaderGuid = '%u' AND instance = '%u'",
                        state->GetInstanceId(), permanent, GetLeaderGuid().GetCounter(), bind.state->GetInstanceId());
        }
        else if (!load)
            CharacterDatabase.PExecute("INSERT INTO group_instance (leaderGuid, instance, permanent) VALUES ('%u', '%u', '%u')",
                GetLeaderGuid().GetCounter(), state->GetInstanceId(), permanent);

        if (bind.state != state)
        {
            if (bind.state)
                bind.state->RemoveGroup(this);
            state->AddGroup(this);
        }

        bind.state = state;
        bind.perm = permanent;
        if (!load)
            DEBUG_LOG("Group::BindToInstance: Group (Id: %d) is now bound to map %d, instance %d, difficulty %d",
                GetId(), state->GetMapId(), state->GetInstanceId(), state->GetDifficulty());
        return &bind;
    }
    else
        return NULL;
}

void Group::UnbindInstance(uint32 mapid, uint8 difficulty, bool unload)
{
    BoundInstancesMap::iterator itr = m_boundInstances[difficulty].find(mapid);
    if (itr != m_boundInstances[difficulty].end())
    {
        if (!unload)
            CharacterDatabase.PExecute("DELETE FROM group_instance WHERE leaderGuid = '%u' AND instance = '%u'",
                GetLeaderGuid().GetCounter(), itr->second.state->GetInstanceId());
        itr->second.state->RemoveGroup(this);                // state can become invalid
        m_boundInstances[difficulty].erase(itr);
    }
}

void Group::_homebindIfInstance(Player *player)
{
    if (player && !player->isGameMaster())
    {
        Map* map = player->GetMap();
        if (map && map->IsDungeon())
        {
            // leaving the group in an instance, the homebind timer is started
            // unless the player is permanently saved to the instance
            InstancePlayerBind *playerBind = player->GetBoundInstance(map->GetId(), map->GetDifficulty());
            if(!playerBind || !playerBind->perm)
                player->m_InstanceValid = false;
        }
    }
}
//Frozen Mod
void Group::BroadcastGroupUpdate(void)
{
    for(member_citerator citr = m_memberSlots.begin(); citr != m_memberSlots.end(); ++citr)
    {
        Player *pp = sObjectMgr.GetPlayer(citr->guid);
        if(pp && pp->IsInWorld())
        {
            pp->ForceValuesUpdateAtIndex(UNIT_FIELD_BYTES_2);
            pp->ForceValuesUpdateAtIndex(UNIT_FIELD_FACTIONTEMPLATE);
            DEBUG_LOG("-- Forced group value update for '%s'", pp->GetName());
            if(pp->GetPet())
            {
                GroupPetList m_groupPets = pp->GetPets();
                if  (!m_groupPets.empty())
                {
                     for (GroupPetList::const_iterator itr = m_groupPets.begin(); itr != m_groupPets.end(); ++itr)
                         if (Pet* _pet = pp->GetMap()->GetPet(*itr))
                         {
                             _pet->ForceValuesUpdateAtIndex(UNIT_FIELD_BYTES_2);
                             _pet->ForceValuesUpdateAtIndex(UNIT_FIELD_FACTIONTEMPLATE);
                         }
                }
                DEBUG_LOG("-- Forced group value update for '%s' pet '%s'", pp->GetName(), pp->GetPet()->GetName());
            }
            for(uint32 i = 0; i < MAX_TOTEM_SLOT; ++i)
            {
                if(Unit *totem = pp->GetMap()->GetUnit(pp->GetTotemGuid(TotemSlot(i))))
                {
                    totem->ForceValuesUpdateAtIndex(UNIT_FIELD_BYTES_2);
                    totem->ForceValuesUpdateAtIndex(UNIT_FIELD_FACTIONTEMPLATE);
                    DEBUG_LOG("-- Forced group value update for '%s' totem #%u", pp->GetName(), i);
                }
            }
        }
    }
}
// Frozen Mod

static void RewardGroupAtKill_helper(Player* pGroupGuy, Unit* pVictim, uint32 count, bool PvP, float group_rate, uint32 sum_level, bool is_dungeon, Player* not_gray_member_with_max_level, Player* member_with_max_level, uint32 xp )
{
    // honor can be in PvP and !PvP (racial leader) cases (for alive)
    if (pGroupGuy->isAlive())
        pGroupGuy->RewardHonor(pVictim,count);

    // xp and reputation only in !PvP case
    if(!PvP)
    {
        float rate = group_rate * float(pGroupGuy->getLevel()) / sum_level;

        // if is in dungeon then all receive full reputation at kill
        // rewarded any alive/dead/near_corpse group member
        pGroupGuy->RewardReputation(pVictim,is_dungeon ? 1.0f : rate);

        // XP updated only for alive group member
        if(pGroupGuy->isAlive() && not_gray_member_with_max_level &&
            pGroupGuy->getLevel() <= not_gray_member_with_max_level->getLevel())
        {
            uint32 itr_xp = (member_with_max_level == not_gray_member_with_max_level) ? uint32(xp*rate) : uint32((xp*rate/2)+1);

            pGroupGuy->GiveXP(itr_xp, pVictim);
            if(Pet* pet = pGroupGuy->GetPet())
                pet->GivePetXP(itr_xp/2);
        }

        // quest objectives updated only for alive group member or dead but with not released body
        if(pGroupGuy->isAlive()|| !pGroupGuy->HasFlag(PLAYER_FLAGS, PLAYER_FLAGS_GHOST))
        {
            // normal creature (not pet/etc) can be only in !PvP case
            if(pVictim->GetTypeId()==TYPEID_UNIT)
                if(CreatureInfo const* normalInfo = ObjectMgr::GetCreatureTemplate(pVictim->GetEntry()))
                    pGroupGuy->KilledMonster(normalInfo, pVictim->GetObjectGuid());
        }
    }
}

/** Provide rewards to group members at unit kill
 *
 * @param pVictim       Killed unit
 * @param player_tap    Player who tap unit if online, it can be group member or can be not if leaved after tap but before kill target
 *
 * Rewards received by group members and player_tap
 */
void Group::RewardGroupAtKill(Unit* pVictim, Player* player_tap)
{
    bool PvP = pVictim->isCharmedOwnedByPlayerOrPlayer();

    // prepare data for near group iteration (PvP and !PvP cases)
    uint32 xp = 0;

    uint32 count = 0;
    uint32 sum_level = 0;
    Player* member_with_max_level = NULL;
    Player* not_gray_member_with_max_level = NULL;

    GetDataForXPAtKill(pVictim,count,sum_level,member_with_max_level,not_gray_member_with_max_level,player_tap);

    if(member_with_max_level)
    {
        /// not get Xp in PvP or no not gray players in group
        xp = (PvP || !not_gray_member_with_max_level) ? 0 : MaNGOS::XP::Gain(not_gray_member_with_max_level, pVictim);

        /// skip in check PvP case (for speed, not used)
        bool is_raid = PvP ? false : sMapStore.LookupEntry(pVictim->GetMapId())->IsRaid() && isRaidGroup();
        bool is_dungeon = PvP ? false : sMapStore.LookupEntry(pVictim->GetMapId())->IsDungeon();
        float group_rate = MaNGOS::XP::xp_in_group_rate(count,is_raid);

        for(GroupReference *itr = GetFirstMember(); itr != NULL; itr = itr->next())
        {
            Player* pGroupGuy = itr->getSource();
            if(!pGroupGuy)
                continue;

            // will proccessed later
            if(pGroupGuy==player_tap)
                continue;

            if(!pGroupGuy->IsAtGroupRewardDistance(pVictim))
                continue;                               // member (alive or dead) or his corpse at req. distance

            RewardGroupAtKill_helper(pGroupGuy, pVictim, count, PvP, group_rate, sum_level, is_dungeon, not_gray_member_with_max_level, member_with_max_level, xp);
        }

        if(player_tap)
        {
            // member (alive or dead) or his corpse at req. distance
            if(player_tap->IsAtGroupRewardDistance(pVictim))
                RewardGroupAtKill_helper(player_tap, pVictim, count, PvP, group_rate, sum_level, is_dungeon, not_gray_member_with_max_level, member_with_max_level, xp);
        }
    }
}

bool Group::ConvertToLFG(LFGType type)
{
    if (isBGGroup())
        return false;

    switch(type)
    {
        case LFG_TYPE_DUNGEON:
        case LFG_TYPE_QUEST:
        case LFG_TYPE_ZONE:
        case LFG_TYPE_HEROIC_DUNGEON:
            if (isRaidGroup())
                return false;
            m_groupType = GroupType(m_groupType | GROUPTYPE_LFD);
            break;
        case LFG_TYPE_RANDOM_DUNGEON:
            if (isRaidGroup())
                return false;
            m_groupType = GroupType(m_groupType | GROUPTYPE_LFD | GROUPTYPE_UNK1);
            break;
        case LFG_TYPE_RAID:
            if (!isRaidGroup())
                ConvertToRaid();
            m_groupType = GroupType(m_groupType | GROUPTYPE_LFD);
            break;
        default:
            return false;
    }

    m_lootMethod = NEED_BEFORE_GREED;
    SendUpdate();

    static SqlStatementID updGgoup;
    SqlStatement stmt = CharacterDatabase.CreateStatement(updGgoup, "UPDATE groups SET groupType= ? WHERE groupId= ?");
    stmt.PExecute(uint8(m_groupType), GetObjectGuid().GetCounter());
    return true;
}

void Group::SetGroupRoles(ObjectGuid guid, uint8 roles)
{
    for (member_witerator itr = m_memberSlots.begin(); itr != m_memberSlots.end(); ++itr)
    {
        if (itr->guid == guid )
        {
            itr->roles = roles;
            return;
        }
    }
}<|MERGE_RESOLUTION|>--- conflicted
+++ resolved
@@ -1398,16 +1398,7 @@
     GroupFlagMask mask        = GROUP_MEMBER;
     GroupFlagMask excludeMask = GROUP_MEMBER;
 
-<<<<<<< HEAD
     switch (assignment)
-=======
-bool Group::_setMainTank(ObjectGuid guid)
-{
-    if (m_mainTankGuid == guid)
-        return false;
-
-    if (guid)
->>>>>>> 4e66769e
     {
         case GROUP_ASSIGN_MAINTANK:
                 mask = GROUP_MAIN_TANK;
