--- conflicted
+++ resolved
@@ -625,11 +625,7 @@
     }
 }
 
-<<<<<<< HEAD
-void Group::GroupLoot(WorldObject* object, Loot *loot)
-=======
 void Group::GroupLoot(WorldObject* pSource, Loot* loot)
->>>>>>> 227217f1
 {
     uint32 maxEnchantingSkill = GetMaxSkillValueForGroup(SKILL_ENCHANTING);
 
@@ -645,21 +641,13 @@
 
         //roll for over-threshold item if it's one-player loot
         if (itemProto->Quality >= uint32(m_lootThreshold) && !lootItem.freeforall)
-<<<<<<< HEAD
-            StartLootRool(object, GROUP_LOOT, loot, itemSlot, maxEnchantingSkill);
-=======
             StartLootRool(pSource, GROUP_LOOT, loot, itemSlot, maxEnchantingSkill);
->>>>>>> 227217f1
         else
             lootItem.is_underthreshold = 1;
     }
 }
 
-<<<<<<< HEAD
-void Group::NeedBeforeGreed(WorldObject* object, Loot *loot)
-=======
 void Group::NeedBeforeGreed(WorldObject* pSource, Loot* loot)
->>>>>>> 227217f1
 {
     uint32 maxEnchantingSkill = GetMaxSkillValueForGroup(SKILL_ENCHANTING);
 
@@ -675,21 +663,13 @@
 
         //only roll for one-player items, not for ones everyone can get
         if (itemProto->Quality >= uint32(m_lootThreshold) && !lootItem.freeforall)
-<<<<<<< HEAD
-            StartLootRool(object, NEED_BEFORE_GREED, loot, itemSlot, maxEnchantingSkill);
-=======
             StartLootRool(pSource, NEED_BEFORE_GREED, loot, itemSlot, maxEnchantingSkill);
->>>>>>> 227217f1
         else
             lootItem.is_underthreshold = 1;
     }
 }
 
-<<<<<<< HEAD
-void Group::MasterLoot(WorldObject* object, Loot* loot)
-=======
 void Group::MasterLoot(WorldObject* pSource, Loot* loot)
->>>>>>> 227217f1
 {
     for (LootItemList::iterator i=loot->items.begin(); i != loot->items.end(); ++i)
     {
@@ -711,11 +691,7 @@
         if (!looter->IsInWorld())
             continue;
 
-<<<<<<< HEAD
-        if (looter->IsWithinDist(object, sWorld.getConfig(CONFIG_FLOAT_GROUP_XP_DISTANCE), false))
-=======
         if (looter->IsWithinDist(pSource, sWorld.getConfig(CONFIG_FLOAT_GROUP_XP_DISTANCE), false))
->>>>>>> 227217f1
         {
             data << looter->GetObjectGuid();
             ++real_count;
@@ -727,11 +703,7 @@
     for(GroupReference *itr = GetFirstMember(); itr != NULL; itr = itr->next())
     {
         Player *looter = itr->getSource();
-<<<<<<< HEAD
-        if (looter->IsWithinDist(object, sWorld.getConfig(CONFIG_FLOAT_GROUP_XP_DISTANCE), false))
-=======
         if (looter->IsWithinDist(pSource, sWorld.getConfig(CONFIG_FLOAT_GROUP_XP_DISTANCE), false))
->>>>>>> 227217f1
             looter->GetSession()->SendPacket(&data);
     }
 }
@@ -1579,11 +1551,7 @@
     return maxvalue;
 }
 
-<<<<<<< HEAD
-void Group::UpdateLooterGuid( WorldObject* object, bool ifneed )
-=======
 void Group::UpdateLooterGuid(WorldObject* pSource, bool ifneed)
->>>>>>> 227217f1
 {
     switch (GetLootMethod())
     {
@@ -1603,11 +1571,7 @@
         {
             // not update if only update if need and ok
             Player* looter = ObjectAccessor::FindPlayer(guid_itr->guid);
-<<<<<<< HEAD
-            if (looter && looter->IsWithinDist(object, sWorld.getConfig(CONFIG_FLOAT_GROUP_XP_DISTANCE), false))
-=======
             if (looter && looter->IsWithinDist(pSource, sWorld.getConfig(CONFIG_FLOAT_GROUP_XP_DISTANCE), false))
->>>>>>> 227217f1
                 return;
         }
         ++guid_itr;
@@ -1620,27 +1584,16 @@
         {
             if (Player* pl = ObjectAccessor::FindPlayer(itr->guid))
             {
-<<<<<<< HEAD
-                if (pl->IsWithinDist(object, sWorld.getConfig(CONFIG_FLOAT_GROUP_XP_DISTANCE), false))
-                {
-                    bool refresh = pl->GetLootGuid() == object->GetObjectGuid();
-=======
                 if (pl->IsWithinDist(pSource, sWorld.getConfig(CONFIG_FLOAT_GROUP_XP_DISTANCE), false))
                 {
                     bool refresh = pl->GetLootGuid() == pSource->GetObjectGuid();
->>>>>>> 227217f1
 
                     //if(refresh)                           // update loot for new looter
                     //    pl->GetSession()->DoLootRelease(pl->GetLootGUID());
                     SetLooterGuid(pl->GetObjectGuid());
                     SendUpdate();
-<<<<<<< HEAD
-                    if(refresh)                             // update loot for new looter
-                        pl->SendLoot(object->GetObjectGuid(), LOOT_CORPSE);
-=======
                     if (refresh)                            // update loot for new looter
                         pl->SendLoot(pSource->GetObjectGuid(), LOOT_CORPSE);
->>>>>>> 227217f1
                     return;
                 }
             }
@@ -1652,27 +1605,16 @@
     {
         if (Player* pl = ObjectAccessor::FindPlayer(itr->guid))
         {
-<<<<<<< HEAD
-            if (pl->IsWithinDist(object, sWorld.getConfig(CONFIG_FLOAT_GROUP_XP_DISTANCE), false))
-            {
-                bool refresh = pl->GetLootGuid() == object->GetObjectGuid();
-=======
             if (pl->IsWithinDist(pSource, sWorld.getConfig(CONFIG_FLOAT_GROUP_XP_DISTANCE), false))
             {
                 bool refresh = pl->GetLootGuid() == pSource->GetObjectGuid();
->>>>>>> 227217f1
 
                 //if(refresh)                               // update loot for new looter
                 //    pl->GetSession()->DoLootRelease(pl->GetLootGUID());
                 SetLooterGuid(pl->GetObjectGuid());
                 SendUpdate();
-<<<<<<< HEAD
-                if(refresh)                                 // update loot for new looter
-                    pl->SendLoot(object->GetObjectGuid(), LOOT_CORPSE);
-=======
                 if (refresh)                                // update loot for new looter
                     pl->SendLoot(pSource->GetObjectGuid(), LOOT_CORPSE);
->>>>>>> 227217f1
                 return;
             }
         }
