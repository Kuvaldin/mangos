/*
 * Copyright (C) 2005-2010 MaNGOS <http://getmangos.com/>
 *
 * This program is free software; you can redistribute it and/or modify
 * it under the terms of the GNU General Public License as published by
 * the Free Software Foundation; either version 2 of the License, or
 * (at your option) any later version.
 *
 * This program is distributed in the hope that it will be useful,
 * but WITHOUT ANY WARRANTY; without even the implied warranty of
 * MERCHANTABILITY or FITNESS FOR A PARTICULAR PURPOSE.  See the
 * GNU General Public License for more details.
 *
 * You should have received a copy of the GNU General Public License
 * along with this program; if not, write to the Free Software
 * Foundation, Inc., 59 Temple Place, Suite 330, Boston, MA  02111-1307  USA
 */

#include "Common.h"
#include "Opcodes.h"
#include "WorldPacket.h"
#include "WorldSession.h"
#include "Player.h"
#include "World.h"
#include "ObjectMgr.h"
#include "ObjectGuid.h"
#include "Group.h"
#include "Formulas.h"
#include "ObjectAccessor.h"
#include "BattleGround.h"
#include "BattleGroundMgr.h"
#include "MapManager.h"
#include "InstanceSaveMgr.h"
#include "MapInstanced.h"
#include "Util.h"
#include "LootMgr.h"

Group::Group() : m_Id(0), m_leaderGuid(0), m_mainTank(0), m_mainAssistant(0),  m_groupType(GROUPTYPE_NORMAL),
    m_dungeonDifficulty(REGULAR_DIFFICULTY), m_raidDifficulty(REGULAR_DIFFICULTY),
    m_bgGroup(NULL), m_lootMethod(FREE_FOR_ALL), m_looterGuid(0), m_lootThreshold(ITEM_QUALITY_UNCOMMON),
    m_subGroupsCounts(NULL)
{
    for (int i = 0; i < TARGETICONCOUNT; ++i)
        m_targetIcons[i] = 0;
}

Group::~Group()
{
    if(m_bgGroup)
    {
        DEBUG_LOG("Group::~Group: battleground group being deleted.");
        if(m_bgGroup->GetBgRaid(ALLIANCE) == this)
            m_bgGroup->SetBgRaid(ALLIANCE, NULL);
        else if(m_bgGroup->GetBgRaid(HORDE) == this)
            m_bgGroup->SetBgRaid(HORDE, NULL);
        else
            sLog.outError("Group::~Group: battleground group is not linked to the correct battleground.");
    }
    Rolls::iterator itr;
    while(!RollId.empty())
    {
        itr = RollId.begin();
        Roll *r = *itr;
        RollId.erase(itr);
        delete(r);
    }

    // it is undefined whether objectmgr (which stores the groups) or instancesavemgr
    // will be unloaded first so we must be prepared for both cases
    // this may unload some instance saves
    for(uint8 i = 0; i < MAX_DIFFICULTY; ++i)
        for(BoundInstancesMap::iterator itr2 = m_boundInstances[i].begin(); itr2 != m_boundInstances[i].end(); ++itr2)
            itr2->second.save->RemoveGroup(this);

    // Sub group counters clean up
    if (m_subGroupsCounts)
        delete[] m_subGroupsCounts;
}

bool Group::Create(const uint64 &guid, const char * name)
{
    m_leaderGuid = guid;
    m_leaderName = name;

    m_groupType  = isBGGroup() ? GROUPTYPE_BGRAID : GROUPTYPE_NORMAL;

    if (m_groupType & GROUPTYPE_RAID)
        _initRaidSubGroupsCounter();

    m_lootMethod = GROUP_LOOT;
    m_lootThreshold = ITEM_QUALITY_UNCOMMON;
    m_looterGuid = guid;

    m_dungeonDifficulty = DUNGEON_DIFFICULTY_NORMAL;
    m_raidDifficulty = RAID_DIFFICULTY_10MAN_NORMAL;
    if(!isBGGroup())
    {
        m_Id = sObjectMgr.GenerateGroupId();

        Player *leader = sObjectMgr.GetPlayer(guid);
        if(leader)
        {
            m_dungeonDifficulty = leader->GetDungeonDifficulty();
            m_raidDifficulty = leader->GetRaidDifficulty();
        }

        Player::ConvertInstancesToGroup(leader, this, guid);

        // store group in database
        CharacterDatabase.BeginTransaction();
        CharacterDatabase.PExecute("DELETE FROM groups WHERE groupId ='%u'", m_Id);
        CharacterDatabase.PExecute("DELETE FROM group_member WHERE groupId ='%u'", m_Id);
        CharacterDatabase.PExecute("INSERT INTO groups (groupId,leaderGuid,mainTank,mainAssistant,lootMethod,looterGuid,lootThreshold,icon1,icon2,icon3,icon4,icon5,icon6,icon7,icon8,isRaid,difficulty,raiddifficulty) "
            "VALUES ('%u','%u','%u','%u','%u','%u','%u','" UI64FMTD "','" UI64FMTD "','" UI64FMTD "','" UI64FMTD "','" UI64FMTD "','" UI64FMTD "','" UI64FMTD "','" UI64FMTD "','%u','%u','%u')",
            m_Id, GUID_LOPART(m_leaderGuid), GUID_LOPART(m_mainTank), GUID_LOPART(m_mainAssistant), uint32(m_lootMethod),
            GUID_LOPART(m_looterGuid), uint32(m_lootThreshold), m_targetIcons[0], m_targetIcons[1], m_targetIcons[2], m_targetIcons[3], m_targetIcons[4], m_targetIcons[5], m_targetIcons[6], m_targetIcons[7], uint8(m_groupType), uint32(m_dungeonDifficulty), m_raidDifficulty);
    }

    if(!AddMember(guid, name))
        return false;

    if(!isBGGroup())
        CharacterDatabase.CommitTransaction();

    return true;
}

bool Group::LoadGroupFromDB(Field* fields)
{
    //                                          0         1              2           3           4              5      6      7      8      9      10     11     12     13      14          15              16          17
    // result = CharacterDatabase.Query("SELECT mainTank, mainAssistant, lootMethod, looterGuid, lootThreshold, icon1, icon2, icon3, icon4, icon5, icon6, icon7, icon8, isRaid, difficulty, raiddifficulty, leaderGuid, groupId FROM groups");

    m_Id = fields[17].GetUInt32();
    m_leaderGuid = MAKE_NEW_GUID(fields[16].GetUInt32(),0,HIGHGUID_PLAYER);

    // group leader not exist
    if(!sObjectMgr.GetPlayerNameByGUID(m_leaderGuid, m_leaderName))
        return false;

    m_groupType  = GroupType(fields[13].GetUInt8());

    if (m_groupType & GROUPTYPE_RAID)
        _initRaidSubGroupsCounter();

    uint32 diff = fields[14].GetUInt8();
    if (diff >= MAX_DUNGEON_DIFFICULTY)
        diff = DUNGEON_DIFFICULTY_NORMAL;
    m_dungeonDifficulty = Difficulty(diff);

    uint32 r_diff = fields[15].GetUInt8();
    if (r_diff >= MAX_RAID_DIFFICULTY)
        r_diff = RAID_DIFFICULTY_10MAN_NORMAL;
    m_raidDifficulty = Difficulty(r_diff);

    m_mainTank = fields[0].GetUInt64();
    m_mainAssistant = fields[1].GetUInt64();
    m_lootMethod = (LootMethod)fields[2].GetUInt8();
    m_looterGuid = MAKE_NEW_GUID(fields[3].GetUInt32(), 0, HIGHGUID_PLAYER);
    m_lootThreshold = (ItemQualities)fields[4].GetUInt16();

    for(int i = 0; i < TARGETICONCOUNT; ++i)
        m_targetIcons[i] = fields[5+i].GetUInt64();

    return true;
}

bool Group::LoadMemberFromDB(uint32 guidLow, uint8 subgroup, bool assistant)
{
    MemberSlot member;
    member.guid      = MAKE_NEW_GUID(guidLow, 0, HIGHGUID_PLAYER);

    // skip non-existed member
    if(!sObjectMgr.GetPlayerNameByGUID(member.guid, member.name))
        return false;

    member.group     = subgroup;
    member.assistant = assistant;
    m_memberSlots.push_back(member);

    SubGroupCounterIncrease(subgroup);

    return true;
}

void Group::ConvertToRaid()
{
    m_groupType = GroupType(m_groupType | GROUPTYPE_RAID);

    _initRaidSubGroupsCounter();

    if(!isBGGroup())
        CharacterDatabase.PExecute("UPDATE groups SET isRaid = 1 WHERE groupId='%u'", m_Id);
    SendUpdate();

    // update quest related GO states (quest activity dependent from raid membership)
    for(member_citerator citr = m_memberSlots.begin(); citr != m_memberSlots.end(); ++citr)
        if(Player* player = sObjectMgr.GetPlayer(citr->guid))
            player->UpdateForQuestWorldObjects();
}

bool Group::AddInvite(Player *player)
{
    if( !player || player->GetGroupInvite() )
        return false;
    Group* group = player->GetGroup();
    if( group && group->isBGGroup() )
        group = player->GetOriginalGroup();
    if( group )
        return false;

    RemoveInvite(player);

    m_invitees.insert(player);

    player->SetGroupInvite(this);

    return true;
}

bool Group::AddLeaderInvite(Player *player)
{
    if(!AddInvite(player))
        return false;

    m_leaderGuid = player->GetGUID();
    m_leaderName = player->GetName();
    return true;
}

uint32 Group::RemoveInvite(Player *player)
{
    m_invitees.erase(player);

    player->SetGroupInvite(NULL);
    return GetMembersCount();
}

void Group::RemoveAllInvites()
{
    for(InvitesList::iterator itr = m_invitees.begin(); itr!=m_invitees.end(); ++itr)
        (*itr)->SetGroupInvite(NULL);

    m_invitees.clear();
}

Player* Group::GetInvited(const uint64& guid) const
{
    for(InvitesList::const_iterator itr = m_invitees.begin(); itr != m_invitees.end(); ++itr)
    {
        if((*itr)->GetGUID() == guid)
            return (*itr);
    }
    return NULL;
}

Player* Group::GetInvited(const std::string& name) const
{
    for(InvitesList::const_iterator itr = m_invitees.begin(); itr != m_invitees.end(); ++itr)
    {
        if((*itr)->GetName() == name)
            return (*itr);
    }
    return NULL;
}

bool Group::AddMember(const uint64 &guid, const char* name)
{
    if(!_addMember(guid, name))
        return false;

    SendUpdate();

    Player *player = sObjectMgr.GetPlayer(guid);
    if(player)
    {
        if(!IsLeader(player->GetGUID()) && !isBGGroup())
        {
            // reset the new member's instances, unless he is currently in one of them
            // including raid/heroic instances that they are not permanently bound to!
            player->ResetInstances(INSTANCE_RESET_GROUP_JOIN,false);
            player->ResetInstances(INSTANCE_RESET_GROUP_JOIN,true);

            if (player->getLevel() >= LEVELREQUIREMENT_HEROIC)
            {
                if (player->GetDungeonDifficulty() != GetDungeonDifficulty())
                {
                    player->SetDungeonDifficulty(GetDungeonDifficulty());
                    player->SendDungeonDifficulty(true);
                }
                if (player->GetRaidDifficulty() != GetRaidDifficulty())
                {
                    player->SetRaidDifficulty(GetRaidDifficulty());
                    player->SendRaidDifficulty(true);
                }
            }
            // Group Interfactions interactions (test)
             if(sWorld.getConfig(CONFIG_BOOL_ALLOW_TWO_SIDE_INTERACTION_GROUP))
             {
                 Group *group = player->GetGroup();
                 if(Player *leader = sObjectMgr.GetPlayer(group->GetLeaderGUID()))
                 {
                     player->setFactionForRace(leader->getRace());
                     sLog.outDebug( "WORLD: Group Interfaction Interactions - Faction changed (AddMember)" );
                 }
             }

        }
        player->SetGroupUpdateFlag(GROUP_UPDATE_FULL);
        UpdatePlayerOutOfRange(player);

        // quest related GO state dependent from raid membership
        if(isRaidGroup())
            player->UpdateForQuestWorldObjects();
    }

    return true;
}

uint32 Group::RemoveMember(const uint64 &guid, const uint8 &method)
{
    // remove member and change leader (if need) only if strong more 2 members _before_ member remove
    if(GetMembersCount() > uint32(isBGGroup() ? 1 : 2))           // in BG group case allow 1 members group
    {
        bool leaderChanged = _removeMember(guid);

        if(Player *player = sObjectMgr.GetPlayer( guid ))
        {
            // quest related GO state dependent from raid membership
            if(isRaidGroup())
                player->UpdateForQuestWorldObjects();

            WorldPacket data;

            if(method == 1)
            {
                data.Initialize( SMSG_GROUP_UNINVITE, 0 );
                player->GetSession()->SendPacket( &data );
            }

            //we already removed player from group and in player->GetGroup() is his original group!
            if( Group* group = player->GetGroup() )
            {
                group->SendUpdate();
            }
            else
            {
                data.Initialize(SMSG_GROUP_LIST, 1+1+1+1+8+4+4+8);
                data << uint8(0x10) << uint8(0) << uint8(0) << uint8(0);
                data << uint64(0) << uint32(0) << uint32(0) << uint64(0);
                player->GetSession()->SendPacket(&data);
            }

          // Restore original faction if needed
          if(sWorld.getConfig(CONFIG_BOOL_ALLOW_TWO_SIDE_INTERACTION_GROUP))
            {
                player->setFactionForRace(player->getRace());
                sLog.outDebug( "WORLD: Group Interfaction Interactions - Restore original faction (RemoveMember)" );
            }

            _homebindIfInstance(player);
        }

        if(leaderChanged)
        {
            WorldPacket data(SMSG_GROUP_SET_LEADER, (m_memberSlots.front().name.size()+1));
            data << m_memberSlots.front().name;
            BroadcastPacket(&data, true);
        }

        SendUpdate();
    }
    // if group before remove <= 2 disband it
    else
        Disband(true);

    return m_memberSlots.size();
}

void Group::ChangeLeader(const uint64 &guid)
{
    member_citerator slot = _getMemberCSlot(guid);

    if(slot == m_memberSlots.end())
        return;

    _setLeader(guid);

    WorldPacket data(SMSG_GROUP_SET_LEADER, slot->name.size()+1);
    data << slot->name;
    BroadcastPacket(&data, true);
    SendUpdate();
}

void Group::Disband(bool hideDestroy)
{
    Player *player;

    for(member_citerator citr = m_memberSlots.begin(); citr != m_memberSlots.end(); ++citr)
    {
        player = sObjectMgr.GetPlayer(citr->guid);
        if(!player)
            continue;

        //we cannot call _removeMember because it would invalidate member iterator
        //if we are removing player from battleground raid
        if( isBGGroup() )
            player->RemoveFromBattleGroundRaid();
        else
        {
            //we can remove player who is in battleground from his original group
            if( player->GetOriginalGroup() == this )
                player->SetOriginalGroup(NULL);
            else
                player->SetGroup(NULL);
        }

          // Restore original faction if needed
          if(sWorld.getConfig(CONFIG_BOOL_ALLOW_TWO_SIDE_INTERACTION_GROUP))
            {
                player->setFactionForRace(player->getRace());
                sLog.outDebug( "WORLD: Group Interfaction Interactions - Restore original faction (RemoveMember)" );
            }

        // quest related GO state dependent from raid membership
        if(isRaidGroup())
            player->UpdateForQuestWorldObjects();

        if(!player->GetSession())
            continue;

        WorldPacket data;
        if(!hideDestroy)
        {
            data.Initialize(SMSG_GROUP_DESTROYED, 0);
            player->GetSession()->SendPacket(&data);
        }

        //we already removed player from group and in player->GetGroup() is his original group, send update
        if( Group* group = player->GetGroup() )
        {
            group->SendUpdate();
        }
        else
        {
            data.Initialize(SMSG_GROUP_LIST, 1+1+1+1+8+4+4+8);
            data << uint8(0x10) << uint8(0) << uint8(0) << uint8(0);
            data << uint64(0) << uint32(0) << uint32(0) << uint64(0);
            player->GetSession()->SendPacket(&data);
        }

        _homebindIfInstance(player);
    }
    RollId.clear();
    m_memberSlots.clear();

    RemoveAllInvites();

    if(!isBGGroup())
    {
        CharacterDatabase.BeginTransaction();
        CharacterDatabase.PExecute("DELETE FROM groups WHERE groupId='%u'", m_Id);
        CharacterDatabase.PExecute("DELETE FROM group_member WHERE groupId='%u'", m_Id);
        CharacterDatabase.CommitTransaction();
        ResetInstances(INSTANCE_RESET_GROUP_DISBAND, false, NULL);
        ResetInstances(INSTANCE_RESET_GROUP_DISBAND, true, NULL);
    }

    m_leaderGuid = 0;
    m_leaderName = "";
}

/*********************************************************/
/***                   LOOT SYSTEM                     ***/
/*********************************************************/

void Group::SendLootStartRoll(uint32 CountDown, uint32 mapid, const Roll &r)
{
    WorldPacket data(SMSG_LOOT_START_ROLL, (8+4+4+4+4+4+4+1));
    data << r.lootedTargetGUID;                             // creature guid what we're looting
    data << uint32(mapid);                                  // 3.3.3 mapid
    data << uint32(r.itemSlot);                             // item slot in loot
    data << uint32(r.itemid);                               // the itemEntryId for the item that shall be rolled for
    data << uint32(r.itemRandomSuffix);                     // randomSuffix
    data << uint32(r.itemRandomPropId);                     // item random property ID
    data << uint32(r.itemCount);                            // items in stack
    data << uint32(CountDown);                              // the countdown time to choose "need" or "greed"
    data << uint8(ALL_ROLL_VOTE_MASK);                      // roll type mask, allowed choises

    for (Roll::PlayerVote::const_iterator itr = r.playerVote.begin(); itr != r.playerVote.end(); ++itr)
    {
        Player *p = sObjectMgr.GetPlayer(itr->first);
        if(!p || !p->GetSession())
            continue;

        if(itr->second != ROLL_NOT_VALID)
            p->GetSession()->SendPacket( &data );
    }
}

void Group::SendLootRoll(ObjectGuid const& targetGuid, uint8 rollNumber, uint8 rollType, const Roll &r)
{
    WorldPacket data(SMSG_LOOT_ROLL, (8+4+8+4+4+4+1+1+1));
    data << r.lootedTargetGUID;                             // creature guid what we're looting
    data << uint32(r.itemSlot);                             // unknown, maybe amount of players, or item slot in loot
    data << targetGuid;
    data << uint32(r.itemid);                               // the itemEntryId for the item that shall be rolled for
    data << uint32(r.itemRandomSuffix);                     // randomSuffix
    data << uint32(r.itemRandomPropId);                     // Item random property ID
    data << uint8(rollNumber);                              // 0: "Need for: [item name]" > 127: "you passed on: [item name]"      Roll number
    data << uint8(rollType);                                // 0: "Need for: [item name]" 0: "You have selected need for [item name] 1: need roll 2: greed roll
    data << uint8(0);                                       // auto pass on loot

    for( Roll::PlayerVote::const_iterator itr = r.playerVote.begin(); itr != r.playerVote.end(); ++itr)
    {
        Player *p = sObjectMgr.GetPlayer(itr->first);
        if(!p || !p->GetSession())
            continue;

        if(itr->second != ROLL_NOT_VALID)
            p->GetSession()->SendPacket( &data );
    }
}

void Group::SendLootRollWon(ObjectGuid const& targetGuid, uint8 rollNumber, RollVote rollType, const Roll &r)
{
    WorldPacket data(SMSG_LOOT_ROLL_WON, (8+4+4+4+4+8+1+1));
    data << r.lootedTargetGUID;                             // creature guid what we're looting
    data << uint32(r.itemSlot);                             // item slot in loot
    data << uint32(r.itemid);                               // the itemEntryId for the item that shall be rolled for
    data << uint32(r.itemRandomSuffix);                     // randomSuffix
    data << uint32(r.itemRandomPropId);                     // Item random property
    data << targetGuid;                                     // guid of the player who won.
    data << uint8(rollNumber);                              // rollnumber related to SMSG_LOOT_ROLL
    data << uint8(rollType);                                // Rolltype related to SMSG_LOOT_ROLL

    for( Roll::PlayerVote::const_iterator itr = r.playerVote.begin(); itr != r.playerVote.end(); ++itr)
    {
        Player *p = sObjectMgr.GetPlayer(itr->first);
        if(!p || !p->GetSession())
            continue;

        if(itr->second != ROLL_NOT_VALID)
            p->GetSession()->SendPacket( &data );
    }
}

void Group::SendLootAllPassed(Roll const& r)
{
    WorldPacket data(SMSG_LOOT_ALL_PASSED, (8+4+4+4+4));
    data << r.lootedTargetGUID;                             // creature guid what we're looting
    data << uint32(r.itemSlot);                             // item slot in loot
    data << uint32(r.itemid);                               // The itemEntryId for the item that shall be rolled for
    data << uint32(r.itemRandomPropId);                     // Item random property ID
    data << uint32(r.itemRandomSuffix);                     // Item random suffix ID

    for( Roll::PlayerVote::const_iterator itr=r.playerVote.begin(); itr!=r.playerVote.end(); ++itr)
    {
        Player *p = sObjectMgr.GetPlayer(itr->first);
        if(!p || !p->GetSession())
            continue;

        if(itr->second != ROLL_NOT_VALID)
            p->GetSession()->SendPacket( &data );
    }
}

void Group::GroupLoot(ObjectGuid const& playerGUID, Loot *loot, WorldObject *pSource)
{
    std::vector<LootItem>::iterator i;
    ItemPrototype const *item;
    uint8 itemSlot = 0;
    Player *player = sObjectMgr.GetPlayer(playerGUID);
    Group *group = player->GetGroup();

    for (i = loot->items.begin(); i != loot->items.end(); ++i, ++itemSlot)
    {
        item = ObjectMgr::GetItemPrototype(i->itemid);
        if (!item)
        {
            //DEBUG_LOG("Group::GroupLoot: missing item prototype for item with id: %d", i->itemid);
            continue;
        }

        //roll for over-threshold item if it's one-player loot
        if (item->Quality >= uint32(m_lootThreshold) && !i->freeforall)
        {
            Roll* r = new Roll(pSource->GetGUID(), *i);

            //a vector is filled with only near party members
            for(GroupReference *itr = GetFirstMember(); itr != NULL; itr = itr->next())
            {
                Player *member = itr->getSource();
                if(!member || !member->GetSession())
                    continue;
                if ( i->AllowedForPlayer(member) )
                {
                    if (member->IsWithinDist(pSource, sWorld.getConfig(CONFIG_FLOAT_GROUP_XP_DISTANCE), false))
                    {
                        r->playerVote[member->GetGUID()] = ROLL_NOT_EMITED_YET;
                        ++r->totalPlayersRolling;
                    }
                }
            }

            if (r->totalPlayersRolling > 0)                 // has looters
            {
                r->setLoot(loot);
                r->itemSlot = itemSlot;

                if (r->totalPlayersRolling == 1)            // single looter
                    r->playerVote.begin()->second = ROLL_NEED;
                else
                {
                   if (pSource->GetTypeId() == TYPEID_UNIT)
                   {
                    Creature *creature = (Creature*)pSource;
                    group->SendLootStartRoll(60000, creature->GetMapId(), *r);

                    loot->items[itemSlot].is_blocked = true;

                    creature->m_groupLootTimer = 60000;
                    creature->m_groupLootId = GetId();
                   }
                   else if (pSource->GetTypeId() == TYPEID_GAMEOBJECT)
                   {
                    GameObject *gameobject = (GameObject*)pSource;
                    group->SendLootStartRoll(60000, gameobject->GetMapId(), *r);
                    //need implement

                    loot->items[itemSlot].is_blocked = true;

                    gameobject->m_groupLootTimer = 60000;
                    gameobject->m_groupLootId = GetId();
                   }
                }

                RollId.push_back(r);
            }
            else                                            // no looters??
                delete r;
        }
        else
            i->is_underthreshold = 1;
    }
}

void Group::NeedBeforeGreed(ObjectGuid const& playerGUID, Loot *loot, WorldObject *pSource)
{
    ItemPrototype const *item;
    Player *player = sObjectMgr.GetPlayer(playerGUID);
    Group *group = player->GetGroup();

    uint8 itemSlot = 0;
    for(std::vector<LootItem>::iterator i = loot->items.begin(); i != loot->items.end(); ++i, ++itemSlot)
    {
        item = ObjectMgr::GetItemPrototype(i->itemid);

        //only roll for one-player items, not for ones everyone can get
        if (item->Quality >= uint32(m_lootThreshold) && !i->freeforall)
        {
            Roll* r = new Roll(pSource->GetGUID(), *i);

            for(GroupReference *itr = GetFirstMember(); itr != NULL; itr = itr->next())
            {
                Player *playerToRoll = itr->getSource();
                if(!playerToRoll || !playerToRoll->GetSession())
                    continue;

                if (playerToRoll->CanUseItem(item) && i->AllowedForPlayer(playerToRoll) )
                {
                    if (playerToRoll->IsWithinDist(pSource, sWorld.getConfig(CONFIG_FLOAT_GROUP_XP_DISTANCE), false))
                    {
                        r->playerVote[playerToRoll->GetGUID()] = ROLL_NOT_EMITED_YET;
                        ++r->totalPlayersRolling;
                    }
                }
            }

            if (r->totalPlayersRolling > 0)                 // has looters
            {
                r->setLoot(loot);
                r->itemSlot = itemSlot;

                if (r->totalPlayersRolling == 1)            // single looter
                    r->playerVote.begin()->second = ROLL_NEED;
                else
                {
                    group->SendLootStartRoll(60000, pSource->GetMapId(), *r);
                    loot->items[itemSlot].is_blocked = true;
                }

                RollId.push_back(r);
            }
            else                                            // no looters??
                delete r;
        }
        else
            i->is_underthreshold = 1;
    }
}

void Group::MasterLoot(ObjectGuid const& playerGUID, Loot* /*loot*/, WorldObject *pSource)
{
    Player *player = sObjectMgr.GetPlayer(playerGUID);
    if(!player)
        return;

    DEBUG_LOG("Group::MasterLoot (SMSG_LOOT_MASTER_LIST, 330) player = [%s].", player->GetName());

    uint32 real_count = 0;

    WorldPacket data(SMSG_LOOT_MASTER_LIST, 330);
    data << uint8(GetMembersCount());

    for(GroupReference *itr = GetFirstMember(); itr != NULL; itr = itr->next())
    {
        Player *looter = itr->getSource();
        if (!looter->IsInWorld())
            continue;

        if (looter->IsWithinDist(pSource, sWorld.getConfig(CONFIG_FLOAT_GROUP_XP_DISTANCE), false))
        {
            data << uint64(looter->GetGUID());
            ++real_count;
        }
    }

    data.put<uint8>(0, real_count);

    for(GroupReference *itr = GetFirstMember(); itr != NULL; itr = itr->next())
    {
        Player *looter = itr->getSource();
        if (looter->IsWithinDist(pSource, sWorld.getConfig(CONFIG_FLOAT_GROUP_XP_DISTANCE), false))
            looter->GetSession()->SendPacket(&data);
    }
}

void Group::CountRollVote(ObjectGuid const& playerGUID, ObjectGuid const& lootedTarget, uint32 itemSlot, RollVote choise)
{
    Rolls::iterator rollI = RollId.begin();
    for (; rollI != RollId.end(); ++rollI)
        if ((*rollI)->isValid() && (*rollI)->lootedTargetGUID == lootedTarget && (*rollI)->itemSlot == itemSlot)
            break;

    if (rollI == RollId.end())
        return;

    CountRollVote(playerGUID, rollI, choise);
}

bool Group::CountRollVote(ObjectGuid const& playerGUID, Rolls::iterator& rollI, RollVote choise)
{
    Roll* roll = *rollI;

    Roll::PlayerVote::iterator itr = roll->playerVote.find(playerGUID.GetRawValue());
    // this condition means that player joins to the party after roll begins
    if (itr == roll->playerVote.end())
        return true;                                        // result used for need iterator ++, so avoid for end of list

    if (roll->getLoot())
        if (roll->getLoot()->items.empty())
            return false;

    switch (choise)
    {
        case ROLL_PASS:                                     // Player choose pass
        {
<<<<<<< HEAD
            SendLootRoll(playerGUID, 128, ROLL_PASS, *roll);
=======
            SendLootRoll(playerGUID, 128, 128, *roll);
>>>>>>> 4b920244
            ++roll->totalPass;
            itr->second = ROLL_PASS;
            break;
        }
        case ROLL_NEED:                                     // player choose Need
        {
            SendLootRoll(playerGUID, 0, 0, *roll);
            ++roll->totalNeed;
            itr->second = ROLL_NEED;
            break;
        }
        case ROLL_GREED:                                    // player choose Greed
        {
            SendLootRoll(playerGUID, 128, ROLL_GREED, *roll);
            ++roll->totalGreed;
            itr->second = ROLL_GREED;
            break;
        }
        case ROLL_DISENCHANT:                               // player choose Disenchant
        {
            SendLootRoll(playerGUID, 128, ROLL_DISENCHANT, *roll);
            ++roll->totalGreed;
            itr->second = ROLL_DISENCHANT;
            break;
        }
        default:                                            // Roll removed case
            break;
    }

    if (roll->totalPass + roll->totalNeed + roll->totalGreed >= roll->totalPlayersRolling)
    {
        CountTheRoll(rollI);
        return true;
    }

    return false;
}

// called when roll timer expires
void Group::EndRoll()
{
    while(!RollId.empty())
    {
        //need more testing here, if rolls disappear
        Rolls::iterator itr = RollId.begin();
        CountTheRoll(itr);                                  //i don't have to edit player votes, who didn't vote ... he will pass
    }
}

void Group::CountTheRoll(Rolls::iterator& rollI)
{
    Roll* roll = *rollI;
    if(!roll->isValid())                                    // is loot already deleted ?
    {
        rollI = RollId.erase(rollI);
        delete roll;
        return;
    }

    //end of the roll
    if (roll->totalNeed > 0)
    {
        if(!roll->playerVote.empty())
        {
            uint8 maxresul = 0;
            ObjectGuid maxguid  = (*roll->playerVote.begin()).first;
            Player *player;

            for( Roll::PlayerVote::const_iterator itr = roll->playerVote.begin(); itr != roll->playerVote.end(); ++itr)
            {
                if (itr->second != ROLL_NEED)
                    continue;

                uint8 randomN = urand(1, 99);
                SendLootRoll(itr->first, randomN, ROLL_NEED, *roll);
                if (maxresul < randomN)
                {
                    maxguid  = itr->first;
                    maxresul = randomN;
                }
            }
            SendLootRollWon(maxguid, maxresul, ROLL_NEED, *roll);
            player = sObjectMgr.GetPlayer(maxguid);

            if(player && player->GetSession())
            {
                player->GetAchievementMgr().UpdateAchievementCriteria(ACHIEVEMENT_CRITERIA_TYPE_ROLL_NEED_ON_LOOT, roll->itemid, maxresul);

                ItemPosCountVec dest;
                LootItem *item = &(roll->getLoot()->items[roll->itemSlot]);
                uint8 msg = player->CanStoreNewItem( NULL_BAG, NULL_SLOT, dest, roll->itemid, item->count );
                if ( msg == EQUIP_ERR_OK )
                {
                    item->is_looted = true;
                    roll->getLoot()->NotifyItemRemoved(roll->itemSlot);
                    --roll->getLoot()->unlootedCount;
                    player->StoreNewItem( dest, roll->itemid, true, item->randomPropertyId);
                }
                else
                {
                    item->is_blocked = false;
                    player->SendEquipError( msg, NULL, NULL, roll->itemid );
                }
            }
        }
    }
    else if (roll->totalGreed > 0)
    {
        if(!roll->playerVote.empty())
        {
            uint8 maxresul = 0;
            uint64 maxguid = (*roll->playerVote.begin()).first;
            Player *player;
            RollVote rollvote = ROLL_PASS;                  //Fixed: Using uninitialized memory 'rollvote'

            Roll::PlayerVote::iterator itr;
            for (itr = roll->playerVote.begin(); itr != roll->playerVote.end(); ++itr)
            {
                if (itr->second != ROLL_GREED && itr->second != ROLL_DISENCHANT)
                    continue;

                uint8 randomN = urand(1, 99);
                SendLootRoll(itr->first, randomN, itr->second, *roll);
                if (maxresul < randomN)
                {
                    maxguid  = itr->first;
                    maxresul = randomN;
                    rollvote = itr->second;
                }
            }
            SendLootRollWon(maxguid, maxresul, rollvote, *roll);
            player = sObjectMgr.GetPlayer(maxguid);

            if(player && player->GetSession())
            {
                player->GetAchievementMgr().UpdateAchievementCriteria(ACHIEVEMENT_CRITERIA_TYPE_ROLL_GREED_ON_LOOT, roll->itemid, maxresul);

                LootItem *item = &(roll->getLoot()->items[roll->itemSlot]);

                if(rollvote == ROLL_GREED)
                {
                    ItemPosCountVec dest;
                    uint8 msg = player->CanStoreNewItem( NULL_BAG, NULL_SLOT, dest, roll->itemid, item->count );
                    if ( msg == EQUIP_ERR_OK )
                    {
                        item->is_looted = true;
                        roll->getLoot()->NotifyItemRemoved(roll->itemSlot);
                        --roll->getLoot()->unlootedCount;
                        player->StoreNewItem( dest, roll->itemid, true, item->randomPropertyId);
                    }
                    else
                    {
                        item->is_blocked = false;
                        player->SendEquipError( msg, NULL, NULL, roll->itemid );
                    }
                }
                else if(rollvote == ROLL_DISENCHANT)
                {
                    item->is_looted = true;
                    roll->getLoot()->NotifyItemRemoved(roll->itemSlot);
                    --roll->getLoot()->unlootedCount;

                    ItemPrototype const *pProto = ObjectMgr::GetItemPrototype(roll->itemid);
                    player->AutoStoreLoot(pProto->DisenchantID, LootTemplates_Disenchant, true);
                }
            }
        }
    }
    else
    {
        SendLootAllPassed(*roll);
        LootItem *item = &(roll->getLoot()->items[roll->itemSlot]);
        if(item) item->is_blocked = false;
    }
    rollI = RollId.erase(rollI);
    delete roll;
}

void Group::SetTargetIcon(uint8 id, uint64 whoGuid, uint64 targetGuid)
{
    if(id >= TARGETICONCOUNT)
        return;

    // clean other icons
    if( targetGuid != 0 )
        for(int i = 0; i < TARGETICONCOUNT; ++i)
            if( m_targetIcons[i] == targetGuid )
                SetTargetIcon(i, 0, 0);

    m_targetIcons[id] = targetGuid;

    WorldPacket data(MSG_RAID_TARGET_UPDATE, (1+8+1+8));
    data << uint8(0);                                       // set targets
    data << uint64(whoGuid);
    data << uint8(id);
    data << uint64(targetGuid);
    BroadcastPacket(&data, true);
}

void Group::GetDataForXPAtKill(Unit const* victim, uint32& count,uint32& sum_level, Player* & member_with_max_level, Player* & not_gray_member_with_max_level)
{
    for(GroupReference *itr = GetFirstMember(); itr != NULL; itr = itr->next())
    {
        Player* member = itr->getSource();
        if(!member || !member->isAlive())                   // only for alive
            continue;

        if(!member->IsAtGroupRewardDistance(victim))        // at req. distance
            continue;

        ++count;
        sum_level += member->getLevel();
        if(!member_with_max_level || member_with_max_level->getLevel() < member->getLevel())
            member_with_max_level = member;

        uint32 gray_level = MaNGOS::XP::GetGrayLevel(member->getLevel());
        if( victim->getLevel() > gray_level && (!not_gray_member_with_max_level
           || not_gray_member_with_max_level->getLevel() < member->getLevel()))
            not_gray_member_with_max_level = member;
    }
}

void Group::SendTargetIconList(WorldSession *session)
{
    if(!session)
        return;

    WorldPacket data(MSG_RAID_TARGET_UPDATE, (1+TARGETICONCOUNT*9));
    data << uint8(1);                                       // list targets

    for(int i = 0; i < TARGETICONCOUNT; ++i)
    {
        if(m_targetIcons[i] == 0)
            continue;

        data << uint8(i);
        data << uint64(m_targetIcons[i]);
    }

    session->SendPacket(&data);
}

void Group::SendUpdate()
{
    Player *player;

    for(member_citerator citr = m_memberSlots.begin(); citr != m_memberSlots.end(); ++citr)
    {
        player = sObjectMgr.GetPlayer(citr->guid);
        if(!player || !player->GetSession() || player->GetGroup() != this )
            continue;
                                                            // guess size
        WorldPacket data(SMSG_GROUP_LIST, (1+1+1+1+8+4+GetMembersCount()*20));
        data << uint8(m_groupType);                         // group type (flags in 3.3)
        data << uint8(isBGGroup() ? 1 : 0);                 // 2.0.x, isBattleGroundGroup?
        data << uint8(citr->group);                         // groupid
        data << uint8(citr->assistant ? 0x01 : 0x00);       // 0x2 main assist, 0x4 main tank
        if(m_groupType & GROUPTYPE_LFD)
        {
            data << uint8(0);
            data << uint32(0);
        }
        data << uint64(0x50000000FFFFFFFELL);               // related to voice chat?
        data << uint32(0);                                  // 3.3, this value increments every time SMSG_GROUP_LIST is sent
        data << uint32(GetMembersCount()-1);
        for(member_citerator citr2 = m_memberSlots.begin(); citr2 != m_memberSlots.end(); ++citr2)
        {
            if(citr->guid == citr2->guid)
                continue;
            Player* member = sObjectMgr.GetPlayer(citr2->guid);
            uint8 onlineState = (member) ? MEMBER_STATUS_ONLINE : MEMBER_STATUS_OFFLINE;
            onlineState = onlineState | ((isBGGroup()) ? MEMBER_STATUS_PVP : 0);

            data << citr2->name;
            data << uint64(citr2->guid);
                                                            // online-state
            data << uint8(onlineState);
            data << uint8(citr2->group);                    // groupid
            data << uint8(citr2->assistant?0x01:0);         // 0x2 main assist, 0x4 main tank
            data << uint8(0);                               // 3.3, role?
        }

        data << uint64(m_leaderGuid);                       // leader guid
        if(GetMembersCount()-1)
        {
            data << uint8(m_lootMethod);                    // loot method
            data << uint64(m_looterGuid);                   // looter guid
            data << uint8(m_lootThreshold);                 // loot threshold
            data << uint8(m_dungeonDifficulty);             // Dungeon Difficulty
            data << uint8(m_raidDifficulty);                // Raid Difficulty
            data << uint8(0);                               // 3.3, dynamic difficulty?
        }
        player->GetSession()->SendPacket( &data );
    }
}

void Group::UpdatePlayerOutOfRange(Player* pPlayer)
{
    if(!pPlayer || !pPlayer->IsInWorld())
        return;

    Player *player;
    WorldPacket data;
    pPlayer->GetSession()->BuildPartyMemberStatsChangedPacket(pPlayer, &data);

    for(GroupReference *itr = GetFirstMember(); itr != NULL; itr = itr->next())
    {
        player = itr->getSource();
        if (player && player != pPlayer && !pPlayer->isVisibleFor(player,player->GetViewPoint()))
            player->GetSession()->SendPacket(&data);
    }
}

void Group::BroadcastPacket(WorldPacket *packet, bool ignorePlayersInBGRaid, int group, uint64 ignore)
{
    for(GroupReference *itr = GetFirstMember(); itr != NULL; itr = itr->next())
    {
        Player *pl = itr->getSource();
        if(!pl || (ignore != 0 && pl->GetGUID() == ignore) || (ignorePlayersInBGRaid && pl->GetGroup() != this) )
            continue;

        if (pl->GetSession() && (group == -1 || itr->getSubGroup() == group))
            pl->GetSession()->SendPacket(packet);
    }
}

void Group::BroadcastReadyCheck(WorldPacket *packet)
{
    for(GroupReference *itr = GetFirstMember(); itr != NULL; itr = itr->next())
    {
        Player *pl = itr->getSource();
        if(pl && pl->GetSession())
            if(IsLeader(pl->GetGUID()) || IsAssistant(pl->GetGUID()))
                pl->GetSession()->SendPacket(packet);
    }
}

void Group::OfflineReadyCheck()
{
    for(member_citerator citr = m_memberSlots.begin(); citr != m_memberSlots.end(); ++citr)
    {
        Player *pl = sObjectMgr.GetPlayer(citr->guid);
        if (!pl || !pl->GetSession())
        {
            WorldPacket data(MSG_RAID_READY_CHECK_CONFIRM, 9);
            data << uint64(citr->guid);
            data << uint8(0);
            BroadcastReadyCheck(&data);
        }
    }
}

bool Group::_addMember(const uint64 &guid, const char* name, bool isAssistant)
{
    // get first not-full group
    uint8 groupid = 0;
    if (m_subGroupsCounts)
    {
        bool groupFound = false;
        for (; groupid < MAXRAIDSIZE / MAXGROUPSIZE; ++groupid)
        {
            if (m_subGroupsCounts[groupid] < MAXGROUPSIZE)
            {
                groupFound = true;
                break;
            }
        }
        // We are raid group and no one slot is free
        if (!groupFound)
            return false;
    }

    return _addMember(guid, name, isAssistant, groupid);
}

bool Group::_addMember(const uint64 &guid, const char* name, bool isAssistant, uint8 group)
{
    if(IsFull())
        return false;

    if(!guid)
        return false;

    Player *player = sObjectMgr.GetPlayer(guid);

    MemberSlot member;
    member.guid      = guid;
    member.name      = name;
    member.group     = group;
    member.assistant = isAssistant;
    m_memberSlots.push_back(member);

    SubGroupCounterIncrease(group);

    if(player)
    {
        player->SetGroupInvite(NULL);
        //if player is in group and he is being added to BG raid group, then call SetBattleGroundRaid()
        if( player->GetGroup() && isBGGroup() )
            player->SetBattleGroundRaid(this, group);
        //if player is in bg raid and we are adding him to normal group, then call SetOriginalGroup()
        else if ( player->GetGroup() )
            player->SetOriginalGroup(this, group);
        //if player is not in group, then call set group
        else
            player->SetGroup(this, group);
        // if the same group invites the player back, cancel the homebind timer
        InstanceGroupBind *bind = GetBoundInstance(player);
        if(bind && bind->save->GetInstanceId() == player->GetInstanceId())
            player->m_InstanceValid = true;
    }

    if(!isRaidGroup())                                      // reset targetIcons for non-raid-groups
    {
        for(int i = 0; i < TARGETICONCOUNT; ++i)
            m_targetIcons[i] = 0;
    }

    if(!isBGGroup())
    {
        // insert into group table
        CharacterDatabase.PExecute("INSERT INTO group_member(groupId,memberGuid,assistant,subgroup) VALUES('%u','%u','%u','%u')", m_Id, GUID_LOPART(member.guid), ((member.assistant==1)?1:0), member.group);
    }

    return true;
}

bool Group::_removeMember(const uint64 &guid)
{
    Player *player = sObjectMgr.GetPlayer(guid);
    if (player)
    {
        //if we are removing player from battleground raid
        if( isBGGroup() )
            player->RemoveFromBattleGroundRaid();
        else
        {
            //we can remove player who is in battleground from his original group
            if( player->GetOriginalGroup() == this )
                player->SetOriginalGroup(NULL);
            else
                player->SetGroup(NULL);
        }
    }

    _removeRolls(guid);

    member_witerator slot = _getMemberWSlot(guid);
    if (slot != m_memberSlots.end())
    {
        SubGroupCounterDecrease(slot->group);

        m_memberSlots.erase(slot);
    }

    if(!isBGGroup())
        CharacterDatabase.PExecute("DELETE FROM group_member WHERE memberGuid='%u'", GUID_LOPART(guid));

    if(m_leaderGuid == guid)                                // leader was removed
    {
        if(GetMembersCount() > 0)
            _setLeader(m_memberSlots.front().guid);
        return true;
    }

    return false;
}

void Group::_setLeader(const uint64 &guid)
{
    member_citerator slot = _getMemberCSlot(guid);
    if(slot == m_memberSlots.end())
        return;

    if(!isBGGroup())
    {
        // TODO: set a time limit to have this function run rarely cause it can be slow
        CharacterDatabase.BeginTransaction();

        // update the group's bound instances when changing leaders

        // remove all permanent binds from the group
        // in the DB also remove solo binds that will be replaced with permbinds
        // from the new leader
        CharacterDatabase.PExecute(
            "DELETE FROM group_instance WHERE leaderguid='%u' AND (permanent = 1 OR "
            "instance IN (SELECT instance FROM character_instance WHERE guid = '%u')"
            ")", GUID_LOPART(m_leaderGuid), GUID_LOPART(slot->guid)
        );

        Player *player = sObjectMgr.GetPlayer(slot->guid);
        if(player)
        {
            for(uint8 i = 0; i < MAX_DIFFICULTY; ++i)
            {
                for(BoundInstancesMap::iterator itr = m_boundInstances[i].begin(); itr != m_boundInstances[i].end();)
                {
                    if(itr->second.perm)
                    {
                        itr->second.save->RemoveGroup(this);
                        m_boundInstances[i].erase(itr++);
                    }
                    else
                        ++itr;
                }
            }
        }

        // update the group's solo binds to the new leader
        CharacterDatabase.PExecute("UPDATE group_instance SET leaderGuid='%u' WHERE leaderGuid = '%u'", GUID_LOPART(slot->guid), GUID_LOPART(m_leaderGuid));

        // copy the permanent binds from the new leader to the group
        // overwriting the solo binds with permanent ones if necessary
        // in the DB those have been deleted already
        Player::ConvertInstancesToGroup(player, this, slot->guid);

        // update the group leader
        CharacterDatabase.PExecute("UPDATE groups SET leaderGuid='%u' WHERE groupId='%u'", GUID_LOPART(slot->guid), m_Id);
        CharacterDatabase.CommitTransaction();
    }

    m_leaderGuid = slot->guid;
    m_leaderName = slot->name;
}

void Group::_removeRolls(const uint64 &guid)
{
    for (Rolls::iterator it = RollId.begin(); it != RollId.end(); )
    {
        Roll* roll = *it;
        Roll::PlayerVote::iterator itr2 = roll->playerVote.find(guid);
        if(itr2 == roll->playerVote.end())
        {
            ++it;
            continue;
        }

        if (itr2->second == ROLL_GREED || itr2->second == ROLL_DISENCHANT)
            --roll->totalGreed;
        if (itr2->second == ROLL_NEED)
            --roll->totalNeed;
        if (itr2->second == ROLL_PASS)
            --roll->totalPass;
        if (itr2->second != ROLL_NOT_VALID)
            --roll->totalPlayersRolling;

        roll->playerVote.erase(itr2);

        if (!CountRollVote(guid, it, ROLL_NOT_EMITED_YET))
            ++it;
    }
}

bool Group::_setMembersGroup(const uint64 &guid, const uint8 &group)
{
    member_witerator slot = _getMemberWSlot(guid);
    if(slot == m_memberSlots.end())
        return false;

    slot->group = group;

    SubGroupCounterIncrease(group);

    if(!isBGGroup())
        CharacterDatabase.PExecute("UPDATE group_member SET subgroup='%u' WHERE memberGuid='%u'", group, GUID_LOPART(guid));

    return true;
}

bool Group::_setAssistantFlag(const uint64 &guid, const bool &state)
{
    member_witerator slot = _getMemberWSlot(guid);
    if(slot == m_memberSlots.end())
        return false;

    slot->assistant = state;
    if(!isBGGroup())
        CharacterDatabase.PExecute("UPDATE group_member SET assistant='%u' WHERE memberGuid='%u'", (state==true)?1:0, GUID_LOPART(guid));
    return true;
}

bool Group::_setMainTank(const uint64 &guid)
{
    member_citerator slot = _getMemberCSlot(guid);
    if(slot == m_memberSlots.end())
        return false;

    if(m_mainAssistant == guid)
        _setMainAssistant(0);
    m_mainTank = guid;
    if(!isBGGroup())
        CharacterDatabase.PExecute("UPDATE groups SET mainTank='%u' WHERE groupId='%u'", GUID_LOPART(m_mainTank), m_Id);
    return true;
}

bool Group::_setMainAssistant(const uint64 &guid)
{
    member_witerator slot = _getMemberWSlot(guid);
    if(slot == m_memberSlots.end())
        return false;

    if(m_mainTank == guid)
        _setMainTank(0);
    m_mainAssistant = guid;
    if(!isBGGroup())
        CharacterDatabase.PExecute("UPDATE groups SET mainAssistant='%u' WHERE groupId='%u'", GUID_LOPART(m_mainAssistant), m_Id);
    return true;
}

bool Group::SameSubGroup(Player const* member1, Player const* member2) const
{
    if(!member1 || !member2)
        return false;
    if (member1->GetGroup() != this || member2->GetGroup() != this)
        return false;
    else
        return member1->GetSubGroup() == member2->GetSubGroup();
}

// allows setting subgroup for offline members
void Group::ChangeMembersGroup(const uint64 &guid, const uint8 &group)
{
    if(!isRaidGroup())
        return;
    Player *player = sObjectMgr.GetPlayer(guid);

    if (!player)
    {
        uint8 prevSubGroup;
        prevSubGroup = GetMemberGroup(guid);

        SubGroupCounterDecrease(prevSubGroup);

        if(_setMembersGroup(guid, group))
            SendUpdate();
    }
    else
        // This methods handles itself groupcounter decrease
        ChangeMembersGroup(player, group);
}

// only for online members
void Group::ChangeMembersGroup(Player *player, const uint8 &group)
{
    if(!player || !isRaidGroup())
        return;
    if(_setMembersGroup(player->GetGUID(), group))
    {
        uint8 prevSubGroup = player->GetSubGroup();
        if( player->GetGroup() == this )
            player->GetGroupRef().setSubGroup(group);
        //if player is in BG raid, it is possible that he is also in normal raid - and that normal raid is stored in m_originalGroup reference
        else
        {
            prevSubGroup = player->GetOriginalSubGroup();
            player->GetOriginalGroupRef().setSubGroup(group);
        }
        SubGroupCounterDecrease(prevSubGroup);

        SendUpdate();
    }
}

void Group::UpdateLooterGuid( WorldObject *pSource, bool ifneed )
{
    switch (GetLootMethod())
    {
        case MASTER_LOOT:
        case FREE_FOR_ALL:
            return;
        default:
            // round robin style looting applies for all low
            // quality items in each loot method except free for all and master loot
            break;
    }

    member_citerator guid_itr = _getMemberCSlot(GetLooterGuid());
    if(guid_itr != m_memberSlots.end())
    {
        if(ifneed)
        {
            // not update if only update if need and ok
            Player* looter = ObjectAccessor::FindPlayer(guid_itr->guid);
            if(looter && looter->IsWithinDist(pSource, sWorld.getConfig(CONFIG_FLOAT_GROUP_XP_DISTANCE), false))
                return;
        }
        ++guid_itr;
    }

    // search next after current
    if(guid_itr != m_memberSlots.end())
    {
        for(member_citerator itr = guid_itr; itr != m_memberSlots.end(); ++itr)
        {
            if(Player* pl = ObjectAccessor::FindPlayer(itr->guid))
            {
                if (pl->IsWithinDist(pSource, sWorld.getConfig(CONFIG_FLOAT_GROUP_XP_DISTANCE), false))
                {
                    bool refresh = pl->GetLootGUID() == pSource->GetGUID();

                    //if(refresh)                             // update loot for new looter
                    //    pl->GetSession()->DoLootRelease(pl->GetLootGUID());
                    SetLooterGuid(pl->GetGUID());
                    SendUpdate();
                    if(refresh)                             // update loot for new looter
                        pl->SendLoot(pSource->GetGUID(), LOOT_CORPSE);
                    return;
                }
            }
        }
    }

    // search from start
    for(member_citerator itr = m_memberSlots.begin(); itr != guid_itr; ++itr)
    {
        if(Player* pl = ObjectAccessor::FindPlayer(itr->guid))
        {
            if (pl->IsWithinDist(pSource, sWorld.getConfig(CONFIG_FLOAT_GROUP_XP_DISTANCE), false))
            {
                bool refresh = pl->GetLootGUID()==pSource->GetGUID();

                //if(refresh)                               // update loot for new looter
                //    pl->GetSession()->DoLootRelease(pl->GetLootGUID());
                SetLooterGuid(pl->GetGUID());
                SendUpdate();
                if(refresh)                                 // update loot for new looter
                    pl->SendLoot(pSource->GetGUID(), LOOT_CORPSE);
                return;
            }
        }
    }

    SetLooterGuid(0);
    SendUpdate();
}

GroupJoinBattlegroundResult Group::CanJoinBattleGroundQueue(BattleGround const* bgOrTemplate, BattleGroundQueueTypeId bgQueueTypeId, uint32 MinPlayerCount, uint32 MaxPlayerCount, bool isRated, uint32 arenaSlot)
{
    BattlemasterListEntry const* bgEntry = sBattlemasterListStore.LookupEntry(bgOrTemplate->GetTypeID());
    if(!bgEntry)
        return ERR_GROUP_JOIN_BATTLEGROUND_FAIL;            // shouldn't happen

    // check for min / max count
    uint32 memberscount = GetMembersCount();

    // only check for MinPlayerCount since MinPlayerCount == MaxPlayerCount for arenas...
    if(bgOrTemplate->isArena() && memberscount != MinPlayerCount)
        return ERR_ARENA_TEAM_PARTY_SIZE;

    if(memberscount > bgEntry->maxGroupSize)                // no MinPlayerCount for battlegrounds
        return ERR_BATTLEGROUND_NONE;                       // ERR_GROUP_JOIN_BATTLEGROUND_TOO_MANY handled on client side

    // get a player as reference, to compare other players' stats to (arena team id, queue id based on level, etc.)
    Player * reference = GetFirstMember()->getSource();
    // no reference found, can't join this way
    if(!reference)
        return ERR_BATTLEGROUND_JOIN_FAILED;

    PvPDifficultyEntry const* bracketEntry = GetBattlegroundBracketByLevel(bgOrTemplate->GetMapId(), reference->getLevel());
    if(!bracketEntry)
        return ERR_BATTLEGROUND_JOIN_FAILED;

    uint32 arenaTeamId = reference->GetArenaTeamId(arenaSlot);
    uint32 team = reference->GetTeam();

    uint32 allowedPlayerCount = 0;

    BattleGroundQueueTypeId bgQueueTypeIdRandom = BattleGroundMgr::BGQueueTypeId(BATTLEGROUND_RB, 0);

    // check every member of the group to be able to join
    for(GroupReference *itr = GetFirstMember(); itr != NULL; itr = itr->next())
    {
        Player *member = itr->getSource();
        // offline member? don't let join
        if(!member)
            return ERR_BATTLEGROUND_JOIN_FAILED;
        // don't allow cross-faction join as group
        if(member->GetTeam() != team)
            return ERR_BATTLEGROUND_JOIN_TIMED_OUT;
        // not in the same battleground level bracket, don't let join
        PvPDifficultyEntry const* memberBracketEntry = GetBattlegroundBracketByLevel(bracketEntry->mapId, member->getLevel());
        if(memberBracketEntry != bracketEntry)
            return ERR_BATTLEGROUND_JOIN_RANGE_INDEX;
        // don't let join rated matches if the arena team id doesn't match
        if(isRated && member->GetArenaTeamId(arenaSlot) != arenaTeamId)
            return ERR_BATTLEGROUND_JOIN_FAILED;
        // don't let join if someone from the group is already in that bg queue
        if(member->InBattleGroundQueueForBattleGroundQueueType(bgQueueTypeId))
            return ERR_BATTLEGROUND_JOIN_FAILED;            // not blizz-like
        // don't let join if someone from the group is in bg queue random
        if(member->InBattleGroundQueueForBattleGroundQueueType(bgQueueTypeIdRandom))
            return ERR_IN_RANDOM_BG;
        // don't let join to bg queue random if someone from the group is already in bg queue
        if(bgOrTemplate->GetTypeID() == BATTLEGROUND_RB && member->InBattleGroundQueue())
            return ERR_IN_NON_RANDOM_BG;
        // check for deserter debuff in case not arena queue
        if(bgOrTemplate->GetTypeID() != BATTLEGROUND_AA && !member->CanJoinToBattleground())
            return ERR_GROUP_JOIN_BATTLEGROUND_DESERTERS;
        // check if member can join any more battleground queues
        if(!member->HasFreeBattleGroundQueueId())
            return ERR_BATTLEGROUND_TOO_MANY_QUEUES;        // not blizz-like

        ++allowedPlayerCount;
    }

    if(bgOrTemplate->GetTypeID() == BATTLEGROUND_AA)
        if(allowedPlayerCount < MinPlayerCount || allowedPlayerCount > MaxPlayerCount)
            return ERR_ARENA_TEAM_PARTY_SIZE;

    return GroupJoinBattlegroundResult(bgOrTemplate->GetTypeID());
}

//===================================================
//============== Roll ===============================
//===================================================

void Roll::targetObjectBuildLink()
{
    // called from link()
    getTarget()->addLootValidatorRef(this);
}

void Group::SetDungeonDifficulty(Difficulty difficulty)
{
    m_dungeonDifficulty = difficulty;
    if(!isBGGroup())
        CharacterDatabase.PExecute("UPDATE groups SET difficulty = %u WHERE groupId='%u'", m_dungeonDifficulty, m_Id);

    for(GroupReference *itr = GetFirstMember(); itr != NULL; itr = itr->next())
    {
        Player *player = itr->getSource();
        if(!player->GetSession() || player->getLevel() < LEVELREQUIREMENT_HEROIC)
            continue;
        player->SetDungeonDifficulty(difficulty);
        player->SendDungeonDifficulty(true);
    }
}

void Group::SetRaidDifficulty(Difficulty difficulty)
{
    m_raidDifficulty = difficulty;
    if(!isBGGroup())
        CharacterDatabase.PExecute("UPDATE groups SET raiddifficulty = %u WHERE groupId='%u'", m_raidDifficulty, m_Id);

    for(GroupReference *itr = GetFirstMember(); itr != NULL; itr = itr->next())
    {
        Player *player = itr->getSource();
        if(!player->GetSession() || player->getLevel() < LEVELREQUIREMENT_HEROIC)
            continue;
        player->SetRaidDifficulty(difficulty);
        player->SendRaidDifficulty(true);
    }
}

bool Group::InCombatToInstance(uint32 instanceId)
{
    for(GroupReference *itr = GetFirstMember(); itr != NULL; itr = itr->next())
    {
        Player *pPlayer = itr->getSource();
        if(pPlayer->getAttackers().size() && pPlayer->GetInstanceId() == instanceId)
            return true;
    }
    return false;
}

void Group::ResetInstances(uint8 method, bool isRaid, Player* SendMsgTo)
{
    if(isBGGroup())
        return;

    // method can be INSTANCE_RESET_ALL, INSTANCE_RESET_CHANGE_DIFFICULTY, INSTANCE_RESET_GROUP_DISBAND

    // we assume that when the difficulty changes, all instances that can be reset will be
    Difficulty diff = GetDifficulty(isRaid);

    for(BoundInstancesMap::iterator itr = m_boundInstances[diff].begin(); itr != m_boundInstances[diff].end();)
    {
        InstanceSave *p = itr->second.save;
        const MapEntry *entry = sMapStore.LookupEntry(itr->first);
        if (!entry || entry->IsRaid() != isRaid || (!p->CanReset() && method != INSTANCE_RESET_GROUP_DISBAND))
        {
            ++itr;
            continue;
        }

        if(method == INSTANCE_RESET_ALL)
        {
            // the "reset all instances" method can only reset normal maps
            if (entry->map_type == MAP_RAID || diff == DUNGEON_DIFFICULTY_HEROIC)
            {
                ++itr;
                continue;
            }
        }

        bool isEmpty = true;
        // if the map is loaded, reset it
        Map *map = sMapMgr.FindMap(p->GetMapId(), p->GetInstanceId());
        if(map && map->IsDungeon() && !(method == INSTANCE_RESET_GROUP_DISBAND && !p->CanReset()))
            isEmpty = ((InstanceMap*)map)->Reset(method);

        if(SendMsgTo)
        {
            if(isEmpty)
                SendMsgTo->SendResetInstanceSuccess(p->GetMapId());
            else
                SendMsgTo->SendResetInstanceFailed(0, p->GetMapId());
        }

        if(isEmpty || method == INSTANCE_RESET_GROUP_DISBAND || method == INSTANCE_RESET_CHANGE_DIFFICULTY)
        {
            // do not reset the instance, just unbind if others are permanently bound to it
            if(p->CanReset())
                p->DeleteFromDB();
            else
                CharacterDatabase.PExecute("DELETE FROM group_instance WHERE instance = '%u'", p->GetInstanceId());
            // i don't know for sure if hash_map iterators
            m_boundInstances[diff].erase(itr);
            itr = m_boundInstances[diff].begin();
            // this unloads the instance save unless online players are bound to it
            // (eg. permanent binds or GM solo binds)
            p->RemoveGroup(this);
        }
        else
            ++itr;
    }
}

InstanceGroupBind* Group::GetBoundInstance(Player* player)
{
    uint32 mapid = player->GetMapId();
    MapEntry const* mapEntry = sMapStore.LookupEntry(mapid);
    if(!mapEntry)
        return NULL;

    Difficulty difficulty = player->GetDifficulty(mapEntry->IsRaid());

    // some instances only have one difficulty
    MapDifficulty const* mapDiff = GetMapDifficultyData(mapid,difficulty);
    if(!mapDiff)
        difficulty = DUNGEON_DIFFICULTY_NORMAL;

    BoundInstancesMap::iterator itr = m_boundInstances[difficulty].find(mapid);
    if(itr != m_boundInstances[difficulty].end())
        return &itr->second;
    else
        return NULL;
}

InstanceGroupBind* Group::GetBoundInstance(Map* aMap, Difficulty difficulty)
{
    // some instances only have one difficulty
    MapDifficulty const* mapDiff = GetMapDifficultyData(aMap->GetId(),difficulty);
    if(!mapDiff)
        return NULL;

    BoundInstancesMap::iterator itr = m_boundInstances[difficulty].find(aMap->GetId());
    if(itr != m_boundInstances[difficulty].end())
        return &itr->second;
    else
        return NULL;
}

InstanceGroupBind* Group::BindToInstance(InstanceSave *save, bool permanent, bool load)
{
    if(save && !isBGGroup())
    {
        InstanceGroupBind& bind = m_boundInstances[save->GetDifficulty()][save->GetMapId()];
        if(bind.save)
        {
            // when a boss is killed or when copying the players's binds to the group
            if(permanent != bind.perm || save != bind.save)
                if(!load)
                    CharacterDatabase.PExecute("UPDATE group_instance SET instance = '%u', permanent = '%u' WHERE leaderGuid = '%u' AND instance = '%u'", save->GetInstanceId(), permanent, GUID_LOPART(GetLeaderGUID()), bind.save->GetInstanceId());
        }
        else if(!load)
                CharacterDatabase.PExecute("INSERT INTO group_instance (leaderGuid, instance, permanent) VALUES ('%u', '%u', '%u')", GUID_LOPART(GetLeaderGUID()), save->GetInstanceId(), permanent);

        if(bind.save != save)
        {
            if(bind.save)
                bind.save->RemoveGroup(this);
            save->AddGroup(this);
        }

        bind.save = save;
        bind.perm = permanent;
        if(!load)
            DEBUG_LOG("Group::BindToInstance: %d is now bound to map %d, instance %d, difficulty %d", GUID_LOPART(GetLeaderGUID()), save->GetMapId(), save->GetInstanceId(), save->GetDifficulty());
        return &bind;
    }
    else
        return NULL;
}

void Group::UnbindInstance(uint32 mapid, uint8 difficulty, bool unload)
{
    BoundInstancesMap::iterator itr = m_boundInstances[difficulty].find(mapid);
    if(itr != m_boundInstances[difficulty].end())
    {
        if(!unload)
            CharacterDatabase.PExecute("DELETE FROM group_instance WHERE leaderGuid = '%u' AND instance = '%u'", GUID_LOPART(GetLeaderGUID()), itr->second.save->GetInstanceId());
        itr->second.save->RemoveGroup(this);                // save can become invalid
        m_boundInstances[difficulty].erase(itr);
    }
}

void Group::_homebindIfInstance(Player *player)
{
    if(player && !player->isGameMaster() && sMapStore.LookupEntry(player->GetMapId())->IsDungeon())
    {
        // leaving the group in an instance, the homebind timer is started
        // unless the player is permanently saved to the instance
        InstanceSave *save = sInstanceSaveMgr.GetInstanceSave(player->GetInstanceId());
        InstancePlayerBind *playerBind = save ? player->GetBoundInstance(save->GetMapId(), save->GetDifficulty()) : NULL;
        if(!playerBind || !playerBind->perm)
            player->m_InstanceValid = false;
    }
}<|MERGE_RESOLUTION|>--- conflicted
+++ resolved
@@ -765,11 +765,7 @@
     {
         case ROLL_PASS:                                     // Player choose pass
         {
-<<<<<<< HEAD
-            SendLootRoll(playerGUID, 128, ROLL_PASS, *roll);
-=======
             SendLootRoll(playerGUID, 128, 128, *roll);
->>>>>>> 4b920244
             ++roll->totalPass;
             itr->second = ROLL_PASS;
             break;
