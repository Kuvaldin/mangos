/*
 * Copyright (C) 2005-2011 MaNGOS <http://getmangos.com/>
 *
 * This program is free software; you can redistribute it and/or modify
 * it under the terms of the GNU General Public License as published by
 * the Free Software Foundation; either version 2 of the License, or
 * (at your option) any later version.
 *
 * This program is distributed in the hope that it will be useful,
 * but WITHOUT ANY WARRANTY; without even the implied warranty of
 * MERCHANTABILITY or FITNESS FOR A PARTICULAR PURPOSE.  See the
 * GNU General Public License for more details.
 *
 * You should have received a copy of the GNU General Public License
 * along with this program; if not, write to the Free Software
 * Foundation, Inc., 59 Temple Place, Suite 330, Boston, MA  02111-1307  USA
 */

#ifndef _PLAYER_H
#define _PLAYER_H

#include "Common.h"
#include "ItemPrototype.h"
#include "Unit.h"
#include "Item.h"

#include "Database/DatabaseEnv.h"
#include "NPCHandler.h"
#include "QuestDef.h"
#include "Group.h"
#include "Bag.h"
#include "WorldSession.h"
#include "Pet.h"
#include "MapReference.h"
#include "Util.h"                                           // for Tokens typedef
#include "AchievementMgr.h"
#include "ReputationMgr.h"
#include "BattleGround.h"
#include "DBCStores.h"
#include "SharedDefines.h"
<<<<<<< HEAD
#include "LFG.h"
#include "AntiCheat.h"

// Playerbot mod
#include "playerbot/PlayerbotMgr.h"
#include "playerbot/PlayerbotAI.h"
=======
#include "SpellAuras.h"
>>>>>>> e7da1b0c

#include<string>
#include<vector>

struct Mail;
class Channel;
class DynamicObject;
class Creature;
class PlayerMenu;
class UpdateMask;
class SpellCastTargets;
class PlayerSocial;
class DungeonPersistentState;
class Spell;
class Item;
struct AreaTrigger;

typedef std::deque<Mail*> PlayerMails;

#define PLAYER_MAX_SKILLS           127
#define PLAYER_MAX_DAILY_QUESTS     25
#define PLAYER_EXPLORED_ZONES_SIZE  128

// Note: SPELLMOD_* values is aura types in fact
enum SpellModType
{
    SPELLMOD_FLAT         = 107,                            // SPELL_AURA_ADD_FLAT_MODIFIER
    SPELLMOD_PCT          = 108                             // SPELL_AURA_ADD_PCT_MODIFIER
};

// 2^n values, Player::m_isunderwater is a bitmask. These are mangos internal values, they are never send to any client
enum PlayerUnderwaterState
{
    UNDERWATER_NONE                     = 0x00,
    UNDERWATER_INWATER                  = 0x01,             // terrain type is water and player is afflicted by it
    UNDERWATER_INLAVA                   = 0x02,             // terrain type is lava and player is afflicted by it
    UNDERWATER_INSLIME                  = 0x04,             // terrain type is lava and player is afflicted by it
    UNDERWATER_INDARKWATER              = 0x08,             // terrain type is dark water and player is afflicted by it

    UNDERWATER_EXIST_TIMERS             = 0x10
};

enum BuyBankSlotResult
{
    ERR_BANKSLOT_FAILED_TOO_MANY    = 0,
    ERR_BANKSLOT_INSUFFICIENT_FUNDS = 1,
    ERR_BANKSLOT_NOTBANKER          = 2,
    ERR_BANKSLOT_OK                 = 3
};

enum PlayerSpellState
{
    PLAYERSPELL_UNCHANGED = 0,
    PLAYERSPELL_CHANGED   = 1,
    PLAYERSPELL_NEW       = 2,
    PLAYERSPELL_REMOVED   = 3
};

struct PlayerSpell
{
    PlayerSpellState state : 8;
    bool active            : 1;                             // show in spellbook
    bool dependent         : 1;                             // learned as result another spell learn, skill grow, quest reward, etc
    bool disabled          : 1;                             // first rank has been learned in result talent learn but currently talent unlearned, save max learned ranks
};

struct PlayerTalent
{
    TalentEntry const *talentEntry;
    uint32 currentRank;
    PlayerSpellState state;
};

typedef UNORDERED_MAP<uint32, PlayerSpell> PlayerSpellMap;
typedef UNORDERED_MAP<uint32, PlayerTalent> PlayerTalentMap;

struct SpellCooldown
{
    time_t end;
    uint16 itemid;
};

typedef std::map<uint32, SpellCooldown> SpellCooldowns;

enum TrainerSpellState
{
    TRAINER_SPELL_GREEN = 0,
    TRAINER_SPELL_RED   = 1,
    TRAINER_SPELL_GRAY  = 2,
    TRAINER_SPELL_GREEN_DISABLED = 10                       // custom value, not send to client: formally green but learn not allowed
};

enum ActionButtonUpdateState
{
    ACTIONBUTTON_UNCHANGED = 0,
    ACTIONBUTTON_CHANGED   = 1,
    ACTIONBUTTON_NEW       = 2,
    ACTIONBUTTON_DELETED   = 3
};

enum ActionButtonType
{
    ACTION_BUTTON_SPELL     = 0x00,
    ACTION_BUTTON_C         = 0x01,                         // click?
    ACTION_BUTTON_EQSET     = 0x20,
    ACTION_BUTTON_MACRO     = 0x40,
    ACTION_BUTTON_CMACRO    = ACTION_BUTTON_C | ACTION_BUTTON_MACRO,
    ACTION_BUTTON_ITEM      = 0x80
};

#define ACTION_BUTTON_ACTION(X) (uint32(X) & 0x00FFFFFF)
#define ACTION_BUTTON_TYPE(X)   ((uint32(X) & 0xFF000000) >> 24)
#define MAX_ACTION_BUTTON_ACTION_VALUE (0x00FFFFFF+1)

struct ActionButton
{
    ActionButton() : packedData(0), uState( ACTIONBUTTON_NEW ) {}

    uint32 packedData;
    ActionButtonUpdateState uState;

    // helpers
    ActionButtonType GetType() const { return ActionButtonType(ACTION_BUTTON_TYPE(packedData)); }
    uint32 GetAction() const { return ACTION_BUTTON_ACTION(packedData); }
    void SetActionAndType(uint32 action, ActionButtonType type)
    {
        uint32 newData = action | (uint32(type) << 24);
        if (newData != packedData || uState == ACTIONBUTTON_DELETED)
        {
            packedData = newData;
            if (uState != ACTIONBUTTON_NEW)
                uState = ACTIONBUTTON_CHANGED;
        }
    }
};

// some action button indexes used in code or clarify structure
enum ActionButtonIndex
{
    ACTION_BUTTON_SHAMAN_TOTEMS_BAR = 132,
};

#define  MAX_ACTION_BUTTONS 144                             //checked in 3.2.0

typedef std::map<uint8,ActionButton> ActionButtonList;

enum GlyphUpdateState
{
    GLYPH_UNCHANGED = 0,
    GLYPH_CHANGED   = 1,
    GLYPH_NEW       = 2,
    GLYPH_DELETED   = 3
};

struct Glyph
{
    uint32 id;
    GlyphUpdateState uState;

    Glyph() : id(0), uState(GLYPH_UNCHANGED) { }

    uint32 GetId() { return id; }

    void SetId(uint32 newId)
    {
        if(newId == id)
            return;

        if(id == 0 && uState == GLYPH_UNCHANGED)            // not exist yet in db and already saved
        {
            uState = GLYPH_NEW;
        }
        else if (newId == 0)
        {
            if(uState == GLYPH_NEW)                         // delete before add new -> no change
                uState = GLYPH_UNCHANGED;
            else                                            // delete existing data
                uState = GLYPH_DELETED;
        }
        else if (uState != GLYPH_NEW)                       // if not new data, change current data
        {
            uState = GLYPH_CHANGED;
        }

        id = newId;
    }
};

struct PlayerCreateInfoItem
{
    PlayerCreateInfoItem(uint32 id, uint32 amount) : item_id(id), item_amount(amount) {}

    uint32 item_id;
    uint32 item_amount;
};

typedef std::list<PlayerCreateInfoItem> PlayerCreateInfoItems;

struct PlayerClassLevelInfo
{
    PlayerClassLevelInfo() : basehealth(0), basemana(0) {}
    uint16 basehealth;
    uint16 basemana;
};

struct PlayerClassInfo
{
    PlayerClassInfo() : levelInfo(NULL) { }

    PlayerClassLevelInfo* levelInfo;                        //[level-1] 0..MaxPlayerLevel-1
};

struct PlayerLevelInfo
{
    PlayerLevelInfo() { for(int i=0; i < MAX_STATS; ++i ) stats[i] = 0; }

    uint8 stats[MAX_STATS];
};

typedef std::list<uint32> PlayerCreateInfoSpells;

struct PlayerCreateInfoAction
{
    PlayerCreateInfoAction() : button(0), type(0), action(0) {}
    PlayerCreateInfoAction(uint8 _button, uint32 _action, uint8 _type) : button(_button), type(_type), action(_action) {}

    uint8 button;
    uint8 type;
    uint32 action;
};

typedef std::list<PlayerCreateInfoAction> PlayerCreateInfoActions;

struct PlayerInfo
{
                                                            // existence checked by displayId != 0             // existence checked by displayId != 0
    PlayerInfo() : displayId_m(0),displayId_f(0),levelInfo(NULL)
    {
    }

    uint32 mapId;
    uint32 areaId;
    float positionX;
    float positionY;
    float positionZ;
    float orientation;
    uint16 displayId_m;
    uint16 displayId_f;
    PlayerCreateInfoItems item;
    PlayerCreateInfoSpells spell;
    PlayerCreateInfoActions action;

    PlayerLevelInfo* levelInfo;                             //[level-1] 0..MaxPlayerLevel-1
};

struct PvPInfo
{
    PvPInfo() : inHostileArea(false), endTimer(0) {}

    bool inHostileArea;
    time_t endTimer;
};

struct DuelInfo
{
    DuelInfo() : initiator(NULL), opponent(NULL), startTimer(0), startTime(0), outOfBound(0) {}

    Player *initiator;
    Player *opponent;
    time_t startTimer;
    time_t startTime;
    time_t outOfBound;
};

struct Areas
{
    uint32 areaID;
    uint32 areaFlag;
    float x1;
    float x2;
    float y1;
    float y2;
};

#define MAX_RUNES       6
#define RUNE_COOLDOWN   (2*5*IN_MILLISECONDS)                // msec

enum RuneType
{
    RUNE_BLOOD      = 0,
    RUNE_UNHOLY     = 1,
    RUNE_FROST      = 2,
    RUNE_DEATH      = 3,
    NUM_RUNE_TYPES  = 4
};

struct RuneInfo
{
    uint8  BaseRune;
    uint8  CurrentRune;
    uint16 Cooldown;                                        // msec
    uint32 ConvertedBy;
};

struct Runes
{
    RuneInfo runes[MAX_RUNES];
    uint8 runeState;                                        // mask of available runes
    uint8 needConvert;                                      // mask of runes that need to be converted

    void SetRuneState(uint8 index, bool set = true)
    {
        if(set)
            runeState |= (1 << index);                      // usable
        else
            runeState &= ~(1 << index);                     // on cooldown
    }

    bool IsRuneNeedsConvert(uint8 index)
    {
        if (!needConvert)
            return false;

        if (needConvert & (1 << index))
            return true;
        else
            return false;
    }
};

struct EnchantDuration
{
    EnchantDuration() : item(NULL), slot(MAX_ENCHANTMENT_SLOT), leftduration(0) {};
    EnchantDuration(Item * _item, EnchantmentSlot _slot, uint32 _leftduration) : item(_item), slot(_slot), leftduration(_leftduration) { MANGOS_ASSERT(item); };

    Item * item;
    EnchantmentSlot slot;
    uint32 leftduration;
};

typedef std::list<EnchantDuration> EnchantDurationList;
typedef std::list<Item*> ItemDurationList;

enum RaidGroupError
{
    ERR_RAID_GROUP_NONE                 = 0,
    ERR_RAID_GROUP_LOWLEVEL             = 1,
    ERR_RAID_GROUP_ONLY                 = 2,
    ERR_RAID_GROUP_FULL                 = 3,
    ERR_RAID_GROUP_REQUIREMENTS_UNMATCH = 4
};

enum PlayerMovementType
{
    MOVE_ROOT       = 1,
    MOVE_UNROOT     = 2,
    MOVE_WATER_WALK = 3,
    MOVE_LAND_WALK  = 4
};

enum DrunkenState
{
    DRUNKEN_SOBER   = 0,
    DRUNKEN_TIPSY   = 1,
    DRUNKEN_DRUNK   = 2,
    DRUNKEN_SMASHED = 3
};

#define MAX_DRUNKEN   4

enum PlayerFlags
{
    PLAYER_FLAGS_NONE                   = 0x00000000,
    PLAYER_FLAGS_GROUP_LEADER           = 0x00000001,
    PLAYER_FLAGS_AFK                    = 0x00000002,
    PLAYER_FLAGS_DND                    = 0x00000004,
    PLAYER_FLAGS_GM                     = 0x00000008,
    PLAYER_FLAGS_GHOST                  = 0x00000010,
    PLAYER_FLAGS_RESTING                = 0x00000020,
    PLAYER_FLAGS_UNK7                   = 0x00000040,       // admin?
    PLAYER_FLAGS_UNK8                   = 0x00000080,       // pre-3.0.3 PLAYER_FLAGS_FFA_PVP flag for FFA PVP state
    PLAYER_FLAGS_CONTESTED_PVP          = 0x00000100,       // Player has been involved in a PvP combat and will be attacked by contested guards
    PLAYER_FLAGS_IN_PVP                 = 0x00000200,
    PLAYER_FLAGS_HIDE_HELM              = 0x00000400,
    PLAYER_FLAGS_HIDE_CLOAK             = 0x00000800,
    PLAYER_FLAGS_PARTIAL_PLAY_TIME      = 0x00001000,       // played long time
    PLAYER_FLAGS_NO_PLAY_TIME           = 0x00002000,       // played too long time
    PLAYER_FLAGS_IS_OUT_OF_BOUNDS       = 0x00004000,       // Lua_IsOutOfBounds
    PLAYER_FLAGS_DEVELOPER              = 0x00008000,       // <Dev> chat tag, name prefix
    PLAYER_FLAGS_ENABLE_LOW_LEVEL_RAID  = 0x00010000,       // triggers lua event EVENT_ENABLE_LOW_LEVEL_RAID
    PLAYER_FLAGS_TAXI_BENCHMARK         = 0x00020000,       // taxi benchmark mode (on/off) (2.0.1)
    PLAYER_FLAGS_PVP_TIMER              = 0x00040000,       // 3.0.2, pvp timer active (after you disable pvp manually)
    PLAYER_FLAGS_COMMENTATOR            = 0x00080000,
    PLAYER_FLAGS_UNK21                  = 0x00100000,
    PLAYER_FLAGS_UNK22                  = 0x00200000,
    PLAYER_FLAGS_COMMENTATOR_UBER       = 0x00400000,       // something like COMMENTATOR_CAN_USE_INSTANCE_COMMAND
    PLAYER_FLAGS_UNK24                  = 0x00800000,       // EVENT_SPELL_UPDATE_USABLE and EVENT_UPDATE_SHAPESHIFT_USABLE, disabled all abilitys on tab except autoattack
    PLAYER_FLAGS_UNK25                  = 0x01000000,       // EVENT_SPELL_UPDATE_USABLE and EVENT_UPDATE_SHAPESHIFT_USABLE, disabled all melee ability on tab include autoattack
    PLAYER_FLAGS_XP_USER_DISABLED       = 0x02000000,
};

// used for PLAYER__FIELD_KNOWN_TITLES field (uint64), (1<<bit_index) without (-1)
// can't use enum for uint64 values
#define PLAYER_TITLE_DISABLED              UI64LIT(0x0000000000000000)
#define PLAYER_TITLE_NONE                  UI64LIT(0x0000000000000001)
#define PLAYER_TITLE_PRIVATE               UI64LIT(0x0000000000000002) // 1
#define PLAYER_TITLE_CORPORAL              UI64LIT(0x0000000000000004) // 2
#define PLAYER_TITLE_SERGEANT_A            UI64LIT(0x0000000000000008) // 3
#define PLAYER_TITLE_MASTER_SERGEANT       UI64LIT(0x0000000000000010) // 4
#define PLAYER_TITLE_SERGEANT_MAJOR        UI64LIT(0x0000000000000020) // 5
#define PLAYER_TITLE_KNIGHT                UI64LIT(0x0000000000000040) // 6
#define PLAYER_TITLE_KNIGHT_LIEUTENANT     UI64LIT(0x0000000000000080) // 7
#define PLAYER_TITLE_KNIGHT_CAPTAIN        UI64LIT(0x0000000000000100) // 8
#define PLAYER_TITLE_KNIGHT_CHAMPION       UI64LIT(0x0000000000000200) // 9
#define PLAYER_TITLE_LIEUTENANT_COMMANDER  UI64LIT(0x0000000000000400) // 10
#define PLAYER_TITLE_COMMANDER             UI64LIT(0x0000000000000800) // 11
#define PLAYER_TITLE_MARSHAL               UI64LIT(0x0000000000001000) // 12
#define PLAYER_TITLE_FIELD_MARSHAL         UI64LIT(0x0000000000002000) // 13
#define PLAYER_TITLE_GRAND_MARSHAL         UI64LIT(0x0000000000004000) // 14
#define PLAYER_TITLE_SCOUT                 UI64LIT(0x0000000000008000) // 15
#define PLAYER_TITLE_GRUNT                 UI64LIT(0x0000000000010000) // 16
#define PLAYER_TITLE_SERGEANT_H            UI64LIT(0x0000000000020000) // 17
#define PLAYER_TITLE_SENIOR_SERGEANT       UI64LIT(0x0000000000040000) // 18
#define PLAYER_TITLE_FIRST_SERGEANT        UI64LIT(0x0000000000080000) // 19
#define PLAYER_TITLE_STONE_GUARD           UI64LIT(0x0000000000100000) // 20
#define PLAYER_TITLE_BLOOD_GUARD           UI64LIT(0x0000000000200000) // 21
#define PLAYER_TITLE_LEGIONNAIRE           UI64LIT(0x0000000000400000) // 22
#define PLAYER_TITLE_CENTURION             UI64LIT(0x0000000000800000) // 23
#define PLAYER_TITLE_CHAMPION              UI64LIT(0x0000000001000000) // 24
#define PLAYER_TITLE_LIEUTENANT_GENERAL    UI64LIT(0x0000000002000000) // 25
#define PLAYER_TITLE_GENERAL               UI64LIT(0x0000000004000000) // 26
#define PLAYER_TITLE_WARLORD               UI64LIT(0x0000000008000000) // 27
#define PLAYER_TITLE_HIGH_WARLORD          UI64LIT(0x0000000010000000) // 28
#define PLAYER_TITLE_GLADIATOR             UI64LIT(0x0000000020000000) // 29
#define PLAYER_TITLE_DUELIST               UI64LIT(0x0000000040000000) // 30
#define PLAYER_TITLE_RIVAL                 UI64LIT(0x0000000080000000) // 31
#define PLAYER_TITLE_CHALLENGER            UI64LIT(0x0000000100000000) // 32
#define PLAYER_TITLE_SCARAB_LORD           UI64LIT(0x0000000200000000) // 33
#define PLAYER_TITLE_CONQUEROR             UI64LIT(0x0000000400000000) // 34
#define PLAYER_TITLE_JUSTICAR              UI64LIT(0x0000000800000000) // 35
#define PLAYER_TITLE_CHAMPION_OF_THE_NAARU UI64LIT(0x0000001000000000) // 36
#define PLAYER_TITLE_MERCILESS_GLADIATOR   UI64LIT(0x0000002000000000) // 37
#define PLAYER_TITLE_OF_THE_SHATTERED_SUN  UI64LIT(0x0000004000000000) // 38
#define PLAYER_TITLE_HAND_OF_ADAL          UI64LIT(0x0000008000000000) // 39
#define PLAYER_TITLE_VENGEFUL_GLADIATOR    UI64LIT(0x0000010000000000) // 40

#define KNOWN_TITLES_SIZE   3
#define MAX_TITLE_INDEX     (KNOWN_TITLES_SIZE*64)          // 3 uint64 fields

// used in (PLAYER_FIELD_BYTES, 0) byte values
enum PlayerFieldByteFlags
{
    PLAYER_FIELD_BYTE_TRACK_STEALTHED   = 0x02,
    PLAYER_FIELD_BYTE_RELEASE_TIMER     = 0x08,             // Display time till auto release spirit
    PLAYER_FIELD_BYTE_NO_RELEASE_WINDOW = 0x10              // Display no "release spirit" window at all
};

// used in byte (PLAYER_FIELD_BYTES2,3) values
enum PlayerFieldByte2Flags
{
    PLAYER_FIELD_BYTE2_NONE              = 0x00,
    PLAYER_FIELD_BYTE2_DETECT_AMORE_0    = 0x02,            // SPELL_AURA_DETECT_AMORE, not used as value and maybe not relcted to, but used in code as base for mask apply
    PLAYER_FIELD_BYTE2_DETECT_AMORE_1    = 0x04,            // SPELL_AURA_DETECT_AMORE value 1
    PLAYER_FIELD_BYTE2_DETECT_AMORE_2    = 0x08,            // SPELL_AURA_DETECT_AMORE value 2
    PLAYER_FIELD_BYTE2_DETECT_AMORE_3    = 0x10,            // SPELL_AURA_DETECT_AMORE value 3
    PLAYER_FIELD_BYTE2_STEALTH           = 0x20,
    PLAYER_FIELD_BYTE2_INVISIBILITY_GLOW = 0x40
};

enum ActivateTaxiReplies
{
    ERR_TAXIOK                      = 0,
    ERR_TAXIUNSPECIFIEDSERVERERROR  = 1,
    ERR_TAXINOSUCHPATH              = 2,
    ERR_TAXINOTENOUGHMONEY          = 3,
    ERR_TAXITOOFARAWAY              = 4,
    ERR_TAXINOVENDORNEARBY          = 5,
    ERR_TAXINOTVISITED              = 6,
    ERR_TAXIPLAYERBUSY              = 7,
    ERR_TAXIPLAYERALREADYMOUNTED    = 8,
    ERR_TAXIPLAYERSHAPESHIFTED      = 9,
    ERR_TAXIPLAYERMOVING            = 10,
    ERR_TAXISAMENODE                = 11,
    ERR_TAXINOTSTANDING             = 12
};

enum MirrorTimerType
{
    FATIGUE_TIMER      = 0,
    BREATH_TIMER       = 1,
    FIRE_TIMER         = 2
};
#define MAX_TIMERS      3
#define DISABLED_MIRROR_TIMER   -1

// 2^n values
enum PlayerExtraFlags
{
    // gm abilities
    PLAYER_EXTRA_GM_ON              = 0x0001,
    PLAYER_EXTRA_GM_ACCEPT_TICKETS  = 0x0002,
    PLAYER_EXTRA_ACCEPT_WHISPERS    = 0x0004,
    PLAYER_EXTRA_TAXICHEAT          = 0x0008,
    PLAYER_EXTRA_GM_INVISIBLE       = 0x0010,
    PLAYER_EXTRA_GM_CHAT            = 0x0020,               // Show GM badge in chat messages
    PLAYER_EXTRA_AUCTION_NEUTRAL    = 0x0040,
    PLAYER_EXTRA_AUCTION_ENEMY      = 0x0080,               // overwrite PLAYER_EXTRA_AUCTION_NEUTRAL

    // other states
    PLAYER_EXTRA_PVP_DEATH          = 0x0100                // store PvP death status until corpse creating.
};

// 2^n values
enum AtLoginFlags
{
    AT_LOGIN_NONE              = 0x00,
    AT_LOGIN_RENAME            = 0x01,
    AT_LOGIN_RESET_SPELLS      = 0x02,
    AT_LOGIN_RESET_TALENTS     = 0x04,
    AT_LOGIN_CUSTOMIZE         = 0x08,
    AT_LOGIN_RESET_PET_TALENTS = 0x10,
    AT_LOGIN_FIRST             = 0x20,
};

typedef std::map<uint32, QuestStatusData> QuestStatusMap;

enum QuestSlotOffsets
{
    QUEST_ID_OFFSET         = 0,
    QUEST_STATE_OFFSET      = 1,
    QUEST_COUNTS_OFFSET     = 2,                            // 2 and 3
    QUEST_TIME_OFFSET       = 4
};

#define MAX_QUEST_OFFSET 5

enum QuestSlotStateMask
{
    QUEST_STATE_NONE     = 0x0000,
    QUEST_STATE_COMPLETE = 0x0001,
    QUEST_STATE_FAIL     = 0x0002
};

enum SkillUpdateState
{
    SKILL_UNCHANGED     = 0,
    SKILL_CHANGED       = 1,
    SKILL_NEW           = 2,
    SKILL_DELETED       = 3
};

struct SkillStatusData
{
    SkillStatusData(uint8 _pos, SkillUpdateState _uState) : pos(_pos), uState(_uState)
    {
    }
    uint8 pos;
    SkillUpdateState uState;
};

typedef UNORDERED_MAP<uint32, SkillStatusData> SkillStatusMap;

enum PlayerSlots
{
    // first slot for item stored (in any way in player m_items data)
    PLAYER_SLOT_START           = 0,
    // last+1 slot for item stored (in any way in player m_items data)
    PLAYER_SLOT_END             = 150,
    PLAYER_SLOTS_COUNT          = (PLAYER_SLOT_END - PLAYER_SLOT_START)
};

#define INVENTORY_SLOT_BAG_0    255

enum EquipmentSlots                                         // 19 slots
{
    EQUIPMENT_SLOT_START        = 0,
    EQUIPMENT_SLOT_HEAD         = 0,
    EQUIPMENT_SLOT_NECK         = 1,
    EQUIPMENT_SLOT_SHOULDERS    = 2,
    EQUIPMENT_SLOT_BODY         = 3,
    EQUIPMENT_SLOT_CHEST        = 4,
    EQUIPMENT_SLOT_WAIST        = 5,
    EQUIPMENT_SLOT_LEGS         = 6,
    EQUIPMENT_SLOT_FEET         = 7,
    EQUIPMENT_SLOT_WRISTS       = 8,
    EQUIPMENT_SLOT_HANDS        = 9,
    EQUIPMENT_SLOT_FINGER1      = 10,
    EQUIPMENT_SLOT_FINGER2      = 11,
    EQUIPMENT_SLOT_TRINKET1     = 12,
    EQUIPMENT_SLOT_TRINKET2     = 13,
    EQUIPMENT_SLOT_BACK         = 14,
    EQUIPMENT_SLOT_MAINHAND     = 15,
    EQUIPMENT_SLOT_OFFHAND      = 16,
    EQUIPMENT_SLOT_RANGED       = 17,
    EQUIPMENT_SLOT_TABARD       = 18,
    EQUIPMENT_SLOT_END          = 19
};

enum InventorySlots                                         // 4 slots
{
    INVENTORY_SLOT_BAG_START    = 19,
    INVENTORY_SLOT_BAG_END      = 23
};

enum InventoryPackSlots                                     // 16 slots
{
    INVENTORY_SLOT_ITEM_START   = 23,
    INVENTORY_SLOT_ITEM_END     = 39
};

enum BankItemSlots                                          // 28 slots
{
    BANK_SLOT_ITEM_START        = 39,
    BANK_SLOT_ITEM_END          = 67
};

enum BankBagSlots                                           // 7 slots
{
    BANK_SLOT_BAG_START         = 67,
    BANK_SLOT_BAG_END           = 74
};

enum BuyBackSlots                                           // 12 slots
{
    // stored in m_buybackitems
    BUYBACK_SLOT_START          = 74,
    BUYBACK_SLOT_END            = 86
};

enum KeyRingSlots                                           // 32 slots
{
    KEYRING_SLOT_START          = 86,
    KEYRING_SLOT_END            = 118
};

enum CurrencyTokenSlots                                     // 32 slots
{
    CURRENCYTOKEN_SLOT_START    = 118,
    CURRENCYTOKEN_SLOT_END      = 150
};

enum EquipmentSetUpdateState
{
    EQUIPMENT_SET_UNCHANGED = 0,
    EQUIPMENT_SET_CHANGED   = 1,
    EQUIPMENT_SET_NEW       = 2,
    EQUIPMENT_SET_DELETED   = 3
};

struct EquipmentSet
{
    EquipmentSet() : Guid(0), IgnoreMask(0), state(EQUIPMENT_SET_NEW)
    {
        for(int i = 0; i < EQUIPMENT_SLOT_END; ++i)
            Items[i] = 0;
    }

    uint64 Guid;
    std::string Name;
    std::string IconName;
    uint32 IgnoreMask;
    uint32 Items[EQUIPMENT_SLOT_END];
    EquipmentSetUpdateState state;
};

#define MAX_EQUIPMENT_SET_INDEX 10                          // client limit

typedef std::map<uint32, EquipmentSet> EquipmentSets;

struct ItemPosCount
{
    ItemPosCount(uint16 _pos, uint32 _count) : pos(_pos), count(_count) {}
    bool isContainedIn(std::vector<ItemPosCount> const& vec) const;
    uint16 pos;
    uint32 count;
};
typedef std::vector<ItemPosCount> ItemPosCountVec;

enum TradeSlots
{
    TRADE_SLOT_COUNT            = 7,
    TRADE_SLOT_TRADED_COUNT     = 6,
    TRADE_SLOT_NONTRADED        = 6
};

enum TransferAbortReason
{
    TRANSFER_ABORT_NONE                         = 0x00,
    TRANSFER_ABORT_ERROR                        = 0x01,
    TRANSFER_ABORT_MAX_PLAYERS                  = 0x02,     // Transfer Aborted: instance is full
    TRANSFER_ABORT_NOT_FOUND                    = 0x03,     // Transfer Aborted: instance not found
    TRANSFER_ABORT_TOO_MANY_INSTANCES           = 0x04,     // You have entered too many instances recently.
    TRANSFER_ABORT_ZONE_IN_COMBAT               = 0x06,     // Unable to zone in while an encounter is in progress.
    TRANSFER_ABORT_INSUF_EXPAN_LVL              = 0x07,     // You must have <TBC,WotLK> expansion installed to access this area.
    TRANSFER_ABORT_DIFFICULTY                   = 0x08,     // <Normal,Heroic,Epic> difficulty mode is not available for %s.
    TRANSFER_ABORT_UNIQUE_MESSAGE               = 0x09,     // Until you've escaped TLK's grasp, you cannot leave this place!
    TRANSFER_ABORT_TOO_MANY_REALM_INSTANCES     = 0x0A,     // Additional instances cannot be launched, please try again later.
    TRANSFER_ABORT_NEED_GROUP                   = 0x0B,     // 3.1
    TRANSFER_ABORT_NOT_FOUND2                   = 0x0C,     // 3.1
    TRANSFER_ABORT_NOT_FOUND3                   = 0x0D,     // 3.1
    TRANSFER_ABORT_NOT_FOUND4                   = 0x0E,     // 3.2
    TRANSFER_ABORT_REALM_ONLY                   = 0x0F,     // All players on party must be from the same realm.
    TRANSFER_ABORT_MAP_NOT_ALLOWED              = 0x10,     // Map can't be entered at this time.
};

enum ReferAFriendError
{
    ERR_REFER_A_FRIEND_NONE                          = 0x00,
    ERR_REFER_A_FRIEND_NOT_REFERRED_BY               = 0x01,
    ERR_REFER_A_FRIEND_TARGET_TOO_HIGH               = 0x02,
    ERR_REFER_A_FRIEND_INSUFFICIENT_GRANTABLE_LEVELS = 0x03,
    ERR_REFER_A_FRIEND_TOO_FAR                       = 0x04,
    ERR_REFER_A_FRIEND_DIFFERENT_FACTION             = 0x05,
    ERR_REFER_A_FRIEND_NOT_NOW                       = 0x06,
    ERR_REFER_A_FRIEND_GRANT_LEVEL_MAX_I             = 0x07,
    ERR_REFER_A_FRIEND_NO_TARGET                     = 0x08,
    ERR_REFER_A_FRIEND_NOT_IN_GROUP                  = 0x09,
    ERR_REFER_A_FRIEND_SUMMON_LEVEL_MAX_I            = 0x0A,
    ERR_REFER_A_FRIEND_SUMMON_COOLDOWN               = 0x0B,
    ERR_REFER_A_FRIEND_INSUF_EXPAN_LVL               = 0x0C,
    ERR_REFER_A_FRIEND_SUMMON_OFFLINE_S              = 0x0D
};

enum AccountLinkedState
{
    STATE_NOT_LINKED = 0x00,
    STATE_REFER      = 0x01,
    STATE_REFERRAL   = 0x02,
    STATE_DUAL       = 0x04,
};

enum InstanceResetWarningType
{
    RAID_INSTANCE_WARNING_HOURS     = 1,                    // WARNING! %s is scheduled to reset in %d hour(s).
    RAID_INSTANCE_WARNING_MIN       = 2,                    // WARNING! %s is scheduled to reset in %d minute(s)!
    RAID_INSTANCE_WARNING_MIN_SOON  = 3,                    // WARNING! %s is scheduled to reset in %d minute(s). Please exit the zone or you will be returned to your bind location!
    RAID_INSTANCE_WELCOME           = 4,                    // Welcome to %s. This raid instance is scheduled to reset in %s.
    RAID_INSTANCE_EXPIRED           = 5
};

// PLAYER_FIELD_ARENA_TEAM_INFO_1_1 offsets
enum ArenaTeamInfoType
{
    ARENA_TEAM_ID               = 0,
    ARENA_TEAM_TYPE             = 1,                        // new in 3.2 - team type?
    ARENA_TEAM_MEMBER           = 2,                        // 0 - captain, 1 - member
    ARENA_TEAM_GAMES_WEEK       = 3,
    ARENA_TEAM_GAMES_SEASON     = 4,
    ARENA_TEAM_WINS_SEASON      = 5,
    ARENA_TEAM_PERSONAL_RATING  = 6,
    ARENA_TEAM_END              = 7
};

enum RestType
{
    REST_TYPE_NO        = 0,
    REST_TYPE_IN_TAVERN = 1,
    REST_TYPE_IN_CITY   = 2
};

enum DuelCompleteType
{
    DUEL_INTERUPTED = 0,
    DUEL_WON        = 1,
    DUEL_FLED       = 2
};

enum TeleportToOptions
{
    TELE_TO_GM_MODE             = 0x01,
    TELE_TO_NOT_LEAVE_TRANSPORT = 0x02,
    TELE_TO_NOT_LEAVE_COMBAT    = 0x04,
    TELE_TO_NOT_UNSUMMON_PET    = 0x08,
    TELE_TO_SPELL               = 0x10,
};

/// Type of environmental damages
enum EnviromentalDamage
{
    DAMAGE_EXHAUSTED = 0,
    DAMAGE_DROWNING  = 1,
    DAMAGE_FALL      = 2,
    DAMAGE_LAVA      = 3,
    DAMAGE_SLIME     = 4,
    DAMAGE_FIRE      = 5,
    DAMAGE_FALL_TO_VOID = 6                                 // custom case for fall without durability loss
};

enum PlayedTimeIndex
{
    PLAYED_TIME_TOTAL = 0,
    PLAYED_TIME_LEVEL = 1
};

#define MAX_PLAYED_TIME_INDEX 2

// used at player loading query list preparing, and later result selection
enum PlayerLoginQueryIndex
{
    PLAYER_LOGIN_QUERY_LOADFROM,
    PLAYER_LOGIN_QUERY_LOADGROUP,
    PLAYER_LOGIN_QUERY_LOADBOUNDINSTANCES,
    PLAYER_LOGIN_QUERY_LOADAURAS,
    PLAYER_LOGIN_QUERY_LOADSPELLS,
    PLAYER_LOGIN_QUERY_LOADQUESTSTATUS,
    PLAYER_LOGIN_QUERY_LOADDAILYQUESTSTATUS,
    PLAYER_LOGIN_QUERY_LOADREPUTATION,
    PLAYER_LOGIN_QUERY_LOADINVENTORY,
    PLAYER_LOGIN_QUERY_LOADITEMLOOT,
    PLAYER_LOGIN_QUERY_LOADACTIONS,
    PLAYER_LOGIN_QUERY_LOADSOCIALLIST,
    PLAYER_LOGIN_QUERY_LOADHOMEBIND,
    PLAYER_LOGIN_QUERY_LOADSPELLCOOLDOWNS,
    PLAYER_LOGIN_QUERY_LOADDECLINEDNAMES,
    PLAYER_LOGIN_QUERY_LOADGUILD,
    PLAYER_LOGIN_QUERY_LOADARENAINFO,
    PLAYER_LOGIN_QUERY_LOADACHIEVEMENTS,
    PLAYER_LOGIN_QUERY_LOADCRITERIAPROGRESS,
    PLAYER_LOGIN_QUERY_LOADEQUIPMENTSETS,
    PLAYER_LOGIN_QUERY_LOADBGDATA,
    PLAYER_LOGIN_QUERY_LOADACCOUNTDATA,
    PLAYER_LOGIN_QUERY_LOADSKILLS,
    PLAYER_LOGIN_QUERY_LOADGLYPHS,
    PLAYER_LOGIN_QUERY_LOADMAILS,
    PLAYER_LOGIN_QUERY_LOADMAILEDITEMS,
    PLAYER_LOGIN_QUERY_LOADTALENTS,
    PLAYER_LOGIN_QUERY_LOADWEEKLYQUESTSTATUS,
    PLAYER_LOGIN_QUERY_LOADMONTHLYQUESTSTATUS,
    PLAYER_LOGIN_QUERY_LOADRANDOMBG,

    MAX_PLAYER_LOGIN_QUERY
};

enum PlayerDelayedOperations
{
    DELAYED_SAVE_PLAYER         = 0x01,
    DELAYED_RESURRECT_PLAYER    = 0x02,
    DELAYED_SPELL_CAST_DESERTER = 0x04,
    DELAYED_BG_MOUNT_RESTORE    = 0x08,                     ///< Flag to restore mount state after teleport from BG
    DELAYED_BG_TAXI_RESTORE     = 0x10,                     ///< Flag to restore taxi state after teleport from BG
    DELAYED_END
};

enum ReputationSource
{
    REPUTATION_SOURCE_KILL,
    REPUTATION_SOURCE_QUEST,
    REPUTATION_SOURCE_SPELL
};

// Player summoning auto-decline time (in secs)
#define MAX_PLAYER_SUMMON_DELAY                   (2*MINUTE)
#define MAX_MONEY_AMOUNT                       (0x7FFFFFFF-1)

struct InstancePlayerBind
{
    DungeonPersistentState *state;
    bool perm;
    bool extend;
    /* permanent PlayerInstanceBinds are created in Raid/Heroic instances for players
       that aren't already permanently bound when they are inside when a boss is killed
       or when they enter an instance that the group leader is permanently bound to. */
    InstancePlayerBind() : state(NULL), perm(false), extend(false) {}
};

class MANGOS_DLL_SPEC PlayerTaxi
{
    public:
        PlayerTaxi();
        ~PlayerTaxi() {}
        // Nodes
        void InitTaxiNodesForLevel(uint32 race, uint32 chrClass, uint32 level);
        void LoadTaxiMask(const char* data);

        bool IsTaximaskNodeKnown(uint32 nodeidx) const
        {
            uint8  field   = uint8((nodeidx - 1) / 32);
            uint32 submask = 1<<((nodeidx-1)%32);
            return (m_taximask[field] & submask) == submask;
        }
        bool SetTaximaskNode(uint32 nodeidx)
        {
            uint8  field   = uint8((nodeidx - 1) / 32);
            uint32 submask = 1<<((nodeidx-1)%32);
            if ((m_taximask[field] & submask) != submask )
            {
                m_taximask[field] |= submask;
                return true;
            }
            else
                return false;
        }
        void AppendTaximaskTo(ByteBuffer& data, bool all);

        // Destinations
        bool LoadTaxiDestinationsFromString(const std::string& values, Team team);
        std::string SaveTaxiDestinationsToString();

        void ClearTaxiDestinations() { m_TaxiDestinations.clear(); }
        void AddTaxiDestination(uint32 dest) { m_TaxiDestinations.push_back(dest); }
        uint32 GetTaxiSource() const { return m_TaxiDestinations.empty() ? 0 : m_TaxiDestinations.front(); }
        uint32 GetTaxiDestination() const { return m_TaxiDestinations.size() < 2 ? 0 : m_TaxiDestinations[1]; }
        uint32 GetCurrentTaxiPath() const;
        uint32 NextTaxiDestination()
        {
            m_TaxiDestinations.pop_front();
            return GetTaxiDestination();
        }
        bool empty() const { return m_TaxiDestinations.empty(); }

        friend std::ostringstream& operator<< (std::ostringstream& ss, PlayerTaxi const& taxi);
    private:
        TaxiMask m_taximask;
        std::deque<uint32> m_TaxiDestinations;
};

std::ostringstream& operator<< (std::ostringstream& ss, PlayerTaxi const& taxi);

/// Holder for BattleGround data
struct BGData
{
    BGData() : bgInstanceID(0), bgTypeID(BATTLEGROUND_TYPE_NONE), bgAfkReportedCount(0), bgAfkReportedTimer(0),
        bgTeam(TEAM_NONE), mountSpell(0), m_needSave(false), forLFG(false) { ClearTaxiPath(); }

    uint32 bgInstanceID;                                    ///< This variable is set to bg->m_InstanceID, saved
                                                            ///  when player is teleported to BG - (it is battleground's GUID)
    BattleGroundTypeId bgTypeID;

    std::set<uint32>   bgAfkReporter;
    uint8              bgAfkReportedCount;
    time_t             bgAfkReportedTimer;

    Team bgTeam;                                            ///< What side the player will be added to, saved


    uint32 mountSpell;                                      ///< Mount used before join to bg, saved
    uint32 taxiPath[2];                                     ///< Current taxi active path start/end nodes, saved

    WorldLocation joinPos;                                  ///< From where player entered BG, saved

    bool m_needSave;                                        ///< true, if saved to DB fields modified after prev. save (marked as "saved" above)

    bool forLFG;                                            // true, if data used for LFG entry point set ( fields modified after prev. save (instanceID = 0!)

    void ClearTaxiPath()     { taxiPath[0] = taxiPath[1] = 0; }
    bool HasTaxiPath() const { return taxiPath[0] && taxiPath[1]; }
};

class TradeData
{
    public:                                                 // constructors
        TradeData(Player* player, Player* trader) :
            m_player(player),  m_trader(trader), m_accepted(false), m_acceptProccess(false),
            m_money(0), m_spell(0) {}

    public:                                                 // access functions

        Player* GetTrader() const { return m_trader; }
        TradeData* GetTraderData() const;

        Item* GetItem(TradeSlots slot) const;
        bool HasItem(ObjectGuid item_guid) const;

        uint32 GetSpell() const { return m_spell; }
        Item*  GetSpellCastItem() const;
        bool HasSpellCastItem() const { return !m_spellCastItem.IsEmpty(); }

        uint32 GetMoney() const { return m_money; }

        bool IsAccepted() const { return m_accepted; }
        bool IsInAcceptProcess() const { return m_acceptProccess; }
    public:                                                 // access functions

        void SetItem(TradeSlots slot, Item* item);
        void SetSpell(uint32 spell_id, Item* castItem = NULL);
        void SetMoney(uint32 money);

        void SetAccepted(bool state, bool crosssend = false);

        // must be called only from accept handler helper functions
        void SetInAcceptProcess(bool state) { m_acceptProccess = state; }

    private:                                                // internal functions

        void Update(bool for_trader = true);

    private:                                                // fields

        Player*    m_player;                                // Player who own of this TradeData
        Player*    m_trader;                                // Player who trade with m_player

        bool       m_accepted;                              // m_player press accept for trade list
        bool       m_acceptProccess;                        // one from player/trader press accept and this processed

        uint32     m_money;                                 // m_player place money to trade

        uint32     m_spell;                                 // m_player apply spell to non-traded slot item
        ObjectGuid m_spellCastItem;                         // applied spell casted by item use

        ObjectGuid m_items[TRADE_SLOT_COUNT];               // traded itmes from m_player side including non-traded slot
};

class MANGOS_DLL_SPEC Player : public Unit
{
    friend class WorldSession;
    friend void Item::AddToUpdateQueueOf(Player *player);
    friend void Item::RemoveFromUpdateQueueOf(Player *player);
    public:
        explicit Player (WorldSession *session);
        ~Player ( );

        void CleanupsBeforeDelete();

        static UpdateMask updateVisualBits;
        static void InitVisibleBits();

        void AddToWorld();
        void RemoveFromWorld();

        bool TeleportTo(uint32 mapid, float x, float y, float z, float orientation, uint32 options = 0);

        bool TeleportTo(WorldLocation const &loc, uint32 options = 0)
        {
            return TeleportTo(loc.mapid, loc.coord_x, loc.coord_y, loc.coord_z, loc.orientation, options);
        }

        bool TeleportToBGEntryPoint();

        void SetSummonPoint(uint32 mapid, float x, float y, float z)
        {
            m_summon_expire = time(NULL) + MAX_PLAYER_SUMMON_DELAY;
            m_summon_mapid = mapid;
            m_summon_x = x;
            m_summon_y = y;
            m_summon_z = z;
        }
        void SummonIfPossible(bool agree);

        bool Create( uint32 guidlow, const std::string& name, uint8 race, uint8 class_, uint8 gender, uint8 skin, uint8 face, uint8 hairStyle, uint8 hairColor, uint8 facialHair, uint8 outfitId );

        void Update(uint32 update_diff, uint32 time) override;

        static bool BuildEnumData( QueryResult * result,  WorldPacket * p_data );

        void SetInWater(bool apply);

        bool IsInWater() const { return m_isInWater; }
        bool IsUnderWater() const;

        void SendInitialPacketsBeforeAddToMap();
        void SendInitialPacketsAfterAddToMap();
        void SendTransferAborted(uint32 mapid, uint8 reason, uint8 arg = 0);
        void SendInstanceResetWarning(uint32 mapid, Difficulty difficulty, uint32 time);

        Creature* GetNPCIfCanInteractWith(ObjectGuid guid, uint32 npcflagmask);
        GameObject* GetGameObjectIfCanInteractWith(ObjectGuid guid, uint32 gameobject_type = MAX_GAMEOBJECT_TYPE) const;

        bool ToggleAFK();
        bool ToggleDND();
        bool isAFK() const { return HasFlag(PLAYER_FLAGS, PLAYER_FLAGS_AFK); }
        bool isDND() const { return HasFlag(PLAYER_FLAGS, PLAYER_FLAGS_DND); }
        uint8 chatTag() const;
        std::string afkMsg;
        std::string dndMsg;

        uint32 GetBarberShopCost(uint8 newhairstyle, uint8 newhaircolor, uint8 newfacialhair, uint8 newskintone);

        PlayerSocial *GetSocial() { return m_social; }

        PlayerTaxi m_taxi;
        void InitTaxiNodesForLevel() { m_taxi.InitTaxiNodesForLevel(getRace(), getClass(), getLevel()); }
        bool ActivateTaxiPathTo(std::vector<uint32> const& nodes, Creature* npc = NULL, uint32 spellid = 0);
        bool ActivateTaxiPathTo(uint32 taxi_path_id, uint32 spellid = 0);
                                                            // mount_id can be used in scripting calls
        void ContinueTaxiFlight();
        bool isAcceptTickets() const { return GetSession()->GetSecurity() >= SEC_GAMEMASTER && (m_ExtraFlags & PLAYER_EXTRA_GM_ACCEPT_TICKETS); }
        void SetAcceptTicket(bool on) { if(on) m_ExtraFlags |= PLAYER_EXTRA_GM_ACCEPT_TICKETS; else m_ExtraFlags &= ~PLAYER_EXTRA_GM_ACCEPT_TICKETS; }
        bool isAcceptWhispers() const { return m_ExtraFlags & PLAYER_EXTRA_ACCEPT_WHISPERS; }
        void SetAcceptWhispers(bool on) { if(on) m_ExtraFlags |= PLAYER_EXTRA_ACCEPT_WHISPERS; else m_ExtraFlags &= ~PLAYER_EXTRA_ACCEPT_WHISPERS; }
        bool isGameMaster() const { return m_ExtraFlags & PLAYER_EXTRA_GM_ON; }
        void SetGameMaster(bool on);
        bool isGMChat() const { return GetSession()->GetSecurity() >= SEC_MODERATOR && (m_ExtraFlags & PLAYER_EXTRA_GM_CHAT); }
        void SetGMChat(bool on) { if(on) m_ExtraFlags |= PLAYER_EXTRA_GM_CHAT; else m_ExtraFlags &= ~PLAYER_EXTRA_GM_CHAT; }
        bool isTaxiCheater() const { return m_ExtraFlags & PLAYER_EXTRA_TAXICHEAT; }
        void SetTaxiCheater(bool on) { if(on) m_ExtraFlags |= PLAYER_EXTRA_TAXICHEAT; else m_ExtraFlags &= ~PLAYER_EXTRA_TAXICHEAT; }
        bool isGMVisible() const { return !(m_ExtraFlags & PLAYER_EXTRA_GM_INVISIBLE); }
        void SetGMVisible(bool on);
        void SetPvPDeath(bool on) { if(on) m_ExtraFlags |= PLAYER_EXTRA_PVP_DEATH; else m_ExtraFlags &= ~PLAYER_EXTRA_PVP_DEATH; }

        // 0 = own auction, -1 = enemy auction, 1 = goblin auction
        int GetAuctionAccessMode() const { return m_ExtraFlags & PLAYER_EXTRA_AUCTION_ENEMY ? -1 : (m_ExtraFlags & PLAYER_EXTRA_AUCTION_NEUTRAL ? 1 : 0); }
        void SetAuctionAccessMode(int state)
        {
            m_ExtraFlags &= ~ (PLAYER_EXTRA_AUCTION_ENEMY|PLAYER_EXTRA_AUCTION_NEUTRAL);

            if(state < 0)
                m_ExtraFlags |= PLAYER_EXTRA_AUCTION_ENEMY;
            else if( state > 0)
                m_ExtraFlags |= PLAYER_EXTRA_AUCTION_NEUTRAL;
        }


        void GiveXP(uint32 xp, Unit* victim);
        void GiveLevel(uint32 level);

        void InitStatsForLevel(bool reapplyMods = false);

        // Played Time Stuff
        time_t m_logintime;
        time_t m_Last_tick;

        uint32 m_Played_time[MAX_PLAYED_TIME_INDEX];
        uint32 GetTotalPlayedTime() { return m_Played_time[PLAYED_TIME_TOTAL]; }
        uint32 GetLevelPlayedTime() { return m_Played_time[PLAYED_TIME_LEVEL]; }

        void ResetTimeSync();
        void SendTimeSync();

        void SetDeathState(DeathState s);                   // overwrite Unit::SetDeathState

        float GetRestBonus() const { return m_rest_bonus; }
        void SetRestBonus(float rest_bonus_new);

        RestType GetRestType() const { return rest_type; }
        void SetRestType(RestType n_r_type, uint32 areaTriggerId = 0);

        time_t GetTimeInnEnter() const { return time_inn_enter; }
        void UpdateInnerTime (time_t time) { time_inn_enter = time; }

        void RemovePet(PetSaveMode mode);

        uint32 GetPhaseMaskForSpawn() const;                // used for proper set phase for DB at GM-mode creature/GO spawn

        void Say(const std::string& text, const uint32 language);
        void Yell(const std::string& text, const uint32 language);
        void TextEmote(const std::string& text);
        void Whisper(const std::string& text, const uint32 language, ObjectGuid receiver);
        void BuildPlayerChat(WorldPacket *data, uint8 msgtype, const std::string& text, uint32 language) const;

        /*********************************************************/
        /***                    STORAGE SYSTEM                 ***/
        /*********************************************************/

        void SetVirtualItemSlot( uint8 i, Item* item);
        void SetSheath( SheathState sheathed );             // overwrite Unit version
        uint8 FindEquipSlot(ItemPrototype const* proto, uint32 slot, bool swap) const;
        uint32 GetItemCount(uint32 item, bool inBankAlso = false, Item* skipItem = NULL) const;
        uint32 GetItemCountWithLimitCategory(uint32 limitCategory, Item* skipItem = NULL) const;
        Item* GetItemByGuid(ObjectGuid guid) const;
        Item* GetItemByEntry(uint32 item) const;            // only for special cases
        Item* GetItemByLimitedCategory(uint32 limitedCategory) const;
        Item* GetItemByPos( uint16 pos ) const;
        Item* GetItemByPos( uint8 bag, uint8 slot ) const;
        uint32 GetItemDisplayIdInSlot(uint8 bag, uint8 slot) const;
        Item* GetWeaponForAttack(WeaponAttackType attackType) const { return GetWeaponForAttack(attackType,false,false); }
        Item* GetWeaponForAttack(WeaponAttackType attackType, bool nonbroken, bool useable) const;
        Item* GetShield(bool useable = false) const;
        static uint32 GetAttackBySlot( uint8 slot );        // MAX_ATTACK if not weapon slot
        std::vector<Item *> &GetItemUpdateQueue() { return m_itemUpdateQueue; }
        static bool IsInventoryPos( uint16 pos ) { return IsInventoryPos(pos >> 8, pos & 255); }
        static bool IsInventoryPos( uint8 bag, uint8 slot );
        static bool IsEquipmentPos( uint16 pos ) { return IsEquipmentPos(pos >> 8, pos & 255); }
        static bool IsEquipmentPos( uint8 bag, uint8 slot );
        static bool IsBagPos( uint16 pos );
        static bool IsBankPos( uint16 pos ) { return IsBankPos(pos >> 8, pos & 255); }
        static bool IsBankPos( uint8 bag, uint8 slot );
        bool IsValidPos( uint16 pos, bool explicit_pos ) const { return IsValidPos(pos >> 8, pos & 255, explicit_pos); }
        bool IsValidPos( uint8 bag, uint8 slot, bool explicit_pos ) const;
        uint8 GetBankBagSlotCount() const { return GetByteValue(PLAYER_BYTES_2, 2); }
        void SetBankBagSlotCount(uint8 count) { SetByteValue(PLAYER_BYTES_2, 2, count); }
        bool HasItemCount( uint32 item, uint32 count, bool inBankAlso = false) const;
        bool HasItemFitToSpellReqirements(SpellEntry const* spellInfo, Item const* ignoreItem = NULL);
        bool CanNoReagentCast(SpellEntry const* spellInfo) const;
        bool HasItemOrGemWithIdEquipped( uint32 item, uint32 count, uint8 except_slot = NULL_SLOT) const;
        bool HasItemOrGemWithLimitCategoryEquipped( uint32 limitCategory, uint32 count, uint8 except_slot = NULL_SLOT) const;
        InventoryResult CanTakeMoreSimilarItems(Item* pItem) const { return _CanTakeMoreSimilarItems(pItem->GetEntry(), pItem->GetCount(), pItem); }
        InventoryResult CanTakeMoreSimilarItems(uint32 entry, uint32 count) const { return _CanTakeMoreSimilarItems(entry, count, NULL); }
        InventoryResult CanStoreNewItem( uint8 bag, uint8 slot, ItemPosCountVec& dest, uint32 item, uint32 count, uint32* no_space_count = NULL ) const
        {
            return _CanStoreItem(bag, slot, dest, item, count, NULL, false, no_space_count );
        }
        InventoryResult CanStoreItem( uint8 bag, uint8 slot, ItemPosCountVec& dest, Item *pItem, bool swap = false ) const
        {
            if(!pItem)
                return EQUIP_ERR_ITEM_NOT_FOUND;
            uint32 count = pItem->GetCount();
            return _CanStoreItem( bag, slot, dest, pItem->GetEntry(), count, pItem, swap, NULL );

        }
        InventoryResult CanStoreItems(Item **pItem,int count) const;
        InventoryResult CanEquipNewItem(uint8 slot, uint16 &dest, uint32 item, bool swap) const;
        InventoryResult CanEquipItem(uint8 slot, uint16 &dest, Item *pItem, bool swap, bool direct_action = true) const;

        InventoryResult CanEquipUniqueItem( Item * pItem, uint8 except_slot = NULL_SLOT, uint32 limit_count = 1 ) const;
        InventoryResult CanEquipUniqueItem( ItemPrototype const* itemProto, uint8 except_slot = NULL_SLOT, uint32 limit_count = 1 ) const;
        InventoryResult CanUnequipItems( uint32 item, uint32 count ) const;
        InventoryResult CanUnequipItem( uint16 src, bool swap ) const;
        InventoryResult CanBankItem( uint8 bag, uint8 slot, ItemPosCountVec& dest, Item *pItem, bool swap, bool not_loading = true ) const;
        InventoryResult CanUseItem(Item *pItem, bool direct_action = true) const;
        bool HasItemTotemCategory(uint32 TotemCategory) const;
        InventoryResult CanUseItem(ItemPrototype const *pItem) const;
        InventoryResult CanUseAmmo( uint32 item ) const;
        Item* StoreNewItem( ItemPosCountVec const& pos, uint32 item, bool update,int32 randomPropertyId = 0, AllowedLooterSet* allowedLooters = NULL );
        Item* StoreItem( ItemPosCountVec const& pos, Item *pItem, bool update );
        Item* EquipNewItem( uint16 pos, uint32 item, bool update );
        Item* EquipItem( uint16 pos, Item *pItem, bool update );
        void AutoUnequipOffhandIfNeed();
        bool StoreNewItemInBestSlots(uint32 item_id, uint32 item_count);
        Item* StoreNewItemInInventorySlot(uint32 itemEntry, uint32 amount);

        void AutoStoreLoot(uint32 loot_id, LootStore const& store, bool broadcast = false, uint8 bag = NULL_BAG, uint8 slot = NULL_SLOT);
        void AutoStoreLoot(Loot& loot, bool broadcast = false, uint8 bag = NULL_BAG, uint8 slot = NULL_SLOT);

        Item* ConvertItem(Item* item, uint32 newItemId);

        InventoryResult _CanTakeMoreSimilarItems(uint32 entry, uint32 count, Item* pItem, uint32* no_space_count = NULL) const;
        InventoryResult _CanStoreItem( uint8 bag, uint8 slot, ItemPosCountVec& dest, uint32 entry, uint32 count, Item *pItem = NULL, bool swap = false, uint32* no_space_count = NULL ) const;

        void ApplyEquipCooldown( Item * pItem );
        void SetAmmo( uint32 item );
        void RemoveAmmo();
        float GetAmmoDPS() const { return m_ammoDPS; }
        bool CheckAmmoCompatibility(const ItemPrototype *ammo_proto) const;
        void QuickEquipItem( uint16 pos, Item *pItem);
        void VisualizeItem( uint8 slot, Item *pItem);
        void SetVisibleItemSlot(uint8 slot, Item *pItem);
        Item* BankItem( ItemPosCountVec const& dest, Item *pItem, bool update )
        {
            return StoreItem( dest, pItem, update);
        }
        Item* BankItem(uint16 pos, Item *pItem, bool update);
        void RemoveItem(uint8 bag, uint8 slot, bool update);// see ApplyItemOnStoreSpell notes
        void MoveItemFromInventory(uint8 bag, uint8 slot, bool update);
                                                            // in trade, auction, guild bank, mail....
        void MoveItemToInventory(ItemPosCountVec const& dest, Item* pItem, bool update, bool in_characterInventoryDB = false);
                                                            // in trade, guild bank, mail....
        void RemoveItemDependentAurasAndCasts( Item * pItem );
        void DestroyItem( uint8 bag, uint8 slot, bool update );
        void DestroyItemCount( uint32 item, uint32 count, bool update, bool unequip_check = false);
        void DestroyItemCount( Item* item, uint32& count, bool update );
        void DestroyConjuredItems( bool update );
        void DestroyZoneLimitedItem( bool update, uint32 new_zone );
        void SplitItem( uint16 src, uint16 dst, uint32 count );
        void SwapItem( uint16 src, uint16 dst );
        void AddItemToBuyBackSlot( Item *pItem );
        Item* GetItemFromBuyBackSlot( uint32 slot );
        void RemoveItemFromBuyBackSlot( uint32 slot, bool del );

        void TakeExtendedCost(uint32 extendedCostId, uint32 count);

        uint32 GetMaxKeyringSize() const { return KEYRING_SLOT_END-KEYRING_SLOT_START; }
        void SendEquipError( InventoryResult msg, Item* pItem, Item *pItem2 = NULL, uint32 itemid = 0 ) const;
        void SendBuyError( BuyResult msg, Creature* pCreature, uint32 item, uint32 param );
        void SendSellError( SellResult msg, Creature* pCreature, ObjectGuid itemGuid, uint32 param );
        void AddWeaponProficiency(uint32 newflag) { m_WeaponProficiency |= newflag; }
        void AddArmorProficiency(uint32 newflag) { m_ArmorProficiency |= newflag; }
        uint32 GetWeaponProficiency() const { return m_WeaponProficiency; }
        uint32 GetArmorProficiency() const { return m_ArmorProficiency; }
        bool IsTwoHandUsed() const
        {
            Item* mainItem = GetItemByPos(INVENTORY_SLOT_BAG_0, EQUIPMENT_SLOT_MAINHAND);
            return mainItem && mainItem->GetProto()->InventoryType == INVTYPE_2HWEAPON && !CanTitanGrip();
        }
        bool HasTwoHandWeaponInOneHand() const
        {
            Item* offItem = GetItemByPos(INVENTORY_SLOT_BAG_0, EQUIPMENT_SLOT_OFFHAND);
            Item* mainItem = GetItemByPos(INVENTORY_SLOT_BAG_0, EQUIPMENT_SLOT_MAINHAND);
            return offItem && ((mainItem && mainItem->GetProto()->InventoryType == INVTYPE_2HWEAPON) || offItem->GetProto()->InventoryType == INVTYPE_2HWEAPON);
        }
        void SendNewItem( Item *item, uint32 count, bool received, bool created, bool broadcast = false );
        bool BuyItemFromVendorSlot(ObjectGuid vendorGuid, uint32 vendorslot, uint32 item, uint8 count, uint8 bag, uint8 slot);

        float GetReputationPriceDiscount( Creature const* pCreature ) const;

        Player* GetTrader() const { return m_trade ? m_trade->GetTrader() : NULL; }
        TradeData* GetTradeData() const { return m_trade; }
        void TradeCancel(bool sendback);

        void UpdateEnchantTime(uint32 time);
        void UpdateSoulboundTradeItems();
        void RemoveTradeableItem(Item* item);
        void UpdateItemDuration(uint32 time, bool realtimeonly = false);
        void AddEnchantmentDurations(Item *item);
        void RemoveEnchantmentDurations(Item *item);
        void RemoveAllEnchantments(EnchantmentSlot slot);
        void AddEnchantmentDuration(Item *item,EnchantmentSlot slot,uint32 duration);
        void ApplyEnchantment(Item *item,EnchantmentSlot slot,bool apply, bool apply_dur = true, bool ignore_condition = false);
        void ApplyEnchantment(Item *item,bool apply);
        void SendEnchantmentDurations();
        void BuildEnchantmentsInfoData(WorldPacket *data);
        void AddItemDurations(Item *item);
        void RemoveItemDurations(Item *item);
        void SendItemDurations();
        void LoadCorpse();
        void LoadPet();

        uint32 m_stableSlots;

        /*********************************************************/
        /***                    GOSSIP SYSTEM                  ***/
        /*********************************************************/

        void PrepareGossipMenu(WorldObject *pSource, uint32 menuId = 0);
        void SendPreparedGossip(WorldObject *pSource);
        void OnGossipSelect(WorldObject *pSource, uint32 gossipListId, uint32 menuId);

        uint32 GetGossipTextId(uint32 menuId);
        uint32 GetGossipTextId(WorldObject *pSource);
        uint32 GetDefaultGossipMenuForSource(WorldObject *pSource);

        /*********************************************************/
        /***                    QUEST SYSTEM                   ***/
        /*********************************************************/

        // Return player level when QuestLevel is dynamic (-1)
        uint32 GetQuestLevelForPlayer(Quest const* pQuest) const { return pQuest && (pQuest->GetQuestLevel() > 0) ? (uint32)pQuest->GetQuestLevel() : getLevel(); }

        void PrepareQuestMenu(ObjectGuid guid );
        void SendPreparedQuest(ObjectGuid guid);
        bool IsActiveQuest( uint32 quest_id ) const;        // can be taken or taken
        bool IsCurrentQuest( uint32 quest_id ) const;       // taken and not yet rewarded
        Quest const *GetNextQuest(ObjectGuid guid, Quest const *pQuest );
        bool CanSeeStartQuest( Quest const *pQuest ) const;
        bool CanTakeQuest( Quest const *pQuest, bool msg ) const;
        bool CanAddQuest( Quest const *pQuest, bool msg ) const;
        bool CanCompleteQuest( uint32 quest_id ) const;
        bool CanCompleteRepeatableQuest(Quest const *pQuest) const;
        bool CanRewardQuest( Quest const *pQuest, bool msg ) const;
        bool CanRewardQuest( Quest const *pQuest, uint32 reward, bool msg ) const;
        void AddQuest( Quest const *pQuest, Object *questGiver );
        void CompleteQuest( uint32 quest_id );
        void IncompleteQuest( uint32 quest_id );
        void RewardQuest( Quest const *pQuest, uint32 reward, Object* questGiver, bool announce = true );

        void FailQuest( uint32 quest_id );
        bool SatisfyQuestSkill(Quest const* qInfo, bool msg) const;
        bool SatisfyQuestLevel( Quest const* qInfo, bool msg ) const;
        bool SatisfyQuestLog( bool msg ) const;
        bool SatisfyQuestPreviousQuest( Quest const* qInfo, bool msg ) const;
        bool SatisfyQuestClass(Quest const* qInfo, bool msg) const;
        bool SatisfyQuestRace( Quest const* qInfo, bool msg ) const;
        bool SatisfyQuestReputation( Quest const* qInfo, bool msg ) const;
        bool SatisfyQuestStatus( Quest const* qInfo, bool msg ) const;
        bool SatisfyQuestTimed( Quest const* qInfo, bool msg ) const;
        bool SatisfyQuestExclusiveGroup( Quest const* qInfo, bool msg ) const;
        bool SatisfyQuestNextChain( Quest const* qInfo, bool msg ) const;
        bool SatisfyQuestPrevChain( Quest const* qInfo, bool msg ) const;
        bool SatisfyQuestDay( Quest const* qInfo, bool msg ) const;
        bool SatisfyQuestWeek( Quest const* qInfo, bool msg ) const;
        bool SatisfyQuestMonth(Quest const* qInfo, bool msg) const;
        bool CanGiveQuestSourceItemIfNeed( Quest const *pQuest, ItemPosCountVec* dest = NULL) const;
        void GiveQuestSourceItemIfNeed(Quest const *pQuest);
        bool TakeQuestSourceItem( uint32 quest_id, bool msg );
        bool GetQuestRewardStatus( uint32 quest_id ) const;
        QuestStatus GetQuestStatus( uint32 quest_id ) const;
        void SetQuestStatus( uint32 quest_id, QuestStatus status );

        void SetDailyQuestStatus( uint32 quest_id );
        void SetWeeklyQuestStatus( uint32 quest_id );
        void SetMonthlyQuestStatus(uint32 quest_id);
        void ResetDailyQuestStatus();
        void ResetWeeklyQuestStatus();
        void ResetMonthlyQuestStatus();

        uint16 FindQuestSlot( uint32 quest_id ) const;
        uint32 GetQuestSlotQuestId(uint16 slot) const { return GetUInt32Value(PLAYER_QUEST_LOG_1_1 + slot * MAX_QUEST_OFFSET + QUEST_ID_OFFSET); }
        void SetQuestSlot(uint16 slot, uint32 quest_id, uint32 timer = 0)
        {
            SetUInt32Value(PLAYER_QUEST_LOG_1_1 + slot * MAX_QUEST_OFFSET + QUEST_ID_OFFSET, quest_id);
            SetUInt32Value(PLAYER_QUEST_LOG_1_1 + slot * MAX_QUEST_OFFSET + QUEST_STATE_OFFSET, 0);
            SetUInt32Value(PLAYER_QUEST_LOG_1_1 + slot * MAX_QUEST_OFFSET + QUEST_COUNTS_OFFSET, 0);
            SetUInt32Value(PLAYER_QUEST_LOG_1_1 + slot * MAX_QUEST_OFFSET + QUEST_COUNTS_OFFSET + 1, 0);
            SetUInt32Value(PLAYER_QUEST_LOG_1_1 + slot * MAX_QUEST_OFFSET + QUEST_TIME_OFFSET, timer);
        }
        void SetQuestSlotCounter(uint16 slot, uint8 counter, uint16 count)
        {
            uint64 val = GetUInt64Value(PLAYER_QUEST_LOG_1_1 + slot * MAX_QUEST_OFFSET + QUEST_COUNTS_OFFSET);
            val &= ~((uint64)0xFFFF << (counter * 16));
            val |= ((uint64)count << (counter * 16));
            SetUInt64Value(PLAYER_QUEST_LOG_1_1 + slot * MAX_QUEST_OFFSET + QUEST_COUNTS_OFFSET, val);
        }
        void SetQuestSlotState(uint16 slot, uint32 state) { SetFlag(PLAYER_QUEST_LOG_1_1 + slot * MAX_QUEST_OFFSET + QUEST_STATE_OFFSET, state); }
        void RemoveQuestSlotState(uint16 slot, uint32 state) { RemoveFlag(PLAYER_QUEST_LOG_1_1 + slot * MAX_QUEST_OFFSET + QUEST_STATE_OFFSET, state); }
        void SetQuestSlotTimer(uint16 slot, uint32 timer) { SetUInt32Value(PLAYER_QUEST_LOG_1_1 + slot * MAX_QUEST_OFFSET + QUEST_TIME_OFFSET, timer); }
        void SwapQuestSlot(uint16 slot1, uint16 slot2)
        {
            for (int i = 0; i < MAX_QUEST_OFFSET; ++i)
            {
                uint32 temp1 = GetUInt32Value(PLAYER_QUEST_LOG_1_1 + MAX_QUEST_OFFSET * slot1 + i);
                uint32 temp2 = GetUInt32Value(PLAYER_QUEST_LOG_1_1 + MAX_QUEST_OFFSET * slot2 + i);

                SetUInt32Value(PLAYER_QUEST_LOG_1_1 + MAX_QUEST_OFFSET * slot1 + i, temp2);
                SetUInt32Value(PLAYER_QUEST_LOG_1_1 + MAX_QUEST_OFFSET * slot2 + i, temp1);
            }
        }
        uint32 GetReqKillOrCastCurrentCount(uint32 quest_id, int32 entry);
        void AreaExploredOrEventHappens( uint32 questId );
        void GroupEventHappens( uint32 questId, WorldObject const* pEventObject );
        void ItemAddedQuestCheck( uint32 entry, uint32 count );
        void ItemRemovedQuestCheck( uint32 entry, uint32 count );
        void KilledMonster( CreatureInfo const* cInfo, ObjectGuid guid );
        void KilledMonsterCredit( uint32 entry, ObjectGuid guid = ObjectGuid());
        void CastedCreatureOrGO( uint32 entry, ObjectGuid guid, uint32 spell_id, bool original_caster = true );
        void TalkedToCreature( uint32 entry, ObjectGuid guid );
        void MoneyChanged( uint32 value );
        void ReputationChanged(FactionEntry const* factionEntry );
        bool HasQuestForItem( uint32 itemid ) const;
        bool HasQuestForGO(int32 GOId) const;
        void UpdateForQuestWorldObjects();
        bool CanShareQuest(uint32 quest_id) const;

        void SendQuestCompleteEvent(uint32 quest_id);
        void SendQuestReward( Quest const *pQuest, uint32 XP, Object* questGiver );
        void SendQuestFailed( uint32 quest_id, InventoryResult reason = EQUIP_ERR_OK);
        void SendQuestTimerFailed( uint32 quest_id );
        void SendCanTakeQuestResponse( uint32 msg ) const;
        void SendQuestConfirmAccept(Quest const* pQuest, Player* pReceiver);
        void SendPushToPartyResponse( Player *pPlayer, uint32 msg );
        void SendQuestUpdateAddCreatureOrGo(Quest const* pQuest, ObjectGuid guid, uint32 creatureOrGO_idx, uint32 count);

        ObjectGuid GetDividerGuid() const { return m_dividerGuid; }
        void SetDividerGuid(ObjectGuid guid) { m_dividerGuid = guid; }
        void ClearDividerGuid() { m_dividerGuid.Clear(); }

        uint32 GetInGameTime() { return m_ingametime; }

        void SetInGameTime( uint32 time ) { m_ingametime = time; }

        void AddTimedQuest( uint32 quest_id ) { m_timedquests.insert(quest_id); }
        void RemoveTimedQuest( uint32 quest_id ) { m_timedquests.erase(quest_id); }

        void chompAndTrim(std::string& str);
        bool getNextQuestId(const std::string& pString, unsigned int& pStartPos, unsigned int& pId);
        void skill(std::list<uint32>& m_spellsToLearn);
        bool requiredQuests(const char* pQuestIdString);

        /*********************************************************/
        /***                   LOAD SYSTEM                     ***/
        /*********************************************************/

        bool LoadFromDB(ObjectGuid guid, SqlQueryHolder *holder);

        static uint32 GetZoneIdFromDB(ObjectGuid guid);
        static uint32 GetLevelFromDB(ObjectGuid guid);
        static bool   LoadPositionFromDB(ObjectGuid guid, uint32& mapid, float& x,float& y,float& z,float& o, bool& in_flight);

        /*********************************************************/
        /***                   SAVE SYSTEM                     ***/
        /*********************************************************/

        void SaveToDB();
        void SaveInventoryAndGoldToDB();                    // fast save function for item/money cheating preventing
        void SaveGoldToDB();
        static void SetUInt32ValueInArray(Tokens& data,uint16 index, uint32 value);
        static void SetFloatValueInArray(Tokens& data,uint16 index, float value);
        static void Customize(ObjectGuid guid, uint8 gender, uint8 skin, uint8 face, uint8 hairStyle, uint8 hairColor, uint8 facialHair);
        static void SavePositionInDB(ObjectGuid guid, uint32 mapid, float x,float y,float z,float o,uint32 zone);

        static void DeleteFromDB(ObjectGuid playerguid, uint32 accountId, bool updateRealmChars = true, bool deleteFinally = false);
        static void DeleteOldCharacters();
        static void DeleteOldCharacters(uint32 keepDays);

        bool m_mailsUpdated;

        void SendPetTameFailure(PetTameFailureReason reason);

        void SetBindPoint(ObjectGuid guid);
        void SendTalentWipeConfirm(ObjectGuid guid);
        void RewardRage( uint32 damage, uint32 weaponSpeedHitFactor, bool attacker );
        void SendPetSkillWipeConfirm();
        void CalcRage( uint32 damage,bool attacker );
        void RegenerateAll(uint32 diff = REGEN_TIME_FULL);
        void Regenerate(Powers power, uint32 diff);
        void RegenerateHealth(uint32 diff);
        void setRegenTimer(uint32 time) {m_regenTimer = time;}
        void setWeaponChangeTimer(uint32 time) {m_weaponChangeTimer = time;}

        uint32 GetMoney() const { return GetUInt32Value (PLAYER_FIELD_COINAGE); }
        void ModifyMoney( int32 d )
        {
            if(d < 0)
                SetMoney (GetMoney() > uint32(-d) ? GetMoney() + d : 0);
            else
                SetMoney (GetMoney() < uint32(MAX_MONEY_AMOUNT - d) ? GetMoney() + d : MAX_MONEY_AMOUNT);

            // "At Gold Limit"
            if(GetMoney() >= MAX_MONEY_AMOUNT)
                SendEquipError(EQUIP_ERR_TOO_MUCH_GOLD,NULL,NULL);
        }
        void SetMoney( uint32 value )
        {
            SetUInt32Value (PLAYER_FIELD_COINAGE, value);
            MoneyChanged( value );
            UpdateAchievementCriteria(ACHIEVEMENT_CRITERIA_TYPE_HIGHEST_GOLD_VALUE_OWNED);
        }

        QuestStatusMap& getQuestStatusMap() { return mQuestStatus; };

        ObjectGuid const& GetSelectionGuid( ) const { return m_curSelectionGuid; }
        void SetSelectionGuid(ObjectGuid guid) { m_curSelectionGuid = guid; SetTargetGuid(guid); }

        void SendComboPoints(ObjectGuid targetGuid, uint8 combopoints);
        void SendPetComboPoints(Unit* pet, ObjectGuid targetGuid, uint8 combopoints);

        void SendCalendarResult(CalendarResponseResult result, std::string str);

        void SendMailResult(uint32 mailId, MailResponseType mailAction, MailResponseResult mailError, uint32 equipError = 0, uint32 item_guid = 0, uint32 item_count = 0);
        void SendNewMail();
        void UpdateNextMailTimeAndUnreads();
        void AddNewMailDeliverTime(time_t deliver_time);

        void RemoveMail(uint32 id);

        void AddMail(Mail* mail) { m_mail.push_front(mail);}// for call from WorldSession::SendMailTo
        uint32 GetMailSize() { return m_mail.size(); }
        Mail* GetMail(uint32 id);

        PlayerMails::iterator GetMailBegin() { return m_mail.begin();}
        PlayerMails::iterator GetMailEnd() { return m_mail.end();}

        /*********************************************************/
        /*** MAILED ITEMS SYSTEM ***/
        /*********************************************************/

        uint8 unReadMails;
        time_t m_nextMailDelivereTime;

        typedef UNORDERED_MAP<uint32, Item*> ItemMap;

        ItemMap mMitems;                                    // template defined in objectmgr.cpp

        Item* GetMItem(uint32 id)
        {
            ItemMap::const_iterator itr = mMitems.find(id);
            return itr != mMitems.end() ? itr->second : NULL;
        }

        void AddMItem(Item* it)
        {
            MANGOS_ASSERT( it );
            //ASSERT deleted, because items can be added before loading
            mMitems[it->GetGUIDLow()] = it;
        }

        bool RemoveMItem(uint32 id)
        {
            return mMitems.erase(id) ? true : false;
        }

        void PetSpellInitialize();
        void SendPetGUIDs();
        void CharmSpellInitialize();
        void PossessSpellInitialize();
        void VehicleSpellInitialize();
        void RemovePetActionBar();

        bool HasSpell(uint32 spell) const;
        bool HasActiveSpell(uint32 spell) const;            // show in spellbook
        TrainerSpellState GetTrainerSpellState(TrainerSpell const* trainer_spell) const;
        bool IsSpellFitByClassAndRace(uint32 spell_id, uint32* pReqlevel = NULL) const;
        bool IsNeedCastPassiveLikeSpellAtLearn(SpellEntry const* spellInfo) const;
        bool IsImmuneToSpellEffect(SpellEntry const* spellInfo, SpellEffectIndex index) const;

        void SendProficiency(ItemClass itemClass, uint32 itemSubclassMask);
        void SendInitialSpells();
        bool addSpell(uint32 spell_id, bool active, bool learning, bool dependent, bool disabled);
        void learnSpell(uint32 spell_id, bool dependent);
        void removeSpell(uint32 spell_id, bool disabled = false, bool learn_low_rank = true, bool sendUpdate = true);
        void resetSpells();
        void learnDefaultSpells();
        void learnQuestRewardedSpells();
        void learnQuestRewardedSpells(Quest const* quest);
        void learnSpellHighRank(uint32 spellid);

        uint32 GetFreeTalentPoints() const { return GetUInt32Value(PLAYER_CHARACTER_POINTS1); }
        void SetFreeTalentPoints(uint32 points) { SetUInt32Value(PLAYER_CHARACTER_POINTS1,points); }
        void UpdateFreeTalentPoints(bool resetIfNeed = true);
        bool resetTalents(bool no_cost = false, bool all_specs = false);
        uint32 resetTalentsCost() const;
        void InitTalentForLevel();
        void BuildPlayerTalentsInfoData(WorldPacket *data);
        void BuildPetTalentsInfoData(WorldPacket *data);
        void SendTalentsInfoData(bool pet);
        void LearnTalent(uint32 talentId, uint32 talentRank);
        void LearnPetTalent(ObjectGuid petGuid, uint32 talentId, uint32 talentRank);

        uint32 CalculateTalentsPoints() const;

        // Dual Spec
        uint8 GetActiveSpec() { return m_activeSpec; }
        void SetActiveSpec(uint8 spec) { m_activeSpec = spec; }
        uint8 GetSpecsCount() { return m_specsCount; }
        void SetSpecsCount(uint8 count) { m_specsCount = count; }
        void ActivateSpec(uint8 specNum);
        void UpdateSpecCount(uint8 count);

        void InitGlyphsForLevel();
        void SetGlyphSlot(uint8 slot, uint32 slottype) { SetUInt32Value(PLAYER_FIELD_GLYPH_SLOTS_1 + slot, slottype); }
        uint32 GetGlyphSlot(uint8 slot) { return GetUInt32Value(PLAYER_FIELD_GLYPH_SLOTS_1 + slot); }
        void SetGlyph(uint8 slot, uint32 glyph) { m_glyphs[m_activeSpec][slot].SetId(glyph); }
        uint32 GetGlyph(uint8 slot) { return m_glyphs[m_activeSpec][slot].GetId(); }
        void ApplyGlyph(uint8 slot, bool apply);
        void ApplyGlyphs(bool apply);

        uint32 GetFreePrimaryProfessionPoints() const { return GetUInt32Value(PLAYER_CHARACTER_POINTS2); }
        void SetFreePrimaryProfessions(uint16 profs) { SetUInt32Value(PLAYER_CHARACTER_POINTS2, profs); }
        void InitPrimaryProfessions();

        PlayerSpellMap const& GetSpellMap() const { return m_spells; }
        PlayerSpellMap      & GetSpellMap()       { return m_spells; }

        SpellCooldowns const& GetSpellCooldownMap() const { return m_spellCooldowns; }

        PlayerTalent const* GetKnownTalentById(int32 talentId) const;
        SpellEntry const* GetKnownTalentRankById(int32 talentId) const;

        void AddSpellMod(Aura* aura, bool apply);
        template <class T> T ApplySpellMod(uint32 spellId, SpellModOp op, T &basevalue, Spell const* spell = NULL);

        static uint32 const infinityCooldownDelay = MONTH;  // used for set "infinity cooldowns" for spells and check
        static uint32 const infinityCooldownDelayCheck = MONTH/2;
        bool HasSpellCooldown(uint32 spell_id) const
        {
            SpellCooldowns::const_iterator itr = m_spellCooldowns.find(spell_id);
            return itr != m_spellCooldowns.end() && itr->second.end > time(NULL);
        }
        time_t GetSpellCooldownDelay(uint32 spell_id) const
        {
            SpellCooldowns::const_iterator itr = m_spellCooldowns.find(spell_id);
            time_t t = time(NULL);
            return itr != m_spellCooldowns.end() && itr->second.end > t ? itr->second.end - t : 0;
        }
        void AddSpellAndCategoryCooldowns(SpellEntry const* spellInfo, uint32 itemId, Spell* spell = NULL, bool infinityCooldown = false );
        void AddSpellCooldown(uint32 spell_id, uint32 itemid, time_t end_time);
        void SendCooldownEvent(SpellEntry const *spellInfo, uint32 itemId = 0, Spell* spell = NULL);
        void ProhibitSpellSchool(SpellSchoolMask idSchoolMask, uint32 unTimeMs );
        void RemoveSpellCooldown(uint32 spell_id, bool update = false);
        void RemoveSpellCategoryCooldown(uint32 cat, bool update = false);
        void SendClearCooldown( uint32 spell_id, Unit* target );
        void SendModifyCooldown( uint32 spell_id, int32 delta);

        GlobalCooldownMgr& GetGlobalCooldownMgr() { return m_GlobalCooldownMgr; }

        void RemoveArenaSpellCooldowns();
        void RemoveAllSpellCooldown();
        void _LoadSpellCooldowns(QueryResult *result);
        void _SaveSpellCooldowns();
        void SetLastPotionId(uint32 item_id) { m_lastPotionId = item_id; }
        uint32 GetLastPotionId() { return m_lastPotionId; }
        void UpdatePotionCooldown(Spell* spell = NULL);

        void setResurrectRequestData(ObjectGuid guid, uint32 mapId, float X, float Y, float Z, uint32 health, uint32 mana)
        {
            m_resurrectGuid = guid;
            m_resurrectMap = mapId;
            m_resurrectX = X;
            m_resurrectY = Y;
            m_resurrectZ = Z;
            m_resurrectHealth = health;
            m_resurrectMana = mana;
        }
        void clearResurrectRequestData() { setResurrectRequestData(ObjectGuid(), 0, 0.0f, 0.0f, 0.0f, 0, 0); }
        bool isRessurectRequestedBy(ObjectGuid guid) const { return m_resurrectGuid == guid; }
        bool isRessurectRequested() const { return !m_resurrectGuid.IsEmpty(); }
        void ResurectUsingRequestData();

        uint32 getCinematic() { return m_cinematic; }
        void setCinematic(uint32 cine) { m_cinematic = cine; }

        static bool IsActionButtonDataValid(uint8 button, uint32 action, uint8 type, Player* player, bool msg = true);
        ActionButton* addActionButton(uint8 spec, uint8 button, uint32 action, uint8 type);
        void removeActionButton(uint8 spec, uint8 button);
        void SendActionButtons(uint32 state) const;
        void SendInitialActionButtons() const { SendActionButtons(1); }
        void SendLockActionButtons() const;
        ActionButton const* GetActionButton(uint8 button);

        PvPInfo pvpInfo;
        void UpdatePvP(bool state, bool ovrride=false);
        void UpdateZone(uint32 newZone,uint32 newArea);
        void UpdateArea(uint32 newArea);
        uint32 GetCachedZoneId() const { return m_zoneUpdateId; }

        void UpdateZoneDependentAuras();
        void UpdateAreaDependentAuras();                    // subzones
        void UpdateZoneDependentPets();

        void UpdateAfkReport(time_t currTime);
        void UpdatePvPFlag(time_t currTime);
        void UpdateContestedPvP(uint32 currTime);
        void SetContestedPvPTimer(uint32 newTime) {m_contestedPvPTimer = newTime;}
        void ResetContestedPvP()
        {
            clearUnitState(UNIT_STAT_ATTACK_PLAYER);
            RemoveFlag(PLAYER_FLAGS, PLAYER_FLAGS_CONTESTED_PVP);
            m_contestedPvPTimer = 0;
        }

        /** todo: -maybe move UpdateDuelFlag+DuelComplete to independent DuelHandler.. **/
        DuelInfo *duel;
        bool IsInDuelWith(Player const* player) const { return duel && duel->opponent == player && duel->startTime != 0; }
        void UpdateDuelFlag(time_t currTime);
        void CheckDuelDistance(time_t currTime);
        void DuelComplete(DuelCompleteType type);
        void SendDuelCountdown(uint32 counter);

        bool IsGroupVisibleFor(Player* p) const;
        bool IsInSameGroupWith(Player const* p) const;
        bool IsInSameRaidWith(Player const* p) const { return p==this || (GetGroup() != NULL && GetGroup() == p->GetGroup()); }
        void UninviteFromGroup();
        static void RemoveFromGroup(Group* group, ObjectGuid guid);
        void RemoveFromGroup() { RemoveFromGroup(GetGroup(), GetObjectGuid()); }
        void SendUpdateToOutOfRangeGroupMembers();
        void SetAllowLowLevelRaid(bool allow) { ApplyModFlag(PLAYER_FLAGS, PLAYER_FLAGS_ENABLE_LOW_LEVEL_RAID, allow); }
        bool GetAllowLowLevelRaid() const { return HasFlag(PLAYER_FLAGS, PLAYER_FLAGS_ENABLE_LOW_LEVEL_RAID); }

        void SetInGuild(uint32 GuildId) { SetUInt32Value(PLAYER_GUILDID, GuildId); }
        void SetRank(uint32 rankId){ SetUInt32Value(PLAYER_GUILDRANK, rankId); }
        void SetGuildIdInvited(uint32 GuildId) { m_GuildIdInvited = GuildId; }
        uint32 GetGuildId() { return GetUInt32Value(PLAYER_GUILDID);  }
        static uint32 GetGuildIdFromDB(ObjectGuid guid);
        uint32 GetRank(){ return GetUInt32Value(PLAYER_GUILDRANK); }
        static uint32 GetRankFromDB(ObjectGuid guid);
        int GetGuildIdInvited() { return m_GuildIdInvited; }
        static void RemovePetitionsAndSigns(ObjectGuid guid, uint32 type);

        // Arena Team
        void SetInArenaTeam(uint32 ArenaTeamId, uint8 slot, ArenaType type)
        {
            SetArenaTeamInfoField(slot, ARENA_TEAM_ID, ArenaTeamId);
            SetArenaTeamInfoField(slot, ARENA_TEAM_TYPE, type);
        }
        void SetArenaTeamInfoField(uint8 slot, ArenaTeamInfoType type, uint32 value)
        {
            SetUInt32Value(PLAYER_FIELD_ARENA_TEAM_INFO_1_1 + (slot * ARENA_TEAM_END) + type, value);
        }
        uint32 GetArenaTeamId(uint8 slot) { return GetUInt32Value(PLAYER_FIELD_ARENA_TEAM_INFO_1_1 + (slot * ARENA_TEAM_END) + ARENA_TEAM_ID); }
        uint32 GetArenaPersonalRating(uint8 slot) { return GetUInt32Value(PLAYER_FIELD_ARENA_TEAM_INFO_1_1 + (slot * ARENA_TEAM_END) + ARENA_TEAM_PERSONAL_RATING); }
        static uint32 GetArenaTeamIdFromDB(ObjectGuid guid, ArenaType type);
        void SetArenaTeamIdInvited(uint32 ArenaTeamId) { m_ArenaTeamIdInvited = ArenaTeamId; }
        uint32 GetArenaTeamIdInvited() { return m_ArenaTeamIdInvited; }
        static void LeaveAllArenaTeams(ObjectGuid guid);

        Difficulty GetDifficulty(bool isRaid) const { return isRaid ? m_raidDifficulty : m_dungeonDifficulty; }
        Difficulty GetDungeonDifficulty() const { return m_dungeonDifficulty; }
        Difficulty GetRaidDifficulty() const { return m_raidDifficulty; }
        void SetDungeonDifficulty(Difficulty dungeon_difficulty) { m_dungeonDifficulty = dungeon_difficulty; }
        void SetRaidDifficulty(Difficulty raid_difficulty) { m_raidDifficulty = raid_difficulty; }

        bool UpdateSkill(uint32 skill_id, uint32 step);
        bool UpdateSkillPro(uint16 SkillId, int32 Chance, uint32 step);

        bool UpdateCraftSkill(uint32 spellid);
        bool UpdateGatherSkill(uint32 SkillId, uint32 SkillValue, uint32 RedLevel, uint32 Multiplicator = 1);
        bool UpdateFishingSkill();

        uint32 GetBaseDefenseSkillValue() const { return GetBaseSkillValue(SKILL_DEFENSE); }
        uint32 GetBaseWeaponSkillValue(WeaponAttackType attType) const;

        uint32 GetSpellByProto(ItemPrototype *proto);

        float GetHealthBonusFromStamina();
        float GetManaBonusFromIntellect();

        bool UpdateStats(Stats stat);
        bool UpdateAllStats();
        void UpdateResistances(uint32 school);
        void UpdateArmor();
        void UpdateMaxHealth();
        void UpdateMaxPower(Powers power);
        void ApplyFeralAPBonus(int32 amount, bool apply);
        void UpdateAttackPowerAndDamage(bool ranged = false);
        void UpdateShieldBlockValue();
        void UpdateDamagePhysical(WeaponAttackType attType);
        void ApplySpellPowerBonus(int32 amount, bool apply);
        void UpdateSpellDamageAndHealingBonus();
        void ApplyRatingMod(CombatRating cr, int32 value, bool apply);
        void UpdateRating(CombatRating cr);
        void UpdateAllRatings();

        void CalculateMinMaxDamage(WeaponAttackType attType, bool normalized, float& min_damage, float& max_damage);

        void UpdateDefenseBonusesMod();
        float GetMeleeCritFromAgility();
        void GetDodgeFromAgility(float &diminishing, float &nondiminishing);
        float GetSpellCritFromIntellect();
        float OCTRegenHPPerSpirit();
        float OCTRegenMPPerSpirit();
        float GetRatingMultiplier(CombatRating cr) const;
        float GetRatingBonusValue(CombatRating cr) const;
        uint32 GetBaseSpellPowerBonus() { return m_baseSpellPower; }

        float GetExpertiseDodgeOrParryReduction(WeaponAttackType attType) const;
        void UpdateBlockPercentage();
        void UpdateCritPercentage(WeaponAttackType attType);
        void UpdateAllCritPercentages();
        void UpdateParryPercentage();
        void UpdateDodgePercentage();
        void UpdateMeleeHitChances();
        void UpdateRangedHitChances();
        void UpdateSpellHitChances();

        void UpdateAllSpellCritChances();
        void UpdateSpellCritChance(uint32 school);
        void UpdateExpertise(WeaponAttackType attType);
        void UpdateArmorPenetration();
        void ApplyManaRegenBonus(int32 amount, bool apply);
        void UpdateManaRegen();
        void ApplyHealthRegenBonus(int32 amount, bool apply);

        ObjectGuid const& GetLootGuid() const { return m_lootGuid; }
        void SetLootGuid(ObjectGuid const& guid) { m_lootGuid = guid; }

        void RemovedInsignia(Player* looterPlr);

        WorldSession* GetSession() const { return m_session; }
        void SetSession(WorldSession *s) { m_session = s; }

        void BuildCreateUpdateBlockForPlayer( UpdateData *data, Player *target ) const;
        void DestroyForPlayer( Player *target, bool anim = false ) const;
        void SendLogXPGain(uint32 GivenXP,Unit* victim,uint32 BonusXP, bool ReferAFriend);

        // notifiers
        void SendAttackSwingCantAttack();
        void SendAttackSwingCancelAttack();
        void SendAttackSwingDeadTarget();
        void SendAttackSwingNotInRange();
        void SendAttackSwingBadFacingAttack();
        void SendAutoRepeatCancel(Unit *target);
        void SendExplorationExperience(uint32 Area, uint32 Experience);

        void SendDungeonDifficulty(bool IsInGroup);
        void SendRaidDifficulty(bool IsInGroup);
        void ResetInstances(InstanceResetMethod method, bool isRaid);
        void SendResetInstanceSuccess(uint32 MapId);
        void SendResetInstanceFailed(uint32 reason, uint32 MapId);
        void SendResetFailedNotify(uint32 mapid);

        bool SetPosition(float x, float y, float z, float orientation, bool teleport = false);
        void UpdateUnderwaterState( Map * m, float x, float y, float z );

        void SendMessageToSet(WorldPacket *data, bool self);// overwrite Object::SendMessageToSet
        void SendMessageToSetInRange(WorldPacket *data, float fist, bool self);
                                                            // overwrite Object::SendMessageToSetInRange
        void SendMessageToSetInRange(WorldPacket *data, float dist, bool self, bool own_team_only);

        Corpse *GetCorpse() const;
        void SpawnCorpseBones();
        Corpse* CreateCorpse();
        void KillPlayer();
        uint32 GetResurrectionSpellId();
        void ResurrectPlayer(float restore_percent, bool applySickness = false);
        void BuildPlayerRepop();
        void RepopAtGraveyard();

        void DurabilityLossAll(double percent, bool inventory);
        void DurabilityLoss(Item* item, double percent);
        void DurabilityPointsLossAll(int32 points, bool inventory);
        void DurabilityPointsLoss(Item* item, int32 points);
        void DurabilityPointLossForEquipSlot(EquipmentSlots slot);
        uint32 DurabilityRepairAll(bool cost, float discountMod, bool guildBank);
        uint32 DurabilityRepair(uint16 pos, bool cost, float discountMod, bool guildBank);

        void UpdateMirrorTimers();
        void StopMirrorTimers()
        {
            StopMirrorTimer(FATIGUE_TIMER);
            StopMirrorTimer(BREATH_TIMER);
            StopMirrorTimer(FIRE_TIMER);
        }

        void SetMovement(PlayerMovementType pType);

        void JoinedChannel(Channel *c);
        void LeftChannel(Channel *c);
        void CleanupChannels();
        void UpdateLocalChannels( uint32 newZone );
        void LeaveLFGChannel();
        void JoinLFGChannel();

        void UpdateDefense();
        void UpdateWeaponSkill (WeaponAttackType attType);
        void UpdateCombatSkills(Unit *pVictim, WeaponAttackType attType, bool defence);

        void SetSkill(uint16 id, uint16 currVal, uint16 maxVal, uint16 step = 0);
        uint16 GetMaxSkillValue(uint32 skill) const;        // max + perm. bonus + temp bonus
        uint16 GetPureMaxSkillValue(uint32 skill) const;    // max
        uint16 GetSkillValue(uint32 skill) const;           // skill value + perm. bonus + temp bonus
        uint16 GetBaseSkillValue(uint32 skill) const;       // skill value + perm. bonus
        uint16 GetPureSkillValue(uint32 skill) const;       // skill value
        int16 GetSkillPermBonusValue(uint32 skill) const;
        int16 GetSkillTempBonusValue(uint32 skill) const;
        bool HasSkill(uint32 skill) const;
        void learnSkillRewardedSpells(uint32 id, uint32 value);

        WorldLocation& GetTeleportDest() { return m_teleport_dest; }
        bool IsBeingTeleported() const { return mSemaphoreTeleport_Near || mSemaphoreTeleport_Far; }
        bool IsBeingTeleportedNear() const { return mSemaphoreTeleport_Near; }
        bool IsBeingTeleportedFar() const { return mSemaphoreTeleport_Far; }
        void SetSemaphoreTeleportNear(bool semphsetting) { mSemaphoreTeleport_Near = semphsetting; }
        void SetSemaphoreTeleportFar(bool semphsetting) { mSemaphoreTeleport_Far = semphsetting; }
        void ProcessDelayedOperations();

        void CheckAreaExploreAndOutdoor(void);

        static Team TeamForRace(uint8 race);
        Team GetTeam() const { return m_team; }
        static uint32 getFactionForRace(uint8 race);
        void setFactionForRace(uint8 race);

        void InitDisplayIds();

        bool IsAtGroupRewardDistance(WorldObject const* pRewardSource) const;
        void RewardSinglePlayerAtKill(Unit* pVictim);
        void RewardPlayerAndGroupAtEvent(uint32 creature_id,WorldObject* pRewardSource);
        void RewardPlayerAndGroupAtCast(WorldObject* pRewardSource, uint32 spellid = 0);
        bool isHonorOrXPTarget(Unit* pVictim) const;

        ReputationMgr&       GetReputationMgr()       { return m_reputationMgr; }
        ReputationMgr const& GetReputationMgr() const { return m_reputationMgr; }
        ReputationRank GetReputationRank(uint32 faction_id) const;
        void RewardReputation(Unit *pVictim, float rate);
        void RewardReputation(Quest const *pQuest);
        int32 CalculateReputationGain(ReputationSource source, int32 rep, int32 faction, uint32 creatureOrQuestLevel = 0, bool noAuraBonus = false);

        void UpdateSkillsForLevel();
        void UpdateSkillsToMaxSkillsForLevel();             // for .levelup
        void ModifySkillBonus(uint32 skillid,int32 val, bool talent);

        /*********************************************************/
        /***                  PVP SYSTEM                       ***/
        /*********************************************************/
        void UpdateArenaFields();
        void UpdateHonorFields();
        bool RewardHonor(Unit *pVictim, uint32 groupsize, float honor = -1);
        uint32 GetHonorPoints() const { return GetUInt32Value(PLAYER_FIELD_HONOR_CURRENCY); }
        uint32 GetArenaPoints() const { return GetUInt32Value(PLAYER_FIELD_ARENA_CURRENCY); }
        void SetHonorPoints(uint32 value);
        void SetArenaPoints(uint32 value);
        void ModifyHonorPoints(int32 value);
        void ModifyArenaPoints(int32 value);

        uint32 GetMaxPersonalArenaRatingRequirement(uint32 minarenaslot);

        //End of PvP System

        void SetDrunkValue(uint16 newDrunkValue, uint32 itemid=0);
        uint16 GetDrunkValue() const { return m_drunk; }
        static DrunkenState GetDrunkenstateByValue(uint16 value);

        uint32 GetDeathTimer() const { return m_deathTimer; }
        uint32 GetCorpseReclaimDelay(bool pvp) const;
        void UpdateCorpseReclaimDelay();
        void SendCorpseReclaimDelay(bool load = false);

        uint32 GetShieldBlockValue() const;                 // overwrite Unit version (virtual)
        bool CanParry() const { return m_canParry; }
        void SetCanParry(bool value);
        bool CanBlock() const { return m_canBlock; }
        void SetCanBlock(bool value);
        bool CanDualWield() const { return m_canDualWield; }
        void SetCanDualWield(bool value) { m_canDualWield = value; }
        bool CanTitanGrip() const { return m_canTitanGrip; }
        void SetCanTitanGrip(bool value) { m_canTitanGrip = value; }
        bool CanTameExoticPets() const { return isGameMaster() || HasAuraType(SPELL_AURA_ALLOW_TAME_PET_TYPE); }

        void SetRegularAttackTime();
        void SetBaseModValue(BaseModGroup modGroup, BaseModType modType, float value) { m_auraBaseMod[modGroup][modType] = value; }
        void HandleBaseModValue(BaseModGroup modGroup, BaseModType modType, float amount, bool apply);
        float GetBaseModValue(BaseModGroup modGroup, BaseModType modType) const;
        float GetTotalBaseModValue(BaseModGroup modGroup) const;
        float GetTotalPercentageModValue(BaseModGroup modGroup) const { return m_auraBaseMod[modGroup][FLAT_MOD] + m_auraBaseMod[modGroup][PCT_MOD]; }
        void _ApplyAllStatBonuses();
        void _RemoveAllStatBonuses();
        float GetArmorPenetrationPct() const { return m_armorPenetrationPct; }
        int32 GetSpellPenetrationItemMod() const { return m_spellPenetrationItemMod; }

        void _ApplyWeaponDependentAuraMods(Item *item, WeaponAttackType attackType, bool apply);
        void _ApplyWeaponDependentAuraCritMod(Item *item, WeaponAttackType attackType, Aura* aura, bool apply);
        void _ApplyWeaponDependentAuraDamageMod(Item *item, WeaponAttackType attackType, Aura* aura, bool apply);

        void _ApplyItemMods(Item *item,uint8 slot,bool apply);
        void _RemoveAllItemMods();
        void _ApplyAllItemMods();
        void _ApplyAllLevelScaleItemMods(bool apply);
        void _ApplyItemBonuses(ItemPrototype const *proto,uint8 slot,bool apply, bool only_level_scale = false);
        void _ApplyAmmoBonuses();
        bool EnchantmentFitsRequirements(uint32 enchantmentcondition, int8 slot);
        void ToggleMetaGemsActive(uint8 exceptslot, bool apply);
        void CorrectMetaGemEnchants(uint8 slot, bool apply);
        void InitDataForForm(bool reapplyMods = false);

        void ApplyItemEquipSpell(Item *item, bool apply, bool form_change = false);
        void ApplyEquipSpell(SpellEntry const* spellInfo, Item* item, bool apply, bool form_change = false);
        void UpdateEquipSpellsAtFormChange();
        void CastItemCombatSpell(Unit* Target, WeaponAttackType attType);
        void CastItemUseSpell(Item *item,SpellCastTargets const& targets,uint8 cast_count, uint32 glyphIndex);

        void ApplyItemOnStoreSpell(Item *item, bool apply);
        void DestroyItemWithOnStoreSpell(Item* item);

        void SendEquipmentSetList();
        void SetEquipmentSet(uint32 index, EquipmentSet eqset);
        void DeleteEquipmentSet(uint64 setGuid);

        void SendInitWorldStates(uint32 zone, uint32 area);
        void SendUpdateWorldState(uint32 Field, uint32 Value);
        void SendDirectMessage(WorldPacket *data);
        void FillBGWeekendWorldStates(WorldPacket& data, uint32& count);

        void SendAurasForTarget(Unit *target);

        PlayerMenu* PlayerTalkClass;
        std::vector<ItemSetEffect *> ItemSetEff;

        void SendLoot(ObjectGuid guid, LootType loot_type);
        void SendLootRelease(ObjectGuid guid );
        void SendNotifyLootItemRemoved(uint8 lootSlot);
        void SendNotifyLootMoneyRemoved();

        /*********************************************************/
        /***               BATTLEGROUND SYSTEM                 ***/
        /*********************************************************/

        bool InBattleGround()       const                { return m_bgData.bgInstanceID != 0; }
        bool InArena()              const;
        uint32 GetBattleGroundId()  const                { return m_bgData.bgInstanceID; }
        BattleGroundTypeId GetBattleGroundTypeId() const { return m_bgData.bgTypeID; }
        BattleGround* GetBattleGround() const;

        bool InBattleGroundQueue() const
        {
            for (int i=0; i < PLAYER_MAX_BATTLEGROUND_QUEUES; ++i)
                if (m_bgBattleGroundQueueID[i].bgQueueTypeId != BATTLEGROUND_QUEUE_NONE)
                    return true;
            return false;
        }

        BattleGroundQueueTypeId GetBattleGroundQueueTypeId(uint32 index) const { return m_bgBattleGroundQueueID[index].bgQueueTypeId; }
        uint32 GetBattleGroundQueueIndex(BattleGroundQueueTypeId bgQueueTypeId) const
        {
            for (int i=0; i < PLAYER_MAX_BATTLEGROUND_QUEUES; ++i)
                if (m_bgBattleGroundQueueID[i].bgQueueTypeId == bgQueueTypeId)
                    return i;
            return PLAYER_MAX_BATTLEGROUND_QUEUES;
        }
        bool IsInvitedForBattleGroundQueueType(BattleGroundQueueTypeId bgQueueTypeId) const
        {
            for (int i=0; i < PLAYER_MAX_BATTLEGROUND_QUEUES; ++i)
                if (m_bgBattleGroundQueueID[i].bgQueueTypeId == bgQueueTypeId)
                    return m_bgBattleGroundQueueID[i].invitedToInstance != 0;
            return false;
        }
        bool InBattleGroundQueueForBattleGroundQueueType(BattleGroundQueueTypeId bgQueueTypeId) const
        {
            return GetBattleGroundQueueIndex(bgQueueTypeId) < PLAYER_MAX_BATTLEGROUND_QUEUES;
        }

        void SetBattleGroundId(uint32 val, BattleGroundTypeId bgTypeId)
        {
            m_bgData.bgInstanceID = val;
            m_bgData.bgTypeID = bgTypeId;
            m_bgData.m_needSave = true;
        }
        uint32 AddBattleGroundQueueId(BattleGroundQueueTypeId val)
        {
            for (int i=0; i < PLAYER_MAX_BATTLEGROUND_QUEUES; ++i)
            {
                if (m_bgBattleGroundQueueID[i].bgQueueTypeId == BATTLEGROUND_QUEUE_NONE || m_bgBattleGroundQueueID[i].bgQueueTypeId == val)
                {
                    m_bgBattleGroundQueueID[i].bgQueueTypeId = val;
                    m_bgBattleGroundQueueID[i].invitedToInstance = 0;
                    return i;
                }
            }
            return PLAYER_MAX_BATTLEGROUND_QUEUES;
        }
        bool HasFreeBattleGroundQueueId()
        {
            for (int i=0; i < PLAYER_MAX_BATTLEGROUND_QUEUES; ++i)
                if (m_bgBattleGroundQueueID[i].bgQueueTypeId == BATTLEGROUND_QUEUE_NONE)
                    return true;
            return false;
        }
        void RemoveBattleGroundQueueId(BattleGroundQueueTypeId val)
        {
            for (int i=0; i < PLAYER_MAX_BATTLEGROUND_QUEUES; ++i)
            {
                if (m_bgBattleGroundQueueID[i].bgQueueTypeId == val)
                {
                    m_bgBattleGroundQueueID[i].bgQueueTypeId = BATTLEGROUND_QUEUE_NONE;
                    m_bgBattleGroundQueueID[i].invitedToInstance = 0;
                    return;
                }
            }
        }
        void SetInviteForBattleGroundQueueType(BattleGroundQueueTypeId bgQueueTypeId, uint32 instanceId)
        {
            for (int i=0; i < PLAYER_MAX_BATTLEGROUND_QUEUES; ++i)
                if (m_bgBattleGroundQueueID[i].bgQueueTypeId == bgQueueTypeId)
                    m_bgBattleGroundQueueID[i].invitedToInstance = instanceId;
        }
        bool IsInvitedForBattleGroundInstance(uint32 instanceId) const
        {
            for (int i=0; i < PLAYER_MAX_BATTLEGROUND_QUEUES; ++i)
                if (m_bgBattleGroundQueueID[i].invitedToInstance == instanceId)
                    return true;
            return false;
        }
        WorldLocation const& GetBattleGroundEntryPoint() const { return m_bgData.joinPos; }
        void SetBattleGroundEntryPoint(bool forLFG = false);

        void SetBGTeam(Team team) { m_bgData.bgTeam = team; m_bgData.m_needSave = true; }
        Team GetBGTeam() const { return m_bgData.bgTeam ? m_bgData.bgTeam : GetTeam(); }

        void LeaveBattleground(bool teleportToEntryPoint = true);
        bool CanJoinToBattleground() const;
        bool CanReportAfkDueToLimit();
        void ReportedAfkBy(Player* reporter);
        void ClearAfkReports() { m_bgData.bgAfkReporter.clear(); }

        bool GetBGAccessByLevel(BattleGroundTypeId bgTypeId) const;
        bool CanUseBattleGroundObject();
        bool isTotalImmune();
        bool CanCaptureTowerPoint();

        bool GetRandomWinner() { return m_IsBGRandomWinner; }
        void SetRandomWinner(bool isWinner);

        /*********************************************************/
        /***                    REST SYSTEM                    ***/
        /*********************************************************/

        bool isRested() const { return GetRestTime() >= 10*IN_MILLISECONDS; }
        uint32 GetXPRestBonus(uint32 xp);
        uint32 GetRestTime() const { return m_restTime; }
        void SetRestTime(uint32 v) { m_restTime = v; }

        /*********************************************************/
        /***              ENVIROMENTAL SYSTEM                  ***/
        /*********************************************************/

        uint32 EnvironmentalDamage(EnviromentalDamage type, uint32 damage);

        /*********************************************************/
        /***               FLOOD FILTER SYSTEM                 ***/
        /*********************************************************/

        void UpdateSpeakTime();
        bool CanSpeak() const;
        void ChangeSpeakTime(int utime);

        /*********************************************************/
        /*** REFER-A-FRIEND SYSTEM ***/
        /*********************************************************/
        void SendReferFriendError(ReferAFriendError err, Player * target = NULL);
        ReferAFriendError GetReferFriendError(Player * target, bool summon);
        void AccessGrantableLevel(ObjectGuid guid) { m_curGrantLevelGiverGuid = guid; }
        bool IsAccessGrantableLevel(ObjectGuid guid) { return m_curGrantLevelGiverGuid == guid; }
        uint32 GetGrantableLevels() { return m_GrantableLevelsCount; }
        void ChangeGrantableLevels(uint8 increase = 0);
        bool CheckRAFConditions();
        AccountLinkedState GetAccountLinkedState();
        bool IsReferAFriendLinked(Player * target);
        void LoadAccountLinkedState();
        std::vector<uint32> m_referredAccounts;
        std::vector<uint32> m_referalAccounts;

        /*********************************************************/
        /***                 VARIOUS SYSTEMS                   ***/
        /*********************************************************/
        bool HasMovementFlag(MovementFlags f) const;        // for script access to m_movementInfo.HasMovementFlag
        void UpdateFallInformationIfNeed(MovementInfo const& minfo,uint16 opcode);
        void SetFallInformation(uint32 time, float z)
        {
            m_lastFallTime = time;
            m_lastFallZ = z;
        }
        void HandleFall(MovementInfo const& movementInfo);

        void BuildTeleportAckMsg(WorldPacket& data, float x, float y, float z, float ang) const;

        bool isMoving() const { return m_movementInfo.HasMovementFlag(movementFlagsMask); }
        bool isMovingOrTurning() const { return m_movementInfo.HasMovementFlag(movementOrTurningFlagsMask); }

        AntiCheat* GetAntiCheat() { return m_anticheat; }

        bool CanFly() const { return m_movementInfo.HasMovementFlag(MOVEFLAG_CAN_FLY); }
        bool IsFlying() const { return m_movementInfo.HasMovementFlag(MOVEFLAG_FLYING); }
        bool IsFreeFlying() const { return HasAuraType(SPELL_AURA_MOD_FLIGHT_SPEED_MOUNTED) || HasAuraType(SPELL_AURA_FLY); }
        bool CanStartFlyInArea(uint32 mapid, uint32 zone, uint32 area) const;

        void SetClientControl(Unit* target, uint8 allowMove);
        void SetMover(Unit* target) { m_mover = target ? target : this; }
        Unit* GetMover() const { return m_mover; }
        bool IsSelfMover() const { return m_mover == this; }// normal case for player not controlling other unit

        ObjectGuid const& GetFarSightGuid() const { return GetGuidValue(PLAYER_FARSIGHT); }

        uint32 GetSaveTimer() const { return m_nextSave; }
        void   SetSaveTimer(uint32 timer) { m_nextSave = timer; }

        /** World of Warcraft Armory **/
        void WriteWowArmoryDatabaseLog(uint32 type, uint32 data);
        /** World of Warcraft Armory **/

        // Recall position
        uint32 m_recallMap;
        float  m_recallX;
        float  m_recallY;
        float  m_recallZ;
        float  m_recallO;
        void   SaveRecallPosition();

        void SetHomebindToLocation(WorldLocation const& loc, uint32 area_id);
        void RelocateToHomebind() { SetLocationMapId(m_homebindMapId); Relocate(m_homebindX, m_homebindY, m_homebindZ); }
        bool TeleportToHomebind(uint32 options = 0) { return TeleportTo(m_homebindMapId, m_homebindX, m_homebindY, m_homebindZ, GetOrientation(), options); }

        Object* GetObjectByTypeMask(ObjectGuid guid, TypeMask typemask);

        // currently visible objects at player client
        ObjectGuidSet m_clientGUIDs;

        bool HaveAtClient(WorldObject const* u) { return u==this || m_clientGUIDs.find(u->GetObjectGuid())!=m_clientGUIDs.end(); }

        bool IsVisibleInGridForPlayer(Player* pl) const;
        bool IsVisibleGloballyFor(Player* pl) const;

        void UpdateVisibilityOf(WorldObject const* viewPoint, WorldObject* target);

        template<class T>
            void UpdateVisibilityOf(WorldObject const* viewPoint,T* target, UpdateData& data, std::set<WorldObject*>& visibleNow);

        // Stealth detection system
        void HandleStealthedUnitsDetection();

        Camera& GetCamera() { return m_camera; }

        virtual void SetPhaseMask(uint32 newPhaseMask, bool update);// overwrite Unit::SetPhaseMask

        uint8 m_forced_speed_changes[MAX_MOVE_TYPE];

        bool HasAtLoginFlag(AtLoginFlags f) const { return m_atLoginFlags & f; }
        void SetAtLoginFlag(AtLoginFlags f) { m_atLoginFlags |= f; }
        void RemoveAtLoginFlag(AtLoginFlags f, bool in_db_also = false);

        // Temporarily removed pet cache
        uint32 GetTemporaryUnsummonedPetNumber() const { return m_temporaryUnsummonedPetNumber; }
        void SetTemporaryUnsummonedPetNumber(uint32 petnumber) { m_temporaryUnsummonedPetNumber = petnumber; }
        void UnsummonPetTemporaryIfAny();
        void ResummonPetTemporaryUnSummonedIfAny();
        bool IsPetNeedBeTemporaryUnsummoned() const { return !IsInWorld() || !isAlive() || IsMounted() /*+in flight*/; }

        void SendCinematicStart(uint32 CinematicSequenceId);
        void SendMovieStart(uint32 MovieId);

        // select modelid depending on hair color or skin tone
        uint32 GetModelForForm(SpellShapeshiftFormEntry const* ssEntry) const;

        /*********************************************************/
        /***                 INSTANCE SYSTEM                   ***/
        /*********************************************************/

        typedef UNORDERED_MAP< uint32 /*mapId*/, InstancePlayerBind > BoundInstancesMap;

        void UpdateHomebindTime(uint32 time);

        uint32 m_HomebindTimer;
        bool m_InstanceValid;
        // permanent binds and solo binds by difficulty
        BoundInstancesMap m_boundInstances[MAX_DIFFICULTY];
        InstancePlayerBind* GetBoundInstance(uint32 mapid, Difficulty difficulty);
        BoundInstancesMap& GetBoundInstances(Difficulty difficulty) { return m_boundInstances[difficulty]; }
        void UnbindInstance(uint32 mapid, Difficulty difficulty, bool unload = false);
        void UnbindInstance(BoundInstancesMap::iterator &itr, Difficulty difficulty, bool unload = false);
        void BindToInstance();
        void SetPendingBind(DungeonPersistentState* save, uint32 bindTimer) { _pendingBind = save; _pendingBindTimer = bindTimer; }
        bool HasPendingBind() const { return _pendingBind != NULL; }
        InstancePlayerBind* BindToInstance(DungeonPersistentState *save, bool permanent, bool load = false, bool extend = false);
        void SendRaidInfo();
        void SendSavedInstances();
        static void ConvertInstancesToGroup(Player *player, Group *group = NULL, ObjectGuid player_guid = ObjectGuid());
        DungeonPersistentState* GetBoundInstanceSaveForSelfOrGroup(uint32 mapid);

        AreaLockStatus GetAreaLockStatus(uint32 mapId, Difficulty difficulty);
        AreaLockStatus GetAreaTriggerLockStatus(AreaTrigger const* at, Difficulty difficulty);
        bool CanEnterToArea(uint32 mapId, Difficulty difficulty) { return GetAreaLockStatus(mapId, difficulty) == AREA_LOCKSTATUS_OK; };
        bool CanUseAreaTrigger(AreaTrigger const* at, Difficulty difficulty) { return GetAreaTriggerLockStatus(at, difficulty) == AREA_LOCKSTATUS_OK; };

        // LFG
        LFGPlayerState* GetLFGState() { return m_LFGState;};
        uint32 GetEquipGearScore(bool withBags = true, bool withBank = false);
        void   ResetEquipGearScore() { m_cachedGS = 0;};
        typedef std::vector<uint32/*item level*/> GearScoreMap;
        uint8 GetTalentsCount(uint8 tab);
        void  ResetTalentsCount() { m_cachedTC[0] = 0; m_cachedTC[1] = 0; m_cachedTC[2] = 0;};

        /*********************************************************/
        /***                   GROUP SYSTEM                    ***/
        /*********************************************************/

        Group * GetGroupInvite() { return m_groupInvite; }
        void SetGroupInvite(Group *group) { m_groupInvite = group; }
        Group * GetGroup() { return m_group.getTarget(); }
        const Group * GetGroup() const { return (const Group*)m_group.getTarget(); }
        GroupReference& GetGroupRef() { return m_group; }
        void SetGroup(Group *group, int8 subgroup = -1);
        uint8 GetSubGroup() const { return m_group.getSubGroup(); }
        uint32 GetGroupUpdateFlag() const { return m_groupUpdateMask; }
        void SetGroupUpdateFlag(uint32 flag) { m_groupUpdateMask |= flag; }
        const uint64& GetAuraUpdateMask() const { return m_auraUpdateMask; }
        void SetAuraUpdateMask(uint8 slot) { m_auraUpdateMask |= (uint64(1) << slot); }
        Player* GetNextRandomRaidMember(float radius);
        PartyResult CanUninviteFromGroup() const;
        // BattleGround Group System
        void SetBattleGroundRaid(Group *group, int8 subgroup = -1);
        void RemoveFromBattleGroundRaid();
        Group * GetOriginalGroup() { return m_originalGroup.getTarget(); }
        GroupReference& GetOriginalGroupRef() { return m_originalGroup; }
        uint8 GetOriginalSubGroup() const { return m_originalGroup.getSubGroup(); }
        void SetOriginalGroup(Group *group, int8 subgroup = -1);

        GridReference<Player> &GetGridRef() { return m_gridRef; }
        MapReference &GetMapRef() { return m_mapRef; }

        bool isAllowedToLoot(Creature* creature);

        DeclinedName const* GetDeclinedNames() const { return m_declinedname; }

        // Rune functions, need check  getClass() == CLASS_DEATH_KNIGHT before access
        uint8 GetRunesState() const { return m_runes->runeState; }
        RuneType GetBaseRune(uint8 index) const { return RuneType(m_runes->runes[index].BaseRune); }
        RuneType GetCurrentRune(uint8 index) const { return RuneType(m_runes->runes[index].CurrentRune); }
        uint16 GetRuneCooldown(uint8 index) const { return m_runes->runes[index].Cooldown; }
        bool IsBaseRuneSlotsOnCooldown(RuneType runeType) const;
        void SetBaseRune(uint8 index, RuneType baseRune) { m_runes->runes[index].BaseRune = baseRune; }
        void SetCurrentRune(uint8 index, RuneType currentRune) { m_runes->runes[index].CurrentRune = currentRune; }
        void SetRuneCooldown(uint8 index, uint16 cooldown) { m_runes->runes[index].Cooldown = cooldown; m_runes->SetRuneState(index, (cooldown == 0) ? true : false); }
        void ConvertRune(uint8 index, RuneType newType, uint32 spellid = 0);
        void SetConvertedBy(uint8 index, uint32 spellid) { m_runes->runes[index].ConvertedBy = spellid; }
        void ClearConvertedBy(uint8 index) { m_runes->runes[index].ConvertedBy = 0; }
        bool IsRuneConvertedBy(uint8 index, uint32 spellid) { return m_runes->runes[index].ConvertedBy == spellid; }
        void SetNeedConvertRune(uint8 index, bool convert, uint32 spellid = 0)
        {
            if (convert)
                m_runes->needConvert |= (1 << index);                      // need convert
            else
                m_runes->needConvert &= ~(1 << index);                     // removed from convert

            if (spellid != 0)
                SetConvertedBy(index, spellid);
        }
        bool ActivateRunes(RuneType type, uint32 count);
        void ResyncRunes();
        void AddRunePower(uint8 index);
        void InitRunes();

        AchievementMgr const& GetAchievementMgr() const { return m_achievementMgr; }
        AchievementMgr& GetAchievementMgr() { return m_achievementMgr; }
        void UpdateAchievementCriteria(AchievementCriteriaTypes type, uint32 miscvalue1=0, uint32 miscvalue2=0, Unit *unit=NULL, uint32 time=0);
        void CompletedAchievement(AchievementEntry const* entry);
        void CompletedAchievement(uint32 uiAchievementID);
        void StartTimedAchievementCriteria(AchievementCriteriaTypes type, uint32 timedRequirementId, time_t startTime = 0);

        bool HasTitle(uint32 bitIndex) const;
        bool HasTitle(CharTitlesEntry const* title) const { return HasTitle(title->bit_index); }
        void SetTitle(CharTitlesEntry const* title, bool lost = false);

        bool canSeeSpellClickOn(Creature const* creature) const;

        // Playerbot mod:
        // A Player can either have a playerbotMgr (to manage its bots), or have playerbotAI (if it is a bot), or
        // neither. Code that enables bots must create the playerbotMgr and set it using SetPlayerbotMgr.
        void SetPlayerbotAI(PlayerbotAI* ai) { assert(!m_playerbotAI && !m_playerbotMgr); m_playerbotAI=ai; }
        PlayerbotAI* GetPlayerbotAI() { return m_playerbotAI; }
        void SetPlayerbotMgr(PlayerbotMgr* mgr) { assert(!m_playerbotAI && !m_playerbotMgr); m_playerbotMgr=mgr; }
        PlayerbotMgr* GetPlayerbotMgr() { return m_playerbotMgr; }
        void SetBotDeathTimer() { m_deathTimer = 0; }

    protected:

        uint32 m_contestedPvPTimer;

        /*********************************************************/
        /***               BATTLEGROUND SYSTEM                 ***/
        /*********************************************************/

        /*
        this is an array of BG queues (BgTypeIDs) in which is player
        */
        struct BgBattleGroundQueueID_Rec
        {
            BattleGroundQueueTypeId bgQueueTypeId;
            uint32 invitedToInstance;
        };

        BgBattleGroundQueueID_Rec m_bgBattleGroundQueueID[PLAYER_MAX_BATTLEGROUND_QUEUES];
        BGData                    m_bgData;
        bool m_IsBGRandomWinner;

        /*********************************************************/
        /***                    QUEST SYSTEM                   ***/
        /*********************************************************/

        //We allow only one timed quest active at the same time. Below can then be simple value instead of set.
        typedef std::set<uint32> QuestSet;
        QuestSet m_timedquests;
        QuestSet m_weeklyquests;
        QuestSet m_monthlyquests;

        ObjectGuid m_dividerGuid;
        uint32 m_ingametime;

        /*********************************************************/
        /***                   LOAD SYSTEM                     ***/
        /*********************************************************/

        void _LoadActions(QueryResult *result);
        void _LoadAuras(QueryResult *result, uint32 timediff);
        void _LoadBoundInstances(QueryResult *result);
        void _LoadInventory(QueryResult *result, uint32 timediff);
        void _LoadItemLoot(QueryResult *result);
        void _LoadMails(QueryResult *result);
        void _LoadMailedItems(QueryResult *result);
        void _LoadQuestStatus(QueryResult *result);
        void _LoadDailyQuestStatus(QueryResult *result);
        void _LoadWeeklyQuestStatus(QueryResult *result);
        void _LoadMonthlyQuestStatus(QueryResult *result);
        void _LoadRandomBGStatus(QueryResult *result);
        void _LoadGroup(QueryResult *result);
        void _LoadSkills(QueryResult *result);
        void _LoadSpells(QueryResult *result);
        void _LoadTalents(QueryResult *result);
        void _LoadFriendList(QueryResult *result);
        bool _LoadHomeBind(QueryResult *result);
        void _LoadDeclinedNames(QueryResult *result);
        void _LoadArenaTeamInfo(QueryResult *result);
        void _LoadEquipmentSets(QueryResult *result);
        void _LoadBGData(QueryResult* result);
        void _LoadGlyphs(QueryResult *result);
        void _LoadIntoDataField(const char* data, uint32 startOffset, uint32 count);

        /*********************************************************/
        /***                   SAVE SYSTEM                     ***/
        /*********************************************************/

        void _SaveActions();
        void _SaveAuras();
        void _SaveInventory();
        void _SaveMail();
        void _SaveQuestStatus();
        void _SaveDailyQuestStatus();
        void _SaveWeeklyQuestStatus();
        void _SaveMonthlyQuestStatus();
        void _SaveSkills();
        void _SaveSpells();
        void _SaveEquipmentSets();
        void _SaveBGData();
        void _SaveGlyphs();
        void _SaveTalents();
        void _SaveStats();

        void _SetCreateBits(UpdateMask *updateMask, Player *target) const;
        void _SetUpdateBits(UpdateMask *updateMask, Player *target) const;

        /*********************************************************/
        /***              ENVIRONMENTAL SYSTEM                 ***/
        /*********************************************************/
        void HandleSobering();
        void SendMirrorTimer(MirrorTimerType Type, uint32 MaxValue, uint32 CurrentValue, int32 Regen);
        void StopMirrorTimer(MirrorTimerType Type);
        void HandleDrowning(uint32 time_diff);
        int32 getMaxTimer(MirrorTimerType timer);

        /*********************************************************/
        /***                  HONOR SYSTEM                     ***/
        /*********************************************************/
        time_t m_lastHonorUpdateTime;

        void outDebugStatsValues() const;
        ObjectGuid m_lootGuid;

        Team m_team;
        uint32 m_nextSave;
        time_t m_speakTime;
        uint32 m_speakCount;
        Difficulty m_dungeonDifficulty;
        Difficulty m_raidDifficulty;

        uint32 m_atLoginFlags;

        Item* m_items[PLAYER_SLOTS_COUNT];
        uint32 m_currentBuybackSlot;

        std::vector<Item*> m_itemUpdateQueue;
        bool m_itemUpdateQueueBlocked;

        uint32 m_ExtraFlags;
        ObjectGuid m_curSelectionGuid;

        QuestStatusMap mQuestStatus;

        SkillStatusMap mSkillStatus;

        uint32 m_GuildIdInvited;
        uint32 m_ArenaTeamIdInvited;

        PlayerMails m_mail;
        PlayerSpellMap m_spells;
        PlayerTalentMap m_talents[MAX_TALENT_SPEC_COUNT];
        SpellCooldowns m_spellCooldowns;
        uint32 m_lastPotionId;                              // last used health/mana potion in combat, that block next potion use

        GlobalCooldownMgr m_GlobalCooldownMgr;

        uint8 m_activeSpec;
        uint8 m_specsCount;

        ActionButtonList m_actionButtons[MAX_TALENT_SPEC_COUNT];

        Glyph m_glyphs[MAX_TALENT_SPEC_COUNT][MAX_GLYPH_SLOT_INDEX];

        float m_auraBaseMod[BASEMOD_END][MOD_END];
        int16 m_baseRatingValue[MAX_COMBAT_RATING];
        uint16 m_baseSpellPower;
        uint16 m_baseFeralAP;
        uint16 m_baseManaRegen;
        uint16 m_baseHealthRegen;
        float m_armorPenetrationPct;
        int32 m_spellPenetrationItemMod;

        AuraList m_spellMods[MAX_SPELLMOD];
        EnchantDurationList m_enchantDuration;
        ItemDurationList m_itemDuration;
        ItemDurationList m_itemSoulboundTradeable;

        ObjectGuid m_resurrectGuid;
        uint32 m_resurrectMap;
        float m_resurrectX, m_resurrectY, m_resurrectZ;
        uint32 m_resurrectHealth, m_resurrectMana;

        WorldSession *m_session;

        typedef std::list<Channel*> JoinedChannelsList;
        JoinedChannelsList m_channels;

        uint32 m_cinematic;

        TradeData* m_trade;

        bool   m_DailyQuestChanged;
        bool   m_WeeklyQuestChanged;
        bool   m_MonthlyQuestChanged;

        uint32 m_drunkTimer;
        uint16 m_drunk;
        uint32 m_weaponChangeTimer;

        uint32 m_zoneUpdateId;
        uint32 m_zoneUpdateTimer;
        uint32 m_areaUpdateId;

        uint32 m_deathTimer;
        time_t m_deathExpireTime;

        uint32 m_restTime;

        uint32 m_WeaponProficiency;
        uint32 m_ArmorProficiency;
        bool m_canParry;
        bool m_canBlock;
        bool m_canDualWield;
        bool m_canTitanGrip;
        uint8 m_swingErrorMsg;
        float m_ammoDPS;

        ////////////////////Rest System/////////////////////
        time_t time_inn_enter;
        uint32 inn_trigger_id;
        float m_rest_bonus;
        RestType rest_type;
        ////////////////////Rest System/////////////////////

        // Transports
//        Transport * m_transport;

        AntiCheat* m_anticheat;

        uint32 m_resetTalentsCost;
        time_t m_resetTalentsTime;
        uint32 m_usedTalentCount;
        uint32 m_questRewardTalentCount;

        // Social
        PlayerSocial *m_social;

        // Groups
        GroupReference m_group;
        GroupReference m_originalGroup;
        Group *m_groupInvite;
        uint32 m_groupUpdateMask;
        uint64 m_auraUpdateMask;

        // Player summoning
        time_t m_summon_expire;
        uint32 m_summon_mapid;
        float  m_summon_x;
        float  m_summon_y;
        float  m_summon_z;

        DeclinedName *m_declinedname;
        Runes *m_runes;
        EquipmentSets m_EquipmentSets;

        // Refer-A-Friend
        ObjectGuid m_curGrantLevelGiverGuid;
        int32 m_GrantableLevelsCount;

        /// class dependent melee diminishing constant for dodge/parry/missed chances
        static const float m_diminishing_k[MAX_CLASSES];

    private:
        void _HandleDeadlyPoison(Unit* Target, WeaponAttackType attType, SpellEntry const *spellInfo);
        // internal common parts for CanStore/StoreItem functions
        InventoryResult _CanStoreItem_InSpecificSlot( uint8 bag, uint8 slot, ItemPosCountVec& dest, ItemPrototype const *pProto, uint32& count, bool swap, Item *pSrcItem ) const;
        InventoryResult _CanStoreItem_InBag( uint8 bag, ItemPosCountVec& dest, ItemPrototype const *pProto, uint32& count, bool merge, bool non_specialized, Item *pSrcItem, uint8 skip_bag, uint8 skip_slot ) const;
        InventoryResult _CanStoreItem_InInventorySlots( uint8 slot_begin, uint8 slot_end, ItemPosCountVec& dest, ItemPrototype const *pProto, uint32& count, bool merge, Item *pSrcItem, uint8 skip_bag, uint8 skip_slot ) const;
        Item* _StoreItem( uint16 pos, Item *pItem, uint32 count, bool clone, bool update );

        void UpdateKnownCurrencies(uint32 itemId, bool apply);
        void AdjustQuestReqItemCount( Quest const* pQuest, QuestStatusData& questStatusData );

        void SetCanDelayTeleport(bool setting) { m_bCanDelayTeleport = setting; }
        bool IsHasDelayedTeleport() const
        {
            // we should not execute delayed teleports for now dead players but has been alive at teleport
            // because we don't want player's ghost teleported from graveyard
            return m_bHasDelayedTeleport && (isAlive() || !m_bHasBeenAliveAtDelayedTeleport);
        }

        bool SetDelayedTeleportFlagIfCan()
        {
            m_bHasDelayedTeleport = m_bCanDelayTeleport;
            m_bHasBeenAliveAtDelayedTeleport = isAlive();
            return m_bHasDelayedTeleport;
        }

        void ScheduleDelayedOperation(uint32 operation)
        {
            if (operation < DELAYED_END)
                m_DelayedOperations |= operation;
        }

        Unit *m_mover;
        Camera m_camera;

        GridReference<Player> m_gridRef;
        MapReference m_mapRef;

         // Playerbot mod:
        PlayerbotAI* m_playerbotAI;
        PlayerbotMgr* m_playerbotMgr;

        // Homebind coordinates
        uint32 m_homebindMapId;
        uint16 m_homebindAreaId;
        float m_homebindX;
        float m_homebindY;
        float m_homebindZ;

        uint32 m_lastFallTime;
        float  m_lastFallZ;

        int32 m_MirrorTimer[MAX_TIMERS];
        uint8 m_MirrorTimerFlags;
        uint8 m_MirrorTimerFlagsLast;
        bool m_isInWater;

        // Current teleport data
        WorldLocation m_teleport_dest;
        uint32 m_teleport_options;
        bool mSemaphoreTeleport_Near;
        bool mSemaphoreTeleport_Far;

        uint32 m_DelayedOperations;
        bool m_bCanDelayTeleport;
        bool m_bHasDelayedTeleport;
        bool m_bHasBeenAliveAtDelayedTeleport;

        uint32 m_DetectInvTimer;

        // Temporary removed pet cache
        uint32 m_temporaryUnsummonedPetNumber;

        AchievementMgr m_achievementMgr;
        ReputationMgr  m_reputationMgr;

        uint32 m_timeSyncCounter;
        uint32 m_timeSyncTimer;
        uint32 m_timeSyncClient;
        uint32 m_timeSyncServer;

        DungeonPersistentState* _pendingBind;
        uint32 _pendingBindTimer;

        uint32 m_cachedGS;
        uint8  m_cachedTC[3];

        // LFG
        LFGPlayerState* m_LFGState;
        void _fillGearScoreData(Item* item, GearScoreMap* gearScore);
};

void AddItemsSetItem(Player*player,Item *item);
void RemoveItemsSetItem(Player*player,ItemPrototype const *proto);

// "the bodies of template functions must be made available in a header file"
template <class T> T Player::ApplySpellMod(uint32 spellId, SpellModOp op, T &basevalue, Spell const* spell)
{
    SpellEntry const *spellInfo = sSpellStore.LookupEntry(spellId);
    if (!spellInfo) return 0;
    int32 totalpct = 0;
    int32 totalflat = 0;
    for (AuraList::iterator itr = m_spellMods[op].begin(); itr != m_spellMods[op].end(); ++itr)
    {
        Aura *aura = *itr;
        
        Modifier const* mod = aura->GetModifier();

        if (!aura->isAffectedOnSpell(spellInfo))
            continue;

        if (mod->m_auraname == SPELL_AURA_ADD_FLAT_MODIFIER)
            totalflat += mod->m_amount;
        else
        {
            // skip percent mods for null basevalue (most important for spell mods with charges )
            if (basevalue == T(0))
                continue;

            // special case (skip >10sec spell casts for instant cast setting)
            if (mod->m_miscvalue == SPELLMOD_CASTING_TIME  && basevalue >= T(10*IN_MILLISECONDS) && mod->m_amount <= -100)
                continue;

            totalpct += mod->m_amount;
        }
    }

    float diff = (float)basevalue*(float)totalpct/100.0f + (float)totalflat;
    basevalue = T((float)basevalue + diff);
    return T(diff);
}

#endif<|MERGE_RESOLUTION|>--- conflicted
+++ resolved
@@ -38,16 +38,13 @@
 #include "BattleGround.h"
 #include "DBCStores.h"
 #include "SharedDefines.h"
-<<<<<<< HEAD
 #include "LFG.h"
 #include "AntiCheat.h"
 
 // Playerbot mod
 #include "playerbot/PlayerbotMgr.h"
 #include "playerbot/PlayerbotAI.h"
-=======
 #include "SpellAuras.h"
->>>>>>> e7da1b0c
 
 #include<string>
 #include<vector>
@@ -2774,7 +2771,7 @@
     for (AuraList::iterator itr = m_spellMods[op].begin(); itr != m_spellMods[op].end(); ++itr)
     {
         Aura *aura = *itr;
-        
+
         Modifier const* mod = aura->GetModifier();
 
         if (!aura->isAffectedOnSpell(spellInfo))
