/*
 * Copyright (C) 2005-2010 MaNGOS <http://getmangos.com/>
 *
 * This program is free software; you can redistribute it and/or modify
 * it under the terms of the GNU General Public License as published by
 * the Free Software Foundation; either version 2 of the License, or
 * (at your option) any later version.
 *
 * This program is distributed in the hope that it will be useful,
 * but WITHOUT ANY WARRANTY; without even the implied warranty of
 * MERCHANTABILITY or FITNESS FOR A PARTICULAR PURPOSE.  See the
 * GNU General Public License for more details.
 *
 * You should have received a copy of the GNU General Public License
 * along with this program; if not, write to the Free Software
 * Foundation, Inc., 59 Temple Place, Suite 330, Boston, MA  02111-1307  USA
 */

#ifndef _PLAYER_H
#define _PLAYER_H

#include "Common.h"
#include "ItemPrototype.h"
#include "Unit.h"
#include "Item.h"

#include "Database/DatabaseEnv.h"
#include "NPCHandler.h"
#include "QuestDef.h"
#include "Group.h"
#include "Bag.h"
#include "WorldSession.h"
#include "Pet.h"
#include "MapReference.h"
#include "Util.h"                                           // for Tokens typedef
#include "AchievementMgr.h"
#include "ReputationMgr.h"
#include "BattleGround.h"
#include "DBCEnums.h"

#include<string>
#include<vector>

struct Mail;
class Channel;
class DynamicObject;
class Creature;
class PlayerMenu;
class Transport;
class UpdateMask;
class SpellCastTargets;
class PlayerSocial;
class Vehicle;
class InstanceSave;
class Spell;
class Item;

typedef std::deque<Mail*> PlayerMails;

#define PLAYER_MAX_SKILLS           127
#define PLAYER_MAX_DAILY_QUESTS     25
#define PLAYER_EXPLORED_ZONES_SIZE  128

// Note: SPELLMOD_* values is aura types in fact
enum SpellModType
{
    SPELLMOD_FLAT         = 107,                            // SPELL_AURA_ADD_FLAT_MODIFIER
    SPELLMOD_PCT          = 108                             // SPELL_AURA_ADD_PCT_MODIFIER
};

// 2^n values, Player::m_isunderwater is a bitmask. These are mangos internal values, they are never send to any client
enum PlayerUnderwaterState
{
    UNDERWATER_NONE                     = 0x00,
    UNDERWATER_INWATER                  = 0x01,             // terrain type is water and player is afflicted by it
    UNDERWATER_INLAVA                   = 0x02,             // terrain type is lava and player is afflicted by it
    UNDERWATER_INSLIME                  = 0x04,             // terrain type is lava and player is afflicted by it
    UNDERWATER_INDARKWATER              = 0x08,             // terrain type is dark water and player is afflicted by it

    UNDERWATER_EXIST_TIMERS             = 0x10
};

enum BuyBankSlotResult
{
    ERR_BANKSLOT_FAILED_TOO_MANY    = 0,
    ERR_BANKSLOT_INSUFFICIENT_FUNDS = 1,
    ERR_BANKSLOT_NOTBANKER          = 2,
    ERR_BANKSLOT_OK                 = 3
};

enum PlayerSpellState
{
    PLAYERSPELL_UNCHANGED = 0,
    PLAYERSPELL_CHANGED   = 1,
    PLAYERSPELL_NEW       = 2,
    PLAYERSPELL_REMOVED   = 3
};

struct PlayerSpell
{
    PlayerSpellState state : 8;
    bool active            : 1;                             // show in spellbook
    bool dependent         : 1;                             // learned as result another spell learn, skill grow, quest reward, etc
    bool disabled          : 1;                             // first rank has been learned in result talent learn but currently talent unlearned, save max learned ranks
};

struct PlayerTalent
{
    PlayerSpellState state;
    TalentEntry const *m_talentEntry;
    uint32 currentRank;
};

typedef UNORDERED_MAP<uint32, PlayerSpell> PlayerSpellMap;
typedef UNORDERED_MAP<uint32, PlayerTalent> PlayerTalentMap;

// Spell modifier (used for modify other spells)
struct SpellModifier
{
    SpellModifier() : charges(0), lastAffected(NULL) {}

    SpellModifier(SpellModOp _op, SpellModType _type, int32 _value, uint32 _spellId, uint64 _mask, uint32 _mask2 = 0, int16 _charges = 0)
        : op(_op), type(_type), charges(_charges), value(_value), mask(_mask), mask2(_mask2), spellId(_spellId), lastAffected(NULL)
    {}

    SpellModifier(SpellModOp _op, SpellModType _type, int32 _value, SpellEntry const* spellEntry, SpellEffectIndex eff, int16 _charges = 0);

    SpellModifier(SpellModOp _op, SpellModType _type, int32 _value, Aura const* aura, int16 _charges = 0);

    bool isAffectedOnSpell(SpellEntry const *spell) const;

    SpellModOp   op   : 8;
    SpellModType type : 8;
    int16 charges     : 16;
    int32 value;
    uint64 mask;
    uint32 mask2;
    uint32 spellId;
    Spell const* lastAffected;
};

typedef std::list<SpellModifier*> SpellModList;

struct SpellCooldown
{
    time_t end;
    uint16 itemid;
};

typedef std::map<uint32, SpellCooldown> SpellCooldowns;

enum TrainerSpellState
{
    TRAINER_SPELL_GREEN = 0,
    TRAINER_SPELL_RED   = 1,
    TRAINER_SPELL_GRAY  = 2,
    TRAINER_SPELL_GREEN_DISABLED = 10                       // custom value, not send to client: formally green but learn not allowed
};

enum ActionButtonUpdateState
{
    ACTIONBUTTON_UNCHANGED = 0,
    ACTIONBUTTON_CHANGED   = 1,
    ACTIONBUTTON_NEW       = 2,
    ACTIONBUTTON_DELETED   = 3
};

enum ActionButtonType
{
    ACTION_BUTTON_SPELL     = 0x00,
    ACTION_BUTTON_C         = 0x01,                         // click?
    ACTION_BUTTON_EQSET     = 0x20,
    ACTION_BUTTON_MACRO     = 0x40,
    ACTION_BUTTON_CMACRO    = ACTION_BUTTON_C | ACTION_BUTTON_MACRO,
    ACTION_BUTTON_ITEM      = 0x80
};

#define ACTION_BUTTON_ACTION(X) (uint32(X) & 0x00FFFFFF)
#define ACTION_BUTTON_TYPE(X)   ((uint32(X) & 0xFF000000) >> 24)
#define MAX_ACTION_BUTTON_ACTION_VALUE (0x00FFFFFF+1)

struct ActionButton
{
    ActionButton() : packedData(0), uState( ACTIONBUTTON_NEW ) {}

    uint32 packedData;
    ActionButtonUpdateState uState;

    // helpers
    ActionButtonType GetType() const { return ActionButtonType(ACTION_BUTTON_TYPE(packedData)); }
    uint32 GetAction() const { return ACTION_BUTTON_ACTION(packedData); }
    void SetActionAndType(uint32 action, ActionButtonType type)
    {
        uint32 newData = action | (uint32(type) << 24);
        if (newData != packedData || uState == ACTIONBUTTON_DELETED)
        {
            packedData = newData;
            if (uState != ACTIONBUTTON_NEW)
                uState = ACTIONBUTTON_CHANGED;
        }
    }
};

// some action button indexes used in code or clarify structure
enum ActionButtonIndex
{
    ACTION_BUTTON_SHAMAN_TOTEMS_BAR = 132,
};

#define  MAX_ACTION_BUTTONS 144                             //checked in 3.2.0

typedef std::map<uint8,ActionButton> ActionButtonList;

enum GlyphUpdateState
{
    GLYPH_UNCHANGED = 0,
    GLYPH_CHANGED   = 1,
    GLYPH_NEW       = 2,
    GLYPH_DELETED   = 3
};

struct Glyph
{
    uint32 id;
    GlyphUpdateState uState;

    Glyph() : id(0), uState(GLYPH_UNCHANGED) { }

    uint32 GetId() { return id; }

    void SetId(uint32 newId)
    {
        if(newId == id)
            return;

        if(id == 0 && uState == GLYPH_UNCHANGED)            // not exist yet in db and already saved
        {
            uState = GLYPH_NEW;
        }
        else if (newId == 0)
        {
            if(uState == GLYPH_NEW)                         // delete before add new -> no change
                uState = GLYPH_UNCHANGED;
            else                                            // delete existing data
                uState = GLYPH_DELETED;
        }
        else if (uState != GLYPH_NEW)                       // if not new data, change current data
        {
            uState = GLYPH_CHANGED;
        }

        id = newId;
    }
};

struct PlayerCreateInfoItem
{
    PlayerCreateInfoItem(uint32 id, uint32 amount) : item_id(id), item_amount(amount) {}

    uint32 item_id;
    uint32 item_amount;
};

typedef std::list<PlayerCreateInfoItem> PlayerCreateInfoItems;

struct PlayerClassLevelInfo
{
    PlayerClassLevelInfo() : basehealth(0), basemana(0) {}
    uint16 basehealth;
    uint16 basemana;
};

struct PlayerClassInfo
{
    PlayerClassInfo() : levelInfo(NULL) { }

    PlayerClassLevelInfo* levelInfo;                        //[level-1] 0..MaxPlayerLevel-1
};

struct PlayerLevelInfo
{
    PlayerLevelInfo() { for(int i=0; i < MAX_STATS; ++i ) stats[i] = 0; }

    uint8 stats[MAX_STATS];
};

typedef std::list<uint32> PlayerCreateInfoSpells;

struct PlayerCreateInfoAction
{
    PlayerCreateInfoAction() : button(0), type(0), action(0) {}
    PlayerCreateInfoAction(uint8 _button, uint32 _action, uint8 _type) : button(_button), type(_type), action(_action) {}

    uint8 button;
    uint8 type;
    uint32 action;
};

typedef std::list<PlayerCreateInfoAction> PlayerCreateInfoActions;

struct PlayerInfo
{
                                                            // existence checked by displayId != 0             // existence checked by displayId != 0
    PlayerInfo() : displayId_m(0),displayId_f(0),levelInfo(NULL)
    {
    }

    uint32 mapId;
    uint32 areaId;
    float positionX;
    float positionY;
    float positionZ;
    uint16 displayId_m;
    uint16 displayId_f;
    PlayerCreateInfoItems item;
    PlayerCreateInfoSpells spell;
    PlayerCreateInfoActions action;

    PlayerLevelInfo* levelInfo;                             //[level-1] 0..MaxPlayerLevel-1
};

struct PvPInfo
{
    PvPInfo() : inHostileArea(false), endTimer(0) {}

    bool inHostileArea;
    time_t endTimer;
};

struct DuelInfo
{
    DuelInfo() : initiator(NULL), opponent(NULL), startTimer(0), startTime(0), outOfBound(0) {}

    Player *initiator;
    Player *opponent;
    time_t startTimer;
    time_t startTime;
    time_t outOfBound;
};

struct Areas
{
    uint32 areaID;
    uint32 areaFlag;
    float x1;
    float x2;
    float y1;
    float y2;
};

#define MAX_RUNES       6
#define RUNE_COOLDOWN   (2*5*IN_MILLISECONDS)                // msec

enum RuneType
{
    RUNE_BLOOD      = 0,
    RUNE_UNHOLY     = 1,
    RUNE_FROST      = 2,
    RUNE_DEATH      = 3,
    NUM_RUNE_TYPES  = 4
};

struct RuneInfo
{
    uint8  BaseRune;
    uint8  CurrentRune;
    uint16 Cooldown;                                        // msec
};

struct Runes
{
    RuneInfo runes[MAX_RUNES];
    uint8 runeState;                                        // mask of available runes

    void SetRuneState(uint8 index, bool set = true)
    {
        if(set)
            runeState |= (1 << index);                      // usable
        else
            runeState &= ~(1 << index);                     // on cooldown
    }
};

struct EnchantDuration
{
    EnchantDuration() : item(NULL), slot(MAX_ENCHANTMENT_SLOT), leftduration(0) {};
    EnchantDuration(Item * _item, EnchantmentSlot _slot, uint32 _leftduration) : item(_item), slot(_slot), leftduration(_leftduration) { ASSERT(item); };

    Item * item;
    EnchantmentSlot slot;
    uint32 leftduration;
};

typedef std::list<EnchantDuration> EnchantDurationList;
typedef std::list<Item*> ItemDurationList;

enum LfgType
{
    LFG_TYPE_NONE                 = 0,
    LFG_TYPE_DUNGEON              = 1,
    LFG_TYPE_RAID                 = 2,
    LFG_TYPE_QUEST                = 3,
    LFG_TYPE_ZONE                 = 4,
    LFG_TYPE_HEROIC_DUNGEON       = 5,
    LFG_TYPE_RANDOM_DUNGEON       = 6
};

enum LfgRoles
{
    LEADER  = 0x01,
    TANK    = 0x02,
    HEALER  = 0x04,
    DAMAGE  = 0x08
};

struct LookingForGroupSlot
{
    LookingForGroupSlot() : entry(0), type(0) {}
    bool Empty() const { return !entry && !type; }
    void Clear() { entry = 0; type = 0; }
    void Set(uint32 _entry, uint32 _type ) { entry = _entry; type = _type; }
    bool Is(uint32 _entry, uint32 _type) const { return entry == _entry && type == _type; }
    bool canAutoJoin() const { return entry && (type == LFG_TYPE_DUNGEON || type == LFG_TYPE_HEROIC_DUNGEON); }

    uint32 entry;
    uint32 type;
};

#define MAX_LOOKING_FOR_GROUP_SLOT 3

struct LookingForGroup
{
    LookingForGroup() {}
    bool HaveInSlot(LookingForGroupSlot const& slot) const { return HaveInSlot(slot.entry, slot.type); }
    bool HaveInSlot(uint32 _entry, uint32 _type) const
    {
        for(int i = 0; i < MAX_LOOKING_FOR_GROUP_SLOT; ++i)
            if(slots[i].Is(_entry, _type))
                return true;
        return false;
    }

    bool canAutoJoin() const
    {
        for(int i = 0; i < MAX_LOOKING_FOR_GROUP_SLOT; ++i)
            if(slots[i].canAutoJoin())
                return true;
        return false;
    }

    bool Empty() const
    {
        for(int i = 0; i < MAX_LOOKING_FOR_GROUP_SLOT; ++i)
            if(!slots[i].Empty())
                return false;
        return more.Empty();
    }

    LookingForGroupSlot slots[MAX_LOOKING_FOR_GROUP_SLOT];
    LookingForGroupSlot more;
    std::string comment;
    uint8 roles;
};

enum RaidGroupError
{
    ERR_RAID_GROUP_NONE                 = 0,
    ERR_RAID_GROUP_LOWLEVEL             = 1,
    ERR_RAID_GROUP_ONLY                 = 2,
    ERR_RAID_GROUP_FULL                 = 3,
    ERR_RAID_GROUP_REQUIREMENTS_UNMATCH = 4
};

enum PlayerMovementType
{
    MOVE_ROOT       = 1,
    MOVE_UNROOT     = 2,
    MOVE_WATER_WALK = 3,
    MOVE_LAND_WALK  = 4
};

enum DrunkenState
{
    DRUNKEN_SOBER   = 0,
    DRUNKEN_TIPSY   = 1,
    DRUNKEN_DRUNK   = 2,
    DRUNKEN_SMASHED = 3
};

#define MAX_DRUNKEN   4

enum PlayerFlags
{
    PLAYER_FLAGS_NONE              = 0x00000000,
    PLAYER_FLAGS_GROUP_LEADER      = 0x00000001,
    PLAYER_FLAGS_AFK               = 0x00000002,
    PLAYER_FLAGS_DND               = 0x00000004,
    PLAYER_FLAGS_GM                = 0x00000008,
    PLAYER_FLAGS_GHOST             = 0x00000010,
    PLAYER_FLAGS_RESTING           = 0x00000020,
    PLAYER_FLAGS_UNK7              = 0x00000040,
    PLAYER_FLAGS_UNK8              = 0x00000080,            // pre-3.0.3 PLAYER_FLAGS_FFA_PVP flag for FFA PVP state
    PLAYER_FLAGS_CONTESTED_PVP     = 0x00000100,            // Player has been involved in a PvP combat and will be attacked by contested guards
    PLAYER_FLAGS_IN_PVP            = 0x00000200,
    PLAYER_FLAGS_HIDE_HELM         = 0x00000400,
    PLAYER_FLAGS_HIDE_CLOAK        = 0x00000800,
    PLAYER_FLAGS_PARTIAL_PLAY_TIME = 0x00001000,            // played long time
    PLAYER_FLAGS_NO_PLAY_TIME      = 0x00002000,            // played too long time
    PLAYER_FLAGS_IS_OUT_OF_BOUNDS  = 0x00004000,            // Lua_IsOutOfBounds
    PLAYER_FLAGS_DEVELOPER         = 0x00008000,            // <Dev> prefix for something?
    PLAYER_FLAGS_UNK17             = 0x00010000,            // pre-3.0.3 PLAYER_FLAGS_SANCTUARY flag for player entered sanctuary
    PLAYER_FLAGS_TAXI_BENCHMARK    = 0x00020000,            // taxi benchmark mode (on/off) (2.0.1)
    PLAYER_FLAGS_PVP_TIMER         = 0x00040000,            // 3.0.2, pvp timer active (after you disable pvp manually)
    PLAYER_FLAGS_COMMENTATOR       = 0x00080000,
    PLAYER_FLAGS_UNK21             = 0x00100000,
    PLAYER_FLAGS_UNK22             = 0x00200000,
    PLAYER_FLAGS_COMMENTATOR2      = 0x00400000,            // something like COMMENTATOR_CAN_USE_INSTANCE_COMMAND
    PLAYER_FLAGS_UNK24             = 0x00800000,            // EVENT_SPELL_UPDATE_USABLE and EVENT_UPDATE_SHAPESHIFT_USABLE, disabled all abilitys on tab except autoattack
    PLAYER_FLAGS_UNK25             = 0x01000000,            // EVENT_SPELL_UPDATE_USABLE and EVENT_UPDATE_SHAPESHIFT_USABLE, disabled all melee ability on tab include autoattack
    PLAYER_FLAGS_XP_USER_DISABLED  = 0x02000000,
};

// used for PLAYER__FIELD_KNOWN_TITLES field (uint64), (1<<bit_index) without (-1)
// can't use enum for uint64 values
#define PLAYER_TITLE_DISABLED              UI64LIT(0x0000000000000000)
#define PLAYER_TITLE_NONE                  UI64LIT(0x0000000000000001)
#define PLAYER_TITLE_PRIVATE               UI64LIT(0x0000000000000002) // 1
#define PLAYER_TITLE_CORPORAL              UI64LIT(0x0000000000000004) // 2
#define PLAYER_TITLE_SERGEANT_A            UI64LIT(0x0000000000000008) // 3
#define PLAYER_TITLE_MASTER_SERGEANT       UI64LIT(0x0000000000000010) // 4
#define PLAYER_TITLE_SERGEANT_MAJOR        UI64LIT(0x0000000000000020) // 5
#define PLAYER_TITLE_KNIGHT                UI64LIT(0x0000000000000040) // 6
#define PLAYER_TITLE_KNIGHT_LIEUTENANT     UI64LIT(0x0000000000000080) // 7
#define PLAYER_TITLE_KNIGHT_CAPTAIN        UI64LIT(0x0000000000000100) // 8
#define PLAYER_TITLE_KNIGHT_CHAMPION       UI64LIT(0x0000000000000200) // 9
#define PLAYER_TITLE_LIEUTENANT_COMMANDER  UI64LIT(0x0000000000000400) // 10
#define PLAYER_TITLE_COMMANDER             UI64LIT(0x0000000000000800) // 11
#define PLAYER_TITLE_MARSHAL               UI64LIT(0x0000000000001000) // 12
#define PLAYER_TITLE_FIELD_MARSHAL         UI64LIT(0x0000000000002000) // 13
#define PLAYER_TITLE_GRAND_MARSHAL         UI64LIT(0x0000000000004000) // 14
#define PLAYER_TITLE_SCOUT                 UI64LIT(0x0000000000008000) // 15
#define PLAYER_TITLE_GRUNT                 UI64LIT(0x0000000000010000) // 16
#define PLAYER_TITLE_SERGEANT_H            UI64LIT(0x0000000000020000) // 17
#define PLAYER_TITLE_SENIOR_SERGEANT       UI64LIT(0x0000000000040000) // 18
#define PLAYER_TITLE_FIRST_SERGEANT        UI64LIT(0x0000000000080000) // 19
#define PLAYER_TITLE_STONE_GUARD           UI64LIT(0x0000000000100000) // 20
#define PLAYER_TITLE_BLOOD_GUARD           UI64LIT(0x0000000000200000) // 21
#define PLAYER_TITLE_LEGIONNAIRE           UI64LIT(0x0000000000400000) // 22
#define PLAYER_TITLE_CENTURION             UI64LIT(0x0000000000800000) // 23
#define PLAYER_TITLE_CHAMPION              UI64LIT(0x0000000001000000) // 24
#define PLAYER_TITLE_LIEUTENANT_GENERAL    UI64LIT(0x0000000002000000) // 25
#define PLAYER_TITLE_GENERAL               UI64LIT(0x0000000004000000) // 26
#define PLAYER_TITLE_WARLORD               UI64LIT(0x0000000008000000) // 27
#define PLAYER_TITLE_HIGH_WARLORD          UI64LIT(0x0000000010000000) // 28
#define PLAYER_TITLE_GLADIATOR             UI64LIT(0x0000000020000000) // 29
#define PLAYER_TITLE_DUELIST               UI64LIT(0x0000000040000000) // 30
#define PLAYER_TITLE_RIVAL                 UI64LIT(0x0000000080000000) // 31
#define PLAYER_TITLE_CHALLENGER            UI64LIT(0x0000000100000000) // 32
#define PLAYER_TITLE_SCARAB_LORD           UI64LIT(0x0000000200000000) // 33
#define PLAYER_TITLE_CONQUEROR             UI64LIT(0x0000000400000000) // 34
#define PLAYER_TITLE_JUSTICAR              UI64LIT(0x0000000800000000) // 35
#define PLAYER_TITLE_CHAMPION_OF_THE_NAARU UI64LIT(0x0000001000000000) // 36
#define PLAYER_TITLE_MERCILESS_GLADIATOR   UI64LIT(0x0000002000000000) // 37
#define PLAYER_TITLE_OF_THE_SHATTERED_SUN  UI64LIT(0x0000004000000000) // 38
#define PLAYER_TITLE_HAND_OF_ADAL          UI64LIT(0x0000008000000000) // 39
#define PLAYER_TITLE_VENGEFUL_GLADIATOR    UI64LIT(0x0000010000000000) // 40

#define KNOWN_TITLES_SIZE   3
#define MAX_TITLE_INDEX     (KNOWN_TITLES_SIZE*64)          // 3 uint64 fields

// used in PLAYER_FIELD_BYTES values
enum PlayerFieldByteFlags
{
    PLAYER_FIELD_BYTE_TRACK_STEALTHED   = 0x00000002,
    PLAYER_FIELD_BYTE_RELEASE_TIMER     = 0x00000008,       // Display time till auto release spirit
    PLAYER_FIELD_BYTE_NO_RELEASE_WINDOW = 0x00000010        // Display no "release spirit" window at all
};

// used in PLAYER_FIELD_BYTES2 values
enum PlayerFieldByte2Flags
{
    PLAYER_FIELD_BYTE2_NONE              = 0x0000,
    PLAYER_FIELD_BYTE2_INVISIBILITY_GLOW = 0x4000
};

enum ActivateTaxiReplies
{
    ERR_TAXIOK                      = 0,
    ERR_TAXIUNSPECIFIEDSERVERERROR  = 1,
    ERR_TAXINOSUCHPATH              = 2,
    ERR_TAXINOTENOUGHMONEY          = 3,
    ERR_TAXITOOFARAWAY              = 4,
    ERR_TAXINOVENDORNEARBY          = 5,
    ERR_TAXINOTVISITED              = 6,
    ERR_TAXIPLAYERBUSY              = 7,
    ERR_TAXIPLAYERALREADYMOUNTED    = 8,
    ERR_TAXIPLAYERSHAPESHIFTED      = 9,
    ERR_TAXIPLAYERMOVING            = 10,
    ERR_TAXISAMENODE                = 11,
    ERR_TAXINOTSTANDING             = 12
};

enum MirrorTimerType
{
    FATIGUE_TIMER      = 0,
    BREATH_TIMER       = 1,
    FIRE_TIMER         = 2
};
#define MAX_TIMERS      3
#define DISABLED_MIRROR_TIMER   -1

// 2^n values
enum PlayerExtraFlags
{
    // gm abilities
    PLAYER_EXTRA_GM_ON              = 0x0001,
    PLAYER_EXTRA_GM_ACCEPT_TICKETS  = 0x0002,
    PLAYER_EXTRA_ACCEPT_WHISPERS    = 0x0004,
    PLAYER_EXTRA_TAXICHEAT          = 0x0008,
    PLAYER_EXTRA_GM_INVISIBLE       = 0x0010,
    PLAYER_EXTRA_GM_CHAT            = 0x0020,               // Show GM badge in chat messages

    // other states
    PLAYER_EXTRA_PVP_DEATH          = 0x0100                // store PvP death status until corpse creating.
};

// 2^n values
enum AtLoginFlags
{
    AT_LOGIN_NONE              = 0x00,
    AT_LOGIN_RENAME            = 0x01,
    AT_LOGIN_RESET_SPELLS      = 0x02,
    AT_LOGIN_RESET_TALENTS     = 0x04,
    AT_LOGIN_CUSTOMIZE         = 0x08,
    AT_LOGIN_RESET_PET_TALENTS = 0x10,
    AT_LOGIN_FIRST             = 0x20,
};

typedef std::map<uint32, QuestStatusData> QuestStatusMap;

enum QuestSlotOffsets
{
    QUEST_ID_OFFSET         = 0,
    QUEST_STATE_OFFSET      = 1,
    QUEST_COUNTS_OFFSET     = 2,                            // 2 and 3
    QUEST_TIME_OFFSET       = 4
};

#define MAX_QUEST_OFFSET 5

enum QuestSlotStateMask
{
    QUEST_STATE_NONE     = 0x0000,
    QUEST_STATE_COMPLETE = 0x0001,
    QUEST_STATE_FAIL     = 0x0002
};

enum SkillUpdateState
{
    SKILL_UNCHANGED     = 0,
    SKILL_CHANGED       = 1,
    SKILL_NEW           = 2,
    SKILL_DELETED       = 3
};

struct SkillStatusData
{
    SkillStatusData(uint8 _pos, SkillUpdateState _uState) : pos(_pos), uState(_uState)
    {
    }
    uint8 pos;
    SkillUpdateState uState;
};

typedef UNORDERED_MAP<uint32, SkillStatusData> SkillStatusMap;

enum PlayerSlots
{
    // first slot for item stored (in any way in player m_items data)
    PLAYER_SLOT_START           = 0,
    // last+1 slot for item stored (in any way in player m_items data)
    PLAYER_SLOT_END             = 150,
    PLAYER_SLOTS_COUNT          = (PLAYER_SLOT_END - PLAYER_SLOT_START)
};

#define INVENTORY_SLOT_BAG_0    255

enum EquipmentSlots                                         // 19 slots
{
    EQUIPMENT_SLOT_START        = 0,
    EQUIPMENT_SLOT_HEAD         = 0,
    EQUIPMENT_SLOT_NECK         = 1,
    EQUIPMENT_SLOT_SHOULDERS    = 2,
    EQUIPMENT_SLOT_BODY         = 3,
    EQUIPMENT_SLOT_CHEST        = 4,
    EQUIPMENT_SLOT_WAIST        = 5,
    EQUIPMENT_SLOT_LEGS         = 6,
    EQUIPMENT_SLOT_FEET         = 7,
    EQUIPMENT_SLOT_WRISTS       = 8,
    EQUIPMENT_SLOT_HANDS        = 9,
    EQUIPMENT_SLOT_FINGER1      = 10,
    EQUIPMENT_SLOT_FINGER2      = 11,
    EQUIPMENT_SLOT_TRINKET1     = 12,
    EQUIPMENT_SLOT_TRINKET2     = 13,
    EQUIPMENT_SLOT_BACK         = 14,
    EQUIPMENT_SLOT_MAINHAND     = 15,
    EQUIPMENT_SLOT_OFFHAND      = 16,
    EQUIPMENT_SLOT_RANGED       = 17,
    EQUIPMENT_SLOT_TABARD       = 18,
    EQUIPMENT_SLOT_END          = 19
};

enum InventorySlots                                         // 4 slots
{
    INVENTORY_SLOT_BAG_START    = 19,
    INVENTORY_SLOT_BAG_END      = 23
};

enum InventoryPackSlots                                     // 16 slots
{
    INVENTORY_SLOT_ITEM_START   = 23,
    INVENTORY_SLOT_ITEM_END     = 39
};

enum BankItemSlots                                          // 28 slots
{
    BANK_SLOT_ITEM_START        = 39,
    BANK_SLOT_ITEM_END          = 67
};

enum BankBagSlots                                           // 7 slots
{
    BANK_SLOT_BAG_START         = 67,
    BANK_SLOT_BAG_END           = 74
};

enum BuyBackSlots                                           // 12 slots
{
    // stored in m_buybackitems
    BUYBACK_SLOT_START          = 74,
    BUYBACK_SLOT_END            = 86
};

enum KeyRingSlots                                           // 32 slots
{
    KEYRING_SLOT_START          = 86,
    KEYRING_SLOT_END            = 118
};

enum CurrencyTokenSlots                                     // 32 slots
{
    CURRENCYTOKEN_SLOT_START    = 118,
    CURRENCYTOKEN_SLOT_END      = 150
};

enum EquipmentSetUpdateState
{
    EQUIPMENT_SET_UNCHANGED = 0,
    EQUIPMENT_SET_CHANGED   = 1,
    EQUIPMENT_SET_NEW       = 2,
    EQUIPMENT_SET_DELETED   = 3
};

struct EquipmentSet
{
    EquipmentSet() : Guid(0), state(EQUIPMENT_SET_NEW)
    {
        for(int i = 0; i < EQUIPMENT_SLOT_END; ++i)
            Items[i] = 0;
    }

    uint64 Guid;
    std::string Name;
    std::string IconName;
    uint32 Items[EQUIPMENT_SLOT_END];
    EquipmentSetUpdateState state;
};

#define MAX_EQUIPMENT_SET_INDEX 10                          // client limit

typedef std::map<uint32, EquipmentSet> EquipmentSets;

struct ItemPosCount
{
    ItemPosCount(uint16 _pos, uint32 _count) : pos(_pos), count(_count) {}
    bool isContainedIn(std::vector<ItemPosCount> const& vec) const;
    uint16 pos;
    uint32 count;
};
typedef std::vector<ItemPosCount> ItemPosCountVec;

enum TradeSlots
{
    TRADE_SLOT_COUNT            = 7,
    TRADE_SLOT_TRADED_COUNT     = 6,
    TRADE_SLOT_NONTRADED        = 6
};

enum TransferAbortReason
{
    TRANSFER_ABORT_NONE                     = 0x00,
    TRANSFER_ABORT_ERROR                    = 0x01,
    TRANSFER_ABORT_MAX_PLAYERS              = 0x02,         // Transfer Aborted: instance is full
    TRANSFER_ABORT_NOT_FOUND                = 0x03,         // Transfer Aborted: instance not found
    TRANSFER_ABORT_TOO_MANY_INSTANCES       = 0x04,         // You have entered too many instances recently.
    TRANSFER_ABORT_ZONE_IN_COMBAT           = 0x06,         // Unable to zone in while an encounter is in progress.
    TRANSFER_ABORT_INSUF_EXPAN_LVL          = 0x07,         // You must have <TBC,WotLK> expansion installed to access this area.
    TRANSFER_ABORT_DIFFICULTY               = 0x08,         // <Normal,Heroic,Epic> difficulty mode is not available for %s.
    TRANSFER_ABORT_UNIQUE_MESSAGE           = 0x09,         // Until you've escaped TLK's grasp, you cannot leave this place!
    TRANSFER_ABORT_TOO_MANY_REALM_INSTANCES = 0x0A,         // Additional instances cannot be launched, please try again later.
    TRANSFER_ABORT_NEED_GROUP               = 0x0B,         // 3.1
    TRANSFER_ABORT_NOT_FOUND2               = 0x0C,         // 3.1
    TRANSFER_ABORT_NOT_FOUND3               = 0x0D,         // 3.1
    TRANSFER_ABORT_NOT_FOUND4               = 0x0E,         // 3.2
    TRANSFER_ABORT_REALM_ONLY               = 0x0F,         // All players on party must be from the same realm.
    TRANSFER_ABORT_MAP_NOT_ALLOWED          = 0x10,         // Map can't be entered at this time.
};

enum InstanceResetWarningType
{
    RAID_INSTANCE_WARNING_HOURS     = 1,                    // WARNING! %s is scheduled to reset in %d hour(s).
    RAID_INSTANCE_WARNING_MIN       = 2,                    // WARNING! %s is scheduled to reset in %d minute(s)!
    RAID_INSTANCE_WARNING_MIN_SOON  = 3,                    // WARNING! %s is scheduled to reset in %d minute(s). Please exit the zone or you will be returned to your bind location!
    RAID_INSTANCE_WELCOME           = 4,                    // Welcome to %s. This raid instance is scheduled to reset in %s.
    RAID_INSTANCE_EXPIRED           = 5
};

// PLAYER_FIELD_ARENA_TEAM_INFO_1_1 offsets
enum ArenaTeamInfoType
{
    ARENA_TEAM_ID               = 0,
    ARENA_TEAM_TYPE             = 1,                        // new in 3.2 - team type?
    ARENA_TEAM_MEMBER           = 2,                        // 0 - captain, 1 - member
    ARENA_TEAM_GAMES_WEEK       = 3,
    ARENA_TEAM_GAMES_SEASON     = 4,
    ARENA_TEAM_WINS_SEASON      = 5,
    ARENA_TEAM_PERSONAL_RATING  = 6,
    ARENA_TEAM_END              = 7
};

enum RestType
{
    REST_TYPE_NO        = 0,
    REST_TYPE_IN_TAVERN = 1,
    REST_TYPE_IN_CITY   = 2
};

enum DuelCompleteType
{
    DUEL_INTERUPTED = 0,
    DUEL_WON        = 1,
    DUEL_FLED       = 2
};

enum TeleportToOptions
{
    TELE_TO_GM_MODE             = 0x01,
    TELE_TO_NOT_LEAVE_TRANSPORT = 0x02,
    TELE_TO_NOT_LEAVE_COMBAT    = 0x04,
    TELE_TO_NOT_UNSUMMON_PET    = 0x08,
    TELE_TO_SPELL               = 0x10,
};

/// Type of environmental damages
enum EnviromentalDamage
{
    DAMAGE_EXHAUSTED = 0,
    DAMAGE_DROWNING  = 1,
    DAMAGE_FALL      = 2,
    DAMAGE_LAVA      = 3,
    DAMAGE_SLIME     = 4,
    DAMAGE_FIRE      = 5,
    DAMAGE_FALL_TO_VOID = 6                                 // custom case for fall without durability loss
};

enum PlayedTimeIndex
{
    PLAYED_TIME_TOTAL = 0,
    PLAYED_TIME_LEVEL = 1
};

#define MAX_PLAYED_TIME_INDEX 2

// used at player loading query list preparing, and later result selection
enum PlayerLoginQueryIndex
{
<<<<<<< HEAD
    PLAYER_LOGIN_QUERY_LOADFROM                 = 0,
    PLAYER_LOGIN_QUERY_LOADGROUP                = 1,
    PLAYER_LOGIN_QUERY_LOADBOUNDINSTANCES       = 2,
    PLAYER_LOGIN_QUERY_LOADAURAS                = 3,
    PLAYER_LOGIN_QUERY_LOADSPELLS               = 4,
    PLAYER_LOGIN_QUERY_LOADQUESTSTATUS          = 5,
    PLAYER_LOGIN_QUERY_LOADDAILYQUESTSTATUS     = 6,
    PLAYER_LOGIN_QUERY_LOADREPUTATION           = 7,
    PLAYER_LOGIN_QUERY_LOADINVENTORY            = 8,
    PLAYER_LOGIN_QUERY_LOADACTIONS              = 9,
    PLAYER_LOGIN_QUERY_LOADSOCIALLIST           = 10,
    PLAYER_LOGIN_QUERY_LOADHOMEBIND             = 11,
    PLAYER_LOGIN_QUERY_LOADSPELLCOOLDOWNS       = 12,
    PLAYER_LOGIN_QUERY_LOADDECLINEDNAMES        = 13,
    PLAYER_LOGIN_QUERY_LOADGUILD                = 14,
    PLAYER_LOGIN_QUERY_LOADARENAINFO            = 15,
    PLAYER_LOGIN_QUERY_LOADACHIEVEMENTS         = 16,
    PLAYER_LOGIN_QUERY_LOADCRITERIAPROGRESS     = 17,
    PLAYER_LOGIN_QUERY_LOADEQUIPMENTSETS        = 18,
    PLAYER_LOGIN_QUERY_LOADBGDATA               = 19,
    PLAYER_LOGIN_QUERY_LOADACCOUNTDATA          = 20,
    PLAYER_LOGIN_QUERY_LOADSKILLS               = 21,
    PLAYER_LOGIN_QUERY_LOADGLYPHS               = 22,
    PLAYER_LOGIN_QUERY_LOADMAILS                = 23,
    PLAYER_LOGIN_QUERY_LOADMAILEDITEMS          = 24,
    PLAYER_LOGIN_QUERY_LOADTALENTS              = 25,
    PLAYER_LOGIN_QUERY_LOADWEKLYQUESTSTATUS     = 26,
    PLAYER_LOGIN_QUERY_LOADRANDOMBG             = 27,
    MAX_PLAYER_LOGIN_QUERY                      = 28
=======
    PLAYER_LOGIN_QUERY_LOADFROM,
    PLAYER_LOGIN_QUERY_LOADGROUP,
    PLAYER_LOGIN_QUERY_LOADBOUNDINSTANCES,
    PLAYER_LOGIN_QUERY_LOADAURAS,
    PLAYER_LOGIN_QUERY_LOADSPELLS,
    PLAYER_LOGIN_QUERY_LOADQUESTSTATUS,
    PLAYER_LOGIN_QUERY_LOADDAILYQUESTSTATUS,
    PLAYER_LOGIN_QUERY_LOADREPUTATION,
    PLAYER_LOGIN_QUERY_LOADINVENTORY,
    PLAYER_LOGIN_QUERY_LOADACTIONS,
    PLAYER_LOGIN_QUERY_LOADSOCIALLIST,
    PLAYER_LOGIN_QUERY_LOADHOMEBIND,
    PLAYER_LOGIN_QUERY_LOADSPELLCOOLDOWNS,
    PLAYER_LOGIN_QUERY_LOADDECLINEDNAMES,
    PLAYER_LOGIN_QUERY_LOADGUILD,
    PLAYER_LOGIN_QUERY_LOADARENAINFO,
    PLAYER_LOGIN_QUERY_LOADACHIEVEMENTS,
    PLAYER_LOGIN_QUERY_LOADCRITERIAPROGRESS,
    PLAYER_LOGIN_QUERY_LOADEQUIPMENTSETS,
    PLAYER_LOGIN_QUERY_LOADBGDATA,
    PLAYER_LOGIN_QUERY_LOADACCOUNTDATA,
    PLAYER_LOGIN_QUERY_LOADSKILLS,
    PLAYER_LOGIN_QUERY_LOADGLYPHS,
    PLAYER_LOGIN_QUERY_LOADMAILS,
    PLAYER_LOGIN_QUERY_LOADMAILEDITEMS,
    PLAYER_LOGIN_QUERY_LOADTALENTS,
    PLAYER_LOGIN_QUERY_LOADWEEKLYQUESTSTATUS,

    MAX_PLAYER_LOGIN_QUERY
>>>>>>> c1e57ce1
};

enum PlayerDelayedOperations
{
    DELAYED_SAVE_PLAYER         = 0x01,
    DELAYED_RESURRECT_PLAYER    = 0x02,
    DELAYED_SPELL_CAST_DESERTER = 0x04,
    DELAYED_BG_MOUNT_RESTORE    = 0x08,                     ///< Flag to restore mount state after teleport from BG
    DELAYED_BG_TAXI_RESTORE     = 0x10,                     ///< Flag to restore taxi state after teleport from BG
    DELAYED_END
};

// Player summoning auto-decline time (in secs)
#define MAX_PLAYER_SUMMON_DELAY                   (2*MINUTE)
#define MAX_MONEY_AMOUNT                       (0x7FFFFFFF-1)

struct InstancePlayerBind
{
    InstanceSave *save;
    bool perm;
    /* permanent PlayerInstanceBinds are created in Raid/Heroic instances for players
       that aren't already permanently bound when they are inside when a boss is killed
       or when they enter an instance that the group leader is permanently bound to. */
    InstancePlayerBind() : save(NULL), perm(false) {}
};

class MANGOS_DLL_SPEC PlayerTaxi
{
    public:
        PlayerTaxi();
        ~PlayerTaxi() {}
        // Nodes
        void InitTaxiNodesForLevel(uint32 race, uint32 chrClass, uint32 level);
        void LoadTaxiMask(const char* data);

        bool IsTaximaskNodeKnown(uint32 nodeidx) const
        {
            uint8  field   = uint8((nodeidx - 1) / 32);
            uint32 submask = 1<<((nodeidx-1)%32);
            return (m_taximask[field] & submask) == submask;
        }
        bool SetTaximaskNode(uint32 nodeidx)
        {
            uint8  field   = uint8((nodeidx - 1) / 32);
            uint32 submask = 1<<((nodeidx-1)%32);
            if ((m_taximask[field] & submask) != submask )
            {
                m_taximask[field] |= submask;
                return true;
            }
            else
                return false;
        }
        void AppendTaximaskTo(ByteBuffer& data, bool all);

        // Destinations
        bool LoadTaxiDestinationsFromString(const std::string& values, uint32 team);
        std::string SaveTaxiDestinationsToString();

        void ClearTaxiDestinations() { m_TaxiDestinations.clear(); }
        void AddTaxiDestination(uint32 dest) { m_TaxiDestinations.push_back(dest); }
        uint32 GetTaxiSource() const { return m_TaxiDestinations.empty() ? 0 : m_TaxiDestinations.front(); }
        uint32 GetTaxiDestination() const { return m_TaxiDestinations.size() < 2 ? 0 : m_TaxiDestinations[1]; }
        uint32 GetCurrentTaxiPath() const;
        uint32 NextTaxiDestination()
        {
            m_TaxiDestinations.pop_front();
            return GetTaxiDestination();
        }
        bool empty() const { return m_TaxiDestinations.empty(); }

        friend std::ostringstream& operator<< (std::ostringstream& ss, PlayerTaxi const& taxi);
    private:
        TaxiMask m_taximask;
        std::deque<uint32> m_TaxiDestinations;
};

std::ostringstream& operator<< (std::ostringstream& ss, PlayerTaxi const& taxi);

/// Holder for BattleGround data
struct BGData
{
    BGData() : bgInstanceID(0), bgTypeID(BATTLEGROUND_TYPE_NONE), bgAfkReportedCount(0), bgAfkReportedTimer(0),
        bgTeam(0), mountSpell(0) { ClearTaxiPath(); }


    uint32 bgInstanceID;                                    ///< This variable is set to bg->m_InstanceID,
                                                            ///  when player is teleported to BG - (it is battleground's GUID)
    BattleGroundTypeId bgTypeID;

    std::set<uint32>   bgAfkReporter;
    uint8              bgAfkReportedCount;
    time_t             bgAfkReportedTimer;

    uint32 bgTeam;                                          ///< What side the player will be added to


    uint32 mountSpell;
    uint32 taxiPath[2];

    WorldLocation joinPos;                                  ///< From where player entered BG

    void ClearTaxiPath()     { taxiPath[0] = taxiPath[1] = 0; }
    bool HasTaxiPath() const { return taxiPath[0] && taxiPath[1]; }
};

class MANGOS_DLL_SPEC Player : public Unit
{
    friend class WorldSession;
    friend void Item::AddToUpdateQueueOf(Player *player);
    friend void Item::RemoveFromUpdateQueueOf(Player *player);
    public:
        explicit Player (WorldSession *session);
        ~Player ( );

        void CleanupsBeforeDelete();

        static UpdateMask updateVisualBits;
        static void InitVisibleBits();

        void AddToWorld();
        void RemoveFromWorld();

        bool TeleportTo(uint32 mapid, float x, float y, float z, float orientation, uint32 options = 0);

        bool TeleportTo(WorldLocation const &loc, uint32 options = 0)
        {
            return TeleportTo(loc.mapid, loc.coord_x, loc.coord_y, loc.coord_z, loc.orientation, options);
        }

        bool TeleportToBGEntryPoint();

        void SetSummonPoint(uint32 mapid, float x, float y, float z)
        {
            m_summon_expire = time(NULL) + MAX_PLAYER_SUMMON_DELAY;
            m_summon_mapid = mapid;
            m_summon_x = x;
            m_summon_y = y;
            m_summon_z = z;
        }
        void SummonIfPossible(bool agree);

        bool Create( uint32 guidlow, const std::string& name, uint8 race, uint8 class_, uint8 gender, uint8 skin, uint8 face, uint8 hairStyle, uint8 hairColor, uint8 facialHair, uint8 outfitId );

        void Update( uint32 time );

        static bool BuildEnumData( QueryResult * result,  WorldPacket * p_data );

        void SetInWater(bool apply);

        bool IsInWater() const { return m_isInWater; }
        bool IsUnderWater() const;

        void SendInitialPacketsBeforeAddToMap();
        void SendInitialPacketsAfterAddToMap();
        void SendTransferAborted(uint32 mapid, uint8 reason, uint8 arg = 0);
        void SendInstanceResetWarning(uint32 mapid, Difficulty difficulty, uint32 time);

        Creature* GetNPCIfCanInteractWith(ObjectGuid guid, uint32 npcflagmask);
        GameObject* GetGameObjectIfCanInteractWith(ObjectGuid guid, uint32 gameobject_type = MAX_GAMEOBJECT_TYPE) const;

        void UpdateVisibilityForPlayer();

        bool ToggleAFK();
        bool ToggleDND();
        bool isAFK() const { return HasFlag(PLAYER_FLAGS, PLAYER_FLAGS_AFK); }
        bool isDND() const { return HasFlag(PLAYER_FLAGS, PLAYER_FLAGS_DND); }
        uint8 chatTag() const;
        std::string afkMsg;
        std::string dndMsg;

        uint32 GetBarberShopCost(uint8 newhairstyle, uint8 newhaircolor, uint8 newfacialhair);

        PlayerSocial *GetSocial() { return m_social; }

        PlayerTaxi m_taxi;
        void InitTaxiNodesForLevel() { m_taxi.InitTaxiNodesForLevel(getRace(), getClass(), getLevel()); }
        bool ActivateTaxiPathTo(std::vector<uint32> const& nodes, Creature* npc = NULL, uint32 spellid = 0);
        bool ActivateTaxiPathTo(uint32 taxi_path_id, uint32 spellid = 0);
                                                            // mount_id can be used in scripting calls
        void ContinueTaxiFlight();
        bool isAcceptTickets() const { return GetSession()->GetSecurity() >= SEC_GAMEMASTER && (m_ExtraFlags & PLAYER_EXTRA_GM_ACCEPT_TICKETS); }
        void SetAcceptTicket(bool on) { if(on) m_ExtraFlags |= PLAYER_EXTRA_GM_ACCEPT_TICKETS; else m_ExtraFlags &= ~PLAYER_EXTRA_GM_ACCEPT_TICKETS; }
        bool isAcceptWhispers() const { return m_ExtraFlags & PLAYER_EXTRA_ACCEPT_WHISPERS; }
        void SetAcceptWhispers(bool on) { if(on) m_ExtraFlags |= PLAYER_EXTRA_ACCEPT_WHISPERS; else m_ExtraFlags &= ~PLAYER_EXTRA_ACCEPT_WHISPERS; }
        bool isGameMaster() const { return m_ExtraFlags & PLAYER_EXTRA_GM_ON; }
        void SetGameMaster(bool on);
        bool isGMChat() const { return GetSession()->GetSecurity() >= SEC_MODERATOR && (m_ExtraFlags & PLAYER_EXTRA_GM_CHAT); }
        void SetGMChat(bool on) { if(on) m_ExtraFlags |= PLAYER_EXTRA_GM_CHAT; else m_ExtraFlags &= ~PLAYER_EXTRA_GM_CHAT; }
        bool isTaxiCheater() const { return m_ExtraFlags & PLAYER_EXTRA_TAXICHEAT; }
        void SetTaxiCheater(bool on) { if(on) m_ExtraFlags |= PLAYER_EXTRA_TAXICHEAT; else m_ExtraFlags &= ~PLAYER_EXTRA_TAXICHEAT; }
        bool isGMVisible() const { return !(m_ExtraFlags & PLAYER_EXTRA_GM_INVISIBLE); }
        void SetGMVisible(bool on);
        void SetPvPDeath(bool on) { if(on) m_ExtraFlags |= PLAYER_EXTRA_PVP_DEATH; else m_ExtraFlags &= ~PLAYER_EXTRA_PVP_DEATH; }

        void GiveXP(uint32 xp, Unit* victim);
        void GiveLevel(uint32 level);

        void InitStatsForLevel(bool reapplyMods = false);

        // Played Time Stuff
        time_t m_logintime;
        time_t m_Last_tick;

        uint32 m_Played_time[MAX_PLAYED_TIME_INDEX];
        uint32 GetTotalPlayedTime() { return m_Played_time[PLAYED_TIME_TOTAL]; }
        uint32 GetLevelPlayedTime() { return m_Played_time[PLAYED_TIME_LEVEL]; }

        void ResetTimeSync();
        void SendTimeSync();

        void setDeathState(DeathState s);                   // overwrite Unit::setDeathState

        float GetRestBonus() const { return m_rest_bonus; }
        void SetRestBonus(float rest_bonus_new);

        RestType GetRestType() const { return rest_type; }
        void SetRestType(RestType n_r_type, uint32 areaTriggerId = 0);

        time_t GetTimeInnEnter() const { return time_inn_enter; }
        void UpdateInnerTime (time_t time) { time_inn_enter = time; }

        void RemovePet(Pet* pet, PetSaveMode mode, bool returnreagent = false);
        void RemoveMiniPet();
        Pet* GetMiniPet();
        void SetMiniPet(Pet* pet) { m_miniPet = pet->GetGUID(); }

        template<typename Func>
        void CallForAllControlledUnits(Func const& func, bool withTotems, bool withGuardians, bool withCharms, bool withMiniPet);
        template<typename Func>
        bool CheckAllControlledUnits(Func const& func, bool withTotems, bool withGuardians, bool withCharms, bool withMiniPet) const;

        uint32 GetPhaseMaskForSpawn() const;                // used for proper set phase for DB at GM-mode creature/GO spawn

        void Say(const std::string& text, const uint32 language);
        void Yell(const std::string& text, const uint32 language);
        void TextEmote(const std::string& text);
        void Whisper(const std::string& text, const uint32 language,uint64 receiver);
        void BuildPlayerChat(WorldPacket *data, uint8 msgtype, const std::string& text, uint32 language) const;

        /*********************************************************/
        /***                    STORAGE SYSTEM                 ***/
        /*********************************************************/

        void SetVirtualItemSlot( uint8 i, Item* item);
        void SetSheath( SheathState sheathed );             // overwrite Unit version
        uint8 FindEquipSlot( ItemPrototype const* proto, uint32 slot, bool swap ) const;
        uint32 GetItemCount( uint32 item, bool inBankAlso = false, Item* skipItem = NULL ) const;
        uint32 GetItemCountWithLimitCategory(uint32 limitCategory) const;
        Item* GetItemByGuid(ObjectGuid uint64) const;
        Item* GetItemByEntry(uint32 item) const;            // only for special cases
        Item* GetItemByLimitedCategory(uint32 limitedCategory) const;
        Item* GetItemByPos( uint16 pos ) const;
        Item* GetItemByPos( uint8 bag, uint8 slot ) const;
        Item* GetWeaponForAttack(WeaponAttackType attackType) const { return GetWeaponForAttack(attackType,false,false); }
        Item* GetWeaponForAttack(WeaponAttackType attackType, bool nonbroken, bool useable) const;
        Item* GetShield(bool useable = false) const;
        static uint32 GetAttackBySlot( uint8 slot );        // MAX_ATTACK if not weapon slot
        std::vector<Item *> &GetItemUpdateQueue() { return m_itemUpdateQueue; }
        static bool IsInventoryPos( uint16 pos ) { return IsInventoryPos(pos >> 8, pos & 255); }
        static bool IsInventoryPos( uint8 bag, uint8 slot );
        static bool IsEquipmentPos( uint16 pos ) { return IsEquipmentPos(pos >> 8, pos & 255); }
        static bool IsEquipmentPos( uint8 bag, uint8 slot );
        static bool IsBagPos( uint16 pos );
        static bool IsBankPos( uint16 pos ) { return IsBankPos(pos >> 8, pos & 255); }
        static bool IsBankPos( uint8 bag, uint8 slot );
        bool IsValidPos( uint16 pos, bool explicit_pos ) const { return IsValidPos(pos >> 8, pos & 255, explicit_pos); }
        bool IsValidPos( uint8 bag, uint8 slot, bool explicit_pos ) const;
        uint8 GetBankBagSlotCount() const { return GetByteValue(PLAYER_BYTES_2, 2); }
        void SetBankBagSlotCount(uint8 count) { SetByteValue(PLAYER_BYTES_2, 2, count); }
        bool HasItemCount( uint32 item, uint32 count, bool inBankAlso = false ) const;
        bool HasItemFitToSpellReqirements(SpellEntry const* spellInfo, Item const* ignoreItem = NULL);
        bool CanNoReagentCast(SpellEntry const* spellInfo) const;
        bool HasItemOrGemWithIdEquipped( uint32 item, uint32 count, uint8 except_slot = NULL_SLOT) const;
        bool HasItemOrGemWithLimitCategoryEquipped( uint32 limitCategory, uint32 count, uint8 except_slot = NULL_SLOT) const;
        uint8 CanTakeMoreSimilarItems(Item* pItem) const { return _CanTakeMoreSimilarItems(pItem->GetEntry(), pItem->GetCount(), pItem); }
        uint8 CanTakeMoreSimilarItems(uint32 entry, uint32 count) const { return _CanTakeMoreSimilarItems(entry, count, NULL); }
        uint8 CanStoreNewItem( uint8 bag, uint8 slot, ItemPosCountVec& dest, uint32 item, uint32 count, uint32* no_space_count = NULL ) const
        {
            return _CanStoreItem(bag, slot, dest, item, count, NULL, false, no_space_count );
        }
        uint8 CanStoreItem( uint8 bag, uint8 slot, ItemPosCountVec& dest, Item *pItem, bool swap = false ) const
        {
            if(!pItem)
                return EQUIP_ERR_ITEM_NOT_FOUND;
            uint32 count = pItem->GetCount();
            return _CanStoreItem( bag, slot, dest, pItem->GetEntry(), count, pItem, swap, NULL );

        }
        uint8 CanStoreItems( Item **pItem,int count) const;
        uint8 CanEquipNewItem( uint8 slot, uint16 &dest, uint32 item, bool swap ) const;
        uint8 CanEquipItem( uint8 slot, uint16 &dest, Item *pItem, bool swap, bool not_loading = true ) const;

        uint8 CanEquipUniqueItem( Item * pItem, uint8 except_slot = NULL_SLOT, uint32 limit_count = 1 ) const;
        uint8 CanEquipUniqueItem( ItemPrototype const* itemProto, uint8 except_slot = NULL_SLOT, uint32 limit_count = 1 ) const;
        uint8 CanUnequipItems( uint32 item, uint32 count ) const;
        uint8 CanUnequipItem( uint16 src, bool swap ) const;
        uint8 CanBankItem( uint8 bag, uint8 slot, ItemPosCountVec& dest, Item *pItem, bool swap, bool not_loading = true ) const;
        uint8 CanUseItem( Item *pItem, bool not_loading = true ) const;
        bool HasItemTotemCategory( uint32 TotemCategory ) const;
        bool CanUseItem( ItemPrototype const *pItem );
        uint8 CanUseAmmo( uint32 item ) const;
        Item* StoreNewItem( ItemPosCountVec const& pos, uint32 item, bool update,int32 randomPropertyId = 0 );
        Item* StoreItem( ItemPosCountVec const& pos, Item *pItem, bool update );
        Item* EquipNewItem( uint16 pos, uint32 item, bool update );
        Item* EquipItem( uint16 pos, Item *pItem, bool update );
        void AutoUnequipOffhandIfNeed();
        bool StoreNewItemInBestSlots(uint32 item_id, uint32 item_count);
        Item* StoreNewItemInInventorySlot(uint32 itemEntry, uint32 amount);

        void AutoStoreLoot(uint8 bag, uint8 slot, uint32 loot_id, LootStore const& store, bool broadcast = false);
        void AutoStoreLoot(uint32 loot_id, LootStore const& store, bool broadcast = false) { AutoStoreLoot(NULL_BAG,NULL_SLOT,loot_id,store,broadcast); }

        uint8 _CanTakeMoreSimilarItems(uint32 entry, uint32 count, Item* pItem, uint32* no_space_count = NULL) const;
        uint8 _CanStoreItem( uint8 bag, uint8 slot, ItemPosCountVec& dest, uint32 entry, uint32 count, Item *pItem = NULL, bool swap = false, uint32* no_space_count = NULL ) const;

        void ApplyEquipCooldown( Item * pItem );
        void SetAmmo( uint32 item );
        void RemoveAmmo();
        float GetAmmoDPS() const { return m_ammoDPS; }
        bool CheckAmmoCompatibility(const ItemPrototype *ammo_proto) const;
        void QuickEquipItem( uint16 pos, Item *pItem);
        void VisualizeItem( uint8 slot, Item *pItem);
        void SetVisibleItemSlot(uint8 slot, Item *pItem);
        Item* BankItem( ItemPosCountVec const& dest, Item *pItem, bool update )
        {
            return StoreItem( dest, pItem, update);
        }
        Item* BankItem( uint16 pos, Item *pItem, bool update );
        void RemoveItem( uint8 bag, uint8 slot, bool update );
        void MoveItemFromInventory(uint8 bag, uint8 slot, bool update);
                                                            // in trade, auction, guild bank, mail....
        void MoveItemToInventory(ItemPosCountVec const& dest, Item* pItem, bool update, bool in_characterInventoryDB = false);
                                                            // in trade, guild bank, mail....
        void RemoveItemDependentAurasAndCasts( Item * pItem );
        void DestroyItem( uint8 bag, uint8 slot, bool update );
        void DestroyItemCount( uint32 item, uint32 count, bool update, bool unequip_check = false);
        void DestroyItemCount( Item* item, uint32& count, bool update );
        void DestroyConjuredItems( bool update );
        void DestroyZoneLimitedItem( bool update, uint32 new_zone );
        void SplitItem( uint16 src, uint16 dst, uint32 count );
        void SwapItem( uint16 src, uint16 dst );
        void AddItemToBuyBackSlot( Item *pItem );
        Item* GetItemFromBuyBackSlot( uint32 slot );
        void RemoveItemFromBuyBackSlot( uint32 slot, bool del );
        uint32 GetMaxKeyringSize() const { return KEYRING_SLOT_END-KEYRING_SLOT_START; }
        void SendEquipError( uint8 msg, Item* pItem, Item *pItem2 = NULL, uint32 itemid = 0 );
        void SendBuyError( uint8 msg, Creature* pCreature, uint32 item, uint32 param );
        void SendSellError( uint8 msg, Creature* pCreature, uint64 guid, uint32 param );
        void AddWeaponProficiency(uint32 newflag) { m_WeaponProficiency |= newflag; }
        void AddArmorProficiency(uint32 newflag) { m_ArmorProficiency |= newflag; }
        uint32 GetWeaponProficiency() const { return m_WeaponProficiency; }
        uint32 GetArmorProficiency() const { return m_ArmorProficiency; }
        bool IsUseEquipedWeapon( bool mainhand ) const
        {
            // disarm applied only to mainhand weapon
            return !IsInFeralForm() && (!mainhand || !HasFlag(UNIT_FIELD_FLAGS,UNIT_FLAG_DISARMED) );
        }
        bool IsTwoHandUsed() const
        {
            Item* mainItem = GetItemByPos(INVENTORY_SLOT_BAG_0, EQUIPMENT_SLOT_MAINHAND);
            return mainItem && mainItem->GetProto()->InventoryType == INVTYPE_2HWEAPON && !CanTitanGrip();
        }
        void SendNewItem( Item *item, uint32 count, bool received, bool created, bool broadcast = false );
        bool BuyItemFromVendorSlot(uint64 vendorguid, uint32 vendorslot, uint32 item, uint8 count, uint8 bag, uint8 slot);

        float GetReputationPriceDiscount( Creature const* pCreature ) const;
        Player* GetTrader() const { return pTrader; }
        void ClearTrade();
        void TradeCancel(bool sendback);
        uint16 GetItemPosByTradeSlot(uint32 slot) const { return tradeItems[slot]; }

        void UpdateEnchantTime(uint32 time);
        void UpdateItemDuration(uint32 time, bool realtimeonly=false);
        void AddEnchantmentDurations(Item *item);
        void RemoveEnchantmentDurations(Item *item);
        void RemoveAllEnchantments(EnchantmentSlot slot);
        void AddEnchantmentDuration(Item *item,EnchantmentSlot slot,uint32 duration);
        void ApplyEnchantment(Item *item,EnchantmentSlot slot,bool apply, bool apply_dur = true, bool ignore_condition = false);
        void ApplyEnchantment(Item *item,bool apply);
        void SendEnchantmentDurations();
        void BuildEnchantmentsInfoData(WorldPacket *data);
        void AddItemDurations(Item *item);
        void RemoveItemDurations(Item *item);
        void SendItemDurations();
        void LoadCorpse();
        void LoadPet();

        uint32 m_stableSlots;

        /*********************************************************/
        /***                    GOSSIP SYSTEM                  ***/
        /*********************************************************/

        void PrepareGossipMenu(WorldObject *pSource, uint32 menuId = 0);
        void SendPreparedGossip(WorldObject *pSource);
        void OnGossipSelect(WorldObject *pSource, uint32 gossipListId, uint32 menuId);

        uint32 GetGossipTextId(uint32 menuId);
        uint32 GetGossipTextId(WorldObject *pSource);
        uint32 GetDefaultGossipMenuForSource(WorldObject *pSource);

        /*********************************************************/
        /***                    QUEST SYSTEM                   ***/
        /*********************************************************/

        // Return player level when QuestLevel is dynamic (-1)
        uint32 GetQuestLevelForPlayer(Quest const* pQuest) const { return pQuest && (pQuest->GetQuestLevel() > 0) ? (uint32)pQuest->GetQuestLevel() : getLevel(); }

        void PrepareQuestMenu( uint64 guid );
        void SendPreparedQuest( uint64 guid );
        bool IsActiveQuest( uint32 quest_id ) const;
        Quest const *GetNextQuest( uint64 guid, Quest const *pQuest );
        bool CanSeeStartQuest( Quest const *pQuest );
        bool CanTakeQuest( Quest const *pQuest, bool msg );
        bool CanAddQuest( Quest const *pQuest, bool msg );
        bool CanCompleteQuest( uint32 quest_id );
        bool CanCompleteRepeatableQuest(Quest const *pQuest);
        bool CanRewardQuest( Quest const *pQuest, bool msg );
        bool CanRewardQuest( Quest const *pQuest, uint32 reward, bool msg );
        void AddQuest( Quest const *pQuest, Object *questGiver );
        void CompleteQuest( uint32 quest_id );
        void IncompleteQuest( uint32 quest_id );
        void RewardQuest( Quest const *pQuest, uint32 reward, Object* questGiver, bool announce = true );

        void FailQuest( uint32 quest_id );
        bool SatisfyQuestSkillOrClass( Quest const* qInfo, bool msg );
        bool SatisfyQuestLevel( Quest const* qInfo, bool msg );
        bool SatisfyQuestLog( bool msg );
        bool SatisfyQuestPreviousQuest( Quest const* qInfo, bool msg );
        bool SatisfyQuestRace( Quest const* qInfo, bool msg );
        bool SatisfyQuestReputation( Quest const* qInfo, bool msg );
        bool SatisfyQuestStatus( Quest const* qInfo, bool msg );
        bool SatisfyQuestTimed( Quest const* qInfo, bool msg );
        bool SatisfyQuestExclusiveGroup( Quest const* qInfo, bool msg );
        bool SatisfyQuestNextChain( Quest const* qInfo, bool msg );
        bool SatisfyQuestPrevChain( Quest const* qInfo, bool msg );
        bool SatisfyQuestDay( Quest const* qInfo, bool msg );
        bool SatisfyQuestWeek( Quest const* qInfo, bool msg );
        bool GiveQuestSourceItem( Quest const *pQuest );
        bool TakeQuestSourceItem( uint32 quest_id, bool msg );
        bool GetQuestRewardStatus( uint32 quest_id ) const;
        QuestStatus GetQuestStatus( uint32 quest_id ) const;
        void SetQuestStatus( uint32 quest_id, QuestStatus status );

        void SetDailyQuestStatus( uint32 quest_id );
        void SetWeeklyQuestStatus( uint32 quest_id );
        void ResetDailyQuestStatus();
        void ResetWeeklyQuestStatus();

        uint16 FindQuestSlot( uint32 quest_id ) const;
        uint32 GetQuestSlotQuestId(uint16 slot) const { return GetUInt32Value(PLAYER_QUEST_LOG_1_1 + slot * MAX_QUEST_OFFSET + QUEST_ID_OFFSET); }
        uint32 GetQuestSlotState(uint16 slot)   const { return GetUInt32Value(PLAYER_QUEST_LOG_1_1 + slot * MAX_QUEST_OFFSET + QUEST_STATE_OFFSET); }
        uint16 GetQuestSlotCounter(uint16 slot, uint8 counter) const { return (uint16)(GetUInt64Value(PLAYER_QUEST_LOG_1_1 + slot * MAX_QUEST_OFFSET + QUEST_COUNTS_OFFSET) >> (counter * 16)); }
        uint32 GetQuestSlotTime(uint16 slot)    const { return GetUInt32Value(PLAYER_QUEST_LOG_1_1 + slot * MAX_QUEST_OFFSET + QUEST_TIME_OFFSET); }
        void SetQuestSlot(uint16 slot, uint32 quest_id, uint32 timer = 0)
        {
            SetUInt32Value(PLAYER_QUEST_LOG_1_1 + slot * MAX_QUEST_OFFSET + QUEST_ID_OFFSET, quest_id);
            SetUInt32Value(PLAYER_QUEST_LOG_1_1 + slot * MAX_QUEST_OFFSET + QUEST_STATE_OFFSET, 0);
            SetUInt32Value(PLAYER_QUEST_LOG_1_1 + slot * MAX_QUEST_OFFSET + QUEST_COUNTS_OFFSET, 0);
            SetUInt32Value(PLAYER_QUEST_LOG_1_1 + slot * MAX_QUEST_OFFSET + QUEST_COUNTS_OFFSET + 1, 0);
            SetUInt32Value(PLAYER_QUEST_LOG_1_1 + slot * MAX_QUEST_OFFSET + QUEST_TIME_OFFSET, timer);
        }
        void SetQuestSlotCounter(uint16 slot, uint8 counter, uint16 count)
        {
            uint64 val = GetUInt64Value(PLAYER_QUEST_LOG_1_1 + slot * MAX_QUEST_OFFSET + QUEST_COUNTS_OFFSET);
            val &= ~((uint64)0xFFFF << (counter * 16));
            val |= ((uint64)count << (counter * 16));
            SetUInt64Value(PLAYER_QUEST_LOG_1_1 + slot * MAX_QUEST_OFFSET + QUEST_COUNTS_OFFSET, val);
        }
        void SetQuestSlotState(uint16 slot, uint32 state) { SetFlag(PLAYER_QUEST_LOG_1_1 + slot * MAX_QUEST_OFFSET + QUEST_STATE_OFFSET, state); }
        void RemoveQuestSlotState(uint16 slot, uint32 state) { RemoveFlag(PLAYER_QUEST_LOG_1_1 + slot * MAX_QUEST_OFFSET + QUEST_STATE_OFFSET, state); }
        void SetQuestSlotTimer(uint16 slot, uint32 timer) { SetUInt32Value(PLAYER_QUEST_LOG_1_1 + slot * MAX_QUEST_OFFSET + QUEST_TIME_OFFSET, timer); }
        void SwapQuestSlot(uint16 slot1, uint16 slot2)
        {
            for (int i = 0; i < MAX_QUEST_OFFSET; ++i)
            {
                uint32 temp1 = GetUInt32Value(PLAYER_QUEST_LOG_1_1 + MAX_QUEST_OFFSET * slot1 + i);
                uint32 temp2 = GetUInt32Value(PLAYER_QUEST_LOG_1_1 + MAX_QUEST_OFFSET * slot2 + i);

                SetUInt32Value(PLAYER_QUEST_LOG_1_1 + MAX_QUEST_OFFSET * slot1 + i, temp2);
                SetUInt32Value(PLAYER_QUEST_LOG_1_1 + MAX_QUEST_OFFSET * slot2 + i, temp1);
            }
        }
        uint32 GetReqKillOrCastCurrentCount(uint32 quest_id, int32 entry);
        void AreaExploredOrEventHappens( uint32 questId );
        void GroupEventHappens( uint32 questId, WorldObject const* pEventObject );
        void ItemAddedQuestCheck( uint32 entry, uint32 count );
        void ItemRemovedQuestCheck( uint32 entry, uint32 count );
        void KilledMonster( CreatureInfo const* cInfo, ObjectGuid guid );
        void KilledMonsterCredit( uint32 entry, ObjectGuid guid );
        void CastedCreatureOrGO( uint32 entry, ObjectGuid guid, uint32 spell_id );
        void TalkedToCreature( uint32 entry, ObjectGuid guid );
        void MoneyChanged( uint32 value );
        void ReputationChanged(FactionEntry const* factionEntry );
        bool HasQuestForItem( uint32 itemid ) const;
        bool HasQuestForGO(int32 GOId) const;
        void UpdateForQuestWorldObjects();
        bool CanShareQuest(uint32 quest_id) const;

        void SendQuestComplete( uint32 quest_id );
        void SendQuestReward( Quest const *pQuest, uint32 XP, Object* questGiver );
        void SendQuestFailed( uint32 quest_id );
        void SendQuestTimerFailed( uint32 quest_id );
        void SendCanTakeQuestResponse( uint32 msg );
        void SendQuestConfirmAccept(Quest const* pQuest, Player* pReceiver);
        void SendPushToPartyResponse( Player *pPlayer, uint32 msg );
        void SendQuestUpdateAddItem( Quest const* pQuest, uint32 item_idx, uint32 count );
        void SendQuestUpdateAddCreatureOrGo( Quest const* pQuest, ObjectGuid guid, uint32 creatureOrGO_idx, uint32 old_count, uint32 add_count );

        uint64 GetDivider() { return m_divider; }
        void SetDivider( uint64 guid ) { m_divider = guid; }

        uint32 GetInGameTime() { return m_ingametime; }

        void SetInGameTime( uint32 time ) { m_ingametime = time; }

        void AddTimedQuest( uint32 quest_id ) { m_timedquests.insert(quest_id); }
        void RemoveTimedQuest( uint32 quest_id ) { m_timedquests.erase(quest_id); }

        /*********************************************************/
        /***                   LOAD SYSTEM                     ***/
        /*********************************************************/

        bool LoadFromDB(uint32 guid, SqlQueryHolder *holder);

        bool MinimalLoadFromDB(QueryResult *result, uint32 guid);

        static uint32 GetZoneIdFromDB(uint64 guid);
        static uint32 GetLevelFromDB(uint64 guid);
        static bool   LoadPositionFromDB(uint32& mapid, float& x,float& y,float& z,float& o, bool& in_flight, uint64 guid);

        /*********************************************************/
        /***                   SAVE SYSTEM                     ***/
        /*********************************************************/

        void SaveToDB();
        void SaveInventoryAndGoldToDB();                    // fast save function for item/money cheating preventing
        void SaveGoldToDB();
        static void SetUInt32ValueInArray(Tokens& data,uint16 index, uint32 value);
        static void SetFloatValueInArray(Tokens& data,uint16 index, float value);
        static void Customize(uint64 guid, uint8 gender, uint8 skin, uint8 face, uint8 hairStyle, uint8 hairColor, uint8 facialHair);
        static void SavePositionInDB(uint32 mapid, float x,float y,float z,float o,uint32 zone,uint64 guid);

        static void DeleteFromDB(uint64 playerguid, uint32 accountId, bool updateRealmChars = true, bool deleteFinally = false);
        static void DeleteOldCharacters();
        static void DeleteOldCharacters(uint32 keepDays);

        bool m_mailsUpdated;

        void SendPetTameFailure(PetTameFailureReason reason);

        void SetBindPoint(uint64 guid);
        void SendTalentWipeConfirm(uint64 guid);
        void LearnDualSpec(uint64 guid);
        void RewardRage( uint32 damage, uint32 weaponSpeedHitFactor, bool attacker );
        void SendPetSkillWipeConfirm();
        void CalcRage( uint32 damage,bool attacker );
        void RegenerateAll(uint32 diff = REGEN_TIME_FULL);
        void Regenerate(Powers power, uint32 diff);
        void RegenerateHealth(uint32 diff);
        void setRegenTimer(uint32 time) {m_regenTimer = time;}
        void setWeaponChangeTimer(uint32 time) {m_weaponChangeTimer = time;}

        uint32 GetMoney() { return GetUInt32Value (PLAYER_FIELD_COINAGE); }
        void ModifyMoney( int32 d )
        {
            if(d < 0)
                SetMoney (GetMoney() > uint32(-d) ? GetMoney() + d : 0);
            else
                SetMoney (GetMoney() < uint32(MAX_MONEY_AMOUNT - d) ? GetMoney() + d : MAX_MONEY_AMOUNT);

            // "At Gold Limit"
            if(GetMoney() >= MAX_MONEY_AMOUNT)
                SendEquipError(EQUIP_ERR_TOO_MUCH_GOLD,NULL,NULL);
        }
        void SetMoney( uint32 value )
        {
            SetUInt32Value (PLAYER_FIELD_COINAGE, value);
            MoneyChanged( value );
            UpdateAchievementCriteria(ACHIEVEMENT_CRITERIA_TYPE_HIGHEST_GOLD_VALUE_OWNED);
        }

        QuestStatusMap& getQuestStatusMap() { return mQuestStatus; };

        const uint64& GetSelection( ) const { return m_curSelection; }
        void SetSelection(const uint64 &guid) { m_curSelection = guid; SetTargetGUID(guid); }

        uint8 GetComboPoints() { return m_comboPoints; }
        const uint64& GetComboTarget() const { return m_comboTarget; }

        void AddComboPoints(Unit* target, int8 count);
        void ClearComboPoints();
        void SendComboPoints();

        void SendMailResult(uint32 mailId, MailResponseType mailAction, MailResponseResult mailError, uint32 equipError = 0, uint32 item_guid = 0, uint32 item_count = 0);
        void SendNewMail();
        void UpdateNextMailTimeAndUnreads();
        void AddNewMailDeliverTime(time_t deliver_time);

        void RemoveMail(uint32 id);

        void AddMail(Mail* mail) { m_mail.push_front(mail);}// for call from WorldSession::SendMailTo
        uint32 GetMailSize() { return m_mail.size(); }
        Mail* GetMail(uint32 id);

        PlayerMails::iterator GetMailBegin() { return m_mail.begin();}
        PlayerMails::iterator GetMailEnd() { return m_mail.end();}

        /*********************************************************/
        /*** MAILED ITEMS SYSTEM ***/
        /*********************************************************/

        uint8 unReadMails;
        time_t m_nextMailDelivereTime;

        typedef UNORDERED_MAP<uint32, Item*> ItemMap;

        ItemMap mMitems;                                    // template defined in objectmgr.cpp

        Item* GetMItem(uint32 id)
        {
            ItemMap::const_iterator itr = mMitems.find(id);
            return itr != mMitems.end() ? itr->second : NULL;
        }

        void AddMItem(Item* it)
        {
            ASSERT( it );
            //ASSERT deleted, because items can be added before loading
            mMitems[it->GetGUIDLow()] = it;
        }

        bool RemoveMItem(uint32 id)
        {
            return mMitems.erase(id) ? true : false;
        }

        void PetSpellInitialize();
        void SendPetGUIDs();
        void CharmSpellInitialize();
        void PossessSpellInitialize();
        void RemovePetActionBar();

        bool HasSpell(uint32 spell) const;
        bool HasActiveSpell(uint32 spell) const;            // show in spellbook
        TrainerSpellState GetTrainerSpellState(TrainerSpell const* trainer_spell) const;
        bool IsSpellFitByClassAndRace( uint32 spell_id ) const;
        bool IsNeedCastPassiveSpellAtLearn(SpellEntry const* spellInfo) const;
        bool IsImmunedToSpellEffect(SpellEntry const* spellInfo, SpellEffectIndex index) const;

        void SendProficiency(uint8 pr1, uint32 pr2);
        void SendInitialSpells();
        bool addSpell(uint32 spell_id, bool active, bool learning, bool dependent, bool disabled);
        void learnSpell(uint32 spell_id, bool dependent);
        void removeSpell(uint32 spell_id, bool disabled = false, bool learn_low_rank = true, bool sendUpdate = true);
        void resetSpells();
        void learnDefaultSpells();
        void learnQuestRewardedSpells();
        void learnQuestRewardedSpells(Quest const* quest);
        void learnSpellHighRank(uint32 spellid);

        uint32 GetFreeTalentPoints() const { return GetUInt32Value(PLAYER_CHARACTER_POINTS1); }
        void SetFreeTalentPoints(uint32 points) { SetUInt32Value(PLAYER_CHARACTER_POINTS1,points); }
        void UpdateFreeTalentPoints(bool resetIfNeed = true);
        bool resetTalents(bool no_cost = false, bool all_specs = false);
        uint32 resetTalentsCost() const;
        void InitTalentForLevel();
        void BuildPlayerTalentsInfoData(WorldPacket *data);
        void BuildPetTalentsInfoData(WorldPacket *data);
        void SendTalentsInfoData(bool pet);
        void LearnTalent(uint32 talentId, uint32 talentRank);
        void LearnPetTalent(uint64 petGuid, uint32 talentId, uint32 talentRank);

        uint32 CalculateTalentsPoints() const;

        // Dual Spec
        uint8 GetActiveSpec() { return m_activeSpec; }
        void SetActiveSpec(uint8 spec) { m_activeSpec = spec; }
        uint8 GetSpecsCount() { return m_specsCount; }
        void SetSpecsCount(uint8 count) { m_specsCount = count; }
        void ActivateSpec(uint8 specNum);
        void UpdateSpecCount(uint8 count);

        void InitGlyphsForLevel();
        void SetGlyphSlot(uint8 slot, uint32 slottype) { SetUInt32Value(PLAYER_FIELD_GLYPH_SLOTS_1 + slot, slottype); }
        uint32 GetGlyphSlot(uint8 slot) { return GetUInt32Value(PLAYER_FIELD_GLYPH_SLOTS_1 + slot); }
        void SetGlyph(uint8 slot, uint32 glyph) { m_glyphs[m_activeSpec][slot].SetId(glyph); }
        uint32 GetGlyph(uint8 slot) { return m_glyphs[m_activeSpec][slot].GetId(); }
        void ApplyGlyph(uint8 slot, bool apply);
        void ApplyGlyphs(bool apply);

        uint32 GetFreePrimaryProfessionPoints() const { return GetUInt32Value(PLAYER_CHARACTER_POINTS2); }
        void SetFreePrimaryProfessions(uint16 profs) { SetUInt32Value(PLAYER_CHARACTER_POINTS2, profs); }
        void InitPrimaryProfessions();

        PlayerSpellMap const& GetSpellMap() const { return m_spells; }
        PlayerSpellMap      & GetSpellMap()       { return m_spells; }

        SpellCooldowns const& GetSpellCooldownMap() const { return m_spellCooldowns; }

        void AddSpellMod(SpellModifier* mod, bool apply);
        bool IsAffectedBySpellmod(SpellEntry const *spellInfo, SpellModifier *mod, Spell const* spell = NULL);
        template <class T> T ApplySpellMod(uint32 spellId, SpellModOp op, T &basevalue, Spell const* spell = NULL);
        void RemoveSpellMods(Spell const* spell);

        static uint32 const infinityCooldownDelay = MONTH;  // used for set "infinity cooldowns" for spells and check
        static uint32 const infinityCooldownDelayCheck = MONTH/2;
        bool HasSpellCooldown(uint32 spell_id) const
        {
            SpellCooldowns::const_iterator itr = m_spellCooldowns.find(spell_id);
            return itr != m_spellCooldowns.end() && itr->second.end > time(NULL);
        }
        time_t GetSpellCooldownDelay(uint32 spell_id) const
        {
            SpellCooldowns::const_iterator itr = m_spellCooldowns.find(spell_id);
            time_t t = time(NULL);
            return itr != m_spellCooldowns.end() && itr->second.end > t ? itr->second.end - t : 0;
        }
        void AddSpellAndCategoryCooldowns(SpellEntry const* spellInfo, uint32 itemId, Spell* spell = NULL, bool infinityCooldown = false );
        void AddSpellCooldown(uint32 spell_id, uint32 itemid, time_t end_time);
        void SendCooldownEvent(SpellEntry const *spellInfo, uint32 itemId = 0, Spell* spell = NULL);
        void ProhibitSpellSchool(SpellSchoolMask idSchoolMask, uint32 unTimeMs );
        void RemoveSpellCooldown(uint32 spell_id, bool update = false);
        void RemoveSpellCategoryCooldown(uint32 cat, bool update = false);
        void SendClearCooldown( uint32 spell_id, Unit* target );

        void RemoveArenaSpellCooldowns();
        void RemoveAllSpellCooldown();
        void _LoadSpellCooldowns(QueryResult *result);
        void _SaveSpellCooldowns();
        void SetLastPotionId(uint32 item_id) { m_lastPotionId = item_id; }
        void UpdatePotionCooldown(Spell* spell = NULL);

        void setResurrectRequestData(uint64 guid, uint32 mapId, float X, float Y, float Z, uint32 health, uint32 mana)
        {
            m_resurrectGUID = guid;
            m_resurrectMap = mapId;
            m_resurrectX = X;
            m_resurrectY = Y;
            m_resurrectZ = Z;
            m_resurrectHealth = health;
            m_resurrectMana = mana;
        }
        void clearResurrectRequestData() { setResurrectRequestData(0,0,0.0f,0.0f,0.0f,0,0); }
        bool isRessurectRequestedBy(uint64 guid) const { return m_resurrectGUID == guid; }
        bool isRessurectRequested() const { return m_resurrectGUID != 0; }
        void ResurectUsingRequestData();

        int getCinematic()
        {
            return m_cinematic;
        }
        void setCinematic(int cine)
        {
            m_cinematic = cine;
        }

        static bool IsActionButtonDataValid(uint8 button, uint32 action, uint8 type, Player* player, bool msg = true);
        ActionButton* addActionButton(uint8 spec, uint8 button, uint32 action, uint8 type);
        void removeActionButton(uint8 spec, uint8 button);
        void SendInitialActionButtons() const;
        ActionButton const* GetActionButton(uint8 button);

        PvPInfo pvpInfo;
        void UpdatePvP(bool state, bool ovrride=false);
        void UpdateZone(uint32 newZone,uint32 newArea);
        void UpdateArea(uint32 newArea);

        void UpdateZoneDependentAuras( uint32 zone_id );    // zones
        void UpdateAreaDependentAuras( uint32 area_id );    // subzones

        void UpdateAfkReport(time_t currTime);
        void UpdatePvPFlag(time_t currTime);
        void UpdateContestedPvP(uint32 currTime);
        void SetContestedPvPTimer(uint32 newTime) {m_contestedPvPTimer = newTime;}
        void ResetContestedPvP()
        {
            clearUnitState(UNIT_STAT_ATTACK_PLAYER);
            RemoveFlag(PLAYER_FLAGS, PLAYER_FLAGS_CONTESTED_PVP);
            m_contestedPvPTimer = 0;
        }

        /** todo: -maybe move UpdateDuelFlag+DuelComplete to independent DuelHandler.. **/
        DuelInfo *duel;
        void UpdateDuelFlag(time_t currTime);
        void CheckDuelDistance(time_t currTime);
        void DuelComplete(DuelCompleteType type);
        void SendDuelCountdown(uint32 counter);

        bool IsGroupVisibleFor(Player* p) const;
        bool IsInSameGroupWith(Player const* p) const;
        bool IsInSameRaidWith(Player const* p) const { return p==this || (GetGroup() != NULL && GetGroup() == p->GetGroup()); }
        void UninviteFromGroup();
        static void RemoveFromGroup(Group* group, uint64 guid);
        void RemoveFromGroup() { RemoveFromGroup(GetGroup(),GetGUID()); }
        void SendUpdateToOutOfRangeGroupMembers();

        void SetInGuild(uint32 GuildId) { SetUInt32Value(PLAYER_GUILDID, GuildId); }
        void SetRank(uint32 rankId){ SetUInt32Value(PLAYER_GUILDRANK, rankId); }
        void SetGuildIdInvited(uint32 GuildId) { m_GuildIdInvited = GuildId; }
        uint32 GetGuildId() { return GetUInt32Value(PLAYER_GUILDID);  }
        static uint32 GetGuildIdFromDB(uint64 guid);
        uint32 GetRank(){ return GetUInt32Value(PLAYER_GUILDRANK); }
        static uint32 GetRankFromDB(uint64 guid);
        int GetGuildIdInvited() { return m_GuildIdInvited; }
        static void RemovePetitionsAndSigns(uint64 guid, uint32 type);

        // Arena Team
        void SetInArenaTeam(uint32 ArenaTeamId, uint8 slot, uint8 type)
        {
            SetArenaTeamInfoField(slot, ARENA_TEAM_ID, ArenaTeamId);
            SetArenaTeamInfoField(slot, ARENA_TEAM_TYPE, type);
        }
        void SetArenaTeamInfoField(uint8 slot, ArenaTeamInfoType type, uint32 value)
        {
            SetUInt32Value(PLAYER_FIELD_ARENA_TEAM_INFO_1_1 + (slot * ARENA_TEAM_END) + type, value);
        }
        uint32 GetArenaTeamId(uint8 slot) { return GetUInt32Value(PLAYER_FIELD_ARENA_TEAM_INFO_1_1 + (slot * ARENA_TEAM_END) + ARENA_TEAM_ID); }
        uint32 GetArenaPersonalRating(uint8 slot) { return GetUInt32Value(PLAYER_FIELD_ARENA_TEAM_INFO_1_1 + (slot * ARENA_TEAM_END) + ARENA_TEAM_PERSONAL_RATING); }
        static uint32 GetArenaTeamIdFromDB(uint64 guid, uint8 slot);
        void SetArenaTeamIdInvited(uint32 ArenaTeamId) { m_ArenaTeamIdInvited = ArenaTeamId; }
        uint32 GetArenaTeamIdInvited() { return m_ArenaTeamIdInvited; }
        static void LeaveAllArenaTeams(uint64 guid);

        Difficulty GetDifficulty(bool isRaid) const { return isRaid ? m_raidDifficulty : m_dungeonDifficulty; }
        Difficulty GetDungeonDifficulty() const { return m_dungeonDifficulty; }
        Difficulty GetRaidDifficulty() const { return m_raidDifficulty; }
        void SetDungeonDifficulty(Difficulty dungeon_difficulty) { m_dungeonDifficulty = dungeon_difficulty; }
        void SetRaidDifficulty(Difficulty raid_difficulty) { m_raidDifficulty = raid_difficulty; }

        bool UpdateSkill(uint32 skill_id, uint32 step);
        bool UpdateSkillPro(uint16 SkillId, int32 Chance, uint32 step);

        bool UpdateCraftSkill(uint32 spellid);
        bool UpdateGatherSkill(uint32 SkillId, uint32 SkillValue, uint32 RedLevel, uint32 Multiplicator = 1);
        bool UpdateFishingSkill();

        uint32 GetBaseDefenseSkillValue() const { return GetBaseSkillValue(SKILL_DEFENSE); }
        uint32 GetBaseWeaponSkillValue(WeaponAttackType attType) const;

        uint32 GetSpellByProto(ItemPrototype *proto);

        float GetHealthBonusFromStamina();
        float GetManaBonusFromIntellect();

        bool UpdateStats(Stats stat);
        bool UpdateAllStats();
        void UpdateResistances(uint32 school);
        void UpdateArmor();
        void UpdateMaxHealth();
        void UpdateMaxPower(Powers power);
        void ApplyFeralAPBonus(int32 amount, bool apply);
        void UpdateAttackPowerAndDamage(bool ranged = false);
        void UpdateShieldBlockValue();
        void UpdateDamagePhysical(WeaponAttackType attType);
        void ApplySpellPowerBonus(int32 amount, bool apply);
        void UpdateSpellDamageAndHealingBonus();
        void ApplyRatingMod(CombatRating cr, int32 value, bool apply);
        void UpdateRating(CombatRating cr);
        void UpdateAllRatings();

        void CalculateMinMaxDamage(WeaponAttackType attType, bool normalized, float& min_damage, float& max_damage);

        void UpdateDefenseBonusesMod();
        float GetMeleeCritFromAgility();
        float GetDodgeFromAgility();
        float GetSpellCritFromIntellect();
        float OCTRegenHPPerSpirit();
        float OCTRegenMPPerSpirit();
        float GetRatingCoefficient(CombatRating cr) const;
        float GetRatingBonusValue(CombatRating cr) const;
        uint32 GetBaseSpellPowerBonus() { return m_baseSpellPower; }

        float GetExpertiseDodgeOrParryReduction(WeaponAttackType attType) const;
        void UpdateBlockPercentage();
        void UpdateCritPercentage(WeaponAttackType attType);
        void UpdateAllCritPercentages();
        void UpdateParryPercentage();
        void UpdateDodgePercentage();
        void UpdateMeleeHitChances();
        void UpdateRangedHitChances();
        void UpdateSpellHitChances();

        void UpdateAllSpellCritChances();
        void UpdateSpellCritChance(uint32 school);
        void UpdateExpertise(WeaponAttackType attType);
        void UpdateArmorPenetration();
        void ApplyManaRegenBonus(int32 amount, bool apply);
        void UpdateManaRegen();

        const uint64& GetLootGUID() const { return m_lootGuid.GetRawValue(); }
        void SetLootGUID(ObjectGuid const& guid) { m_lootGuid = guid; }

        void RemovedInsignia(Player* looterPlr);

        WorldSession* GetSession() const { return m_session; }
        void SetSession(WorldSession *s) { m_session = s; }

        void BuildCreateUpdateBlockForPlayer( UpdateData *data, Player *target ) const;
        void DestroyForPlayer( Player *target, bool anim = false ) const;
        void SendLogXPGain(uint32 GivenXP,Unit* victim,uint32 RestXP);

        // notifiers
        void SendAttackSwingCantAttack();
        void SendAttackSwingCancelAttack();
        void SendAttackSwingDeadTarget();
        void SendAttackSwingNotInRange();
        void SendAttackSwingBadFacingAttack();
        void SendAutoRepeatCancel(Unit *target);
        void SendExplorationExperience(uint32 Area, uint32 Experience);

        void SendDungeonDifficulty(bool IsInGroup);
        void SendRaidDifficulty(bool IsInGroup);
        void ResetInstances(uint8 method, bool isRaid);
        void SendResetInstanceSuccess(uint32 MapId);
        void SendResetInstanceFailed(uint32 reason, uint32 MapId);
        void SendResetFailedNotify(uint32 mapid);

        bool SetPosition(float x, float y, float z, float orientation, bool teleport = false);
        void UpdateUnderwaterState( Map * m, float x, float y, float z );

        void SendMessageToSet(WorldPacket *data, bool self);// overwrite Object::SendMessageToSet
        void SendMessageToSetInRange(WorldPacket *data, float fist, bool self);
                                                            // overwrite Object::SendMessageToSetInRange
        void SendMessageToSetInRange(WorldPacket *data, float dist, bool self, bool own_team_only);

        Corpse *GetCorpse() const;
        void SpawnCorpseBones();
        Corpse* CreateCorpse();
        void KillPlayer();
        uint32 GetResurrectionSpellId();
        void ResurrectPlayer(float restore_percent, bool applySickness = false);
        void BuildPlayerRepop();
        void RepopAtGraveyard();

        void DurabilityLossAll(double percent, bool inventory);
        void DurabilityLoss(Item* item, double percent);
        void DurabilityPointsLossAll(int32 points, bool inventory);
        void DurabilityPointsLoss(Item* item, int32 points);
        void DurabilityPointLossForEquipSlot(EquipmentSlots slot);
        uint32 DurabilityRepairAll(bool cost, float discountMod, bool guildBank);
        uint32 DurabilityRepair(uint16 pos, bool cost, float discountMod, bool guildBank);

        void UpdateMirrorTimers();
        void StopMirrorTimers()
        {
            StopMirrorTimer(FATIGUE_TIMER);
            StopMirrorTimer(BREATH_TIMER);
            StopMirrorTimer(FIRE_TIMER);
        }

        void SetMovement(PlayerMovementType pType);

        void JoinedChannel(Channel *c);
        void LeftChannel(Channel *c);
        void CleanupChannels();
        void UpdateLocalChannels( uint32 newZone );
        void LeaveLFGChannel();

        void UpdateDefense();
        void UpdateWeaponSkill (WeaponAttackType attType);
        void UpdateCombatSkills(Unit *pVictim, WeaponAttackType attType, bool defence);

        void SetSkill(uint16 id, uint16 currVal, uint16 maxVal, uint16 step = 0);
        uint16 GetMaxSkillValue(uint32 skill) const;        // max + perm. bonus + temp bonus
        uint16 GetPureMaxSkillValue(uint32 skill) const;    // max
        uint16 GetSkillValue(uint32 skill) const;           // skill value + perm. bonus + temp bonus
        uint16 GetBaseSkillValue(uint32 skill) const;       // skill value + perm. bonus
        uint16 GetPureSkillValue(uint32 skill) const;       // skill value
        int16 GetSkillPermBonusValue(uint32 skill) const;
        int16 GetSkillTempBonusValue(uint32 skill) const;
        bool HasSkill(uint32 skill) const;
        void learnSkillRewardedSpells(uint32 id, uint32 value);

        WorldLocation& GetTeleportDest() { return m_teleport_dest; }
        bool IsBeingTeleported() const { return mSemaphoreTeleport_Near || mSemaphoreTeleport_Far; }
        bool IsBeingTeleportedNear() const { return mSemaphoreTeleport_Near; }
        bool IsBeingTeleportedFar() const { return mSemaphoreTeleport_Far; }
        void SetSemaphoreTeleportNear(bool semphsetting) { mSemaphoreTeleport_Near = semphsetting; }
        void SetSemaphoreTeleportFar(bool semphsetting) { mSemaphoreTeleport_Far = semphsetting; }
        void ProcessDelayedOperations();

        void CheckExploreSystem(void);

        static uint32 TeamForRace(uint8 race);
        uint32 GetTeam() const { return m_team; }
        static uint32 getFactionForRace(uint8 race);
        void setFactionForRace(uint8 race);

        void InitDisplayIds();

        bool IsAtGroupRewardDistance(WorldObject const* pRewardSource) const;
        bool RewardPlayerAndGroupAtKill(Unit* pVictim);
        void RewardPlayerAndGroupAtEvent(uint32 creature_id,WorldObject* pRewardSource);
        bool isHonorOrXPTarget(Unit* pVictim) const;

        ReputationMgr&       GetReputationMgr()       { return m_reputationMgr; }
        ReputationMgr const& GetReputationMgr() const { return m_reputationMgr; }
        ReputationRank GetReputationRank(uint32 faction_id) const;
        void RewardReputation(Unit *pVictim, float rate);
        void RewardReputation(Quest const *pQuest);

        void UpdateSkillsForLevel();
        void UpdateSkillsToMaxSkillsForLevel();             // for .levelup
        void ModifySkillBonus(uint32 skillid,int32 val, bool talent);

        /*********************************************************/
        /***                  PVP SYSTEM                       ***/
        /*********************************************************/
        void UpdateArenaFields();
        void UpdateHonorFields();
        bool RewardHonor(Unit *pVictim, uint32 groupsize, float honor = -1);
        uint32 GetHonorPoints() { return GetUInt32Value(PLAYER_FIELD_HONOR_CURRENCY); }
        uint32 GetArenaPoints() { return GetUInt32Value(PLAYER_FIELD_ARENA_CURRENCY); }
        void ModifyHonorPoints( int32 value );
        void ModifyArenaPoints( int32 value );
        uint32 GetMaxPersonalArenaRatingRequirement(uint32 minarenaslot);

        //End of PvP System

        void SetDrunkValue(uint16 newDrunkValue, uint32 itemid=0);
        uint16 GetDrunkValue() const { return m_drunk; }
        static DrunkenState GetDrunkenstateByValue(uint16 value);

        uint32 GetDeathTimer() const { return m_deathTimer; }
        uint32 GetCorpseReclaimDelay(bool pvp) const;
        void UpdateCorpseReclaimDelay();
        void SendCorpseReclaimDelay(bool load = false);

        uint32 GetShieldBlockValue() const;                 // overwrite Unit version (virtual)
        bool CanParry() const { return m_canParry; }
        void SetCanParry(bool value);
        bool CanBlock() const { return m_canBlock; }
        void SetCanBlock(bool value);
        bool CanDualWield() const { return m_canDualWield; }
        void SetCanDualWield(bool value) { m_canDualWield = value; }
        bool CanTitanGrip() const { return m_canTitanGrip; }
        void SetCanTitanGrip(bool value) { m_canTitanGrip = value; }
        bool CanTameExoticPets() const { return isGameMaster() || HasAuraType(SPELL_AURA_ALLOW_TAME_PET_TYPE); }

        void SetRegularAttackTime();
        void SetBaseModValue(BaseModGroup modGroup, BaseModType modType, float value) { m_auraBaseMod[modGroup][modType] = value; }
        void HandleBaseModValue(BaseModGroup modGroup, BaseModType modType, float amount, bool apply);
        float GetBaseModValue(BaseModGroup modGroup, BaseModType modType) const;
        float GetTotalBaseModValue(BaseModGroup modGroup) const;
        float GetTotalPercentageModValue(BaseModGroup modGroup) const { return m_auraBaseMod[modGroup][FLAT_MOD] + m_auraBaseMod[modGroup][PCT_MOD]; }
        void _ApplyAllStatBonuses();
        void _RemoveAllStatBonuses();
        float GetArmorPenetrationPct() const { return m_armorPenetrationPct; }

        void _ApplyWeaponDependentAuraMods(Item *item, WeaponAttackType attackType, bool apply);
        void _ApplyWeaponDependentAuraCritMod(Item *item, WeaponAttackType attackType, Aura* aura, bool apply);
        void _ApplyWeaponDependentAuraDamageMod(Item *item, WeaponAttackType attackType, Aura* aura, bool apply);

        void _ApplyItemMods(Item *item,uint8 slot,bool apply);
        void _RemoveAllItemMods();
        void _ApplyAllItemMods();
        void _ApplyAllLevelScaleItemMods(bool apply);
        void _ApplyItemBonuses(ItemPrototype const *proto,uint8 slot,bool apply, bool only_level_scale = false);
        void _ApplyAmmoBonuses();
        bool EnchantmentFitsRequirements(uint32 enchantmentcondition, int8 slot);
        void ToggleMetaGemsActive(uint8 exceptslot, bool apply);
        void CorrectMetaGemEnchants(uint8 slot, bool apply);
        void InitDataForForm(bool reapplyMods = false);

        void ApplyItemEquipSpell(Item *item, bool apply, bool form_change = false);
        void ApplyEquipSpell(SpellEntry const* spellInfo, Item* item, bool apply, bool form_change = false);
        void UpdateEquipSpellsAtFormChange();
        void CastItemCombatSpell(Unit* Target, WeaponAttackType attType);
        void CastItemUseSpell(Item *item,SpellCastTargets const& targets,uint8 cast_count, uint32 glyphIndex);

        void SendEquipmentSetList();
        void SetEquipmentSet(uint32 index, EquipmentSet eqset);
        void DeleteEquipmentSet(uint64 setGuid);

        void SendInitWorldStates(uint32 zone, uint32 area);
        void SendUpdateWorldState(uint32 Field, uint32 Value);
        void SendDirectMessage(WorldPacket *data);

        void SendAurasForTarget(Unit *target);

        PlayerMenu* PlayerTalkClass;
        std::vector<ItemSetEffect *> ItemSetEff;

        void SendLoot(ObjectGuid guid, LootType loot_type);
        void SendLootRelease(ObjectGuid guid );
        void SendNotifyLootItemRemoved(uint8 lootSlot);
        void SendNotifyLootMoneyRemoved();

        /*********************************************************/
        /***               BATTLEGROUND SYSTEM                 ***/
        /*********************************************************/

        bool InBattleGround()       const                { return m_bgData.bgInstanceID != 0; }
        bool InArena()              const;
        uint32 GetBattleGroundId()  const                { return m_bgData.bgInstanceID; }
        BattleGroundTypeId GetBattleGroundTypeId() const { return m_bgData.bgTypeID; }
        BattleGround* GetBattleGround() const;

        bool InBattleGroundQueue() const
        {
            for (int i=0; i < PLAYER_MAX_BATTLEGROUND_QUEUES; ++i)
                if (m_bgBattleGroundQueueID[i].bgQueueTypeId != BATTLEGROUND_QUEUE_NONE)
                    return true;
            return false;
        }

        BattleGroundQueueTypeId GetBattleGroundQueueTypeId(uint32 index) const { return m_bgBattleGroundQueueID[index].bgQueueTypeId; }
        uint32 GetBattleGroundQueueIndex(BattleGroundQueueTypeId bgQueueTypeId) const
        {
            for (int i=0; i < PLAYER_MAX_BATTLEGROUND_QUEUES; ++i)
                if (m_bgBattleGroundQueueID[i].bgQueueTypeId == bgQueueTypeId)
                    return i;
            return PLAYER_MAX_BATTLEGROUND_QUEUES;
        }
        bool IsInvitedForBattleGroundQueueType(BattleGroundQueueTypeId bgQueueTypeId) const
        {
            for (int i=0; i < PLAYER_MAX_BATTLEGROUND_QUEUES; ++i)
                if (m_bgBattleGroundQueueID[i].bgQueueTypeId == bgQueueTypeId)
                    return m_bgBattleGroundQueueID[i].invitedToInstance != 0;
            return false;
        }
        bool InBattleGroundQueueForBattleGroundQueueType(BattleGroundQueueTypeId bgQueueTypeId) const
        {
            return GetBattleGroundQueueIndex(bgQueueTypeId) < PLAYER_MAX_BATTLEGROUND_QUEUES;
        }

        void SetBattleGroundId(uint32 val, BattleGroundTypeId bgTypeId)
        {
            m_bgData.bgInstanceID = val;
            m_bgData.bgTypeID = bgTypeId;
        }
        uint32 AddBattleGroundQueueId(BattleGroundQueueTypeId val)
        {
            for (int i=0; i < PLAYER_MAX_BATTLEGROUND_QUEUES; ++i)
            {
                if (m_bgBattleGroundQueueID[i].bgQueueTypeId == BATTLEGROUND_QUEUE_NONE || m_bgBattleGroundQueueID[i].bgQueueTypeId == val)
                {
                    m_bgBattleGroundQueueID[i].bgQueueTypeId = val;
                    m_bgBattleGroundQueueID[i].invitedToInstance = 0;
                    return i;
                }
            }
            return PLAYER_MAX_BATTLEGROUND_QUEUES;
        }
        bool HasFreeBattleGroundQueueId()
        {
            for (int i=0; i < PLAYER_MAX_BATTLEGROUND_QUEUES; ++i)
                if (m_bgBattleGroundQueueID[i].bgQueueTypeId == BATTLEGROUND_QUEUE_NONE)
                    return true;
            return false;
        }
        void RemoveBattleGroundQueueId(BattleGroundQueueTypeId val)
        {
            for (int i=0; i < PLAYER_MAX_BATTLEGROUND_QUEUES; ++i)
            {
                if (m_bgBattleGroundQueueID[i].bgQueueTypeId == val)
                {
                    m_bgBattleGroundQueueID[i].bgQueueTypeId = BATTLEGROUND_QUEUE_NONE;
                    m_bgBattleGroundQueueID[i].invitedToInstance = 0;
                    return;
                }
            }
        }
        void SetInviteForBattleGroundQueueType(BattleGroundQueueTypeId bgQueueTypeId, uint32 instanceId)
        {
            for (int i=0; i < PLAYER_MAX_BATTLEGROUND_QUEUES; ++i)
                if (m_bgBattleGroundQueueID[i].bgQueueTypeId == bgQueueTypeId)
                    m_bgBattleGroundQueueID[i].invitedToInstance = instanceId;
        }
        bool IsInvitedForBattleGroundInstance(uint32 instanceId) const
        {
            for (int i=0; i < PLAYER_MAX_BATTLEGROUND_QUEUES; ++i)
                if (m_bgBattleGroundQueueID[i].invitedToInstance == instanceId)
                    return true;
            return false;
        }
        WorldLocation const& GetBattleGroundEntryPoint() const { return m_bgData.joinPos; }
        void SetBattleGroundEntryPoint();

        void SetBGTeam(uint32 team) { m_bgData.bgTeam = team; }
        uint32 GetBGTeam() const { return m_bgData.bgTeam ? m_bgData.bgTeam : GetTeam(); }

        void LeaveBattleground(bool teleportToEntryPoint = true);
        bool CanJoinToBattleground() const;
        bool CanReportAfkDueToLimit();
        void ReportedAfkBy(Player* reporter);
        void ClearAfkReports() { m_bgData.bgAfkReporter.clear(); }

        bool GetBGAccessByLevel(BattleGroundTypeId bgTypeId) const;
        bool CanUseBattleGroundObject();
        bool isTotalImmune();
        bool CanCaptureTowerPoint();

        bool GetRandomWinner() { return m_IsBGRandomWinner; }
        void SetRandomWinner(bool isWinner);

        /*********************************************************/
        /***                    REST SYSTEM                    ***/
        /*********************************************************/

        bool isRested() const { return GetRestTime() >= 10*IN_MILLISECONDS; }
        uint32 GetXPRestBonus(uint32 xp);
        uint32 GetRestTime() const { return m_restTime; }
        void SetRestTime(uint32 v) { m_restTime = v; }

        /*********************************************************/
        /***              ENVIROMENTAL SYSTEM                  ***/
        /*********************************************************/

        uint32 EnvironmentalDamage(EnviromentalDamage type, uint32 damage);

        /*********************************************************/
        /***               FLOOD FILTER SYSTEM                 ***/
        /*********************************************************/

        void UpdateSpeakTime();
        bool CanSpeak() const;
        void ChangeSpeakTime(int utime);

        /*********************************************************/
        /***                 VARIOUS SYSTEMS                   ***/
        /*********************************************************/
        bool HasMovementFlag(MovementFlags f) const;        // for script access to m_movementInfo.HasMovementFlag
        void UpdateFallInformationIfNeed(MovementInfo const& minfo,uint16 opcode);
        Unit *m_mover;
        void SetFallInformation(uint32 time, float z)
        {
            m_lastFallTime = time;
            m_lastFallZ = z;
        }
        void HandleFall(MovementInfo const& movementInfo);

        void BuildTeleportAckMsg( WorldPacket *data, float x, float y, float z, float ang) const;

        bool isMoving() const { return m_movementInfo.HasMovementFlag(movementFlagsMask); }
        bool isMovingOrTurning() const { return m_movementInfo.HasMovementFlag(movementOrTurningFlagsMask); }

        bool CanFly() const { return m_movementInfo.HasMovementFlag(MOVEFLAG_CAN_FLY); }
        bool IsFlying() const { return m_movementInfo.HasMovementFlag(MOVEFLAG_FLYING); }
        bool IsKnowHowFlyIn(uint32 mapid, uint32 zone) const;

        void SetClientControl(Unit* target, uint8 allowMove);
        void SetMover(Unit* target) { m_mover = target ? target : this; }

        void EnterVehicle(Vehicle *vehicle);
        void ExitVehicle(Vehicle *vehicle);

        uint64 GetFarSight() const { return GetUInt64Value(PLAYER_FARSIGHT); }
        void SetFarSightGUID(uint64 guid);

        // Transports
        Transport * GetTransport() const { return m_transport; }
        void SetTransport(Transport * t) { m_transport = t; }

        float GetTransOffsetX() const { return m_movementInfo.GetTransportPos()->x; }
        float GetTransOffsetY() const { return m_movementInfo.GetTransportPos()->y; }
        float GetTransOffsetZ() const { return m_movementInfo.GetTransportPos()->z; }
        float GetTransOffsetO() const { return m_movementInfo.GetTransportPos()->o; }
        uint32 GetTransTime() const { return m_movementInfo.GetTransportTime(); }
        int8 GetTransSeat() const { return m_movementInfo.GetTransportSeat(); }

        uint32 GetSaveTimer() const { return m_nextSave; }
        void   SetSaveTimer(uint32 timer) { m_nextSave = timer; }

        // Recall position
        uint32 m_recallMap;
        float  m_recallX;
        float  m_recallY;
        float  m_recallZ;
        float  m_recallO;
        void   SaveRecallPosition();

        void SetHomebindToLocation(WorldLocation const& loc, uint32 area_id);
        void RelocateToHomebind() { SetLocationMapId(m_homebindMapId); Relocate(m_homebindX, m_homebindY, m_homebindZ); }
        bool TeleportToHomebind(uint32 options = 0) { return TeleportTo(m_homebindMapId, m_homebindX, m_homebindY, m_homebindZ, GetOrientation(), options); }

        Object* GetObjectByTypeMask(ObjectGuid guid, TypeMask typemask);

        // currently visible objects at player client
        ObjectGuidSet m_clientGUIDs;

        bool HaveAtClient(WorldObject const* u) { return u==this || m_clientGUIDs.find(u->GetGUID())!=m_clientGUIDs.end(); }

        WorldObject const* GetViewPoint() const;
        bool IsVisibleInGridForPlayer(Player* pl) const;
        bool IsVisibleGloballyFor(Player* pl) const;

        void UpdateVisibilityOf(WorldObject const* viewPoint, WorldObject* target);

        template<class T>
            void UpdateVisibilityOf(WorldObject const* viewPoint,T* target, UpdateData& data, UpdateDataMapType& data_updates, std::set<WorldObject*>& visibleNow);

        // Stealth detection system
        void HandleStealthedUnitsDetection();

        uint8 m_forced_speed_changes[MAX_MOVE_TYPE];

        bool HasAtLoginFlag(AtLoginFlags f) const { return m_atLoginFlags & f; }
        void SetAtLoginFlag(AtLoginFlags f) { m_atLoginFlags |= f; }
        void RemoveAtLoginFlag(AtLoginFlags f, bool in_db_also = false);

        LookingForGroup m_lookingForGroup;

        // Temporarily removed pet cache
        uint32 GetTemporaryUnsummonedPetNumber() const { return m_temporaryUnsummonedPetNumber; }
        void SetTemporaryUnsummonedPetNumber(uint32 petnumber) { m_temporaryUnsummonedPetNumber = petnumber; }
        void UnsummonPetTemporaryIfAny();
        void ResummonPetTemporaryUnSummonedIfAny();
        bool IsPetNeedBeTemporaryUnsummoned() const { return !IsInWorld() || !isAlive() || IsMounted() /*+in flight*/; }

        void SendCinematicStart(uint32 CinematicSequenceId);
        void SendMovieStart(uint32 MovieId);

        /*********************************************************/
        /***                 INSTANCE SYSTEM                   ***/
        /*********************************************************/

        typedef UNORDERED_MAP< uint32 /*mapId*/, InstancePlayerBind > BoundInstancesMap;

        void UpdateHomebindTime(uint32 time);

        uint32 m_HomebindTimer;
        bool m_InstanceValid;
        // permanent binds and solo binds by difficulty
        BoundInstancesMap m_boundInstances[MAX_DIFFICULTY];
        InstancePlayerBind* GetBoundInstance(uint32 mapid, Difficulty difficulty);
        BoundInstancesMap& GetBoundInstances(Difficulty difficulty) { return m_boundInstances[difficulty]; }
        void UnbindInstance(uint32 mapid, Difficulty difficulty, bool unload = false);
        void UnbindInstance(BoundInstancesMap::iterator &itr, Difficulty difficulty, bool unload = false);
        InstancePlayerBind* BindToInstance(InstanceSave *save, bool permanent, bool load = false);
        void SendRaidInfo();
        void SendSavedInstances();
        static void ConvertInstancesToGroup(Player *player, Group *group = NULL, uint64 player_guid = 0);

        // last used pet number (for BG's)
        uint32 GetLastPetNumber() const { return m_lastpetnumber; }
        void SetLastPetNumber(uint32 petnumber) { m_lastpetnumber = petnumber; }

        /*********************************************************/
        /***                   GROUP SYSTEM                    ***/
        /*********************************************************/

        Group * GetGroupInvite() { return m_groupInvite; }
        void SetGroupInvite(Group *group) { m_groupInvite = group; }
        Group * GetGroup() { return m_group.getTarget(); }
        const Group * GetGroup() const { return (const Group*)m_group.getTarget(); }
        GroupReference& GetGroupRef() { return m_group; }
        void SetGroup(Group *group, int8 subgroup = -1);
        uint8 GetSubGroup() const { return m_group.getSubGroup(); }
        uint32 GetGroupUpdateFlag() const { return m_groupUpdateMask; }
        void SetGroupUpdateFlag(uint32 flag) { m_groupUpdateMask |= flag; }
        const uint64& GetAuraUpdateMask() const { return m_auraUpdateMask; }
        void SetAuraUpdateMask(uint8 slot) { m_auraUpdateMask |= (uint64(1) << slot); }
        Player* GetNextRandomRaidMember(float radius);
        PartyResult CanUninviteFromGroup() const;
        // BattleGround Group System
        void SetBattleGroundRaid(Group *group, int8 subgroup = -1);
        void RemoveFromBattleGroundRaid();
        Group * GetOriginalGroup() { return m_originalGroup.getTarget(); }
        GroupReference& GetOriginalGroupRef() { return m_originalGroup; }
        uint8 GetOriginalSubGroup() const { return m_originalGroup.getSubGroup(); }
        void SetOriginalGroup(Group *group, int8 subgroup = -1);

        GridReference<Player> &GetGridRef() { return m_gridRef; }
        MapReference &GetMapRef() { return m_mapRef; }

        bool isAllowedToLoot(Creature* creature);

        DeclinedName const* GetDeclinedNames() const { return m_declinedname; }

        // Rune functions, need check  getClass() == CLASS_DEATH_KNIGHT before access
        uint8 GetRunesState() const { return m_runes->runeState; }
        RuneType GetBaseRune(uint8 index) const { return RuneType(m_runes->runes[index].BaseRune); }
        RuneType GetCurrentRune(uint8 index) const { return RuneType(m_runes->runes[index].CurrentRune); }
        uint16 GetRuneCooldown(uint8 index) const { return m_runes->runes[index].Cooldown; }
        bool IsBaseRuneSlotsOnCooldown(RuneType runeType) const;
        void SetBaseRune(uint8 index, RuneType baseRune) { m_runes->runes[index].BaseRune = baseRune; }
        void SetCurrentRune(uint8 index, RuneType currentRune) { m_runes->runes[index].CurrentRune = currentRune; }
        void SetRuneCooldown(uint8 index, uint16 cooldown) { m_runes->runes[index].Cooldown = cooldown; m_runes->SetRuneState(index, (cooldown == 0) ? true : false); }
        void ConvertRune(uint8 index, RuneType newType);
        void ResyncRunes(uint8 count);
        void AddRunePower(uint8 index);
        void InitRunes();

        AchievementMgr& GetAchievementMgr() { return m_achievementMgr; }
        void UpdateAchievementCriteria(AchievementCriteriaTypes type, uint32 miscvalue1=0, uint32 miscvalue2=0, Unit *unit=NULL, uint32 time=0);
        bool HasTitle(uint32 bitIndex);
        bool HasTitle(CharTitlesEntry const* title) { return HasTitle(title->bit_index); }
        void SetTitle(CharTitlesEntry const* title, bool lost = false);

        bool isActiveObject() const { return true; }
        bool canSeeSpellClickOn(Creature const* creature) const;
    protected:

        uint32 m_contestedPvPTimer;

        /*********************************************************/
        /***               BATTLEGROUND SYSTEM                 ***/
        /*********************************************************/

        /*
        this is an array of BG queues (BgTypeIDs) in which is player
        */
        struct BgBattleGroundQueueID_Rec
        {
            BattleGroundQueueTypeId bgQueueTypeId;
            uint32 invitedToInstance;
        };

        BgBattleGroundQueueID_Rec m_bgBattleGroundQueueID[PLAYER_MAX_BATTLEGROUND_QUEUES];
        BGData                    m_bgData;

        bool m_IsBGRandomWinner;

        /*********************************************************/
        /***                    QUEST SYSTEM                   ***/
        /*********************************************************/

        //We allow only one timed quest active at the same time. Below can then be simple value instead of set.
        typedef std::set<uint32> QuestSet;
        QuestSet m_timedquests;
        QuestSet m_weeklyquests;

        uint64 m_divider;
        uint32 m_ingametime;

        /*********************************************************/
        /***                   LOAD SYSTEM                     ***/
        /*********************************************************/

        void _LoadActions(QueryResult *result);
        void _LoadAuras(QueryResult *result, uint32 timediff);
        void _LoadBoundInstances(QueryResult *result);
        void _LoadInventory(QueryResult *result, uint32 timediff);
        void _LoadMails(QueryResult *result);
        void _LoadMailedItems(QueryResult *result);
        void _LoadQuestStatus(QueryResult *result);
        void _LoadDailyQuestStatus(QueryResult *result);
        void _LoadWeeklyQuestStatus(QueryResult *result);
        void _LoadRandomBGStatus(QueryResult *result);
        void _LoadGroup(QueryResult *result);
        void _LoadSkills(QueryResult *result);
        void _LoadSpells(QueryResult *result);
        void _LoadTalents(QueryResult *result);
        void _LoadFriendList(QueryResult *result);
        bool _LoadHomeBind(QueryResult *result);
        void _LoadDeclinedNames(QueryResult *result);
        void _LoadArenaTeamInfo(QueryResult *result);
        void _LoadEquipmentSets(QueryResult *result);
        void _LoadBGData(QueryResult* result);
        void _LoadGlyphs(QueryResult *result);
        void _LoadIntoDataField(const char* data, uint32 startOffset, uint32 count);

        /*********************************************************/
        /***                   SAVE SYSTEM                     ***/
        /*********************************************************/

        void _SaveActions();
        void _SaveAuras();
        void _SaveInventory();
        void _SaveMail();
        void _SaveQuestStatus();
        void _SaveDailyQuestStatus();
        void _SaveWeeklyQuestStatus();
        void _SaveSkills();
        void _SaveSpells();
        void _SaveEquipmentSets();
        void _SaveBGData();
        void _SaveGlyphs();
        void _SaveTalents();
        void _SaveStats();

        void _SetCreateBits(UpdateMask *updateMask, Player *target) const;
        void _SetUpdateBits(UpdateMask *updateMask, Player *target) const;

        /*********************************************************/
        /***              ENVIRONMENTAL SYSTEM                 ***/
        /*********************************************************/
        void HandleSobering();
        void SendMirrorTimer(MirrorTimerType Type, uint32 MaxValue, uint32 CurrentValue, int32 Regen);
        void StopMirrorTimer(MirrorTimerType Type);
        void HandleDrowning(uint32 time_diff);
        int32 getMaxTimer(MirrorTimerType timer);

        /*********************************************************/
        /***                  HONOR SYSTEM                     ***/
        /*********************************************************/
        time_t m_lastHonorUpdateTime;

        void outDebugValues() const;
        ObjectGuid m_lootGuid;

        uint32 m_team;
        uint32 m_nextSave;
        time_t m_speakTime;
        uint32 m_speakCount;
        Difficulty m_dungeonDifficulty;
        Difficulty m_raidDifficulty;

        uint32 m_atLoginFlags;

        Item* m_items[PLAYER_SLOTS_COUNT];
        uint32 m_currentBuybackSlot;

        std::vector<Item*> m_itemUpdateQueue;
        bool m_itemUpdateQueueBlocked;

        uint32 m_ExtraFlags;
        uint64 m_curSelection;

        uint64 m_comboTarget;
        int8 m_comboPoints;

        QuestStatusMap mQuestStatus;

        SkillStatusMap mSkillStatus;

        uint32 m_GuildIdInvited;
        uint32 m_ArenaTeamIdInvited;

        PlayerMails m_mail;
        PlayerSpellMap m_spells;
        PlayerTalentMap m_talents[MAX_TALENT_SPEC_COUNT];
        SpellCooldowns m_spellCooldowns;
        uint32 m_lastPotionId;                              // last used health/mana potion in combat, that block next potion use

        uint8 m_activeSpec;
        uint8 m_specsCount;

        ActionButtonList m_actionButtons[MAX_TALENT_SPEC_COUNT];

        Glyph m_glyphs[MAX_TALENT_SPEC_COUNT][MAX_GLYPH_SLOT_INDEX];

        float m_auraBaseMod[BASEMOD_END][MOD_END];
        int16 m_baseRatingValue[MAX_COMBAT_RATING];
        uint16 m_baseSpellPower;
        uint16 m_baseFeralAP;
        uint16 m_baseManaRegen;
        float m_armorPenetrationPct;

        SpellModList m_spellMods[MAX_SPELLMOD];
        int32 m_SpellModRemoveCount;
        EnchantDurationList m_enchantDuration;
        ItemDurationList m_itemDuration;

        uint64 m_resurrectGUID;
        uint32 m_resurrectMap;
        float m_resurrectX, m_resurrectY, m_resurrectZ;
        uint32 m_resurrectHealth, m_resurrectMana;

        WorldSession *m_session;

        typedef std::list<Channel*> JoinedChannelsList;
        JoinedChannelsList m_channels;

        int m_cinematic;

        Player *pTrader;
        bool acceptTrade;
        uint16 tradeItems[TRADE_SLOT_COUNT];
        uint32 tradeGold;

        bool   m_DailyQuestChanged;
        bool   m_WeeklyQuestChanged;

        uint32 m_drunkTimer;
        uint16 m_drunk;
        uint32 m_weaponChangeTimer;

        uint32 m_zoneUpdateId;
        uint32 m_zoneUpdateTimer;
        uint32 m_areaUpdateId;

        uint32 m_deathTimer;
        time_t m_deathExpireTime;

        uint32 m_restTime;

        uint32 m_WeaponProficiency;
        uint32 m_ArmorProficiency;
        bool m_canParry;
        bool m_canBlock;
        bool m_canDualWield;
        bool m_canTitanGrip;
        uint8 m_swingErrorMsg;
        float m_ammoDPS;

        ////////////////////Rest System/////////////////////
        time_t time_inn_enter;
        uint32 inn_trigger_id;
        float m_rest_bonus;
        RestType rest_type;
        ////////////////////Rest System/////////////////////

        /////////////////Movement Anticheat/////////////////
        uint32 m_anti_LastClientTime;       //last movement client time
        uint32 m_anti_LastServerTime;       //last movement server time
        uint32 m_anti_DeltaClientTime;      //client side session time
        uint32 m_anti_DeltaServerTime;      //server side session time
        uint32 m_anti_MistimingCount;       //mistiming counts before kick

        uint32 m_anti_LastSpeedChangeTime;  //last speed change time
        uint32 m_anti_BeginFallTime;        //alternative falling begin time (obsolete)

        float  m_anti_Last_HSpeed;          //horizontal speed, default RUN speed
        float  m_anti_Last_VSpeed;          //vertical speed, default max jump height

        uint64 m_anti_TransportGUID;        //current transport GUID

        uint32 m_anti_JustTeleported;       //seted when player was teleported
        uint32 m_anti_TeleToPlane_Count;    //Teleport To Plane alarm counter

        uint64 m_anti_AlarmCount;           //alarm counter

        uint32 m_anti_JustJumped;           //Jump already began, anti air jump check
        float  m_anti_JumpBaseZ;            //Z coord before jump
        /////////////////Movement Anticheat/////////////////

        // Transports
        Transport * m_transport;

        uint32 m_resetTalentsCost;
        time_t m_resetTalentsTime;
        uint32 m_usedTalentCount;
        uint32 m_questRewardTalentCount;

        // Social
        PlayerSocial *m_social;

        // Groups
        GroupReference m_group;
        GroupReference m_originalGroup;
        Group *m_groupInvite;
        uint32 m_groupUpdateMask;
        uint64 m_auraUpdateMask;

        uint64 m_miniPet;

        // last used pet number (for BG's)
        uint32 m_lastpetnumber;

        // Player summoning
        time_t m_summon_expire;
        uint32 m_summon_mapid;
        float  m_summon_x;
        float  m_summon_y;
        float  m_summon_z;

        DeclinedName *m_declinedname;
        Runes *m_runes;
        EquipmentSets m_EquipmentSets;
    private:
        // internal common parts for CanStore/StoreItem functions
        uint8 _CanStoreItem_InSpecificSlot( uint8 bag, uint8 slot, ItemPosCountVec& dest, ItemPrototype const *pProto, uint32& count, bool swap, Item *pSrcItem ) const;
        uint8 _CanStoreItem_InBag( uint8 bag, ItemPosCountVec& dest, ItemPrototype const *pProto, uint32& count, bool merge, bool non_specialized, Item *pSrcItem, uint8 skip_bag, uint8 skip_slot ) const;
        uint8 _CanStoreItem_InInventorySlots( uint8 slot_begin, uint8 slot_end, ItemPosCountVec& dest, ItemPrototype const *pProto, uint32& count, bool merge, Item *pSrcItem, uint8 skip_bag, uint8 skip_slot ) const;
        Item* _StoreItem( uint16 pos, Item *pItem, uint32 count, bool clone, bool update );

        void UpdateKnownCurrencies(uint32 itemId, bool apply);
        int32 CalculateReputationGain(uint32 creatureOrQuestLevel, int32 rep, int32 faction, bool for_quest);
        void AdjustQuestReqItemCount( Quest const* pQuest, QuestStatusData& questStatusData );

        bool IsCanDelayTeleport() const { return m_bCanDelayTeleport; }
        void SetCanDelayTeleport(bool setting) { m_bCanDelayTeleport = setting; }
        bool IsHasDelayedTeleport() const { return m_bHasDelayedTeleport; }
        void SetDelayedTeleportFlag(bool setting) { m_bHasDelayedTeleport = setting; }

        void ScheduleDelayedOperation(uint32 operation)
        {
            if(operation < DELAYED_END)
                m_DelayedOperations |= operation;
        }

        GridReference<Player> m_gridRef;
        MapReference m_mapRef;

        // Homebind coordinates
        uint32 m_homebindMapId;
        uint16 m_homebindAreaId;
        float m_homebindX;
        float m_homebindY;
        float m_homebindZ;

        uint32 m_lastFallTime;
        float  m_lastFallZ;

        int32 m_MirrorTimer[MAX_TIMERS];
        uint8 m_MirrorTimerFlags;
        uint8 m_MirrorTimerFlagsLast;
        bool m_isInWater;

        // Current teleport data
        WorldLocation m_teleport_dest;
        uint32 m_teleport_options;
        bool mSemaphoreTeleport_Near;
        bool mSemaphoreTeleport_Far;

        uint32 m_DelayedOperations;
        bool m_bCanDelayTeleport;
        bool m_bHasDelayedTeleport;

        uint32 m_DetectInvTimer;

        // Temporary removed pet cache
        uint32 m_temporaryUnsummonedPetNumber;
        uint32 m_oldpetspell;

        AchievementMgr m_achievementMgr;
        ReputationMgr  m_reputationMgr;

        uint32 m_timeSyncCounter;
        uint32 m_timeSyncTimer;
        uint32 m_timeSyncClient;
        uint32 m_timeSyncServer;
};

void AddItemsSetItem(Player*player,Item *item);
void RemoveItemsSetItem(Player*player,ItemPrototype const *proto);

// "the bodies of template functions must be made available in a header file"
template <class T> T Player::ApplySpellMod(uint32 spellId, SpellModOp op, T &basevalue, Spell const* spell)
{
    SpellEntry const *spellInfo = sSpellStore.LookupEntry(spellId);
    if (!spellInfo) return 0;
    int32 totalpct = 0;
    int32 totalflat = 0;
    for (SpellModList::iterator itr = m_spellMods[op].begin(); itr != m_spellMods[op].end(); ++itr)
    {
        SpellModifier *mod = *itr;

        if(!IsAffectedBySpellmod(spellInfo,mod,spell))
            continue;
        if (mod->type == SPELLMOD_FLAT)
            totalflat += mod->value;
        else if (mod->type == SPELLMOD_PCT)
        {
            // skip percent mods for null basevalue (most important for spell mods with charges )
            if(basevalue == T(0))
                continue;

            // special case (skip >10sec spell casts for instant cast setting)
            if( mod->op==SPELLMOD_CASTING_TIME  && basevalue >= T(10*IN_MILLISECONDS) && mod->value <= -100)
                continue;

            totalpct += mod->value;
        }

        if (mod->charges > 0 )
        {
            --mod->charges;
            if (mod->charges == 0)
            {
                mod->charges = -1;
                mod->lastAffected = spell;
                if(!mod->lastAffected)
                    mod->lastAffected = FindCurrentSpellBySpellId(spellId);
                ++m_SpellModRemoveCount;
            }
        }
    }

    float diff = (float)basevalue*(float)totalpct/100.0f + (float)totalflat;
    basevalue = T((float)basevalue + diff);
    return T(diff);
}

template<typename Func>
void Player::CallForAllControlledUnits(Func const& func, bool withTotems, bool withGuardians, bool withCharms, bool withMiniPet)
{
    if (withMiniPet)
        if(Unit* mini = GetMiniPet())
            func(mini);

    Unit::CallForAllControlledUnits(func,withTotems,withGuardians,withCharms);
}

template<typename Func>
bool Player::CheckAllControlledUnits(Func const& func, bool withTotems, bool withGuardians, bool withCharms, bool withMiniPet) const
{
    if (withMiniPet)
        if(Unit* mini = GetMiniPet())
            if (func(mini))
                return true;

    return Unit::CheckAllControlledUnits(func,withTotems,withGuardians,withCharms);
}


#endif<|MERGE_RESOLUTION|>--- conflicted
+++ resolved
@@ -884,37 +884,6 @@
 // used at player loading query list preparing, and later result selection
 enum PlayerLoginQueryIndex
 {
-<<<<<<< HEAD
-    PLAYER_LOGIN_QUERY_LOADFROM                 = 0,
-    PLAYER_LOGIN_QUERY_LOADGROUP                = 1,
-    PLAYER_LOGIN_QUERY_LOADBOUNDINSTANCES       = 2,
-    PLAYER_LOGIN_QUERY_LOADAURAS                = 3,
-    PLAYER_LOGIN_QUERY_LOADSPELLS               = 4,
-    PLAYER_LOGIN_QUERY_LOADQUESTSTATUS          = 5,
-    PLAYER_LOGIN_QUERY_LOADDAILYQUESTSTATUS     = 6,
-    PLAYER_LOGIN_QUERY_LOADREPUTATION           = 7,
-    PLAYER_LOGIN_QUERY_LOADINVENTORY            = 8,
-    PLAYER_LOGIN_QUERY_LOADACTIONS              = 9,
-    PLAYER_LOGIN_QUERY_LOADSOCIALLIST           = 10,
-    PLAYER_LOGIN_QUERY_LOADHOMEBIND             = 11,
-    PLAYER_LOGIN_QUERY_LOADSPELLCOOLDOWNS       = 12,
-    PLAYER_LOGIN_QUERY_LOADDECLINEDNAMES        = 13,
-    PLAYER_LOGIN_QUERY_LOADGUILD                = 14,
-    PLAYER_LOGIN_QUERY_LOADARENAINFO            = 15,
-    PLAYER_LOGIN_QUERY_LOADACHIEVEMENTS         = 16,
-    PLAYER_LOGIN_QUERY_LOADCRITERIAPROGRESS     = 17,
-    PLAYER_LOGIN_QUERY_LOADEQUIPMENTSETS        = 18,
-    PLAYER_LOGIN_QUERY_LOADBGDATA               = 19,
-    PLAYER_LOGIN_QUERY_LOADACCOUNTDATA          = 20,
-    PLAYER_LOGIN_QUERY_LOADSKILLS               = 21,
-    PLAYER_LOGIN_QUERY_LOADGLYPHS               = 22,
-    PLAYER_LOGIN_QUERY_LOADMAILS                = 23,
-    PLAYER_LOGIN_QUERY_LOADMAILEDITEMS          = 24,
-    PLAYER_LOGIN_QUERY_LOADTALENTS              = 25,
-    PLAYER_LOGIN_QUERY_LOADWEKLYQUESTSTATUS     = 26,
-    PLAYER_LOGIN_QUERY_LOADRANDOMBG             = 27,
-    MAX_PLAYER_LOGIN_QUERY                      = 28
-=======
     PLAYER_LOGIN_QUERY_LOADFROM,
     PLAYER_LOGIN_QUERY_LOADGROUP,
     PLAYER_LOGIN_QUERY_LOADBOUNDINSTANCES,
@@ -942,9 +911,9 @@
     PLAYER_LOGIN_QUERY_LOADMAILEDITEMS,
     PLAYER_LOGIN_QUERY_LOADTALENTS,
     PLAYER_LOGIN_QUERY_LOADWEEKLYQUESTSTATUS,
+    PLAYER_LOGIN_QUERY_LOADRANDOMBG,
 
     MAX_PLAYER_LOGIN_QUERY
->>>>>>> c1e57ce1
 };
 
 enum PlayerDelayedOperations
