/*
 * Copyright (C) 2005-2010 MaNGOS <http://getmangos.com/>
 *
 * This program is free software; you can redistribute it and/or modify
 * it under the terms of the GNU General Public License as published by
 * the Free Software Foundation; either version 2 of the License, or
 * (at your option) any later version.
 *
 * This program is distributed in the hope that it will be useful,
 * but WITHOUT ANY WARRANTY; without even the implied warranty of
 * MERCHANTABILITY or FITNESS FOR A PARTICULAR PURPOSE.  See the
 * GNU General Public License for more details.
 *
 * You should have received a copy of the GNU General Public License
 * along with this program; if not, write to the Free Software
 * Foundation, Inc., 59 Temple Place, Suite 330, Boston, MA  02111-1307  USA
 */

#ifndef _PLAYER_H
#define _PLAYER_H

#include "Common.h"
#include "ItemPrototype.h"
#include "Unit.h"
#include "Item.h"

#include "Database/DatabaseEnv.h"
#include "NPCHandler.h"
#include "QuestDef.h"
#include "Group.h"
#include "Bag.h"
#include "WorldSession.h"
#include "Pet.h"
#include "MapReference.h"
#include "Util.h"                                           // for Tokens typedef
#include "AchievementMgr.h"
#include "ReputationMgr.h"
#include "BattleGround.h"
#include "DBCEnums.h"

#include<string>
#include<vector>

struct Mail;
class Channel;
class DynamicObject;
class Creature;
class PlayerMenu;
class Transport;
class UpdateMask;
class SpellCastTargets;
class PlayerSocial;
class Vehicle;
class InstanceSave;
class Spell;
class Item;
class OutdoorPvP;

typedef std::deque<Mail*> PlayerMails;

#define PLAYER_MAX_SKILLS           127
#define PLAYER_MAX_DAILY_QUESTS     25
#define PLAYER_EXPLORED_ZONES_SIZE  128

// Note: SPELLMOD_* values is aura types in fact
enum SpellModType
{
    SPELLMOD_FLAT         = 107,                            // SPELL_AURA_ADD_FLAT_MODIFIER
    SPELLMOD_PCT          = 108                             // SPELL_AURA_ADD_PCT_MODIFIER
};

// 2^n values, Player::m_isunderwater is a bitmask. These are mangos internal values, they are never send to any client
enum PlayerUnderwaterState
{
    UNDERWATER_NONE                     = 0x00,
    UNDERWATER_INWATER                  = 0x01,             // terrain type is water and player is afflicted by it
    UNDERWATER_INLAVA                   = 0x02,             // terrain type is lava and player is afflicted by it
    UNDERWATER_INSLIME                  = 0x04,             // terrain type is lava and player is afflicted by it
    UNDERWATER_INDARKWATER              = 0x08,             // terrain type is dark water and player is afflicted by it

    UNDERWATER_EXIST_TIMERS             = 0x10
};

enum BuyBankSlotResult
{
    ERR_BANKSLOT_FAILED_TOO_MANY    = 0,
    ERR_BANKSLOT_INSUFFICIENT_FUNDS = 1,
    ERR_BANKSLOT_NOTBANKER          = 2,
    ERR_BANKSLOT_OK                 = 3
};

enum PlayerSpellState
{
    PLAYERSPELL_UNCHANGED = 0,
    PLAYERSPELL_CHANGED   = 1,
    PLAYERSPELL_NEW       = 2,
    PLAYERSPELL_REMOVED   = 3
};

struct PlayerSpell
{
    PlayerSpellState state : 8;
    bool active            : 1;                             // show in spellbook
    bool dependent         : 1;                             // learned as result another spell learn, skill grow, quest reward, etc
    bool disabled          : 1;                             // first rank has been learned in result talent learn but currently talent unlearned, save max learned ranks
};

struct PlayerTalent
{
    PlayerSpellState state;
    TalentEntry const *m_talentEntry;
    uint32 currentRank;
};

typedef UNORDERED_MAP<uint32, PlayerSpell> PlayerSpellMap;
typedef UNORDERED_MAP<uint32, PlayerTalent> PlayerTalentMap;

// Spell modifier (used for modify other spells)
struct SpellModifier
{
    SpellModifier() : charges(0), lastAffected(NULL) {}

    SpellModifier(SpellModOp _op, SpellModType _type, int32 _value, uint32 _spellId, uint64 _mask, uint32 _mask2 = 0, int16 _charges = 0)
        : op(_op), type(_type), charges(_charges), value(_value), mask(_mask), mask2(_mask2), spellId(_spellId), lastAffected(NULL)
    {}

    SpellModifier(SpellModOp _op, SpellModType _type, int32 _value, SpellEntry const* spellEntry, SpellEffectIndex eff, int16 _charges = 0);

    SpellModifier(SpellModOp _op, SpellModType _type, int32 _value, Aura const* aura, int16 _charges = 0);

    bool isAffectedOnSpell(SpellEntry const *spell) const;

    SpellModOp   op   : 8;
    SpellModType type : 8;
    int16 charges     : 16;
    int32 value;
    uint64 mask;
    uint32 mask2;
    uint32 spellId;
    Spell const* lastAffected;
};

typedef std::list<SpellModifier*> SpellModList;

struct SpellCooldown
{
    time_t end;
    uint16 itemid;
};

typedef std::map<uint32, SpellCooldown> SpellCooldowns;

enum TrainerSpellState
{
    TRAINER_SPELL_GREEN = 0,
    TRAINER_SPELL_RED   = 1,
    TRAINER_SPELL_GRAY  = 2,
    TRAINER_SPELL_GREEN_DISABLED = 10                       // custom value, not send to client: formally green but learn not allowed
};

enum ActionButtonUpdateState
{
    ACTIONBUTTON_UNCHANGED = 0,
    ACTIONBUTTON_CHANGED   = 1,
    ACTIONBUTTON_NEW       = 2,
    ACTIONBUTTON_DELETED   = 3
};

enum ActionButtonType
{
    ACTION_BUTTON_SPELL     = 0x00,
    ACTION_BUTTON_C         = 0x01,                         // click?
    ACTION_BUTTON_EQSET     = 0x20,
    ACTION_BUTTON_MACRO     = 0x40,
    ACTION_BUTTON_CMACRO    = ACTION_BUTTON_C | ACTION_BUTTON_MACRO,
    ACTION_BUTTON_ITEM      = 0x80
};

#define ACTION_BUTTON_ACTION(X) (uint32(X) & 0x00FFFFFF)
#define ACTION_BUTTON_TYPE(X)   ((uint32(X) & 0xFF000000) >> 24)
#define MAX_ACTION_BUTTON_ACTION_VALUE (0x00FFFFFF+1)

struct ActionButton
{
    ActionButton() : packedData(0), uState( ACTIONBUTTON_NEW ) {}

    uint32 packedData;
    ActionButtonUpdateState uState;

    // helpers
    ActionButtonType GetType() const { return ActionButtonType(ACTION_BUTTON_TYPE(packedData)); }
    uint32 GetAction() const { return ACTION_BUTTON_ACTION(packedData); }
    void SetActionAndType(uint32 action, ActionButtonType type)
    {
        uint32 newData = action | (uint32(type) << 24);
        if (newData != packedData || uState == ACTIONBUTTON_DELETED)
        {
            packedData = newData;
            if (uState != ACTIONBUTTON_NEW)
                uState = ACTIONBUTTON_CHANGED;
        }
    }
};

// some action button indexes used in code or clarify structure
enum ActionButtonIndex
{
    ACTION_BUTTON_SHAMAN_TOTEMS_BAR = 132,
};

#define  MAX_ACTION_BUTTONS 144                             //checked in 3.2.0

typedef std::map<uint8,ActionButton> ActionButtonList;

enum GlyphUpdateState
{
    GLYPH_UNCHANGED = 0,
    GLYPH_CHANGED   = 1,
    GLYPH_NEW       = 2,
    GLYPH_DELETED   = 3
};

struct Glyph
{
    uint32 id;
    GlyphUpdateState uState;

    Glyph() : id(0), uState(GLYPH_UNCHANGED) { }

    uint32 GetId() { return id; }

    void SetId(uint32 newId)
    {
        if(newId == id)
            return;

        if(id == 0 && uState == GLYPH_UNCHANGED)            // not exist yet in db and already saved
        {
            uState = GLYPH_NEW;
        }
        else if (newId == 0)
        {
            if(uState == GLYPH_NEW)                         // delete before add new -> no change
                uState = GLYPH_UNCHANGED;
            else                                            // delete existing data
                uState = GLYPH_DELETED;
        }
        else if (uState != GLYPH_NEW)                       // if not new data, change current data
        {
            uState = GLYPH_CHANGED;
        }

        id = newId;
    }
};

struct PlayerCreateInfoItem
{
    PlayerCreateInfoItem(uint32 id, uint32 amount) : item_id(id), item_amount(amount) {}

    uint32 item_id;
    uint32 item_amount;
};

typedef std::list<PlayerCreateInfoItem> PlayerCreateInfoItems;

struct PlayerClassLevelInfo
{
    PlayerClassLevelInfo() : basehealth(0), basemana(0) {}
    uint16 basehealth;
    uint16 basemana;
};

struct PlayerClassInfo
{
    PlayerClassInfo() : levelInfo(NULL) { }

    PlayerClassLevelInfo* levelInfo;                        //[level-1] 0..MaxPlayerLevel-1
};

struct PlayerLevelInfo
{
    PlayerLevelInfo() { for(int i=0; i < MAX_STATS; ++i ) stats[i] = 0; }

    uint8 stats[MAX_STATS];
};

typedef std::list<uint32> PlayerCreateInfoSpells;

struct PlayerCreateInfoAction
{
    PlayerCreateInfoAction() : button(0), type(0), action(0) {}
    PlayerCreateInfoAction(uint8 _button, uint32 _action, uint8 _type) : button(_button), type(_type), action(_action) {}

    uint8 button;
    uint8 type;
    uint32 action;
};

typedef std::list<PlayerCreateInfoAction> PlayerCreateInfoActions;

struct PlayerInfo
{
                                                            // existence checked by displayId != 0             // existence checked by displayId != 0
    PlayerInfo() : displayId_m(0),displayId_f(0),levelInfo(NULL)
    {
    }

    uint32 mapId;
    uint32 areaId;
    float positionX;
    float positionY;
    float positionZ;
    float orientation;
    uint16 displayId_m;
    uint16 displayId_f;
    PlayerCreateInfoItems item;
    PlayerCreateInfoSpells spell;
    PlayerCreateInfoActions action;

    PlayerLevelInfo* levelInfo;                             //[level-1] 0..MaxPlayerLevel-1
};

struct PvPInfo
{
    PvPInfo() : inHostileArea(false), endTimer(0) {}

    bool inHostileArea;
    time_t endTimer;
};

struct DuelInfo
{
    DuelInfo() : initiator(NULL), opponent(NULL), startTimer(0), startTime(0), outOfBound(0) {}

    Player *initiator;
    Player *opponent;
    time_t startTimer;
    time_t startTime;
    time_t outOfBound;
};

struct Areas
{
    uint32 areaID;
    uint32 areaFlag;
    float x1;
    float x2;
    float y1;
    float y2;
};

#define MAX_RUNES       6
#define RUNE_COOLDOWN   (2*5*IN_MILLISECONDS)                // msec

enum RuneType
{
    RUNE_BLOOD      = 0,
    RUNE_UNHOLY     = 1,
    RUNE_FROST      = 2,
    RUNE_DEATH      = 3,
    NUM_RUNE_TYPES  = 4
};

struct RuneInfo
{
    uint8  BaseRune;
    uint8  CurrentRune;
    uint16 Cooldown;                                        // msec
    uint32 ConvertedBy;
};

struct Runes
{
    RuneInfo runes[MAX_RUNES];
    uint8 runeState;                                        // mask of available runes
    uint8 needConvert;                                      // mask of runes that need to be converted

    void SetRuneState(uint8 index, bool set = true)
    {
        if(set)
            runeState |= (1 << index);                      // usable
        else
            runeState &= ~(1 << index);                     // on cooldown
    }

    bool IsRuneNeedsConvert(uint8 index)
    {
        if (!needConvert)
            return false;

        if (needConvert & (1 << index))
            return true;
        else
            return false;
    }
};

struct EnchantDuration
{
    EnchantDuration() : item(NULL), slot(MAX_ENCHANTMENT_SLOT), leftduration(0) {};
    EnchantDuration(Item * _item, EnchantmentSlot _slot, uint32 _leftduration) : item(_item), slot(_slot), leftduration(_leftduration) { ASSERT(item); };

    Item * item;
    EnchantmentSlot slot;
    uint32 leftduration;
};

typedef std::list<EnchantDuration> EnchantDurationList;
typedef std::list<Item*> ItemDurationList;

enum LfgType
{
    LFG_TYPE_NONE                 = 0,
    LFG_TYPE_DUNGEON              = 1,
    LFG_TYPE_RAID                 = 2,
    LFG_TYPE_QUEST                = 3,
    LFG_TYPE_ZONE                 = 4,
    LFG_TYPE_HEROIC_DUNGEON       = 5,
    LFG_TYPE_RANDOM_DUNGEON       = 6
};

enum LfgRoles
{
    LEADER  = 0x01,
    TANK    = 0x02,
    HEALER  = 0x04,
    DAMAGE  = 0x08
};

struct LookingForGroupSlot
{
    LookingForGroupSlot() : entry(0), type(0) {}
    bool Empty() const { return !entry && !type; }
    void Clear() { entry = 0; type = 0; }
    void Set(uint32 _entry, uint32 _type ) { entry = _entry; type = _type; }
    bool Is(uint32 _entry, uint32 _type) const { return entry == _entry && type == _type; }
    bool canAutoJoin() const { return entry && (type == LFG_TYPE_DUNGEON || type == LFG_TYPE_HEROIC_DUNGEON); }

    uint32 entry;
    uint32 type;
};

#define MAX_LOOKING_FOR_GROUP_SLOT 3

struct LookingForGroup
{
    LookingForGroup() {}
    bool HaveInSlot(LookingForGroupSlot const& slot) const { return HaveInSlot(slot.entry, slot.type); }
    bool HaveInSlot(uint32 _entry, uint32 _type) const
    {
        for(int i = 0; i < MAX_LOOKING_FOR_GROUP_SLOT; ++i)
            if(slots[i].Is(_entry, _type))
                return true;
        return false;
    }

    bool canAutoJoin() const
    {
        for(int i = 0; i < MAX_LOOKING_FOR_GROUP_SLOT; ++i)
            if(slots[i].canAutoJoin())
                return true;
        return false;
    }

    bool Empty() const
    {
        for(int i = 0; i < MAX_LOOKING_FOR_GROUP_SLOT; ++i)
            if(!slots[i].Empty())
                return false;
        return more.Empty();
    }

    LookingForGroupSlot slots[MAX_LOOKING_FOR_GROUP_SLOT];
    LookingForGroupSlot more;
    std::string comment;
    uint8 roles;
};

enum RaidGroupError
{
    ERR_RAID_GROUP_NONE                 = 0,
    ERR_RAID_GROUP_LOWLEVEL             = 1,
    ERR_RAID_GROUP_ONLY                 = 2,
    ERR_RAID_GROUP_FULL                 = 3,
    ERR_RAID_GROUP_REQUIREMENTS_UNMATCH = 4
};

enum PlayerMovementType
{
    MOVE_ROOT       = 1,
    MOVE_UNROOT     = 2,
    MOVE_WATER_WALK = 3,
    MOVE_LAND_WALK  = 4
};

enum DrunkenState
{
    DRUNKEN_SOBER   = 0,
    DRUNKEN_TIPSY   = 1,
    DRUNKEN_DRUNK   = 2,
    DRUNKEN_SMASHED = 3
};

#define MAX_DRUNKEN   4

enum PlayerFlags
{
    PLAYER_FLAGS_NONE              = 0x00000000,
    PLAYER_FLAGS_GROUP_LEADER      = 0x00000001,
    PLAYER_FLAGS_AFK               = 0x00000002,
    PLAYER_FLAGS_DND               = 0x00000004,
    PLAYER_FLAGS_GM                = 0x00000008,
    PLAYER_FLAGS_GHOST             = 0x00000010,
    PLAYER_FLAGS_RESTING           = 0x00000020,
    PLAYER_FLAGS_UNK7              = 0x00000040,
    PLAYER_FLAGS_UNK8              = 0x00000080,            // pre-3.0.3 PLAYER_FLAGS_FFA_PVP flag for FFA PVP state
    PLAYER_FLAGS_CONTESTED_PVP     = 0x00000100,            // Player has been involved in a PvP combat and will be attacked by contested guards
    PLAYER_FLAGS_IN_PVP            = 0x00000200,
    PLAYER_FLAGS_HIDE_HELM         = 0x00000400,
    PLAYER_FLAGS_HIDE_CLOAK        = 0x00000800,
    PLAYER_FLAGS_PARTIAL_PLAY_TIME = 0x00001000,            // played long time
    PLAYER_FLAGS_NO_PLAY_TIME      = 0x00002000,            // played too long time
    PLAYER_FLAGS_IS_OUT_OF_BOUNDS  = 0x00004000,            // Lua_IsOutOfBounds
    PLAYER_FLAGS_DEVELOPER         = 0x00008000,            // <Dev> prefix for something?
    PLAYER_FLAGS_UNK17             = 0x00010000,            // pre-3.0.3 PLAYER_FLAGS_SANCTUARY flag for player entered sanctuary
    PLAYER_FLAGS_TAXI_BENCHMARK    = 0x00020000,            // taxi benchmark mode (on/off) (2.0.1)
    PLAYER_FLAGS_PVP_TIMER         = 0x00040000,            // 3.0.2, pvp timer active (after you disable pvp manually)
    PLAYER_FLAGS_COMMENTATOR       = 0x00080000,
    PLAYER_FLAGS_UNK21             = 0x00100000,
    PLAYER_FLAGS_UNK22             = 0x00200000,
    PLAYER_FLAGS_COMMENTATOR2      = 0x00400000,            // something like COMMENTATOR_CAN_USE_INSTANCE_COMMAND
    PLAYER_FLAGS_UNK24             = 0x00800000,            // EVENT_SPELL_UPDATE_USABLE and EVENT_UPDATE_SHAPESHIFT_USABLE, disabled all abilitys on tab except autoattack
    PLAYER_FLAGS_UNK25             = 0x01000000,            // EVENT_SPELL_UPDATE_USABLE and EVENT_UPDATE_SHAPESHIFT_USABLE, disabled all melee ability on tab include autoattack
    PLAYER_FLAGS_XP_USER_DISABLED  = 0x02000000,
};

// used for PLAYER__FIELD_KNOWN_TITLES field (uint64), (1<<bit_index) without (-1)
// can't use enum for uint64 values
#define PLAYER_TITLE_DISABLED              UI64LIT(0x0000000000000000)
#define PLAYER_TITLE_NONE                  UI64LIT(0x0000000000000001)
#define PLAYER_TITLE_PRIVATE               UI64LIT(0x0000000000000002) // 1
#define PLAYER_TITLE_CORPORAL              UI64LIT(0x0000000000000004) // 2
#define PLAYER_TITLE_SERGEANT_A            UI64LIT(0x0000000000000008) // 3
#define PLAYER_TITLE_MASTER_SERGEANT       UI64LIT(0x0000000000000010) // 4
#define PLAYER_TITLE_SERGEANT_MAJOR        UI64LIT(0x0000000000000020) // 5
#define PLAYER_TITLE_KNIGHT                UI64LIT(0x0000000000000040) // 6
#define PLAYER_TITLE_KNIGHT_LIEUTENANT     UI64LIT(0x0000000000000080) // 7
#define PLAYER_TITLE_KNIGHT_CAPTAIN        UI64LIT(0x0000000000000100) // 8
#define PLAYER_TITLE_KNIGHT_CHAMPION       UI64LIT(0x0000000000000200) // 9
#define PLAYER_TITLE_LIEUTENANT_COMMANDER  UI64LIT(0x0000000000000400) // 10
#define PLAYER_TITLE_COMMANDER             UI64LIT(0x0000000000000800) // 11
#define PLAYER_TITLE_MARSHAL               UI64LIT(0x0000000000001000) // 12
#define PLAYER_TITLE_FIELD_MARSHAL         UI64LIT(0x0000000000002000) // 13
#define PLAYER_TITLE_GRAND_MARSHAL         UI64LIT(0x0000000000004000) // 14
#define PLAYER_TITLE_SCOUT                 UI64LIT(0x0000000000008000) // 15
#define PLAYER_TITLE_GRUNT                 UI64LIT(0x0000000000010000) // 16
#define PLAYER_TITLE_SERGEANT_H            UI64LIT(0x0000000000020000) // 17
#define PLAYER_TITLE_SENIOR_SERGEANT       UI64LIT(0x0000000000040000) // 18
#define PLAYER_TITLE_FIRST_SERGEANT        UI64LIT(0x0000000000080000) // 19
#define PLAYER_TITLE_STONE_GUARD           UI64LIT(0x0000000000100000) // 20
#define PLAYER_TITLE_BLOOD_GUARD           UI64LIT(0x0000000000200000) // 21
#define PLAYER_TITLE_LEGIONNAIRE           UI64LIT(0x0000000000400000) // 22
#define PLAYER_TITLE_CENTURION             UI64LIT(0x0000000000800000) // 23
#define PLAYER_TITLE_CHAMPION              UI64LIT(0x0000000001000000) // 24
#define PLAYER_TITLE_LIEUTENANT_GENERAL    UI64LIT(0x0000000002000000) // 25
#define PLAYER_TITLE_GENERAL               UI64LIT(0x0000000004000000) // 26
#define PLAYER_TITLE_WARLORD               UI64LIT(0x0000000008000000) // 27
#define PLAYER_TITLE_HIGH_WARLORD          UI64LIT(0x0000000010000000) // 28
#define PLAYER_TITLE_GLADIATOR             UI64LIT(0x0000000020000000) // 29
#define PLAYER_TITLE_DUELIST               UI64LIT(0x0000000040000000) // 30
#define PLAYER_TITLE_RIVAL                 UI64LIT(0x0000000080000000) // 31
#define PLAYER_TITLE_CHALLENGER            UI64LIT(0x0000000100000000) // 32
#define PLAYER_TITLE_SCARAB_LORD           UI64LIT(0x0000000200000000) // 33
#define PLAYER_TITLE_CONQUEROR             UI64LIT(0x0000000400000000) // 34
#define PLAYER_TITLE_JUSTICAR              UI64LIT(0x0000000800000000) // 35
#define PLAYER_TITLE_CHAMPION_OF_THE_NAARU UI64LIT(0x0000001000000000) // 36
#define PLAYER_TITLE_MERCILESS_GLADIATOR   UI64LIT(0x0000002000000000) // 37
#define PLAYER_TITLE_OF_THE_SHATTERED_SUN  UI64LIT(0x0000004000000000) // 38
#define PLAYER_TITLE_HAND_OF_ADAL          UI64LIT(0x0000008000000000) // 39
#define PLAYER_TITLE_VENGEFUL_GLADIATOR    UI64LIT(0x0000010000000000) // 40

#define KNOWN_TITLES_SIZE   3
#define MAX_TITLE_INDEX     (KNOWN_TITLES_SIZE*64)          // 3 uint64 fields

// used in PLAYER_FIELD_BYTES values
enum PlayerFieldByteFlags
{
    PLAYER_FIELD_BYTE_TRACK_STEALTHED   = 0x00000002,
    PLAYER_FIELD_BYTE_RELEASE_TIMER     = 0x00000008,       // Display time till auto release spirit
    PLAYER_FIELD_BYTE_NO_RELEASE_WINDOW = 0x00000010        // Display no "release spirit" window at all
};

// used in PLAYER_FIELD_BYTES2 values
enum PlayerFieldByte2Flags
{
    PLAYER_FIELD_BYTE2_NONE              = 0x0000,
    PLAYER_FIELD_BYTE2_INVISIBILITY_GLOW = 0x4000
};

enum ActivateTaxiReplies
{
    ERR_TAXIOK                      = 0,
    ERR_TAXIUNSPECIFIEDSERVERERROR  = 1,
    ERR_TAXINOSUCHPATH              = 2,
    ERR_TAXINOTENOUGHMONEY          = 3,
    ERR_TAXITOOFARAWAY              = 4,
    ERR_TAXINOVENDORNEARBY          = 5,
    ERR_TAXINOTVISITED              = 6,
    ERR_TAXIPLAYERBUSY              = 7,
    ERR_TAXIPLAYERALREADYMOUNTED    = 8,
    ERR_TAXIPLAYERSHAPESHIFTED      = 9,
    ERR_TAXIPLAYERMOVING            = 10,
    ERR_TAXISAMENODE                = 11,
    ERR_TAXINOTSTANDING             = 12
};

enum MirrorTimerType
{
    FATIGUE_TIMER      = 0,
    BREATH_TIMER       = 1,
    FIRE_TIMER         = 2
};
#define MAX_TIMERS      3
#define DISABLED_MIRROR_TIMER   -1

// 2^n values
enum PlayerExtraFlags
{
    // gm abilities
    PLAYER_EXTRA_GM_ON              = 0x0001,
    PLAYER_EXTRA_GM_ACCEPT_TICKETS  = 0x0002,
    PLAYER_EXTRA_ACCEPT_WHISPERS    = 0x0004,
    PLAYER_EXTRA_TAXICHEAT          = 0x0008,
    PLAYER_EXTRA_GM_INVISIBLE       = 0x0010,
    PLAYER_EXTRA_GM_CHAT            = 0x0020,               // Show GM badge in chat messages
    PLAYER_EXTRA_AUCTION_NEUTRAL    = 0x0040,
    PLAYER_EXTRA_AUCTION_ENEMY      = 0x0080,               // overwrite PLAYER_EXTRA_AUCTION_NEUTRAL

    // other states
    PLAYER_EXTRA_PVP_DEATH          = 0x0100                // store PvP death status until corpse creating.
};

// 2^n values
enum AtLoginFlags
{
    AT_LOGIN_NONE              = 0x00,
    AT_LOGIN_RENAME            = 0x01,
    AT_LOGIN_RESET_SPELLS      = 0x02,
    AT_LOGIN_RESET_TALENTS     = 0x04,
    AT_LOGIN_CUSTOMIZE         = 0x08,
    AT_LOGIN_RESET_PET_TALENTS = 0x10,
    AT_LOGIN_FIRST             = 0x20,
};

typedef std::map<uint32, QuestStatusData> QuestStatusMap;

enum QuestSlotOffsets
{
    QUEST_ID_OFFSET         = 0,
    QUEST_STATE_OFFSET      = 1,
    QUEST_COUNTS_OFFSET     = 2,                            // 2 and 3
    QUEST_TIME_OFFSET       = 4
};

#define MAX_QUEST_OFFSET 5

enum QuestSlotStateMask
{
    QUEST_STATE_NONE     = 0x0000,
    QUEST_STATE_COMPLETE = 0x0001,
    QUEST_STATE_FAIL     = 0x0002
};

enum SkillUpdateState
{
    SKILL_UNCHANGED     = 0,
    SKILL_CHANGED       = 1,
    SKILL_NEW           = 2,
    SKILL_DELETED       = 3
};

struct SkillStatusData
{
    SkillStatusData(uint8 _pos, SkillUpdateState _uState) : pos(_pos), uState(_uState)
    {
    }
    uint8 pos;
    SkillUpdateState uState;
};

typedef UNORDERED_MAP<uint32, SkillStatusData> SkillStatusMap;

enum PlayerSlots
{
    // first slot for item stored (in any way in player m_items data)
    PLAYER_SLOT_START           = 0,
    // last+1 slot for item stored (in any way in player m_items data)
    PLAYER_SLOT_END             = 150,
    PLAYER_SLOTS_COUNT          = (PLAYER_SLOT_END - PLAYER_SLOT_START)
};

#define INVENTORY_SLOT_BAG_0    255

enum EquipmentSlots                                         // 19 slots
{
    EQUIPMENT_SLOT_START        = 0,
    EQUIPMENT_SLOT_HEAD         = 0,
    EQUIPMENT_SLOT_NECK         = 1,
    EQUIPMENT_SLOT_SHOULDERS    = 2,
    EQUIPMENT_SLOT_BODY         = 3,
    EQUIPMENT_SLOT_CHEST        = 4,
    EQUIPMENT_SLOT_WAIST        = 5,
    EQUIPMENT_SLOT_LEGS         = 6,
    EQUIPMENT_SLOT_FEET         = 7,
    EQUIPMENT_SLOT_WRISTS       = 8,
    EQUIPMENT_SLOT_HANDS        = 9,
    EQUIPMENT_SLOT_FINGER1      = 10,
    EQUIPMENT_SLOT_FINGER2      = 11,
    EQUIPMENT_SLOT_TRINKET1     = 12,
    EQUIPMENT_SLOT_TRINKET2     = 13,
    EQUIPMENT_SLOT_BACK         = 14,
    EQUIPMENT_SLOT_MAINHAND     = 15,
    EQUIPMENT_SLOT_OFFHAND      = 16,
    EQUIPMENT_SLOT_RANGED       = 17,
    EQUIPMENT_SLOT_TABARD       = 18,
    EQUIPMENT_SLOT_END          = 19
};

enum InventorySlots                                         // 4 slots
{
    INVENTORY_SLOT_BAG_START    = 19,
    INVENTORY_SLOT_BAG_END      = 23
};

enum InventoryPackSlots                                     // 16 slots
{
    INVENTORY_SLOT_ITEM_START   = 23,
    INVENTORY_SLOT_ITEM_END     = 39
};

enum BankItemSlots                                          // 28 slots
{
    BANK_SLOT_ITEM_START        = 39,
    BANK_SLOT_ITEM_END          = 67
};

enum BankBagSlots                                           // 7 slots
{
    BANK_SLOT_BAG_START         = 67,
    BANK_SLOT_BAG_END           = 74
};

enum BuyBackSlots                                           // 12 slots
{
    // stored in m_buybackitems
    BUYBACK_SLOT_START          = 74,
    BUYBACK_SLOT_END            = 86
};

enum KeyRingSlots                                           // 32 slots
{
    KEYRING_SLOT_START          = 86,
    KEYRING_SLOT_END            = 118
};

enum CurrencyTokenSlots                                     // 32 slots
{
    CURRENCYTOKEN_SLOT_START    = 118,
    CURRENCYTOKEN_SLOT_END      = 150
};

enum EquipmentSetUpdateState
{
    EQUIPMENT_SET_UNCHANGED = 0,
    EQUIPMENT_SET_CHANGED   = 1,
    EQUIPMENT_SET_NEW       = 2,
    EQUIPMENT_SET_DELETED   = 3
};

struct EquipmentSet
{
    EquipmentSet() : Guid(0), state(EQUIPMENT_SET_NEW)
    {
        for(int i = 0; i < EQUIPMENT_SLOT_END; ++i)
            Items[i] = 0;
    }

    uint64 Guid;
    std::string Name;
    std::string IconName;
    uint32 Items[EQUIPMENT_SLOT_END];
    EquipmentSetUpdateState state;
};

#define MAX_EQUIPMENT_SET_INDEX 10                          // client limit

typedef std::map<uint32, EquipmentSet> EquipmentSets;

struct ItemPosCount
{
    ItemPosCount(uint16 _pos, uint32 _count) : pos(_pos), count(_count) {}
    bool isContainedIn(std::vector<ItemPosCount> const& vec) const;
    uint16 pos;
    uint32 count;
};
typedef std::vector<ItemPosCount> ItemPosCountVec;

enum TradeSlots
{
    TRADE_SLOT_COUNT            = 7,
    TRADE_SLOT_TRADED_COUNT     = 6,
    TRADE_SLOT_NONTRADED        = 6
};

enum TransferAbortReason
{
    TRANSFER_ABORT_NONE                     = 0x00,
    TRANSFER_ABORT_ERROR                    = 0x01,
    TRANSFER_ABORT_MAX_PLAYERS              = 0x02,         // Transfer Aborted: instance is full
    TRANSFER_ABORT_NOT_FOUND                = 0x03,         // Transfer Aborted: instance not found
    TRANSFER_ABORT_TOO_MANY_INSTANCES       = 0x04,         // You have entered too many instances recently.
    TRANSFER_ABORT_ZONE_IN_COMBAT           = 0x06,         // Unable to zone in while an encounter is in progress.
    TRANSFER_ABORT_INSUF_EXPAN_LVL          = 0x07,         // You must have <TBC,WotLK> expansion installed to access this area.
    TRANSFER_ABORT_DIFFICULTY               = 0x08,         // <Normal,Heroic,Epic> difficulty mode is not available for %s.
    TRANSFER_ABORT_UNIQUE_MESSAGE           = 0x09,         // Until you've escaped TLK's grasp, you cannot leave this place!
    TRANSFER_ABORT_TOO_MANY_REALM_INSTANCES = 0x0A,         // Additional instances cannot be launched, please try again later.
    TRANSFER_ABORT_NEED_GROUP               = 0x0B,         // 3.1
    TRANSFER_ABORT_NOT_FOUND2               = 0x0C,         // 3.1
    TRANSFER_ABORT_NOT_FOUND3               = 0x0D,         // 3.1
    TRANSFER_ABORT_NOT_FOUND4               = 0x0E,         // 3.2
    TRANSFER_ABORT_REALM_ONLY               = 0x0F,         // All players on party must be from the same realm.
    TRANSFER_ABORT_MAP_NOT_ALLOWED          = 0x10,         // Map can't be entered at this time.
};

enum InstanceResetWarningType
{
    RAID_INSTANCE_WARNING_HOURS     = 1,                    // WARNING! %s is scheduled to reset in %d hour(s).
    RAID_INSTANCE_WARNING_MIN       = 2,                    // WARNING! %s is scheduled to reset in %d minute(s)!
    RAID_INSTANCE_WARNING_MIN_SOON  = 3,                    // WARNING! %s is scheduled to reset in %d minute(s). Please exit the zone or you will be returned to your bind location!
    RAID_INSTANCE_WELCOME           = 4,                    // Welcome to %s. This raid instance is scheduled to reset in %s.
    RAID_INSTANCE_EXPIRED           = 5
};

// PLAYER_FIELD_ARENA_TEAM_INFO_1_1 offsets
enum ArenaTeamInfoType
{
    ARENA_TEAM_ID               = 0,
    ARENA_TEAM_TYPE             = 1,                        // new in 3.2 - team type?
    ARENA_TEAM_MEMBER           = 2,                        // 0 - captain, 1 - member
    ARENA_TEAM_GAMES_WEEK       = 3,
    ARENA_TEAM_GAMES_SEASON     = 4,
    ARENA_TEAM_WINS_SEASON      = 5,
    ARENA_TEAM_PERSONAL_RATING  = 6,
    ARENA_TEAM_END              = 7
};

enum RestType
{
    REST_TYPE_NO        = 0,
    REST_TYPE_IN_TAVERN = 1,
    REST_TYPE_IN_CITY   = 2
};

enum DuelCompleteType
{
    DUEL_INTERUPTED = 0,
    DUEL_WON        = 1,
    DUEL_FLED       = 2
};

enum TeleportToOptions
{
    TELE_TO_GM_MODE             = 0x01,
    TELE_TO_NOT_LEAVE_TRANSPORT = 0x02,
    TELE_TO_NOT_LEAVE_COMBAT    = 0x04,
    TELE_TO_NOT_UNSUMMON_PET    = 0x08,
    TELE_TO_SPELL               = 0x10,
};

/// Type of environmental damages
enum EnviromentalDamage
{
    DAMAGE_EXHAUSTED = 0,
    DAMAGE_DROWNING  = 1,
    DAMAGE_FALL      = 2,
    DAMAGE_LAVA      = 3,
    DAMAGE_SLIME     = 4,
    DAMAGE_FIRE      = 5,
    DAMAGE_FALL_TO_VOID = 6                                 // custom case for fall without durability loss
};

enum PlayedTimeIndex
{
    PLAYED_TIME_TOTAL = 0,
    PLAYED_TIME_LEVEL = 1
};

#define MAX_PLAYED_TIME_INDEX 2

// used at player loading query list preparing, and later result selection
enum PlayerLoginQueryIndex
{
    PLAYER_LOGIN_QUERY_LOADFROM,
    PLAYER_LOGIN_QUERY_LOADGROUP,
    PLAYER_LOGIN_QUERY_LOADBOUNDINSTANCES,
    PLAYER_LOGIN_QUERY_LOADAURAS,
    PLAYER_LOGIN_QUERY_LOADSPELLS,
    PLAYER_LOGIN_QUERY_LOADQUESTSTATUS,
    PLAYER_LOGIN_QUERY_LOADDAILYQUESTSTATUS,
    PLAYER_LOGIN_QUERY_LOADREPUTATION,
    PLAYER_LOGIN_QUERY_LOADINVENTORY,
    PLAYER_LOGIN_QUERY_LOADACTIONS,
    PLAYER_LOGIN_QUERY_LOADSOCIALLIST,
    PLAYER_LOGIN_QUERY_LOADHOMEBIND,
    PLAYER_LOGIN_QUERY_LOADSPELLCOOLDOWNS,
    PLAYER_LOGIN_QUERY_LOADDECLINEDNAMES,
    PLAYER_LOGIN_QUERY_LOADGUILD,
    PLAYER_LOGIN_QUERY_LOADARENAINFO,
    PLAYER_LOGIN_QUERY_LOADACHIEVEMENTS,
    PLAYER_LOGIN_QUERY_LOADCRITERIAPROGRESS,
    PLAYER_LOGIN_QUERY_LOADEQUIPMENTSETS,
    PLAYER_LOGIN_QUERY_LOADBGDATA,
    PLAYER_LOGIN_QUERY_LOADACCOUNTDATA,
    PLAYER_LOGIN_QUERY_LOADSKILLS,
    PLAYER_LOGIN_QUERY_LOADGLYPHS,
    PLAYER_LOGIN_QUERY_LOADMAILS,
    PLAYER_LOGIN_QUERY_LOADMAILEDITEMS,
    PLAYER_LOGIN_QUERY_LOADTALENTS,
    PLAYER_LOGIN_QUERY_LOADWEEKLYQUESTSTATUS,

    MAX_PLAYER_LOGIN_QUERY
};

enum PlayerDelayedOperations
{
    DELAYED_SAVE_PLAYER         = 0x01,
    DELAYED_RESURRECT_PLAYER    = 0x02,
    DELAYED_SPELL_CAST_DESERTER = 0x04,
    DELAYED_BG_MOUNT_RESTORE    = 0x08,                     ///< Flag to restore mount state after teleport from BG
    DELAYED_BG_TAXI_RESTORE     = 0x10,                     ///< Flag to restore taxi state after teleport from BG
    DELAYED_END
};

// Player summoning auto-decline time (in secs)
#define MAX_PLAYER_SUMMON_DELAY                   (2*MINUTE)
#define MAX_MONEY_AMOUNT                       (0x7FFFFFFF-1)

struct InstancePlayerBind
{
    InstanceSave *save;
    bool perm;
    /* permanent PlayerInstanceBinds are created in Raid/Heroic instances for players
       that aren't already permanently bound when they are inside when a boss is killed
       or when they enter an instance that the group leader is permanently bound to. */
    InstancePlayerBind() : save(NULL), perm(false) {}
};

class MANGOS_DLL_SPEC PlayerTaxi
{
    public:
        PlayerTaxi();
        ~PlayerTaxi() {}
        // Nodes
        void InitTaxiNodesForLevel(uint32 race, uint32 chrClass, uint32 level);
        void LoadTaxiMask(const char* data);

        bool IsTaximaskNodeKnown(uint32 nodeidx) const
        {
            uint8  field   = uint8((nodeidx - 1) / 32);
            uint32 submask = 1<<((nodeidx-1)%32);
            return (m_taximask[field] & submask) == submask;
        }
        bool SetTaximaskNode(uint32 nodeidx)
        {
            uint8  field   = uint8((nodeidx - 1) / 32);
            uint32 submask = 1<<((nodeidx-1)%32);
            if ((m_taximask[field] & submask) != submask )
            {
                m_taximask[field] |= submask;
                return true;
            }
            else
                return false;
        }
        void AppendTaximaskTo(ByteBuffer& data, bool all);

        // Destinations
        bool LoadTaxiDestinationsFromString(const std::string& values, uint32 team);
        std::string SaveTaxiDestinationsToString();

        void ClearTaxiDestinations() { m_TaxiDestinations.clear(); }
        void AddTaxiDestination(uint32 dest) { m_TaxiDestinations.push_back(dest); }
        uint32 GetTaxiSource() const { return m_TaxiDestinations.empty() ? 0 : m_TaxiDestinations.front(); }
        uint32 GetTaxiDestination() const { return m_TaxiDestinations.size() < 2 ? 0 : m_TaxiDestinations[1]; }
        uint32 GetCurrentTaxiPath() const;
        uint32 NextTaxiDestination()
        {
            m_TaxiDestinations.pop_front();
            return GetTaxiDestination();
        }
        bool empty() const { return m_TaxiDestinations.empty(); }

        friend std::ostringstream& operator<< (std::ostringstream& ss, PlayerTaxi const& taxi);
    private:
        TaxiMask m_taximask;
        std::deque<uint32> m_TaxiDestinations;
};

std::ostringstream& operator<< (std::ostringstream& ss, PlayerTaxi const& taxi);

/// Holder for BattleGround data
struct BGData
{
    BGData() : bgInstanceID(0), bgTypeID(BATTLEGROUND_TYPE_NONE), bgAfkReportedCount(0), bgAfkReportedTimer(0),
        bgTeam(0), mountSpell(0) { ClearTaxiPath(); }


    uint32 bgInstanceID;                                    ///< This variable is set to bg->m_InstanceID,
                                                            ///  when player is teleported to BG - (it is battleground's GUID)
    BattleGroundTypeId bgTypeID;

    std::set<uint32>   bgAfkReporter;
    uint8              bgAfkReportedCount;
    time_t             bgAfkReportedTimer;

    uint32 bgTeam;                                          ///< What side the player will be added to


    uint32 mountSpell;
    uint32 taxiPath[2];

    WorldLocation joinPos;                                  ///< From where player entered BG

    void ClearTaxiPath()     { taxiPath[0] = taxiPath[1] = 0; }
    bool HasTaxiPath() const { return taxiPath[0] && taxiPath[1]; }
};

class TradeData
{
    public:                                                 // constructors
        TradeData(Player* player, Player* trader) :
            m_player(player),  m_trader(trader), m_accepted(false), m_acceptProccess(false),
            m_money(0), m_spell(0) {}

    public:                                                 // access functions

        Player* GetTrader() const { return m_trader; }
        TradeData* GetTraderData() const;

        Item* GetItem(TradeSlots slot) const;
        bool HasItem(ObjectGuid item_guid) const;

        uint32 GetSpell() const { return m_spell; }
        Item*  GetSpellCastItem() const;
        bool HasSpellCastItem() const { return !m_spellCastItem.IsEmpty(); }

        uint32 GetMoney() const { return m_money; }

        bool IsAccepted() const { return m_accepted; }
        bool IsInAcceptProcess() const { return m_acceptProccess; }
    public:                                                 // access functions

        void SetItem(TradeSlots slot, Item* item);
        void SetSpell(uint32 spell_id, Item* castItem = NULL);
        void SetMoney(uint32 money);

        void SetAccepted(bool state, bool crosssend = false);

        // must be called only from accept handler helper functions
        void SetInAcceptProcess(bool state) { m_acceptProccess = state; }

    private:                                                // internal functions

        void Update(bool for_trader = true);

    private:                                                // fields

        Player*    m_player;                                // Player who own of this TradeData
        Player*    m_trader;                                // Player who trade with m_player

        bool       m_accepted;                              // m_player press accept for trade list
        bool       m_acceptProccess;                        // one from player/trader press accept and this processed

        uint32     m_money;                                 // m_player place money to trade

        uint32     m_spell;                                 // m_player apply spell to non-traded slot item
        ObjectGuid m_spellCastItem;                         // applied spell casted by item use

        ObjectGuid m_items[TRADE_SLOT_COUNT];               // traded itmes from m_player side including non-traded slot
};

class MANGOS_DLL_SPEC Player : public Unit
{
    friend class WorldSession;
    friend void Item::AddToUpdateQueueOf(Player *player);
    friend void Item::RemoveFromUpdateQueueOf(Player *player);
    public:
        explicit Player (WorldSession *session);
        ~Player ( );

        void CleanupsBeforeDelete();

        static UpdateMask updateVisualBits;
        static void InitVisibleBits();

        void AddToWorld();
        void RemoveFromWorld();

        bool TeleportTo(uint32 mapid, float x, float y, float z, float orientation, uint32 options = 0);

        bool TeleportTo(WorldLocation const &loc, uint32 options = 0)
        {
            return TeleportTo(loc.mapid, loc.coord_x, loc.coord_y, loc.coord_z, loc.orientation, options);
        }

        bool TeleportToBGEntryPoint();

        void SetSummonPoint(uint32 mapid, float x, float y, float z)
        {
            m_summon_expire = time(NULL) + MAX_PLAYER_SUMMON_DELAY;
            m_summon_mapid = mapid;
            m_summon_x = x;
            m_summon_y = y;
            m_summon_z = z;
        }
        void SummonIfPossible(bool agree);

        bool Create( uint32 guidlow, const std::string& name, uint8 race, uint8 class_, uint8 gender, uint8 skin, uint8 face, uint8 hairStyle, uint8 hairColor, uint8 facialHair, uint8 outfitId );

        void Update( uint32 time );

        static bool BuildEnumData( QueryResult * result,  WorldPacket * p_data );

        void SetInWater(bool apply);

        bool IsInWater() const { return m_isInWater; }
        bool IsUnderWater() const;

        void SendInitialPacketsBeforeAddToMap();
        void SendInitialPacketsAfterAddToMap();
        void SendTransferAborted(uint32 mapid, uint8 reason, uint8 arg = 0);
        void SendInstanceResetWarning(uint32 mapid, Difficulty difficulty, uint32 time);

        Creature* GetNPCIfCanInteractWith(ObjectGuid guid, uint32 npcflagmask);
        GameObject* GetGameObjectIfCanInteractWith(ObjectGuid guid, uint32 gameobject_type = MAX_GAMEOBJECT_TYPE) const;

        bool ToggleAFK();
        bool ToggleDND();
        bool isAFK() const { return HasFlag(PLAYER_FLAGS, PLAYER_FLAGS_AFK); }
        bool isDND() const { return HasFlag(PLAYER_FLAGS, PLAYER_FLAGS_DND); }
        uint8 chatTag() const;
        std::string afkMsg;
        std::string dndMsg;

        uint32 GetBarberShopCost(uint8 newhairstyle, uint8 newhaircolor, uint8 newfacialhair, uint8 newskintone);

        PlayerSocial *GetSocial() { return m_social; }

        PlayerTaxi m_taxi;
        void InitTaxiNodesForLevel() { m_taxi.InitTaxiNodesForLevel(getRace(), getClass(), getLevel()); }
        bool ActivateTaxiPathTo(std::vector<uint32> const& nodes, Creature* npc = NULL, uint32 spellid = 0);
        bool ActivateTaxiPathTo(uint32 taxi_path_id, uint32 spellid = 0);
                                                            // mount_id can be used in scripting calls
        void ContinueTaxiFlight();
        bool isAcceptTickets() const { return GetSession()->GetSecurity() >= SEC_GAMEMASTER && (m_ExtraFlags & PLAYER_EXTRA_GM_ACCEPT_TICKETS); }
        void SetAcceptTicket(bool on) { if(on) m_ExtraFlags |= PLAYER_EXTRA_GM_ACCEPT_TICKETS; else m_ExtraFlags &= ~PLAYER_EXTRA_GM_ACCEPT_TICKETS; }
        bool isAcceptWhispers() const { return m_ExtraFlags & PLAYER_EXTRA_ACCEPT_WHISPERS; }
        void SetAcceptWhispers(bool on) { if(on) m_ExtraFlags |= PLAYER_EXTRA_ACCEPT_WHISPERS; else m_ExtraFlags &= ~PLAYER_EXTRA_ACCEPT_WHISPERS; }
        bool isGameMaster() const { return m_ExtraFlags & PLAYER_EXTRA_GM_ON; }
        void SetGameMaster(bool on);
        bool isGMChat() const { return GetSession()->GetSecurity() >= SEC_MODERATOR && (m_ExtraFlags & PLAYER_EXTRA_GM_CHAT); }
        void SetGMChat(bool on) { if(on) m_ExtraFlags |= PLAYER_EXTRA_GM_CHAT; else m_ExtraFlags &= ~PLAYER_EXTRA_GM_CHAT; }
        bool isTaxiCheater() const { return m_ExtraFlags & PLAYER_EXTRA_TAXICHEAT; }
        void SetTaxiCheater(bool on) { if(on) m_ExtraFlags |= PLAYER_EXTRA_TAXICHEAT; else m_ExtraFlags &= ~PLAYER_EXTRA_TAXICHEAT; }
        bool isGMVisible() const { return !(m_ExtraFlags & PLAYER_EXTRA_GM_INVISIBLE); }
        void SetGMVisible(bool on);
        void SetPvPDeath(bool on) { if(on) m_ExtraFlags |= PLAYER_EXTRA_PVP_DEATH; else m_ExtraFlags &= ~PLAYER_EXTRA_PVP_DEATH; }

        // 0 = own auction, -1 = enemy auction, 1 = goblin auction
        int GetAuctionAccessMode() const { return m_ExtraFlags & PLAYER_EXTRA_AUCTION_ENEMY ? -1 : (m_ExtraFlags & PLAYER_EXTRA_AUCTION_NEUTRAL ? 1 : 0); }
        void SetAuctionAccessMode(int state)
        {
            m_ExtraFlags &= ~ (PLAYER_EXTRA_AUCTION_ENEMY|PLAYER_EXTRA_AUCTION_NEUTRAL);

            if(state < 0)
                m_ExtraFlags |= PLAYER_EXTRA_AUCTION_ENEMY;
            else if( state > 0)
                m_ExtraFlags |= PLAYER_EXTRA_AUCTION_NEUTRAL;
        }


        void GiveXP(uint32 xp, Unit* victim);
        void GiveLevel(uint32 level);

        void InitStatsForLevel(bool reapplyMods = false);

        // Played Time Stuff
        time_t m_logintime;
        time_t m_Last_tick;

        uint32 m_Played_time[MAX_PLAYED_TIME_INDEX];
        uint32 GetTotalPlayedTime() { return m_Played_time[PLAYED_TIME_TOTAL]; }
        uint32 GetLevelPlayedTime() { return m_Played_time[PLAYED_TIME_LEVEL]; }

        void ResetTimeSync();
        void SendTimeSync();

        void setDeathState(DeathState s);                   // overwrite Unit::setDeathState

        float GetRestBonus() const { return m_rest_bonus; }
        void SetRestBonus(float rest_bonus_new);

        RestType GetRestType() const { return rest_type; }
        void SetRestType(RestType n_r_type, uint32 areaTriggerId = 0);

        time_t GetTimeInnEnter() const { return time_inn_enter; }
        void UpdateInnerTime (time_t time) { time_inn_enter = time; }

        void RemovePet(Pet* pet, PetSaveMode mode, bool returnreagent = false);
        void RemoveMiniPet();
        Pet* GetMiniPet() const;
        void SetMiniPet(Pet* pet) { m_miniPet = pet->GetGUID(); }

        template<typename Func>
        void CallForAllControlledUnits(Func const& func, bool withTotems, bool withGuardians, bool withCharms, bool withMiniPet);
        template<typename Func>
        bool CheckAllControlledUnits(Func const& func, bool withTotems, bool withGuardians, bool withCharms, bool withMiniPet) const;

        uint32 GetPhaseMaskForSpawn() const;                // used for proper set phase for DB at GM-mode creature/GO spawn

        void Say(const std::string& text, const uint32 language);
        void Yell(const std::string& text, const uint32 language);
        void TextEmote(const std::string& text);
        void Whisper(const std::string& text, const uint32 language,uint64 receiver);
        void BuildPlayerChat(WorldPacket *data, uint8 msgtype, const std::string& text, uint32 language) const;

        /*********************************************************/
        /***                    STORAGE SYSTEM                 ***/
        /*********************************************************/

        void SetVirtualItemSlot( uint8 i, Item* item);
        void SetSheath( SheathState sheathed );             // overwrite Unit version
        uint8 FindEquipSlot( ItemPrototype const* proto, uint32 slot, bool swap ) const;
        uint32 GetItemCount( uint32 item, bool inBankAlso = false, Item* skipItem = NULL ) const;
        uint32 GetItemCountWithLimitCategory(uint32 limitCategory) const;
        Item* GetItemByGuid(ObjectGuid uint64) const;
        Item* GetItemByEntry(uint32 item) const;            // only for special cases
        Item* GetItemByLimitedCategory(uint32 limitedCategory) const;
        Item* GetItemByPos( uint16 pos ) const;
        Item* GetItemByPos( uint8 bag, uint8 slot ) const;
        Item* GetWeaponForAttack(WeaponAttackType attackType) const { return GetWeaponForAttack(attackType,false,false); }
        Item* GetWeaponForAttack(WeaponAttackType attackType, bool nonbroken, bool useable) const;
        Item* GetShield(bool useable = false) const;
        static uint32 GetAttackBySlot( uint8 slot );        // MAX_ATTACK if not weapon slot
        std::vector<Item *> &GetItemUpdateQueue() { return m_itemUpdateQueue; }
        static bool IsInventoryPos( uint16 pos ) { return IsInventoryPos(pos >> 8, pos & 255); }
        static bool IsInventoryPos( uint8 bag, uint8 slot );
        static bool IsEquipmentPos( uint16 pos ) { return IsEquipmentPos(pos >> 8, pos & 255); }
        static bool IsEquipmentPos( uint8 bag, uint8 slot );
        static bool IsBagPos( uint16 pos );
        static bool IsBankPos( uint16 pos ) { return IsBankPos(pos >> 8, pos & 255); }
        static bool IsBankPos( uint8 bag, uint8 slot );
        bool IsValidPos( uint16 pos, bool explicit_pos ) const { return IsValidPos(pos >> 8, pos & 255, explicit_pos); }
        bool IsValidPos( uint8 bag, uint8 slot, bool explicit_pos ) const;
        uint8 GetBankBagSlotCount() const { return GetByteValue(PLAYER_BYTES_2, 2); }
        void SetBankBagSlotCount(uint8 count) { SetByteValue(PLAYER_BYTES_2, 2, count); }
        bool HasItemCount( uint32 item, uint32 count, bool inBankAlso = false) const;
        bool HasItemFitToSpellReqirements(SpellEntry const* spellInfo, Item const* ignoreItem = NULL);
        bool CanNoReagentCast(SpellEntry const* spellInfo) const;
        bool HasItemOrGemWithIdEquipped( uint32 item, uint32 count, uint8 except_slot = NULL_SLOT) const;
        bool HasItemOrGemWithLimitCategoryEquipped( uint32 limitCategory, uint32 count, uint8 except_slot = NULL_SLOT) const;
        uint8 CanTakeMoreSimilarItems(Item* pItem) const { return _CanTakeMoreSimilarItems(pItem->GetEntry(), pItem->GetCount(), pItem); }
        uint8 CanTakeMoreSimilarItems(uint32 entry, uint32 count) const { return _CanTakeMoreSimilarItems(entry, count, NULL); }
        uint8 CanStoreNewItem( uint8 bag, uint8 slot, ItemPosCountVec& dest, uint32 item, uint32 count, uint32* no_space_count = NULL ) const
        {
            return _CanStoreItem(bag, slot, dest, item, count, NULL, false, no_space_count );
        }
        uint8 CanStoreItem( uint8 bag, uint8 slot, ItemPosCountVec& dest, Item *pItem, bool swap = false ) const
        {
            if(!pItem)
                return EQUIP_ERR_ITEM_NOT_FOUND;
            uint32 count = pItem->GetCount();
            return _CanStoreItem( bag, slot, dest, pItem->GetEntry(), count, pItem, swap, NULL );

        }
        uint8 CanStoreItems( Item **pItem,int count) const;
        uint8 CanEquipNewItem( uint8 slot, uint16 &dest, uint32 item, bool swap ) const;
        uint8 CanEquipItem( uint8 slot, uint16 &dest, Item *pItem, bool swap, bool not_loading = true ) const;

        uint8 CanEquipUniqueItem( Item * pItem, uint8 except_slot = NULL_SLOT, uint32 limit_count = 1 ) const;
        uint8 CanEquipUniqueItem( ItemPrototype const* itemProto, uint8 except_slot = NULL_SLOT, uint32 limit_count = 1 ) const;
        uint8 CanUnequipItems( uint32 item, uint32 count ) const;
        uint8 CanUnequipItem( uint16 src, bool swap ) const;
        uint8 CanBankItem( uint8 bag, uint8 slot, ItemPosCountVec& dest, Item *pItem, bool swap, bool not_loading = true ) const;
        uint8 CanUseItem( Item *pItem, bool not_loading = true ) const;
        bool HasItemTotemCategory( uint32 TotemCategory ) const;
        uint8 CanUseItem( ItemPrototype const *pItem ) const;
        uint8 CanUseAmmo( uint32 item ) const;
        Item* StoreNewItem( ItemPosCountVec const& pos, uint32 item, bool update,int32 randomPropertyId = 0 );
        Item* StoreItem( ItemPosCountVec const& pos, Item *pItem, bool update );
        Item* EquipNewItem( uint16 pos, uint32 item, bool update );
        Item* EquipItem( uint16 pos, Item *pItem, bool update );
        void AutoUnequipOffhandIfNeed();
        bool StoreNewItemInBestSlots(uint32 item_id, uint32 item_count);
        Item* StoreNewItemInInventorySlot(uint32 itemEntry, uint32 amount);

        void AutoStoreLoot(uint8 bag, uint8 slot, uint32 loot_id, LootStore const& store, bool broadcast = false);
        void AutoStoreLoot(uint32 loot_id, LootStore const& store, bool broadcast = false) { AutoStoreLoot(NULL_BAG,NULL_SLOT,loot_id,store,broadcast); }

        uint8 _CanTakeMoreSimilarItems(uint32 entry, uint32 count, Item* pItem, uint32* no_space_count = NULL) const;
        uint8 _CanStoreItem( uint8 bag, uint8 slot, ItemPosCountVec& dest, uint32 entry, uint32 count, Item *pItem = NULL, bool swap = false, uint32* no_space_count = NULL ) const;

        void ApplyEquipCooldown( Item * pItem );
        void SetAmmo( uint32 item );
        void RemoveAmmo();
        float GetAmmoDPS() const { return m_ammoDPS; }
        bool CheckAmmoCompatibility(const ItemPrototype *ammo_proto) const;
        void QuickEquipItem( uint16 pos, Item *pItem);
        void VisualizeItem( uint8 slot, Item *pItem);
        void SetVisibleItemSlot(uint8 slot, Item *pItem);
        Item* BankItem( ItemPosCountVec const& dest, Item *pItem, bool update )
        {
            return StoreItem( dest, pItem, update);
        }
        Item* BankItem( uint16 pos, Item *pItem, bool update );
        void RemoveItem( uint8 bag, uint8 slot, bool update );
        void MoveItemFromInventory(uint8 bag, uint8 slot, bool update);
                                                            // in trade, auction, guild bank, mail....
        void MoveItemToInventory(ItemPosCountVec const& dest, Item* pItem, bool update, bool in_characterInventoryDB = false);
                                                            // in trade, guild bank, mail....
        void RemoveItemDependentAurasAndCasts( Item * pItem );
        void DestroyItem( uint8 bag, uint8 slot, bool update );
        void DestroyItemCount( uint32 item, uint32 count, bool update, bool unequip_check = false);
        void DestroyItemCount( Item* item, uint32& count, bool update );
        void DestroyConjuredItems( bool update );
        void DestroyZoneLimitedItem( bool update, uint32 new_zone );
        void SplitItem( uint16 src, uint16 dst, uint32 count );
        void SwapItem( uint16 src, uint16 dst );
        void AddItemToBuyBackSlot( Item *pItem );
        Item* GetItemFromBuyBackSlot( uint32 slot );
        void RemoveItemFromBuyBackSlot( uint32 slot, bool del );
        uint32 GetMaxKeyringSize() const { return KEYRING_SLOT_END-KEYRING_SLOT_START; }
        void SendEquipError( uint8 msg, Item* pItem, Item *pItem2 = NULL, uint32 itemid = 0 ) const;
        void SendBuyError( uint8 msg, Creature* pCreature, uint32 item, uint32 param );
        void SendSellError( uint8 msg, Creature* pCreature, uint64 guid, uint32 param );
        void AddWeaponProficiency(uint32 newflag) { m_WeaponProficiency |= newflag; }
        void AddArmorProficiency(uint32 newflag) { m_ArmorProficiency |= newflag; }
        uint32 GetWeaponProficiency() const { return m_WeaponProficiency; }
        uint32 GetArmorProficiency() const { return m_ArmorProficiency; }
        bool IsUseEquipedWeapon( bool mainhand ) const
        {
            // disarm applied only to mainhand weapon
            return !IsInFeralForm() && (!mainhand || !HasFlag(UNIT_FIELD_FLAGS,UNIT_FLAG_DISARMED) );
        }
        bool IsTwoHandUsed() const
        {
            Item* mainItem = GetItemByPos(INVENTORY_SLOT_BAG_0, EQUIPMENT_SLOT_MAINHAND);
            return mainItem && mainItem->GetProto()->InventoryType == INVTYPE_2HWEAPON && !CanTitanGrip();
        }
        bool HasTwoHandWeaponInOneHand() const
        {
            Item* offItem = GetItemByPos(INVENTORY_SLOT_BAG_0, EQUIPMENT_SLOT_OFFHAND);
            Item* mainItem = GetItemByPos(INVENTORY_SLOT_BAG_0, EQUIPMENT_SLOT_MAINHAND);
            return offItem && ((mainItem && mainItem->GetProto()->InventoryType == INVTYPE_2HWEAPON) || offItem->GetProto()->InventoryType == INVTYPE_2HWEAPON);
        }
        void SendNewItem( Item *item, uint32 count, bool received, bool created, bool broadcast = false );
        bool BuyItemFromVendorSlot(uint64 vendorguid, uint32 vendorslot, uint32 item, uint8 count, uint8 bag, uint8 slot);

        float GetReputationPriceDiscount( Creature const* pCreature ) const;

        Player* GetTrader() const { return m_trade ? m_trade->GetTrader() : NULL; }
        TradeData* GetTradeData() const { return m_trade; }
        void TradeCancel(bool sendback);

        void UpdateEnchantTime(uint32 time);
        void UpdateItemDuration(uint32 time, bool realtimeonly=false);
        void AddEnchantmentDurations(Item *item);
        void RemoveEnchantmentDurations(Item *item);
        void RemoveAllEnchantments(EnchantmentSlot slot);
        void AddEnchantmentDuration(Item *item,EnchantmentSlot slot,uint32 duration);
        void ApplyEnchantment(Item *item,EnchantmentSlot slot,bool apply, bool apply_dur = true, bool ignore_condition = false);
        void ApplyEnchantment(Item *item,bool apply);
        void SendEnchantmentDurations();
        void BuildEnchantmentsInfoData(WorldPacket *data);
        void AddItemDurations(Item *item);
        void RemoveItemDurations(Item *item);
        void SendItemDurations();
        void LoadCorpse();
        void LoadPet();

        uint32 m_stableSlots;

        /*********************************************************/
        /***                    GOSSIP SYSTEM                  ***/
        /*********************************************************/

        void PrepareGossipMenu(WorldObject *pSource, uint32 menuId = 0);
        void SendPreparedGossip(WorldObject *pSource);
        void OnGossipSelect(WorldObject *pSource, uint32 gossipListId, uint32 menuId);

        uint32 GetGossipTextId(uint32 menuId);
        uint32 GetGossipTextId(WorldObject *pSource);
        uint32 GetDefaultGossipMenuForSource(WorldObject *pSource);

        /*********************************************************/
        /***                    QUEST SYSTEM                   ***/
        /*********************************************************/

        // Return player level when QuestLevel is dynamic (-1)
        uint32 GetQuestLevelForPlayer(Quest const* pQuest) const { return pQuest && (pQuest->GetQuestLevel() > 0) ? (uint32)pQuest->GetQuestLevel() : getLevel(); }

        void PrepareQuestMenu( uint64 guid );
        void SendPreparedQuest( uint64 guid );
        bool IsActiveQuest( uint32 quest_id ) const;        // can be taken or taken
        bool IsCurrentQuest( uint32 quest_id ) const;       // taken and not yet rewarded
        Quest const *GetNextQuest( uint64 guid, Quest const *pQuest );
        bool CanSeeStartQuest( Quest const *pQuest ) const;
        bool CanTakeQuest( Quest const *pQuest, bool msg ) const;
        bool CanAddQuest( Quest const *pQuest, bool msg ) const;
        bool CanCompleteQuest( uint32 quest_id ) const;
        bool CanCompleteRepeatableQuest(Quest const *pQuest) const;
        bool CanRewardQuest( Quest const *pQuest, bool msg ) const;
        bool CanRewardQuest( Quest const *pQuest, uint32 reward, bool msg ) const;
        void AddQuest( Quest const *pQuest, Object *questGiver );
        void CompleteQuest( uint32 quest_id );
        void IncompleteQuest( uint32 quest_id );
        void RewardQuest( Quest const *pQuest, uint32 reward, Object* questGiver, bool announce = true );

        void FailQuest( uint32 quest_id );
        bool SatisfyQuestSkillOrClass( Quest const* qInfo, bool msg ) const;
        bool SatisfyQuestLevel( Quest const* qInfo, bool msg ) const;
        bool SatisfyQuestLog( bool msg ) const;
        bool SatisfyQuestPreviousQuest( Quest const* qInfo, bool msg ) const;
        bool SatisfyQuestRace( Quest const* qInfo, bool msg ) const;
        bool SatisfyQuestReputation( Quest const* qInfo, bool msg ) const;
        bool SatisfyQuestStatus( Quest const* qInfo, bool msg ) const;
        bool SatisfyQuestTimed( Quest const* qInfo, bool msg ) const;
        bool SatisfyQuestExclusiveGroup( Quest const* qInfo, bool msg ) const;
        bool SatisfyQuestNextChain( Quest const* qInfo, bool msg ) const;
        bool SatisfyQuestPrevChain( Quest const* qInfo, bool msg ) const;
        bool SatisfyQuestDay( Quest const* qInfo, bool msg ) const;
        bool SatisfyQuestWeek( Quest const* qInfo, bool msg ) const;
        bool CanGiveQuestSourceItem( Quest const *pQuest, ItemPosCountVec* dest = NULL) const;
        void GiveQuestSourceItem( Quest const *pQuest );
        bool TakeQuestSourceItem( uint32 quest_id, bool msg );
        bool GetQuestRewardStatus( uint32 quest_id ) const;
        QuestStatus GetQuestStatus( uint32 quest_id ) const;
        void SetQuestStatus( uint32 quest_id, QuestStatus status );

        void SetDailyQuestStatus( uint32 quest_id );
        void SetWeeklyQuestStatus( uint32 quest_id );
        void ResetDailyQuestStatus();
        void ResetWeeklyQuestStatus();

        uint16 FindQuestSlot( uint32 quest_id ) const;
        uint32 GetQuestSlotQuestId(uint16 slot) const { return GetUInt32Value(PLAYER_QUEST_LOG_1_1 + slot * MAX_QUEST_OFFSET + QUEST_ID_OFFSET); }
        uint32 GetQuestSlotState(uint16 slot)   const { return GetUInt32Value(PLAYER_QUEST_LOG_1_1 + slot * MAX_QUEST_OFFSET + QUEST_STATE_OFFSET); }
        uint16 GetQuestSlotCounter(uint16 slot, uint8 counter) const { return (uint16)(GetUInt64Value(PLAYER_QUEST_LOG_1_1 + slot * MAX_QUEST_OFFSET + QUEST_COUNTS_OFFSET) >> (counter * 16)); }
        uint32 GetQuestSlotTime(uint16 slot)    const { return GetUInt32Value(PLAYER_QUEST_LOG_1_1 + slot * MAX_QUEST_OFFSET + QUEST_TIME_OFFSET); }
        void SetQuestSlot(uint16 slot, uint32 quest_id, uint32 timer = 0)
        {
            SetUInt32Value(PLAYER_QUEST_LOG_1_1 + slot * MAX_QUEST_OFFSET + QUEST_ID_OFFSET, quest_id);
            SetUInt32Value(PLAYER_QUEST_LOG_1_1 + slot * MAX_QUEST_OFFSET + QUEST_STATE_OFFSET, 0);
            SetUInt32Value(PLAYER_QUEST_LOG_1_1 + slot * MAX_QUEST_OFFSET + QUEST_COUNTS_OFFSET, 0);
            SetUInt32Value(PLAYER_QUEST_LOG_1_1 + slot * MAX_QUEST_OFFSET + QUEST_COUNTS_OFFSET + 1, 0);
            SetUInt32Value(PLAYER_QUEST_LOG_1_1 + slot * MAX_QUEST_OFFSET + QUEST_TIME_OFFSET, timer);
        }
        void SetQuestSlotCounter(uint16 slot, uint8 counter, uint16 count)
        {
            uint64 val = GetUInt64Value(PLAYER_QUEST_LOG_1_1 + slot * MAX_QUEST_OFFSET + QUEST_COUNTS_OFFSET);
            val &= ~((uint64)0xFFFF << (counter * 16));
            val |= ((uint64)count << (counter * 16));
            SetUInt64Value(PLAYER_QUEST_LOG_1_1 + slot * MAX_QUEST_OFFSET + QUEST_COUNTS_OFFSET, val);
        }
        void SetQuestSlotState(uint16 slot, uint32 state) { SetFlag(PLAYER_QUEST_LOG_1_1 + slot * MAX_QUEST_OFFSET + QUEST_STATE_OFFSET, state); }
        void RemoveQuestSlotState(uint16 slot, uint32 state) { RemoveFlag(PLAYER_QUEST_LOG_1_1 + slot * MAX_QUEST_OFFSET + QUEST_STATE_OFFSET, state); }
        void SetQuestSlotTimer(uint16 slot, uint32 timer) { SetUInt32Value(PLAYER_QUEST_LOG_1_1 + slot * MAX_QUEST_OFFSET + QUEST_TIME_OFFSET, timer); }
        void SwapQuestSlot(uint16 slot1, uint16 slot2)
        {
            for (int i = 0; i < MAX_QUEST_OFFSET; ++i)
            {
                uint32 temp1 = GetUInt32Value(PLAYER_QUEST_LOG_1_1 + MAX_QUEST_OFFSET * slot1 + i);
                uint32 temp2 = GetUInt32Value(PLAYER_QUEST_LOG_1_1 + MAX_QUEST_OFFSET * slot2 + i);

                SetUInt32Value(PLAYER_QUEST_LOG_1_1 + MAX_QUEST_OFFSET * slot1 + i, temp2);
                SetUInt32Value(PLAYER_QUEST_LOG_1_1 + MAX_QUEST_OFFSET * slot2 + i, temp1);
            }
        }
        uint32 GetReqKillOrCastCurrentCount(uint32 quest_id, int32 entry);
        void AreaExploredOrEventHappens( uint32 questId );
        void GroupEventHappens( uint32 questId, WorldObject const* pEventObject );
        void ItemAddedQuestCheck( uint32 entry, uint32 count );
        void ItemRemovedQuestCheck( uint32 entry, uint32 count );
        void KilledMonster( CreatureInfo const* cInfo, ObjectGuid guid );
        void KilledMonsterCredit( uint32 entry, ObjectGuid guid );
        void CastedCreatureOrGO( uint32 entry, ObjectGuid guid, uint32 spell_id, bool original_caster = true );
        void TalkedToCreature( uint32 entry, ObjectGuid guid );
        void MoneyChanged( uint32 value );
        void ReputationChanged(FactionEntry const* factionEntry );
        bool HasQuestForItem( uint32 itemid ) const;
        bool HasQuestForGO(int32 GOId) const;
        void UpdateForQuestWorldObjects();
        bool CanShareQuest(uint32 quest_id) const;

        void SendQuestComplete( uint32 quest_id );
        void SendQuestReward( Quest const *pQuest, uint32 XP, Object* questGiver );
        void SendQuestFailed( uint32 quest_id );
        void SendQuestTimerFailed( uint32 quest_id );
        void SendCanTakeQuestResponse( uint32 msg ) const;
        void SendQuestConfirmAccept(Quest const* pQuest, Player* pReceiver);
        void SendPushToPartyResponse( Player *pPlayer, uint32 msg );
        void SendQuestUpdateAddItem( Quest const* pQuest, uint32 item_idx, uint32 count );
        void SendQuestUpdateAddCreatureOrGo( Quest const* pQuest, ObjectGuid guid, uint32 creatureOrGO_idx, uint32 old_count, uint32 add_count );

        uint64 GetDivider() { return m_divider; }
        void SetDivider( uint64 guid ) { m_divider = guid; }

        uint32 GetInGameTime() { return m_ingametime; }

        void SetInGameTime( uint32 time ) { m_ingametime = time; }

        void AddTimedQuest( uint32 quest_id ) { m_timedquests.insert(quest_id); }
        void RemoveTimedQuest( uint32 quest_id ) { m_timedquests.erase(quest_id); }

        /*********************************************************/
        /***                   LOAD SYSTEM                     ***/
        /*********************************************************/

        bool LoadFromDB(uint32 guid, SqlQueryHolder *holder);

        bool MinimalLoadFromDB(QueryResult *result, uint32 guid);

        static uint32 GetZoneIdFromDB(uint64 guid);
        static uint32 GetLevelFromDB(uint64 guid);
        static bool   LoadPositionFromDB(uint32& mapid, float& x,float& y,float& z,float& o, bool& in_flight, uint64 guid);

        /*********************************************************/
        /***                   SAVE SYSTEM                     ***/
        /*********************************************************/

        void SaveToDB();
        void SaveInventoryAndGoldToDB();                    // fast save function for item/money cheating preventing
        void SaveGoldToDB();
        static void SetUInt32ValueInArray(Tokens& data,uint16 index, uint32 value);
        static void SetFloatValueInArray(Tokens& data,uint16 index, float value);
        static void Customize(uint64 guid, uint8 gender, uint8 skin, uint8 face, uint8 hairStyle, uint8 hairColor, uint8 facialHair);
        static void SavePositionInDB(uint32 mapid, float x,float y,float z,float o,uint32 zone,uint64 guid);

        static void DeleteFromDB(uint64 playerguid, uint32 accountId, bool updateRealmChars = true, bool deleteFinally = false);
        static void DeleteOldCharacters();
        static void DeleteOldCharacters(uint32 keepDays);

        bool m_mailsUpdated;

        void SendPetTameFailure(PetTameFailureReason reason);

        void SetBindPoint(uint64 guid);
        void SendTalentWipeConfirm(uint64 guid);
        void LearnDualSpec(uint64 guid);
        void RewardRage( uint32 damage, uint32 weaponSpeedHitFactor, bool attacker );
        void SendPetSkillWipeConfirm();
        void CalcRage( uint32 damage,bool attacker );
        void RegenerateAll(uint32 diff = REGEN_TIME_FULL);
        void Regenerate(Powers power, uint32 diff);
        void RegenerateHealth(uint32 diff);
        void setRegenTimer(uint32 time) {m_regenTimer = time;}
        void setWeaponChangeTimer(uint32 time) {m_weaponChangeTimer = time;}

        uint32 GetMoney() const { return GetUInt32Value (PLAYER_FIELD_COINAGE); }
        void ModifyMoney( int32 d )
        {
            if(d < 0)
                SetMoney (GetMoney() > uint32(-d) ? GetMoney() + d : 0);
            else
                SetMoney (GetMoney() < uint32(MAX_MONEY_AMOUNT - d) ? GetMoney() + d : MAX_MONEY_AMOUNT);

            // "At Gold Limit"
            if(GetMoney() >= MAX_MONEY_AMOUNT)
                SendEquipError(EQUIP_ERR_TOO_MUCH_GOLD,NULL,NULL);
        }
        void SetMoney( uint32 value )
        {
            SetUInt32Value (PLAYER_FIELD_COINAGE, value);
            MoneyChanged( value );
            UpdateAchievementCriteria(ACHIEVEMENT_CRITERIA_TYPE_HIGHEST_GOLD_VALUE_OWNED);
        }

        QuestStatusMap& getQuestStatusMap() { return mQuestStatus; };

        const uint64& GetSelection( ) const { return m_curSelection; }
        void SetSelection(const uint64 &guid) { m_curSelection = guid; SetTargetGUID(guid); }

        uint8 GetComboPoints() { return m_comboPoints; }
        const uint64& GetComboTarget() const { return m_comboTarget; }

        void AddComboPoints(Unit* target, int8 count);
        void ClearComboPoints();
        void SendComboPoints();

        void SendMailResult(uint32 mailId, MailResponseType mailAction, MailResponseResult mailError, uint32 equipError = 0, uint32 item_guid = 0, uint32 item_count = 0);
        void SendNewMail();
        void UpdateNextMailTimeAndUnreads();
        void AddNewMailDeliverTime(time_t deliver_time);

        void RemoveMail(uint32 id);

        void AddMail(Mail* mail) { m_mail.push_front(mail);}// for call from WorldSession::SendMailTo
        uint32 GetMailSize() { return m_mail.size(); }
        Mail* GetMail(uint32 id);

        PlayerMails::iterator GetMailBegin() { return m_mail.begin();}
        PlayerMails::iterator GetMailEnd() { return m_mail.end();}

        /*********************************************************/
        /*** MAILED ITEMS SYSTEM ***/
        /*********************************************************/

        uint8 unReadMails;
        time_t m_nextMailDelivereTime;

        typedef UNORDERED_MAP<uint32, Item*> ItemMap;

        ItemMap mMitems;                                    // template defined in objectmgr.cpp

        Item* GetMItem(uint32 id)
        {
            ItemMap::const_iterator itr = mMitems.find(id);
            return itr != mMitems.end() ? itr->second : NULL;
        }

        void AddMItem(Item* it)
        {
            ASSERT( it );
            //ASSERT deleted, because items can be added before loading
            mMitems[it->GetGUIDLow()] = it;
        }

        bool RemoveMItem(uint32 id)
        {
            return mMitems.erase(id) ? true : false;
        }

        void PetSpellInitialize();
        void SendPetGUIDs();
        void CharmSpellInitialize();
        void PossessSpellInitialize();
        void RemovePetActionBar();

        bool HasSpell(uint32 spell) const;
        bool HasActiveSpell(uint32 spell) const;            // show in spellbook
        TrainerSpellState GetTrainerSpellState(TrainerSpell const* trainer_spell) const;
        bool IsSpellFitByClassAndRace( uint32 spell_id ) const;
        bool IsNeedCastPassiveSpellAtLearn(SpellEntry const* spellInfo) const;
        bool IsImmunedToSpellEffect(SpellEntry const* spellInfo, SpellEffectIndex index) const;

        void SendProficiency(uint8 pr1, uint32 pr2);
        void SendInitialSpells();
        bool addSpell(uint32 spell_id, bool active, bool learning, bool dependent, bool disabled);
        void learnSpell(uint32 spell_id, bool dependent);
        void removeSpell(uint32 spell_id, bool disabled = false, bool learn_low_rank = true, bool sendUpdate = true);
        void resetSpells();
        void learnDefaultSpells();
        void learnQuestRewardedSpells();
        void learnQuestRewardedSpells(Quest const* quest);
        void learnSpellHighRank(uint32 spellid);

        uint32 GetFreeTalentPoints() const { return GetUInt32Value(PLAYER_CHARACTER_POINTS1); }
        void SetFreeTalentPoints(uint32 points) { SetUInt32Value(PLAYER_CHARACTER_POINTS1,points); }
        void UpdateFreeTalentPoints(bool resetIfNeed = true);
        bool resetTalents(bool no_cost = false, bool all_specs = false);
        uint32 resetTalentsCost() const;
        void InitTalentForLevel();
        void BuildPlayerTalentsInfoData(WorldPacket *data);
        void BuildPetTalentsInfoData(WorldPacket *data);
        void SendTalentsInfoData(bool pet);
        void LearnTalent(uint32 talentId, uint32 talentRank);
        void LearnPetTalent(uint64 petGuid, uint32 talentId, uint32 talentRank);

        uint32 CalculateTalentsPoints() const;

        // Dual Spec
        uint8 GetActiveSpec() { return m_activeSpec; }
        void SetActiveSpec(uint8 spec) { m_activeSpec = spec; }
        uint8 GetSpecsCount() { return m_specsCount; }
        void SetSpecsCount(uint8 count) { m_specsCount = count; }
        void ActivateSpec(uint8 specNum);
        void UpdateSpecCount(uint8 count);

        void InitGlyphsForLevel();
        void SetGlyphSlot(uint8 slot, uint32 slottype) { SetUInt32Value(PLAYER_FIELD_GLYPH_SLOTS_1 + slot, slottype); }
        uint32 GetGlyphSlot(uint8 slot) { return GetUInt32Value(PLAYER_FIELD_GLYPH_SLOTS_1 + slot); }
        void SetGlyph(uint8 slot, uint32 glyph) { m_glyphs[m_activeSpec][slot].SetId(glyph); }
        uint32 GetGlyph(uint8 slot) { return m_glyphs[m_activeSpec][slot].GetId(); }
        void ApplyGlyph(uint8 slot, bool apply);
        void ApplyGlyphs(bool apply);

        uint32 GetFreePrimaryProfessionPoints() const { return GetUInt32Value(PLAYER_CHARACTER_POINTS2); }
        void SetFreePrimaryProfessions(uint16 profs) { SetUInt32Value(PLAYER_CHARACTER_POINTS2, profs); }
        void InitPrimaryProfessions();

        PlayerSpellMap const& GetSpellMap() const { return m_spells; }
        PlayerSpellMap      & GetSpellMap()       { return m_spells; }

        SpellCooldowns const& GetSpellCooldownMap() const { return m_spellCooldowns; }

        PlayerTalent const* GetKnownTalentById(int32 talentId) const;
        SpellEntry const* GetKnownTalentRankById(int32 talentId) const;

        void AddSpellMod(SpellModifier* mod, bool apply);
        bool IsAffectedBySpellmod(SpellEntry const *spellInfo, SpellModifier *mod, Spell const* spell = NULL);
        template <class T> T ApplySpellMod(uint32 spellId, SpellModOp op, T &basevalue, Spell const* spell = NULL);
        void RemoveSpellMods(Spell const* spell);

        static uint32 const infinityCooldownDelay = MONTH;  // used for set "infinity cooldowns" for spells and check
        static uint32 const infinityCooldownDelayCheck = MONTH/2;
        bool HasSpellCooldown(uint32 spell_id) const
        {
            SpellCooldowns::const_iterator itr = m_spellCooldowns.find(spell_id);
            return itr != m_spellCooldowns.end() && itr->second.end > time(NULL);
        }
        time_t GetSpellCooldownDelay(uint32 spell_id) const
        {
            SpellCooldowns::const_iterator itr = m_spellCooldowns.find(spell_id);
            time_t t = time(NULL);
            return itr != m_spellCooldowns.end() && itr->second.end > t ? itr->second.end - t : 0;
        }
        void AddSpellAndCategoryCooldowns(SpellEntry const* spellInfo, uint32 itemId, Spell* spell = NULL, bool infinityCooldown = false );
        void AddSpellCooldown(uint32 spell_id, uint32 itemid, time_t end_time);
        void SendCooldownEvent(SpellEntry const *spellInfo, uint32 itemId = 0, Spell* spell = NULL);
        void ProhibitSpellSchool(SpellSchoolMask idSchoolMask, uint32 unTimeMs );
        void RemoveSpellCooldown(uint32 spell_id, bool update = false);
        void RemoveSpellCategoryCooldown(uint32 cat, bool update = false);
        void SendClearCooldown( uint32 spell_id, Unit* target );

        void RemoveArenaSpellCooldowns();
        void RemoveAllSpellCooldown();
        void _LoadSpellCooldowns(QueryResult *result);
        void _SaveSpellCooldowns();
        void SetLastPotionId(uint32 item_id) { m_lastPotionId = item_id; }
        uint32 GetLastPotionId() { return m_lastPotionId; }
        void UpdatePotionCooldown(Spell* spell = NULL);

        void setResurrectRequestData(uint64 guid, uint32 mapId, float X, float Y, float Z, uint32 health, uint32 mana)
        {
            m_resurrectGUID = guid;
            m_resurrectMap = mapId;
            m_resurrectX = X;
            m_resurrectY = Y;
            m_resurrectZ = Z;
            m_resurrectHealth = health;
            m_resurrectMana = mana;
        }
        void clearResurrectRequestData() { setResurrectRequestData(0,0,0.0f,0.0f,0.0f,0,0); }
        bool isRessurectRequestedBy(uint64 guid) const { return m_resurrectGUID == guid; }
        bool isRessurectRequested() const { return m_resurrectGUID != 0; }
        void ResurectUsingRequestData();

        int getCinematic()
        {
            return m_cinematic;
        }
        void setCinematic(int cine)
        {
            m_cinematic = cine;
        }

        static bool IsActionButtonDataValid(uint8 button, uint32 action, uint8 type, Player* player, bool msg = true);
        ActionButton* addActionButton(uint8 spec, uint8 button, uint32 action, uint8 type);
        void removeActionButton(uint8 spec, uint8 button);
        void SendActionButtons(uint32 state) const;
        void SendInitialActionButtons() const { SendActionButtons(1); }
        ActionButton const* GetActionButton(uint8 button);

        PvPInfo pvpInfo;
        void UpdatePvP(bool state, bool ovrride=false);
        void UpdateZone(uint32 newZone,uint32 newArea);
        void UpdateArea(uint32 newArea);

        void UpdateZoneDependentAuras( uint32 zone_id );    // zones
        void UpdateAreaDependentAuras( uint32 area_id );    // subzones

        void UpdateAfkReport(time_t currTime);
        void UpdatePvPFlag(time_t currTime);
        void UpdateContestedPvP(uint32 currTime);
        void SetContestedPvPTimer(uint32 newTime) {m_contestedPvPTimer = newTime;}
        void ResetContestedPvP()
        {
            clearUnitState(UNIT_STAT_ATTACK_PLAYER);
            RemoveFlag(PLAYER_FLAGS, PLAYER_FLAGS_CONTESTED_PVP);
            m_contestedPvPTimer = 0;
        }

        /** todo: -maybe move UpdateDuelFlag+DuelComplete to independent DuelHandler.. **/
        DuelInfo *duel;
        void UpdateDuelFlag(time_t currTime);
        void CheckDuelDistance(time_t currTime);
        void DuelComplete(DuelCompleteType type);
        void SendDuelCountdown(uint32 counter);

        bool IsGroupVisibleFor(Player* p) const;
        bool IsInSameGroupWith(Player const* p) const;
        bool IsInSameRaidWith(Player const* p) const { return p==this || (GetGroup() != NULL && GetGroup() == p->GetGroup()); }
        void UninviteFromGroup();
        static void RemoveFromGroup(Group* group, uint64 guid);
        void RemoveFromGroup() { RemoveFromGroup(GetGroup(),GetGUID()); }
        void SendUpdateToOutOfRangeGroupMembers();

        void SetInGuild(uint32 GuildId) { SetUInt32Value(PLAYER_GUILDID, GuildId); }
        void SetRank(uint32 rankId){ SetUInt32Value(PLAYER_GUILDRANK, rankId); }
        void SetGuildIdInvited(uint32 GuildId) { m_GuildIdInvited = GuildId; }
        uint32 GetGuildId() { return GetUInt32Value(PLAYER_GUILDID);  }
        static uint32 GetGuildIdFromDB(uint64 guid);
        uint32 GetRank(){ return GetUInt32Value(PLAYER_GUILDRANK); }
        static uint32 GetRankFromDB(uint64 guid);
        int GetGuildIdInvited() { return m_GuildIdInvited; }
        static void RemovePetitionsAndSigns(uint64 guid, uint32 type);

        // Arena Team
        void SetInArenaTeam(uint32 ArenaTeamId, uint8 slot, uint8 type)
        {
            SetArenaTeamInfoField(slot, ARENA_TEAM_ID, ArenaTeamId);
            SetArenaTeamInfoField(slot, ARENA_TEAM_TYPE, type);
        }
        void SetArenaTeamInfoField(uint8 slot, ArenaTeamInfoType type, uint32 value)
        {
            SetUInt32Value(PLAYER_FIELD_ARENA_TEAM_INFO_1_1 + (slot * ARENA_TEAM_END) + type, value);
        }
        uint32 GetArenaTeamId(uint8 slot) { return GetUInt32Value(PLAYER_FIELD_ARENA_TEAM_INFO_1_1 + (slot * ARENA_TEAM_END) + ARENA_TEAM_ID); }
        uint32 GetArenaPersonalRating(uint8 slot) { return GetUInt32Value(PLAYER_FIELD_ARENA_TEAM_INFO_1_1 + (slot * ARENA_TEAM_END) + ARENA_TEAM_PERSONAL_RATING); }
        static uint32 GetArenaTeamIdFromDB(uint64 guid, uint8 slot);
        void SetArenaTeamIdInvited(uint32 ArenaTeamId) { m_ArenaTeamIdInvited = ArenaTeamId; }
        uint32 GetArenaTeamIdInvited() { return m_ArenaTeamIdInvited; }
        static void LeaveAllArenaTeams(uint64 guid);

        Difficulty GetDifficulty(bool isRaid) const { return isRaid ? m_raidDifficulty : m_dungeonDifficulty; }
        Difficulty GetDungeonDifficulty() const { return m_dungeonDifficulty; }
        Difficulty GetRaidDifficulty() const { return m_raidDifficulty; }
        void SetDungeonDifficulty(Difficulty dungeon_difficulty) { m_dungeonDifficulty = dungeon_difficulty; }
        void SetRaidDifficulty(Difficulty raid_difficulty) { m_raidDifficulty = raid_difficulty; }

        bool UpdateSkill(uint32 skill_id, uint32 step);
        bool UpdateSkillPro(uint16 SkillId, int32 Chance, uint32 step);

        bool UpdateCraftSkill(uint32 spellid);
        bool UpdateGatherSkill(uint32 SkillId, uint32 SkillValue, uint32 RedLevel, uint32 Multiplicator = 1);
        bool UpdateFishingSkill();

        uint32 GetBaseDefenseSkillValue() const { return GetBaseSkillValue(SKILL_DEFENSE); }
        uint32 GetBaseWeaponSkillValue(WeaponAttackType attType) const;

        uint32 GetSpellByProto(ItemPrototype *proto);

        float GetHealthBonusFromStamina();
        float GetManaBonusFromIntellect();

        bool UpdateStats(Stats stat);
        bool UpdateAllStats();
        void UpdateResistances(uint32 school);
        void UpdateArmor();
        void UpdateMaxHealth();
        void UpdateMaxPower(Powers power);
        void ApplyFeralAPBonus(int32 amount, bool apply);
        void UpdateAttackPowerAndDamage(bool ranged = false);
        void UpdateShieldBlockValue();
        void UpdateDamagePhysical(WeaponAttackType attType);
        void ApplySpellPowerBonus(int32 amount, bool apply);
        void UpdateSpellDamageAndHealingBonus();
        void ApplyRatingMod(CombatRating cr, int32 value, bool apply);
        void UpdateRating(CombatRating cr);
        void UpdateAllRatings();

        void CalculateMinMaxDamage(WeaponAttackType attType, bool normalized, float& min_damage, float& max_damage);

        void UpdateDefenseBonusesMod();
        float GetMeleeCritFromAgility();
        float GetDodgeFromAgility();
        float GetSpellCritFromIntellect();
        float OCTRegenHPPerSpirit();
        float OCTRegenMPPerSpirit();
        float GetRatingCoefficient(CombatRating cr) const;
        float GetRatingBonusValue(CombatRating cr) const;
        uint32 GetBaseSpellPowerBonus() { return m_baseSpellPower; }

        float GetExpertiseDodgeOrParryReduction(WeaponAttackType attType) const;
        void UpdateBlockPercentage();
        void UpdateCritPercentage(WeaponAttackType attType);
        void UpdateAllCritPercentages();
        void UpdateParryPercentage();
        void UpdateDodgePercentage();
        void UpdateMeleeHitChances();
        void UpdateRangedHitChances();
        void UpdateSpellHitChances();

        void UpdateAllSpellCritChances();
        void UpdateSpellCritChance(uint32 school);
        void UpdateExpertise(WeaponAttackType attType);
        void UpdateArmorPenetration();
        void ApplyManaRegenBonus(int32 amount, bool apply);
        void UpdateManaRegen();

        const uint64& GetLootGUID() const { return m_lootGuid.GetRawValue(); }
        void SetLootGUID(ObjectGuid const& guid) { m_lootGuid = guid; }

        void RemovedInsignia(Player* looterPlr);

        WorldSession* GetSession() const { return m_session; }
        void SetSession(WorldSession *s) { m_session = s; }

        void BuildCreateUpdateBlockForPlayer( UpdateData *data, Player *target ) const;
        void DestroyForPlayer( Player *target, bool anim = false ) const;
        void SendLogXPGain(uint32 GivenXP,Unit* victim,uint32 RestXP);

        // notifiers
        void SendAttackSwingCantAttack();
        void SendAttackSwingCancelAttack();
        void SendAttackSwingDeadTarget();
        void SendAttackSwingNotInRange();
        void SendAttackSwingBadFacingAttack();
        void SendAutoRepeatCancel(Unit *target);
        void SendExplorationExperience(uint32 Area, uint32 Experience);

        void SendDungeonDifficulty(bool IsInGroup);
        void SendRaidDifficulty(bool IsInGroup);
        void ResetInstances(uint8 method, bool isRaid);
        void SendResetInstanceSuccess(uint32 MapId);
        void SendResetInstanceFailed(uint32 reason, uint32 MapId);
        void SendResetFailedNotify(uint32 mapid);

        bool SetPosition(float x, float y, float z, float orientation, bool teleport = false);
        void UpdateUnderwaterState( Map * m, float x, float y, float z );

        void SendMessageToSet(WorldPacket *data, bool self);// overwrite Object::SendMessageToSet
        void SendMessageToSetInRange(WorldPacket *data, float fist, bool self);
                                                            // overwrite Object::SendMessageToSetInRange
        void SendMessageToSetInRange(WorldPacket *data, float dist, bool self, bool own_team_only);

        Corpse *GetCorpse() const;
        void SpawnCorpseBones();
        Corpse* CreateCorpse();
        void KillPlayer();
        uint32 GetResurrectionSpellId();
        void ResurrectPlayer(float restore_percent, bool applySickness = false);
        void BuildPlayerRepop();
        void RepopAtGraveyard();

        void DurabilityLossAll(double percent, bool inventory);
        void DurabilityLoss(Item* item, double percent);
        void DurabilityPointsLossAll(int32 points, bool inventory);
        void DurabilityPointsLoss(Item* item, int32 points);
        void DurabilityPointLossForEquipSlot(EquipmentSlots slot);
        uint32 DurabilityRepairAll(bool cost, float discountMod, bool guildBank);
        uint32 DurabilityRepair(uint16 pos, bool cost, float discountMod, bool guildBank);

        void UpdateMirrorTimers();
        void StopMirrorTimers()
        {
            StopMirrorTimer(FATIGUE_TIMER);
            StopMirrorTimer(BREATH_TIMER);
            StopMirrorTimer(FIRE_TIMER);
        }

        void SetMovement(PlayerMovementType pType);

        void JoinedChannel(Channel *c);
        void LeftChannel(Channel *c);
        void CleanupChannels();
        void UpdateLocalChannels( uint32 newZone );
        void LeaveLFGChannel();

        void UpdateDefense();
        void UpdateWeaponSkill (WeaponAttackType attType);
        void UpdateCombatSkills(Unit *pVictim, WeaponAttackType attType, bool defence);

        void SetSkill(uint16 id, uint16 currVal, uint16 maxVal, uint16 step = 0);
        uint16 GetMaxSkillValue(uint32 skill) const;        // max + perm. bonus + temp bonus
        uint16 GetPureMaxSkillValue(uint32 skill) const;    // max
        uint16 GetSkillValue(uint32 skill) const;           // skill value + perm. bonus + temp bonus
        uint16 GetBaseSkillValue(uint32 skill) const;       // skill value + perm. bonus
        uint16 GetPureSkillValue(uint32 skill) const;       // skill value
        int16 GetSkillPermBonusValue(uint32 skill) const;
        int16 GetSkillTempBonusValue(uint32 skill) const;
        bool HasSkill(uint32 skill) const;
        void learnSkillRewardedSpells(uint32 id, uint32 value);

        WorldLocation& GetTeleportDest() { return m_teleport_dest; }
        bool IsBeingTeleported() const { return mSemaphoreTeleport_Near || mSemaphoreTeleport_Far; }
        bool IsBeingTeleportedNear() const { return mSemaphoreTeleport_Near; }
        bool IsBeingTeleportedFar() const { return mSemaphoreTeleport_Far; }
        void SetSemaphoreTeleportNear(bool semphsetting) { mSemaphoreTeleport_Near = semphsetting; }
        void SetSemaphoreTeleportFar(bool semphsetting) { mSemaphoreTeleport_Far = semphsetting; }
        void ProcessDelayedOperations();

        void CheckAreaExploreAndOutdoor(void);

        static uint32 TeamForRace(uint8 race);
        uint32 GetTeam() const { return m_team; }
        TeamId GetTeamId() const { return m_team == ALLIANCE ? TEAM_ALLIANCE : TEAM_HORDE; }
        static uint32 getFactionForRace(uint8 race);
        void setFactionForRace(uint8 race);

        void InitDisplayIds();

        bool IsAtGroupRewardDistance(WorldObject const* pRewardSource) const;
        void RewardSinglePlayerAtKill(Unit* pVictim);
        void RewardPlayerAndGroupAtEvent(uint32 creature_id,WorldObject* pRewardSource);
        void RewardPlayerAndGroupAtCast(WorldObject* pRewardSource, uint32 spellid = 0);
        bool isHonorOrXPTarget(Unit* pVictim) const;

        ReputationMgr&       GetReputationMgr()       { return m_reputationMgr; }
        ReputationMgr const& GetReputationMgr() const { return m_reputationMgr; }
        ReputationRank GetReputationRank(uint32 faction_id) const;
        void RewardReputation(Unit *pVictim, float rate);
        void RewardReputation(Quest const *pQuest);

        void UpdateSkillsForLevel();
        void UpdateSkillsToMaxSkillsForLevel();             // for .levelup
        void ModifySkillBonus(uint32 skillid,int32 val, bool talent);

        /*********************************************************/
        /***                  PVP SYSTEM                       ***/
        /*********************************************************/
        void UpdateArenaFields();
        void UpdateHonorFields();
        bool RewardHonor(Unit *pVictim, uint32 groupsize, float honor = -1);
        uint32 GetHonorPoints() { return GetUInt32Value(PLAYER_FIELD_HONOR_CURRENCY); }
        uint32 GetArenaPoints() { return GetUInt32Value(PLAYER_FIELD_ARENA_CURRENCY); }
        void ModifyHonorPoints( int32 value );
        void ModifyArenaPoints( int32 value );
        uint32 GetMaxPersonalArenaRatingRequirement(uint32 minarenaslot);

        //End of PvP System

        void SetDrunkValue(uint16 newDrunkValue, uint32 itemid=0);
        uint16 GetDrunkValue() const { return m_drunk; }
        static DrunkenState GetDrunkenstateByValue(uint16 value);

        uint32 GetDeathTimer() const { return m_deathTimer; }
        uint32 GetCorpseReclaimDelay(bool pvp) const;
        void UpdateCorpseReclaimDelay();
        void SendCorpseReclaimDelay(bool load = false);

        uint32 GetShieldBlockValue() const;                 // overwrite Unit version (virtual)
        bool CanParry() const { return m_canParry; }
        void SetCanParry(bool value);
        bool CanBlock() const { return m_canBlock; }
        void SetCanBlock(bool value);
        bool CanDualWield() const { return m_canDualWield; }
        void SetCanDualWield(bool value) { m_canDualWield = value; }
        bool CanTitanGrip() const { return m_canTitanGrip; }
        void SetCanTitanGrip(bool value) { m_canTitanGrip = value; }
        bool CanTameExoticPets() const { return isGameMaster() || HasAuraType(SPELL_AURA_ALLOW_TAME_PET_TYPE); }

        void SetRegularAttackTime();
        void SetBaseModValue(BaseModGroup modGroup, BaseModType modType, float value) { m_auraBaseMod[modGroup][modType] = value; }
        void HandleBaseModValue(BaseModGroup modGroup, BaseModType modType, float amount, bool apply);
        float GetBaseModValue(BaseModGroup modGroup, BaseModType modType) const;
        float GetTotalBaseModValue(BaseModGroup modGroup) const;
        float GetTotalPercentageModValue(BaseModGroup modGroup) const { return m_auraBaseMod[modGroup][FLAT_MOD] + m_auraBaseMod[modGroup][PCT_MOD]; }
        void _ApplyAllStatBonuses();
        void _RemoveAllStatBonuses();
        float GetArmorPenetrationPct() const { return m_armorPenetrationPct; }

        void _ApplyWeaponDependentAuraMods(Item *item, WeaponAttackType attackType, bool apply);
        void _ApplyWeaponDependentAuraCritMod(Item *item, WeaponAttackType attackType, Aura* aura, bool apply);
        void _ApplyWeaponDependentAuraDamageMod(Item *item, WeaponAttackType attackType, Aura* aura, bool apply);

        void _ApplyItemMods(Item *item,uint8 slot,bool apply);
        void _RemoveAllItemMods();
        void _ApplyAllItemMods();
        void _ApplyAllLevelScaleItemMods(bool apply);
        void _ApplyItemBonuses(ItemPrototype const *proto,uint8 slot,bool apply, bool only_level_scale = false);
        void _ApplyAmmoBonuses();
        bool EnchantmentFitsRequirements(uint32 enchantmentcondition, int8 slot);
        void ToggleMetaGemsActive(uint8 exceptslot, bool apply);
        void CorrectMetaGemEnchants(uint8 slot, bool apply);
        void InitDataForForm(bool reapplyMods = false);

        void ApplyItemEquipSpell(Item *item, bool apply, bool form_change = false);
        void ApplyEquipSpell(SpellEntry const* spellInfo, Item* item, bool apply, bool form_change = false);
        void UpdateEquipSpellsAtFormChange();
        void CastItemCombatSpell(Unit* Target, WeaponAttackType attType);
        void CastItemUseSpell(Item *item,SpellCastTargets const& targets,uint8 cast_count, uint32 glyphIndex);

        void SendEquipmentSetList();
        void SetEquipmentSet(uint32 index, EquipmentSet eqset);
        void DeleteEquipmentSet(uint64 setGuid);

        void SendInitWorldStates(uint32 zone, uint32 area);
        void SendUpdateWorldState(uint32 Field, uint32 Value);
        void SendDirectMessage(WorldPacket *data);
        void FillBGWeekendWorldStates(WorldPacket& data, uint32& count);

        void SendAurasForTarget(Unit *target);

        PlayerMenu* PlayerTalkClass;
        std::vector<ItemSetEffect *> ItemSetEff;

        void SendLoot(ObjectGuid guid, LootType loot_type);
        void SendLootRelease(ObjectGuid guid );
        void SendNotifyLootItemRemoved(uint8 lootSlot);
        void SendNotifyLootMoneyRemoved();

        /*********************************************************/
        /***               BATTLEGROUND SYSTEM                 ***/
        /*********************************************************/

        bool InBattleGround()       const                { return m_bgData.bgInstanceID != 0; }
        bool InArena()              const;
        uint32 GetBattleGroundId()  const                { return m_bgData.bgInstanceID; }
        BattleGroundTypeId GetBattleGroundTypeId() const { return m_bgData.bgTypeID; }
        BattleGround* GetBattleGround() const;

        bool InBattleGroundQueue() const
        {
            for (int i=0; i < PLAYER_MAX_BATTLEGROUND_QUEUES; ++i)
                if (m_bgBattleGroundQueueID[i].bgQueueTypeId != BATTLEGROUND_QUEUE_NONE)
                    return true;
            return false;
        }

        BattleGroundQueueTypeId GetBattleGroundQueueTypeId(uint32 index) const { return m_bgBattleGroundQueueID[index].bgQueueTypeId; }
        uint32 GetBattleGroundQueueIndex(BattleGroundQueueTypeId bgQueueTypeId) const
        {
            for (int i=0; i < PLAYER_MAX_BATTLEGROUND_QUEUES; ++i)
                if (m_bgBattleGroundQueueID[i].bgQueueTypeId == bgQueueTypeId)
                    return i;
            return PLAYER_MAX_BATTLEGROUND_QUEUES;
        }
        bool IsInvitedForBattleGroundQueueType(BattleGroundQueueTypeId bgQueueTypeId) const
        {
            for (int i=0; i < PLAYER_MAX_BATTLEGROUND_QUEUES; ++i)
                if (m_bgBattleGroundQueueID[i].bgQueueTypeId == bgQueueTypeId)
                    return m_bgBattleGroundQueueID[i].invitedToInstance != 0;
            return false;
        }
        bool InBattleGroundQueueForBattleGroundQueueType(BattleGroundQueueTypeId bgQueueTypeId) const
        {
            return GetBattleGroundQueueIndex(bgQueueTypeId) < PLAYER_MAX_BATTLEGROUND_QUEUES;
        }

        void SetBattleGroundId(uint32 val, BattleGroundTypeId bgTypeId)
        {
            m_bgData.bgInstanceID = val;
            m_bgData.bgTypeID = bgTypeId;
        }
        uint32 AddBattleGroundQueueId(BattleGroundQueueTypeId val)
        {
            for (int i=0; i < PLAYER_MAX_BATTLEGROUND_QUEUES; ++i)
            {
                if (m_bgBattleGroundQueueID[i].bgQueueTypeId == BATTLEGROUND_QUEUE_NONE || m_bgBattleGroundQueueID[i].bgQueueTypeId == val)
                {
                    m_bgBattleGroundQueueID[i].bgQueueTypeId = val;
                    m_bgBattleGroundQueueID[i].invitedToInstance = 0;
                    return i;
                }
            }
            return PLAYER_MAX_BATTLEGROUND_QUEUES;
        }
        bool HasFreeBattleGroundQueueId()
        {
            for (int i=0; i < PLAYER_MAX_BATTLEGROUND_QUEUES; ++i)
                if (m_bgBattleGroundQueueID[i].bgQueueTypeId == BATTLEGROUND_QUEUE_NONE)
                    return true;
            return false;
        }
        void RemoveBattleGroundQueueId(BattleGroundQueueTypeId val)
        {
            for (int i=0; i < PLAYER_MAX_BATTLEGROUND_QUEUES; ++i)
            {
                if (m_bgBattleGroundQueueID[i].bgQueueTypeId == val)
                {
                    m_bgBattleGroundQueueID[i].bgQueueTypeId = BATTLEGROUND_QUEUE_NONE;
                    m_bgBattleGroundQueueID[i].invitedToInstance = 0;
                    return;
                }
            }
        }
        void SetInviteForBattleGroundQueueType(BattleGroundQueueTypeId bgQueueTypeId, uint32 instanceId)
        {
            for (int i=0; i < PLAYER_MAX_BATTLEGROUND_QUEUES; ++i)
                if (m_bgBattleGroundQueueID[i].bgQueueTypeId == bgQueueTypeId)
                    m_bgBattleGroundQueueID[i].invitedToInstance = instanceId;
        }
        bool IsInvitedForBattleGroundInstance(uint32 instanceId) const
        {
            for (int i=0; i < PLAYER_MAX_BATTLEGROUND_QUEUES; ++i)
                if (m_bgBattleGroundQueueID[i].invitedToInstance == instanceId)
                    return true;
            return false;
        }
        WorldLocation const& GetBattleGroundEntryPoint() const { return m_bgData.joinPos; }
        void SetBattleGroundEntryPoint();

        void SetBGTeam(uint32 team) { m_bgData.bgTeam = team; }
        uint32 GetBGTeam() const { return m_bgData.bgTeam ? m_bgData.bgTeam : GetTeam(); }

        void LeaveBattleground(bool teleportToEntryPoint = true);
        bool CanJoinToBattleground() const;
        bool CanReportAfkDueToLimit();
        void ReportedAfkBy(Player* reporter);
        void ClearAfkReports() { m_bgData.bgAfkReporter.clear(); }

        bool GetBGAccessByLevel(BattleGroundTypeId bgTypeId) const;
        bool CanUseBattleGroundObject();
        bool isTotalImmune();
        bool CanCaptureTowerPoint();

        /*********************************************************/
        /***               OUTDOOR PVP SYSTEM                  ***/
        /*********************************************************/

        OutdoorPvP * GetOutdoorPvP() const;
        // returns true if the player is in active state for outdoor pvp objective capturing, false otherwise
        bool IsOutdoorPvPActive();

        /*********************************************************/
        /***                    REST SYSTEM                    ***/
        /*********************************************************/

        bool isRested() const { return GetRestTime() >= 10*IN_MILLISECONDS; }
        uint32 GetXPRestBonus(uint32 xp);
        uint32 GetRestTime() const { return m_restTime; }
        void SetRestTime(uint32 v) { m_restTime = v; }

        /*********************************************************/
        /***              ENVIROMENTAL SYSTEM                  ***/
        /*********************************************************/

        uint32 EnvironmentalDamage(EnviromentalDamage type, uint32 damage);

        /*********************************************************/
        /***               FLOOD FILTER SYSTEM                 ***/
        /*********************************************************/

        void UpdateSpeakTime();
        bool CanSpeak() const;
        void ChangeSpeakTime(int utime);

        /*********************************************************/
        /***                 VARIOUS SYSTEMS                   ***/
        /*********************************************************/
        bool HasMovementFlag(MovementFlags f) const;        // for script access to m_movementInfo.HasMovementFlag
        void UpdateFallInformationIfNeed(MovementInfo const& minfo,uint16 opcode);
        void SetFallInformation(uint32 time, float z)
        {
            m_lastFallTime = time;
            m_lastFallZ = z;
        }
        void HandleFall(MovementInfo const& movementInfo);

        void BuildTeleportAckMsg( WorldPacket *data, float x, float y, float z, float ang) const;

        bool isMoving() const { return m_movementInfo.HasMovementFlag(movementFlagsMask); }
        bool isMovingOrTurning() const { return m_movementInfo.HasMovementFlag(movementOrTurningFlagsMask); }

        uint32 Anti__GetLastTeleTime() const { return m_anti_TeleTime; }
        void Anti__SetLastTeleTime(uint32 TeleTime) { m_anti_TeleTime=TeleTime; }
        //bool CanFly() const { return m_movementInfo.HasMovementFlag(MOVEFLAG_CAN_FLY); }
        bool CanFly() const { return m_CanFly;  }
        void SetCanFly(bool CanFly) { m_CanFly=CanFly; }
        bool IsFlying() const { return m_movementInfo.HasMovementFlag(MOVEFLAG_FLYING); }
        bool IsFreeFlying() const { return HasAuraType(SPELL_AURA_MOD_FLIGHT_SPEED_MOUNTED) || HasAuraType(SPELL_AURA_FLY); }
        bool CanStartFlyInArea(uint32 mapid, uint32 zone, uint32 area) const;

        void SetClientControl(Unit* target, uint8 allowMove);
        void SetMover(Unit* target) { m_mover = target ? target : this; }
        Unit* GetMover() const { return m_mover; }
        bool IsSelfMover() const { return m_mover == this; }// normal case for player not controlling other unit

        void EnterVehicle(Vehicle *vehicle);
        void ExitVehicle(Vehicle *vehicle);

        ObjectGuid const& GetFarSightGuid() const { return GetGuidValue(PLAYER_FARSIGHT); }

        // Transports
        Transport * GetTransport() const { return m_transport; }
        void SetTransport(Transport * t) { m_transport = t; }

        float GetTransOffsetX() const { return m_movementInfo.GetTransportPos()->x; }
        float GetTransOffsetY() const { return m_movementInfo.GetTransportPos()->y; }
        float GetTransOffsetZ() const { return m_movementInfo.GetTransportPos()->z; }
        float GetTransOffsetO() const { return m_movementInfo.GetTransportPos()->o; }
        uint32 GetTransTime() const { return m_movementInfo.GetTransportTime(); }
        int8 GetTransSeat() const { return m_movementInfo.GetTransportSeat(); }

        uint32 GetSaveTimer() const { return m_nextSave; }
        void   SetSaveTimer(uint32 timer) { m_nextSave = timer; }

        // Recall position
        uint32 m_recallMap;
        float  m_recallX;
        float  m_recallY;
        float  m_recallZ;
        float  m_recallO;
        void   SaveRecallPosition();

        void SetHomebindToLocation(WorldLocation const& loc, uint32 area_id);
        void RelocateToHomebind() { SetLocationMapId(m_homebindMapId); Relocate(m_homebindX, m_homebindY, m_homebindZ); }
        bool TeleportToHomebind(uint32 options = 0) { return TeleportTo(m_homebindMapId, m_homebindX, m_homebindY, m_homebindZ, GetOrientation(), options); }

        Object* GetObjectByTypeMask(ObjectGuid guid, TypeMask typemask);

        // currently visible objects at player client
        ObjectGuidSet m_clientGUIDs;

        bool HaveAtClient(WorldObject const* u) { return u==this || m_clientGUIDs.find(u->GetGUID())!=m_clientGUIDs.end(); }

        bool IsVisibleInGridForPlayer(Player* pl) const;
        bool IsVisibleGloballyFor(Player* pl) const;

        void UpdateVisibilityOf(WorldObject const* viewPoint, WorldObject* target);

        template<class T>
            void UpdateVisibilityOf(WorldObject const* viewPoint,T* target, UpdateData& data, std::set<WorldObject*>& visibleNow);

        // Stealth detection system
        void HandleStealthedUnitsDetection();

        Camera& GetCamera() { return m_camera; }

        uint8 m_forced_speed_changes[MAX_MOVE_TYPE];

        bool HasAtLoginFlag(AtLoginFlags f) const { return m_atLoginFlags & f; }
        void SetAtLoginFlag(AtLoginFlags f) { m_atLoginFlags |= f; }
        void RemoveAtLoginFlag(AtLoginFlags f, bool in_db_also = false);

        LookingForGroup m_lookingForGroup;

        // Temporarily removed pet cache
        uint32 GetTemporaryUnsummonedPetNumber() const { return m_temporaryUnsummonedPetNumber; }
        void SetTemporaryUnsummonedPetNumber(uint32 petnumber) { m_temporaryUnsummonedPetNumber = petnumber; }
        void UnsummonPetTemporaryIfAny();
        void ResummonPetTemporaryUnSummonedIfAny();
        bool IsPetNeedBeTemporaryUnsummoned() const { return !IsInWorld() || !isAlive() || IsMounted() /*+in flight*/; }

        void SendCinematicStart(uint32 CinematicSequenceId);
        void SendMovieStart(uint32 MovieId);

        /*********************************************************/
        /***                 INSTANCE SYSTEM                   ***/
        /*********************************************************/

        typedef UNORDERED_MAP< uint32 /*mapId*/, InstancePlayerBind > BoundInstancesMap;

        void UpdateHomebindTime(uint32 time);

        uint32 m_HomebindTimer;
        bool m_InstanceValid;
        // permanent binds and solo binds by difficulty
        BoundInstancesMap m_boundInstances[MAX_DIFFICULTY];
        InstancePlayerBind* GetBoundInstance(uint32 mapid, Difficulty difficulty);
        BoundInstancesMap& GetBoundInstances(Difficulty difficulty) { return m_boundInstances[difficulty]; }
        void UnbindInstance(uint32 mapid, Difficulty difficulty, bool unload = false);
        void UnbindInstance(BoundInstancesMap::iterator &itr, Difficulty difficulty, bool unload = false);
        InstancePlayerBind* BindToInstance(InstanceSave *save, bool permanent, bool load = false);
        void SendRaidInfo();
        void SendSavedInstances();
        static void ConvertInstancesToGroup(Player *player, Group *group = NULL, uint64 player_guid = 0);
        InstanceSave* GetBoundInstanceSaveForSelfOrGroup(uint32 mapid);

        /*********************************************************/
        /***                   GROUP SYSTEM                    ***/
        /*********************************************************/

        Group * GetGroupInvite() { return m_groupInvite; }
        void SetGroupInvite(Group *group) { m_groupInvite = group; }
        Group * GetGroup() { return m_group.getTarget(); }
        const Group * GetGroup() const { return (const Group*)m_group.getTarget(); }
        GroupReference& GetGroupRef() { return m_group; }
        void SetGroup(Group *group, int8 subgroup = -1);
        uint8 GetSubGroup() const { return m_group.getSubGroup(); }
        uint32 GetGroupUpdateFlag() const { return m_groupUpdateMask; }
        void SetGroupUpdateFlag(uint32 flag) { m_groupUpdateMask |= flag; }
        const uint64& GetAuraUpdateMask() const { return m_auraUpdateMask; }
        void SetAuraUpdateMask(uint8 slot) { m_auraUpdateMask |= (uint64(1) << slot); }
        Player* GetNextRandomRaidMember(float radius);
        PartyResult CanUninviteFromGroup() const;
        // BattleGround Group System
        void SetBattleGroundRaid(Group *group, int8 subgroup = -1);
        void RemoveFromBattleGroundRaid();
        Group * GetOriginalGroup() { return m_originalGroup.getTarget(); }
        GroupReference& GetOriginalGroupRef() { return m_originalGroup; }
        uint8 GetOriginalSubGroup() const { return m_originalGroup.getSubGroup(); }
        void SetOriginalGroup(Group *group, int8 subgroup = -1);

        GridReference<Player> &GetGridRef() { return m_gridRef; }
        MapReference &GetMapRef() { return m_mapRef; }

        bool isAllowedToLoot(Creature* creature);

        DeclinedName const* GetDeclinedNames() const { return m_declinedname; }

        // Rune functions, need check  getClass() == CLASS_DEATH_KNIGHT before access
        uint8 GetRunesState() const { return m_runes->runeState; }
        RuneType GetBaseRune(uint8 index) const { return RuneType(m_runes->runes[index].BaseRune); }
        RuneType GetCurrentRune(uint8 index) const { return RuneType(m_runes->runes[index].CurrentRune); }
        uint16 GetRuneCooldown(uint8 index) const { return m_runes->runes[index].Cooldown; }
        bool IsBaseRuneSlotsOnCooldown(RuneType runeType) const;
        void SetBaseRune(uint8 index, RuneType baseRune) { m_runes->runes[index].BaseRune = baseRune; }
        void SetCurrentRune(uint8 index, RuneType currentRune) { m_runes->runes[index].CurrentRune = currentRune; }
        void SetRuneCooldown(uint8 index, uint16 cooldown) { m_runes->runes[index].Cooldown = cooldown; m_runes->SetRuneState(index, (cooldown == 0) ? true : false); }
        void ConvertRune(uint8 index, RuneType newType, uint32 spellid = 0);
        void SetConvertedBy(uint8 index, uint32 spellid) { m_runes->runes[index].ConvertedBy = spellid; }
        void ClearConvertedBy(uint8 index) { m_runes->runes[index].ConvertedBy = 0; }
        bool IsRuneConvertedBy(uint8 index, uint32 spellid) { return m_runes->runes[index].ConvertedBy == spellid; }
        void SetNeedConvertRune(uint8 index, bool convert, uint32 spellid = 0)
        {
            if (convert)
                m_runes->needConvert |= (1 << index);                      // need convert
            else
                m_runes->needConvert &= ~(1 << index);                     // removed from convert

            if (spellid != 0)
                SetConvertedBy(index, spellid);
        }
        void ResyncRunes(uint8 count);
        void AddRunePower(uint8 index);
        void InitRunes();

        AchievementMgr const& GetAchievementMgr() const { return m_achievementMgr; }
        AchievementMgr& GetAchievementMgr() { return m_achievementMgr; }
        void UpdateAchievementCriteria(AchievementCriteriaTypes type, uint32 miscvalue1=0, uint32 miscvalue2=0, Unit *unit=NULL, uint32 time=0);
<<<<<<< HEAD
        void CompletedAchievement(AchievementEntry const* entry);
=======

>>>>>>> 4d7b773f
        bool HasTitle(uint32 bitIndex);
        bool HasTitle(CharTitlesEntry const* title) { return HasTitle(title->bit_index); }
        void SetTitle(CharTitlesEntry const* title, bool lost = false);

        bool canSeeSpellClickOn(Creature const* creature) const;
    protected:

        uint32 m_contestedPvPTimer;

        /*********************************************************/
        /***               BATTLEGROUND SYSTEM                 ***/
        /*********************************************************/

        /*
        this is an array of BG queues (BgTypeIDs) in which is player
        */
        struct BgBattleGroundQueueID_Rec
        {
            BattleGroundQueueTypeId bgQueueTypeId;
            uint32 invitedToInstance;
        };

        BgBattleGroundQueueID_Rec m_bgBattleGroundQueueID[PLAYER_MAX_BATTLEGROUND_QUEUES];
        BGData                    m_bgData;

        /*********************************************************/
        /***                    QUEST SYSTEM                   ***/
        /*********************************************************/

        //We allow only one timed quest active at the same time. Below can then be simple value instead of set.
        typedef std::set<uint32> QuestSet;
        QuestSet m_timedquests;
        QuestSet m_weeklyquests;

        uint64 m_divider;
        uint32 m_ingametime;

        /*********************************************************/
        /***                   LOAD SYSTEM                     ***/
        /*********************************************************/

        void _LoadActions(QueryResult *result);
        void _LoadAuras(QueryResult *result, uint32 timediff);
        void _LoadBoundInstances(QueryResult *result);
        void _LoadInventory(QueryResult *result, uint32 timediff);
        void _LoadMails(QueryResult *result);
        void _LoadMailedItems(QueryResult *result);
        void _LoadQuestStatus(QueryResult *result);
        void _LoadDailyQuestStatus(QueryResult *result);
        void _LoadWeeklyQuestStatus(QueryResult *result);
        void _LoadGroup(QueryResult *result);
        void _LoadSkills(QueryResult *result);
        void _LoadSpells(QueryResult *result);
        void _LoadTalents(QueryResult *result);
        void _LoadFriendList(QueryResult *result);
        bool _LoadHomeBind(QueryResult *result);
        void _LoadDeclinedNames(QueryResult *result);
        void _LoadArenaTeamInfo(QueryResult *result);
        void _LoadEquipmentSets(QueryResult *result);
        void _LoadBGData(QueryResult* result);
        void _LoadGlyphs(QueryResult *result);
        void _LoadIntoDataField(const char* data, uint32 startOffset, uint32 count);

        /*********************************************************/
        /***                   SAVE SYSTEM                     ***/
        /*********************************************************/

        void _SaveActions();
        void _SaveAuras();
        void _SaveInventory();
        void _SaveMail();
        void _SaveQuestStatus();
        void _SaveDailyQuestStatus();
        void _SaveWeeklyQuestStatus();
        void _SaveSkills();
        void _SaveSpells();
        void _SaveEquipmentSets();
        void _SaveBGData();
        void _SaveGlyphs();
        void _SaveTalents();
        void _SaveStats();

        void _SetCreateBits(UpdateMask *updateMask, Player *target) const;
        void _SetUpdateBits(UpdateMask *updateMask, Player *target) const;

        /*********************************************************/
        /***              ENVIRONMENTAL SYSTEM                 ***/
        /*********************************************************/
        void HandleSobering();
        void SendMirrorTimer(MirrorTimerType Type, uint32 MaxValue, uint32 CurrentValue, int32 Regen);
        void StopMirrorTimer(MirrorTimerType Type);
        void HandleDrowning(uint32 time_diff);
        int32 getMaxTimer(MirrorTimerType timer);

        /*********************************************************/
        /***                  HONOR SYSTEM                     ***/
        /*********************************************************/
        time_t m_lastHonorUpdateTime;

        void outDebugStatsValues() const;
        ObjectGuid m_lootGuid;

        uint32 m_team;
        uint32 m_nextSave;
        time_t m_speakTime;
        uint32 m_speakCount;
        Difficulty m_dungeonDifficulty;
        Difficulty m_raidDifficulty;

        uint32 m_atLoginFlags;

        Item* m_items[PLAYER_SLOTS_COUNT];
        uint32 m_currentBuybackSlot;

        std::vector<Item*> m_itemUpdateQueue;
        bool m_itemUpdateQueueBlocked;

        uint32 m_ExtraFlags;
        uint64 m_curSelection;

        uint64 m_comboTarget;
        int8 m_comboPoints;

        QuestStatusMap mQuestStatus;

        SkillStatusMap mSkillStatus;

        uint32 m_GuildIdInvited;
        uint32 m_ArenaTeamIdInvited;

        PlayerMails m_mail;
        PlayerSpellMap m_spells;
        PlayerTalentMap m_talents[MAX_TALENT_SPEC_COUNT];
        SpellCooldowns m_spellCooldowns;
        uint32 m_lastPotionId;                              // last used health/mana potion in combat, that block next potion use

        uint8 m_activeSpec;
        uint8 m_specsCount;

        ActionButtonList m_actionButtons[MAX_TALENT_SPEC_COUNT];

        Glyph m_glyphs[MAX_TALENT_SPEC_COUNT][MAX_GLYPH_SLOT_INDEX];

        float m_auraBaseMod[BASEMOD_END][MOD_END];
        int16 m_baseRatingValue[MAX_COMBAT_RATING];
        uint16 m_baseSpellPower;
        uint16 m_baseFeralAP;
        uint16 m_baseManaRegen;
        float m_armorPenetrationPct;

        SpellModList m_spellMods[MAX_SPELLMOD];
        int32 m_SpellModRemoveCount;
        EnchantDurationList m_enchantDuration;
        ItemDurationList m_itemDuration;

        uint64 m_resurrectGUID;
        uint32 m_resurrectMap;
        float m_resurrectX, m_resurrectY, m_resurrectZ;
        uint32 m_resurrectHealth, m_resurrectMana;

        WorldSession *m_session;

        typedef std::list<Channel*> JoinedChannelsList;
        JoinedChannelsList m_channels;

        int m_cinematic;

        TradeData* m_trade;

        bool   m_DailyQuestChanged;
        bool   m_WeeklyQuestChanged;

        uint32 m_drunkTimer;
        uint16 m_drunk;
        uint32 m_weaponChangeTimer;

        uint32 m_zoneUpdateId;
        uint32 m_zoneUpdateTimer;
        uint32 m_areaUpdateId;

        uint32 m_deathTimer;
        time_t m_deathExpireTime;

        uint32 m_restTime;

        uint32 m_WeaponProficiency;
        uint32 m_ArmorProficiency;
        bool m_canParry;
        bool m_canBlock;
        bool m_canDualWield;
        bool m_canTitanGrip;
        uint8 m_swingErrorMsg;
        float m_ammoDPS;

        ////////////////////Rest System/////////////////////
        time_t time_inn_enter;
        uint32 inn_trigger_id;
        float m_rest_bonus;
        RestType rest_type;
        ////////////////////Rest System/////////////////////

        //movement anticheat
        uint32 m_anti_lastmovetime;     //last movement time
        float  m_anti_MovedLen;         //Length of traveled way
        uint32 m_anti_NextLenCheck;
        float  m_anti_BeginFallZ;    //alternative falling begin
        uint32 m_anti_lastalarmtime;    //last time when alarm generated
        uint32 m_anti_alarmcount;       //alarm counter
        uint32 m_anti_TeleTime;
        bool m_CanFly;

        // Transports
        Transport * m_transport;

        uint32 m_resetTalentsCost;
        time_t m_resetTalentsTime;
        uint32 m_usedTalentCount;
        uint32 m_questRewardTalentCount;

        // Social
        PlayerSocial *m_social;

        // Groups
        GroupReference m_group;
        GroupReference m_originalGroup;
        Group *m_groupInvite;
        uint32 m_groupUpdateMask;
        uint64 m_auraUpdateMask;

        uint64 m_miniPet;

        // Player summoning
        time_t m_summon_expire;
        uint32 m_summon_mapid;
        float  m_summon_x;
        float  m_summon_y;
        float  m_summon_z;

        DeclinedName *m_declinedname;
        Runes *m_runes;
        EquipmentSets m_EquipmentSets;
    private:
        // internal common parts for CanStore/StoreItem functions
        uint8 _CanStoreItem_InSpecificSlot( uint8 bag, uint8 slot, ItemPosCountVec& dest, ItemPrototype const *pProto, uint32& count, bool swap, Item *pSrcItem ) const;
        uint8 _CanStoreItem_InBag( uint8 bag, ItemPosCountVec& dest, ItemPrototype const *pProto, uint32& count, bool merge, bool non_specialized, Item *pSrcItem, uint8 skip_bag, uint8 skip_slot ) const;
        uint8 _CanStoreItem_InInventorySlots( uint8 slot_begin, uint8 slot_end, ItemPosCountVec& dest, ItemPrototype const *pProto, uint32& count, bool merge, Item *pSrcItem, uint8 skip_bag, uint8 skip_slot ) const;
        Item* _StoreItem( uint16 pos, Item *pItem, uint32 count, bool clone, bool update );

        void UpdateKnownCurrencies(uint32 itemId, bool apply);
        int32 CalculateReputationGain(uint32 creatureOrQuestLevel, int32 rep, int32 faction, bool for_quest, bool noQuestBonus = false);
        void AdjustQuestReqItemCount( Quest const* pQuest, QuestStatusData& questStatusData );

        void SetCanDelayTeleport(bool setting) { m_bCanDelayTeleport = setting; }
        bool IsHasDelayedTeleport() const
        {
            // we should not execute delayed teleports for now dead players but has been alive at teleport
            // because we don't want player's ghost teleported from graveyard
            return m_bHasDelayedTeleport && (isAlive() || !m_bHasBeenAliveAtDelayedTeleport);
        }

        bool SetDelayedTeleportFlagIfCan()
        {
            m_bHasDelayedTeleport = m_bCanDelayTeleport;
            m_bHasBeenAliveAtDelayedTeleport = isAlive();
            return m_bHasDelayedTeleport;
        }

        void ScheduleDelayedOperation(uint32 operation)
        {
            if (operation < DELAYED_END)
                m_DelayedOperations |= operation;
        }

        Unit *m_mover;
        Camera m_camera;

        GridReference<Player> m_gridRef;
        MapReference m_mapRef;

        // Homebind coordinates
        uint32 m_homebindMapId;
        uint16 m_homebindAreaId;
        float m_homebindX;
        float m_homebindY;
        float m_homebindZ;

        uint32 m_lastFallTime;
        float  m_lastFallZ;

        int32 m_MirrorTimer[MAX_TIMERS];
        uint8 m_MirrorTimerFlags;
        uint8 m_MirrorTimerFlagsLast;
        bool m_isInWater;

        // Current teleport data
        WorldLocation m_teleport_dest;
        uint32 m_teleport_options;
        bool mSemaphoreTeleport_Near;
        bool mSemaphoreTeleport_Far;

        uint32 m_DelayedOperations;
        bool m_bCanDelayTeleport;
        bool m_bHasDelayedTeleport;
        bool m_bHasBeenAliveAtDelayedTeleport;

        uint32 m_DetectInvTimer;

        // Temporary removed pet cache
        uint32 m_temporaryUnsummonedPetNumber;
        uint32 m_oldpetspell;

        AchievementMgr m_achievementMgr;
        ReputationMgr  m_reputationMgr;

        uint32 m_timeSyncCounter;
        uint32 m_timeSyncTimer;
        uint32 m_timeSyncClient;
        uint32 m_timeSyncServer;
};

void AddItemsSetItem(Player*player,Item *item);
void RemoveItemsSetItem(Player*player,ItemPrototype const *proto);

// "the bodies of template functions must be made available in a header file"
template <class T> T Player::ApplySpellMod(uint32 spellId, SpellModOp op, T &basevalue, Spell const* spell)
{
    SpellEntry const *spellInfo = sSpellStore.LookupEntry(spellId);
    if (!spellInfo) return 0;
    int32 totalpct = 0;
    int32 totalflat = 0;
    for (SpellModList::iterator itr = m_spellMods[op].begin(); itr != m_spellMods[op].end(); ++itr)
    {
        SpellModifier *mod = *itr;

        if(!IsAffectedBySpellmod(spellInfo,mod,spell))
            continue;
        if (mod->type == SPELLMOD_FLAT)
            totalflat += mod->value;
        else if (mod->type == SPELLMOD_PCT)
        {
            // skip percent mods for null basevalue (most important for spell mods with charges )
            if(basevalue == T(0))
                continue;

            // special case (skip >10sec spell casts for instant cast setting)
            if( mod->op==SPELLMOD_CASTING_TIME  && basevalue >= T(10*IN_MILLISECONDS) && mod->value <= -100)
                continue;

            totalpct += mod->value;
        }

        if (mod->charges > 0 )
        {
            --mod->charges;
            if (mod->charges == 0)
            {
                mod->charges = -1;
                mod->lastAffected = spell;
                if(!mod->lastAffected)
                    mod->lastAffected = FindCurrentSpellBySpellId(spellId);
                ++m_SpellModRemoveCount;
            }
        }
    }

    float diff = (float)basevalue*(float)totalpct/100.0f + (float)totalflat;
    basevalue = T((float)basevalue + diff);
    return T(diff);
}

template<typename Func>
void Player::CallForAllControlledUnits(Func const& func, bool withTotems, bool withGuardians, bool withCharms, bool withMiniPet)
{
    if (withMiniPet)
        if(Unit* mini = GetMiniPet())
            func(mini);

    Unit::CallForAllControlledUnits(func,withTotems,withGuardians,withCharms);
}

template<typename Func>
bool Player::CheckAllControlledUnits(Func const& func, bool withTotems, bool withGuardians, bool withCharms, bool withMiniPet) const
{
    if (withMiniPet)
        if(Unit const* mini = GetMiniPet())
            if (func(mini))
                return true;

    return Unit::CheckAllControlledUnits(func,withTotems,withGuardians,withCharms);
}

#endif<|MERGE_RESOLUTION|>--- conflicted
+++ resolved
@@ -2421,11 +2421,8 @@
         AchievementMgr const& GetAchievementMgr() const { return m_achievementMgr; }
         AchievementMgr& GetAchievementMgr() { return m_achievementMgr; }
         void UpdateAchievementCriteria(AchievementCriteriaTypes type, uint32 miscvalue1=0, uint32 miscvalue2=0, Unit *unit=NULL, uint32 time=0);
-<<<<<<< HEAD
         void CompletedAchievement(AchievementEntry const* entry);
-=======
-
->>>>>>> 4d7b773f
+
         bool HasTitle(uint32 bitIndex);
         bool HasTitle(CharTitlesEntry const* title) { return HasTitle(title->bit_index); }
         void SetTitle(CharTitlesEntry const* title, bool lost = false);
