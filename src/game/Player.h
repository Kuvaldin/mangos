--- conflicted
+++ resolved
@@ -146,7 +146,6 @@
 };
 
 typedef std::map<uint32, SpellCooldown> SpellCooldowns;
-typedef UNORDERED_MAP<uint32 /*category*/, uint32 /*MSTime*/> GlobalCooldowns;
 
 struct GlobalCooldown
 {
@@ -1756,10 +1755,7 @@
         bool HasGlobalCooldown(SpellEntry const* spellInfo) const;
         uint32 GetGlobalCooldownDelay(SpellEntry const* spellInfo) const;
         void AddGlobalCooldown(SpellEntry const* spellInfo);
-<<<<<<< HEAD
-=======
         void CancelGlobalCooldown(SpellEntry const* spellInfo);
->>>>>>> 23b3cc94
 
         void RemoveArenaSpellCooldowns();
         void RemoveAllSpellCooldown();
