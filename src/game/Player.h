--- conflicted
+++ resolved
@@ -38,16 +38,12 @@
 #include "BattleGround.h"
 #include "DBCStores.h"
 #include "SharedDefines.h"
-<<<<<<< HEAD
 #include "LFG.h"
 #include "AntiCheat.h"
 
 // Playerbot mod
 #include "playerbot/PlayerbotMgr.h"
 #include "playerbot/PlayerbotAI.h"
-#include "SpellAuras.h"
-=======
->>>>>>> 71df210c
 
 #include<string>
 #include<vector>
@@ -2768,44 +2764,4 @@
 void AddItemsSetItem(Player*player,Item *item);
 void RemoveItemsSetItem(Player*player,ItemPrototype const *proto);
 
-<<<<<<< HEAD
-// "the bodies of template functions must be made available in a header file"
-template <class T> T Player::ApplySpellMod(uint32 spellId, SpellModOp op, T &basevalue, Spell const* spell)
-{
-    SpellEntry const *spellInfo = sSpellStore.LookupEntry(spellId);
-    if (!spellInfo) return 0;
-    int32 totalpct = 0;
-    int32 totalflat = 0;
-    for (AuraList::iterator itr = m_spellMods[op].begin(); itr != m_spellMods[op].end(); ++itr)
-    {
-        Aura *aura = *itr;
-
-        Modifier const* mod = aura->GetModifier();
-
-        if (!aura->isAffectedOnSpell(spellInfo))
-            continue;
-
-        if (mod->m_auraname == SPELL_AURA_ADD_FLAT_MODIFIER)
-            totalflat += mod->m_amount;
-        else
-        {
-            // skip percent mods for null basevalue (most important for spell mods with charges )
-            if (basevalue == T(0))
-                continue;
-
-            // special case (skip >10sec spell casts for instant cast setting)
-            if (mod->m_miscvalue == SPELLMOD_CASTING_TIME  && basevalue >= T(10*IN_MILLISECONDS) && mod->m_amount <= -100)
-                continue;
-
-            totalpct += mod->m_amount;
-        }
-    }
-
-    float diff = (float)basevalue*(float)totalpct/100.0f + (float)totalflat;
-    basevalue = T((float)basevalue + diff);
-    return T(diff);
-}
-
-=======
->>>>>>> 71df210c
 #endif