--- conflicted
+++ resolved
@@ -745,9 +745,6 @@
 
         GridReference<GameObject> &GetGridRef() { return m_gridRef; }
 
-<<<<<<< HEAD
-        uint64 GetRotation() const { return m_rotation; }
-
         bool IsInRange(float x, float y, float z, float radius) const;
         void DamageTaken(Unit *pDoneBy, uint32 uiDamage);
         void Rebuild(Unit *pWho);
@@ -755,8 +752,6 @@
         uint32 GetHealth() const { return m_health; }
         uint32 GetMaxHealth() const { return m_goInfo->destructibleBuilding.intactNumHits + m_goInfo->destructibleBuilding.damagedNumHits; }
 
-=======
->>>>>>> b6ffc33a
     protected:
         uint32      m_spellId;
         time_t      m_respawnTime;                          // (secs) time of next respawn (or despawn if GO have owner()),
