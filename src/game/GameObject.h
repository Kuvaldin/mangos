--- conflicted
+++ resolved
@@ -644,15 +644,9 @@
 
         // z_rot, y_rot, x_rot - rotation angles around z, y and x axes
         void SetWorldRotationAngles(float z_rot, float y_rot, float x_rot);
-<<<<<<< HEAD
         void SetWorldRotation(float qx, float qy, float qz, float qw);
-        void SetTransportPathRotation(float qx, float qy, float qz, float qw);      // transforms(rotates) transport's path
-        int64 GetRotation() const { return m_rotation; }
-=======
-        void SetWorldRotation(float qx, float qy, float qz, float qw);   
         void SetTransportPathRotation(QuaternionData rotation);      // transforms(rotates) transport's path
         int64 GetPackedWorldRotation() const { return m_packedRotation; }
->>>>>>> fe8f84d0
 
         // overwrite WorldObject function for proper name localization
         const char* GetNameForLocaleIdx(int32 locale_idx) const;
