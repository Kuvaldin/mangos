/*
 * Copyright (C) 2005-2011 MaNGOS <http://getmangos.com/>
 *
 * This program is free software; you can redistribute it and/or modify
 * it under the terms of the GNU General Public License as published by
 * the Free Software Foundation; either version 2 of the License, or
 * (at your option) any later version.
 *
 * This program is distributed in the hope that it will be useful,
 * but WITHOUT ANY WARRANTY; without even the implied warranty of
 * MERCHANTABILITY or FITNESS FOR A PARTICULAR PURPOSE.  See the
 * GNU General Public License for more details.
 *
 * You should have received a copy of the GNU General Public License
 * along with this program; if not, write to the Free Software
 * Foundation, Inc., 59 Temple Place, Suite 330, Boston, MA  02111-1307  USA
 */

#include "Creature.h"
#include "Database/DatabaseEnv.h"
#include "WorldPacket.h"
#include "World.h"
#include "ObjectMgr.h"
#include "ScriptMgr.h"
#include "ObjectGuid.h"
#include "SpellMgr.h"
#include "QuestDef.h"
#include "GossipDef.h"
#include "Player.h"
#include "GameEventMgr.h"
#include "PoolManager.h"
#include "Opcodes.h"
#include "Log.h"
#include "LootMgr.h"
#include "MapManager.h"
#include "CreatureAI.h"
#include "CreatureAISelector.h"
#include "Formulas.h"
#include "WaypointMovementGenerator.h"
#include "InstanceData.h"
#include "MapPersistentStateMgr.h"
#include "BattleGroundMgr.h"
#include "Spell.h"
#include "Util.h"
#include "GridNotifiers.h"
#include "GridNotifiersImpl.h"
#include "CellImpl.h"

// apply implementation of the singletons
#include "Policies/SingletonImp.h"


HighGuid CreatureData::GetHighGuid() const
{
    // info existence checked at loading
    return ObjectMgr::GetCreatureTemplate(id)->GetHighGuid();
}

TrainerSpell const* TrainerSpellData::Find(uint32 spell_id) const
{
    TrainerSpellMap::const_iterator itr = spellList.find(spell_id);
    if (itr != spellList.end())
        return &itr->second;

    return NULL;
}

bool VendorItemData::RemoveItem( uint32 item_id )
{
    bool found = false;
    for(VendorItemList::iterator i = m_items.begin(); i != m_items.end(); )
    {
        // can have many examples
        if((*i)->item == item_id)
        {
            i = m_items.erase(i);
            found = true;
        }
        else
            ++i;
    }

    return found;
}

VendorItem const* VendorItemData::FindItemCostPair(uint32 item_id, uint32 extendedCost) const
{
    for(VendorItemList::const_iterator i = m_items.begin(); i != m_items.end(); ++i )
        if((*i)->item == item_id && (*i)->ExtendedCost == extendedCost)
            return *i;
    return NULL;
}

bool AssistDelayEvent::Execute(uint64 /*e_time*/, uint32 /*p_time*/)
{
    if (Unit* victim = m_owner.GetMap()->GetUnit(m_victimGuid))
    {
        while (!m_assistantGuids.empty())
        {
            Creature* assistant = m_owner.GetMap()->GetAnyTypeCreature(*m_assistantGuids.rbegin());
            m_assistantGuids.pop_back();

            if (assistant && assistant->CanAssistTo(&m_owner, victim))
            {
                assistant->SetNoCallAssistance(true);
                if(assistant->AI())
                    assistant->AI()->AttackStart(victim);
            }
        }
    }
    return true;
}

AssistDelayEvent::AssistDelayEvent( ObjectGuid victim, Unit& owner, std::list<Creature*> const& assistants ) : BasicEvent(), m_victimGuid(victim), m_owner(owner)
{
    // Pushing guids because in delay can happen some creature gets despawned => invalid pointer
    m_assistantGuids.reserve(assistants.size());
    for (std::list<Creature*>::const_iterator itr = assistants.begin(); itr != assistants.end(); ++itr)
        m_assistantGuids.push_back((*itr)->GetObjectGuid());
}

bool ForcedDespawnDelayEvent::Execute(uint64 /*e_time*/, uint32 /*p_time*/)
{
    m_owner.ForcedDespawn();
    return true;
}

void CreatureCreatePos::SelectFinalPoint(Creature* cr)
{
    // if object provided then selected point at specific dist/angle from object forward look
    if (m_closeObject)
    {
        if (m_dist == 0.0f)
        {
            m_pos.x = m_closeObject->GetPositionX();
            m_pos.y = m_closeObject->GetPositionY();
            m_pos.z = m_closeObject->GetPositionZ();
        }
        else
            m_closeObject->GetClosePoint(m_pos.x, m_pos.y, m_pos.z, cr->GetObjectBoundingRadius(), m_dist, m_angle);
    }
}

bool CreatureCreatePos::Relocate(Creature* cr) const
{
    cr->Relocate(m_pos.x, m_pos.y, m_pos.z, m_pos.o);

    if (!cr->IsPositionValid())
    {
        sLog.outError("%s not created. Suggested coordinates isn't valid (X: %f Y: %f)", cr->GetGuidStr().c_str(), cr->GetPositionX(), cr->GetPositionY());
        return false;
    }

    return true;
}

Creature::Creature(CreatureSubtype subtype) :
Unit(), i_AI(NULL),
lootForPickPocketed(false), lootForBody(false), lootForSkin(false),m_lootMoney(0),
m_corpseDecayTimer(0), m_respawnTime(0), m_respawnDelay(25), m_corpseDelay(60), m_respawnradius(5.0f),
m_subtype(subtype), m_defaultMovementType(IDLE_MOTION_TYPE), m_equipmentId(0),
m_AlreadyCallAssistance(false), m_AlreadySearchedAssistance(false),
m_regenHealth(true), m_AI_locked(false), m_isDeadByDefault(false),
m_meleeDamageSchoolMask(SPELL_SCHOOL_MASK_NORMAL), m_originalEntry(0), m_temporaryFactionFlags(TEMPFACTION_NONE),
m_creatureInfo(NULL), m_splineFlags(SPLINEFLAG_WALKMODE)
{
    m_regenTimer = 200;
    m_valuesCount = UNIT_END;

    for(int i = 0; i < CREATURE_MAX_SPELLS; ++i)
        m_spells[i] = 0;

    m_CreatureSpellCooldowns.clear();
    m_CreatureCategoryCooldowns.clear();

    m_splineFlags = SPLINEFLAG_WALKMODE;
}

Creature::~Creature()
{
    CleanupsBeforeDelete();

    m_vendorItemCounts.clear();

    delete i_AI;
    i_AI = NULL;
}

void Creature::AddToWorld()
{
    ///- Register the creature for guid lookup
<<<<<<< HEAD
    if(!IsInWorld() && GetObjectGuid().IsCreatureOrVehicle())
=======
    if (!IsInWorld() && GetObjectGuid().IsCreatureOrVehicle())
>>>>>>> 4c82c86e
        GetMap()->GetObjectsStore().insert<Creature>(GetGUID(), (Creature*)this);

    Unit::AddToWorld();

    if (GetVehicleKit())
        GetVehicleKit()->Reset();
}

void Creature::RemoveFromWorld()
{
    ///- Remove the creature from the accessor
<<<<<<< HEAD
    if(IsInWorld() && GetObjectGuid().IsCreatureOrVehicle())
=======
    if (IsInWorld() && GetObjectGuid().IsCreatureOrVehicle())
>>>>>>> 4c82c86e
        GetMap()->GetObjectsStore().erase<Creature>(GetGUID(), (Creature*)NULL);

    Unit::RemoveFromWorld();
}

void Creature::RemoveCorpse()
{
    if (((getDeathState() != CORPSE && getDeathState() != GHOULED) && !m_isDeadByDefault) || (getDeathState() != ALIVE && m_isDeadByDefault))
        return;

    m_corpseDecayTimer = 0;
    SetDeathState(DEAD);
    UpdateObjectVisibility();

    // stop loot rolling before loot clear and for close client dialogs
    StopGroupLoot();

    loot.clear();
    uint32 respawnDelay = 0;

    if (AI())
        AI()->CorpseRemoved(respawnDelay);

    // script can set time (in seconds) explicit, override the original
    if (respawnDelay)
        m_respawnTime = time(NULL) + respawnDelay;

    float x, y, z, o;
    GetRespawnCoord(x, y, z, &o);
    GetMap()->CreatureRelocation(this, x, y, z, o);
}

/**
 * change the entry of creature until respawn
 */
bool Creature::InitEntry(uint32 Entry, CreatureData const* data /*=NULL*/, GameEventCreatureData const* eventData /*=NULL*/ )
{
    // use game event entry if any instead default suggested
    if (eventData && eventData->entry_id)
        Entry = eventData->entry_id;

    CreatureInfo const *normalInfo = ObjectMgr::GetCreatureTemplate(Entry);
    if(!normalInfo)
    {
        sLog.outErrorDb("Creature::UpdateEntry creature entry %u does not exist.", Entry);
        return false;
    }

    // difficulties for dungeons/battleground ordered in normal way
    // and if more high version not exist must be used lesser version
    // for raid order different:
    // 10 man normal version must be used instead nonexistent 10 man heroic version
    // 25 man normal version must be used instead nonexistent 25 man heroic version
    CreatureInfo const *cinfo = normalInfo;
    for (uint8 diff = uint8(GetMap()->GetDifficulty()); diff > 0;)
    {
        // we already have valid Map pointer for current creature!
        if (normalInfo->DifficultyEntry[diff - 1])
        {
            cinfo = ObjectMgr::GetCreatureTemplate(normalInfo->DifficultyEntry[diff - 1]);
            if (cinfo)
                break;                                      // template found

            // check and reported at startup, so just ignore (restore normalInfo)
            cinfo = normalInfo;
        }

        // for raid heroic to normal, for other to prev in normal order
        if ((diff == int(RAID_DIFFICULTY_10MAN_HEROIC) || diff == int(RAID_DIFFICULTY_25MAN_HEROIC)) &&
            GetMap()->IsRaid())
            diff -= 2;                                      // to normal raid difficulty cases
        else
            --diff;
    }

    SetEntry(Entry);                                        // normal entry always
    m_creatureInfo = cinfo;                                 // map mode related always

    SetObjectScale(cinfo->scale);

    // equal to player Race field, but creature does not have race
    SetByteValue(UNIT_FIELD_BYTES_0, 0, 0);

    // known valid are: CLASS_WARRIOR,CLASS_PALADIN,CLASS_ROGUE,CLASS_MAGE
    SetByteValue(UNIT_FIELD_BYTES_0, 1, uint8(cinfo->unit_class));

    uint32 display_id = ChooseDisplayId(GetCreatureInfo(), data, eventData);
    if (!display_id)                                        // Cancel load if no display id
    {
        sLog.outErrorDb("Creature (Entry: %u) has no model defined in table `creature_template`, can't load.", Entry);
        return false;
    }

    CreatureModelInfo const *minfo = sObjectMgr.GetCreatureModelRandomGender(display_id);
    if (!minfo)                                             // Cancel load if no model defined
    {
        sLog.outErrorDb("Creature (Entry: %u) has no model info defined in table `creature_model_info`, can't load.", Entry);
        return false;
    }

    display_id = minfo->modelid;                            // it can be different (for another gender)

    SetNativeDisplayId(display_id);

    // normally the same as native, but some has exceptions (Spell::DoSummonTotem)
    SetDisplayId(display_id);

    SetByteValue(UNIT_FIELD_BYTES_0, 2, minfo->gender);
    SetByteValue(UNIT_FIELD_BYTES_0, 3, uint8(cinfo->powerType));

    // Load creature equipment
    if (eventData && eventData->equipment_id)
    {
        LoadEquipment(eventData->equipment_id);             // use event equipment if any for active event
    }
    else if (!data || data->equipmentId == 0)
    {
        if (cinfo->equipmentId == 0)
            LoadEquipment(normalInfo->equipmentId);         // use default from normal template if diff does not have any
        else
            LoadEquipment(cinfo->equipmentId);              // else use from diff template
    }
    else if (data && data->equipmentId != -1)
    {                                                       // override, -1 means no equipment
        LoadEquipment(data->equipmentId);
    }

    SetName(normalInfo->Name);                              // at normal entry always

    SetFloatValue(UNIT_MOD_CAST_SPEED, 1.0f);

    // update speed for the new CreatureInfo base speed mods
    UpdateSpeed(MOVE_WALK, false);
    UpdateSpeed(MOVE_RUN,  false);

    // checked at loading
    m_defaultMovementType = MovementGeneratorType(cinfo->MovementType);

    return true;
}

bool Creature::UpdateEntry(uint32 Entry, Team team, const CreatureData *data /*=NULL*/, GameEventCreatureData const* eventData /*=NULL*/, bool preserveHPAndPower /*=true*/)
{
    if (!InitEntry(Entry, data, eventData))
        return false;

    m_regenHealth = GetCreatureInfo()->RegenHealth;

    // creatures always have melee weapon ready if any
    SetSheath(SHEATH_STATE_MELEE);

    SelectLevel(GetCreatureInfo(), preserveHPAndPower ? GetHealthPercent() : 100.0f, 100.0f);

    if (team == HORDE)
        setFaction(GetCreatureInfo()->faction_H);
    else
        setFaction(GetCreatureInfo()->faction_A);

    SetUInt32Value(UNIT_NPC_FLAGS,GetCreatureInfo()->npcflag);

    SetAttackTime(BASE_ATTACK,  GetCreatureInfo()->baseattacktime);
    SetAttackTime(OFF_ATTACK,   GetCreatureInfo()->baseattacktime);
    SetAttackTime(RANGED_ATTACK,GetCreatureInfo()->rangeattacktime);

    uint32 unitFlags = GetCreatureInfo()->unit_flags;

    // we may need to append or remove additional flags
    if (HasFlag(UNIT_FIELD_FLAGS, UNIT_FLAG_IN_COMBAT))
        unitFlags |= UNIT_FLAG_IN_COMBAT;

    SetUInt32Value(UNIT_FIELD_FLAGS, unitFlags);

    // preserve all current dynamic flags if exist
    uint32 dynFlags = GetUInt32Value(UNIT_DYNAMIC_FLAGS);
    SetUInt32Value(UNIT_DYNAMIC_FLAGS, dynFlags ? dynFlags : GetCreatureInfo()->dynamicflags);

    SetModifierValue(UNIT_MOD_ARMOR,             BASE_VALUE, float(GetCreatureInfo()->armor));
    SetModifierValue(UNIT_MOD_RESISTANCE_HOLY,   BASE_VALUE, float(GetCreatureInfo()->resistance1));
    SetModifierValue(UNIT_MOD_RESISTANCE_FIRE,   BASE_VALUE, float(GetCreatureInfo()->resistance2));
    SetModifierValue(UNIT_MOD_RESISTANCE_NATURE, BASE_VALUE, float(GetCreatureInfo()->resistance3));
    SetModifierValue(UNIT_MOD_RESISTANCE_FROST,  BASE_VALUE, float(GetCreatureInfo()->resistance4));
    SetModifierValue(UNIT_MOD_RESISTANCE_SHADOW, BASE_VALUE, float(GetCreatureInfo()->resistance5));
    SetModifierValue(UNIT_MOD_RESISTANCE_ARCANE, BASE_VALUE, float(GetCreatureInfo()->resistance6));

    SetCanModifyStats(true);
    UpdateAllStats();

    // checked and error show at loading templates
    if (FactionTemplateEntry const* factionTemplate = sFactionTemplateStore.LookupEntry(GetCreatureInfo()->faction_A))
    {
        if (factionTemplate->factionFlags & FACTION_TEMPLATE_FLAG_PVP)
            SetPvP(true);
        else
            SetPvP(false);
    }

    for(int i = 0; i < CREATURE_MAX_SPELLS; ++i)
        m_spells[i] = GetCreatureInfo()->spells[i];

    SetVehicleId(GetCreatureInfo()->vehicleId);

    // if eventData set then event active and need apply spell_start
    if (eventData)
        ApplyGameEventSpells(eventData, true);

    return true;
}

uint32 Creature::ChooseDisplayId(const CreatureInfo *cinfo, const CreatureData *data /*= NULL*/, GameEventCreatureData const* eventData /*=NULL*/)
{
    // Use creature event model explicit, override any other static models
    if (eventData && eventData->modelid)
        return eventData->modelid;

    // Use creature model explicit, override template (creature.modelid)
    if (data && data->modelid_override)
        return data->modelid_override;

    // use defaults from the template
    uint32 display_id = 0;

    // models may be categorized as (in this order):
    // if mod4 && mod3 && mod2 && mod1  use any, by 25%-chance (other gender is selected and replaced after this function)
    // if mod3 && mod2 && mod1          use mod3 unless mod2 has modelid_alt_model (then all by 33%-chance)
    // if mod2                          use mod2 unless mod2 has modelid_alt_model (then both by 50%-chance)
    // if mod1                          use mod1

    // model selected here may be replaced with other_gender using own function

    if (cinfo->ModelId[3] && cinfo->ModelId[2] && cinfo->ModelId[1] && cinfo->ModelId[0])
    {
        display_id = cinfo->ModelId[urand(0,3)];
    }
    else if (cinfo->ModelId[2] && cinfo->ModelId[1] && cinfo->ModelId[0])
    {
        uint32 modelid_tmp = sObjectMgr.GetCreatureModelAlternativeModel(cinfo->ModelId[1]);
        display_id = modelid_tmp ? cinfo->ModelId[urand(0,2)] : cinfo->ModelId[2];
    }
    else if (cinfo->ModelId[1])
    {
        // We use this to eliminate invisible models vs. "dummy" models (infernals, etc).
        // Where it's expected to select one of two, model must have a alternative model defined (alternative model is normally the same as defined in ModelId1).
        // Same pattern is used in the above model selection, but the result may be ModelId3 and not ModelId2 as here.
        uint32 modelid_tmp = sObjectMgr.GetCreatureModelAlternativeModel(cinfo->ModelId[1]);
        display_id = modelid_tmp ? modelid_tmp : cinfo->ModelId[1];
    }
    else if (cinfo->ModelId[0])
    {
        display_id = cinfo->ModelId[0];
    }

    // fail safe, we use creature entry 1 and make error
    if (!display_id)
    {
        sLog.outErrorDb("Call customer support, ChooseDisplayId can not select native model for creature entry %u, model from creature entry 1 will be used instead.", cinfo->Entry);

        if (const CreatureInfo *creatureDefault = ObjectMgr::GetCreatureTemplate(1))
            display_id = creatureDefault->ModelId[0];
    }

    return display_id;
}

void Creature::Update(uint32 update_diff, uint32 diff)
{
    switch( m_deathState )
    {
        case JUST_ALIVED:
            // Don't must be called, see Creature::SetDeathState JUST_ALIVED -> ALIVE promoting.
            sLog.outError("Creature (GUIDLow: %u Entry: %u ) in wrong state: JUST_ALIVED (4)",GetGUIDLow(),GetEntry());
            break;
        case JUST_DIED:
            // Don't must be called, see Creature::SetDeathState JUST_DIED -> CORPSE promoting.
            sLog.outError("Creature (GUIDLow: %u Entry: %u ) in wrong state: JUST_DEAD (1)",GetGUIDLow(),GetEntry());
            break;
        case DEAD:
        {
            if( m_respawnTime <= time(NULL) )
            {
                DEBUG_FILTER_LOG(LOG_FILTER_AI_AND_MOVEGENSS, "Respawning...");
                m_respawnTime = 0;
                lootForPickPocketed = false;
                lootForBody         = false;
                lootForSkin         = false;

                // Clear possible auras having IsDeathPersistent() attribute
                RemoveAllAuras();

                if(m_originalEntry != GetEntry())
                {
                    // need preserver gameevent state
                    GameEventCreatureData const* eventData = sGameEventMgr.GetCreatureUpdateDataForActiveEvent(GetGUIDLow());
                    UpdateEntry(m_originalEntry, TEAM_NONE, NULL, eventData);
                }

                CreatureInfo const *cinfo = GetCreatureInfo();

                SelectLevel(cinfo);
                SetUInt32Value(UNIT_DYNAMIC_FLAGS, UNIT_DYNFLAG_NONE);
                if (m_isDeadByDefault)
                {
                    SetDeathState(JUST_DIED);
                    SetHealth(0);
                    i_motionMaster.Clear();
                    clearUnitState(UNIT_STAT_ALL_STATE);
                    LoadCreatureAddon(true);
                }
                else
                    SetDeathState( JUST_ALIVED );

                //Call AI respawn virtual function
                if (AI())
                    AI()->JustRespawned();

                GetMap()->Add(this);
            }
            break;
        }
        case CORPSE:
        {
            if (m_isDeadByDefault)
                break;

            if (m_corpseDecayTimer <= update_diff)
            {
                // since pool system can fail to roll unspawned object, this one can remain spawned, so must set respawn nevertheless
                if (uint16 poolid = sPoolMgr.IsPartOfAPool<Creature>(GetGUIDLow()))
                    sPoolMgr.UpdatePool<Creature>(*GetMap()->GetPersistentState(), poolid, GetGUIDLow());

                if (IsInWorld())                            // can be despawned by update pool
                {
                    RemoveCorpse();
                    DEBUG_FILTER_LOG(LOG_FILTER_AI_AND_MOVEGENSS, "Removing corpse... %u ", GetEntry());
                }
            }
            else
            {
                m_corpseDecayTimer -= update_diff;
                if (m_groupLootId)
                {
                    if(update_diff < m_groupLootTimer)
                        m_groupLootTimer -= update_diff;
                    else
                        StopGroupLoot();
                }
            }

            break;
        }
        case ALIVE:
        {
            if (m_isDeadByDefault)
            {
                if (m_corpseDecayTimer <= update_diff)
                {
                    // since pool system can fail to roll unspawned object, this one can remain spawned, so must set respawn nevertheless
                    if (uint16 poolid = sPoolMgr.IsPartOfAPool<Creature>(GetGUIDLow()))
                        sPoolMgr.UpdatePool<Creature>(*GetMap()->GetPersistentState(), poolid, GetGUIDLow());

                    if (IsInWorld())                        // can be despawned by update pool
                    {
                        RemoveCorpse();
                        DEBUG_FILTER_LOG(LOG_FILTER_AI_AND_MOVEGENSS, "Removing alive corpse... %u ", GetEntry());
                    }
                    else
                        return;
                }
                else
                {
                    m_corpseDecayTimer -= update_diff;
                }
            }

            Unit::Update( update_diff, diff );

            // creature can be dead after Unit::Update call
            // CORPSE/DEAD state will processed at next tick (in other case death timer will be updated unexpectedly)
            if(!isAlive())
                break;

            if(!IsInEvadeMode())
            {
                if (AI())
                {
                    // do not allow the AI to be changed during update
                    m_AI_locked = true;
                    AI()->UpdateAI(diff);   // AI not react good at real update delays (while freeze in non-active part of map)
                    m_AI_locked = false;
                }
            }

            // creature can be dead after UpdateAI call
            // CORPSE/DEAD state will processed at next tick (in other case death timer will be updated unexpectedly)
            if(!isAlive())
                break;

            if (IsPet())                           // Regenerated before
                break;

            RegenerateAll(update_diff);
            break;
        }
        case CORPSE_FALLING:
        {
            SetDeathState(CORPSE);
        }
        default:
            break;
    }
}

void Creature::RegenerateAll(uint32 update_diff)
{
    if(m_regenTimer > 0)
    {
        if(update_diff >= m_regenTimer)
            m_regenTimer = 0;
        else
            m_regenTimer -= update_diff;
    }
    if (m_regenTimer != 0)
        return;

    if (!isInCombat() || IsPolymorphed())
        RegenerateHealth();

    Regenerate(getPowerType());

    m_regenTimer = REGEN_TIME_FULL;
}

void Creature::Regenerate(Powers power)
{
    uint32 curValue = GetPower(power);
    uint32 maxValue = GetMaxPower(power);

    if (curValue >= maxValue)
        return;

    float addvalue = 0.0f;

    switch(power)
    {
        case POWER_MANA:
        {
            // Combat and any controlled creature
            if (isInCombat() || !GetCharmerOrOwnerGuid().IsEmpty())
            {
                if(!IsUnderLastManaUseEffect())
                {
                    float ManaIncreaseRate = sWorld.getConfig(CONFIG_FLOAT_RATE_POWER_MANA);
                    float Spirit = GetStat(STAT_SPIRIT);

                    addvalue = int32((Spirit / 5.0f + 17.0f) * ManaIncreaseRate);
                }
            }
            else
                addvalue = maxValue / 3;
            break;
        }
        case POWER_ENERGY:
            if (GetObjectGuid().IsVehicle())
            {
                if (VehicleEntry const* vehicleInfo = sVehicleStore.LookupEntry(GetCreatureInfo()->VehicleId))
                {

                    switch (vehicleInfo->m_powerType)
                    {
                        case ENERGY_TYPE_PYRITE:
                        case ENERGY_TYPE_BLOOD:
                        case ENERGY_TYPE_OOZE:
                        break;

                        case ENERGY_TYPE_STEAM:
                        default:
                            addvalue = 10 * sWorld.getConfig(CONFIG_FLOAT_RATE_POWER_ENERGY);
                        break;
                    }
                }
            }
            else
                addvalue = 20 * sWorld.getConfig(CONFIG_FLOAT_RATE_POWER_ENERGY);
            break;
        case POWER_FOCUS:
            addvalue = 24 * sWorld.getConfig(CONFIG_FLOAT_RATE_POWER_FOCUS);
            break;
        default:
            return;
    }

    // Apply modifiers (if any)

    AuraList const& ModPowerRegenAuras = GetAurasByType(SPELL_AURA_MOD_POWER_REGEN);
    for(AuraList::const_iterator i = ModPowerRegenAuras.begin(); i != ModPowerRegenAuras.end(); ++i)
        if ((*i)->GetModifier()->m_miscvalue == power)
            addvalue += (*i)->GetModifier()->m_amount;

    AuraList const& ModPowerRegenPCTAuras = GetAurasByType(SPELL_AURA_MOD_POWER_REGEN_PERCENT);
    for(AuraList::const_iterator i = ModPowerRegenPCTAuras.begin(); i != ModPowerRegenPCTAuras.end(); ++i)
        if ((*i)->GetModifier()->m_miscvalue == power)
            addvalue *= ((*i)->GetModifier()->m_amount + 100) / 100.0f;

    ModifyPower(power, int32(addvalue));
}

void Creature::RegenerateHealth()
{
    if (!IsRegeneratingHealth())
        return;

    uint32 curValue = GetHealth();
    uint32 maxValue = GetMaxHealth();

    if (curValue >= maxValue)
        return;

    uint32 addvalue = 0;

    // Not only pet, but any controlled creature
    if (!GetCharmerOrOwnerGuid().IsEmpty())
    {
        float HealthIncreaseRate = sWorld.getConfig(CONFIG_FLOAT_RATE_HEALTH);
        float Spirit = GetStat(STAT_SPIRIT);

        if( GetPower(POWER_MANA) > 0 )
            addvalue = uint32(Spirit * 0.25 * HealthIncreaseRate);
        else
            addvalue = uint32(Spirit * 0.80 * HealthIncreaseRate);
    }
    else
        addvalue = maxValue/3;

    ModifyHealth(addvalue);
}

void Creature::DoFleeToGetAssistance()
{
    if (!getVictim())
        return;

    float radius = sWorld.getConfig(CONFIG_FLOAT_CREATURE_FAMILY_FLEE_ASSISTANCE_RADIUS);
    if (radius >0)
    {
        Creature* pCreature = NULL;

        MaNGOS::NearestAssistCreatureInCreatureRangeCheck u_check(this, getVictim(), radius);
        MaNGOS::CreatureLastSearcher<MaNGOS::NearestAssistCreatureInCreatureRangeCheck> searcher(pCreature, u_check);
        Cell::VisitGridObjects(this, searcher, radius);

        SetNoSearchAssistance(true);
        UpdateSpeed(MOVE_RUN, false);

        if(!pCreature)
            SetFeared(true, getVictim()->GetObjectGuid(), 0 ,sWorld.getConfig(CONFIG_UINT32_CREATURE_FAMILY_FLEE_DELAY));
        else
            GetMotionMaster()->MoveSeekAssistance(pCreature->GetPositionX(), pCreature->GetPositionY(), pCreature->GetPositionZ());
    }
}

bool Creature::AIM_Initialize()
{
    // make sure nothing can change the AI during AI update
    if(m_AI_locked)
    {
        DEBUG_FILTER_LOG(LOG_FILTER_AI_AND_MOVEGENSS, "AIM_Initialize: failed to init, locked.");
        return false;
    }

    CreatureAI * oldAI = i_AI;
    i_motionMaster.Initialize();
    i_AI = FactorySelector::selectAI(this);
    if (oldAI)
        delete oldAI;
    return true;
}

bool Creature::Create(uint32 guidlow, CreatureCreatePos& cPos, CreatureInfo const* cinfo, Team team /*= TEAM_NONE*/, const CreatureData *data /*= NULL*/, GameEventCreatureData const* eventData /*= NULL*/)
{

    SetMap(cPos.GetMap());
    SetPhaseMask(cPos.GetPhaseMask(), false);

    if (!CreateFromProto(guidlow, cinfo, team, data, eventData))
        return false;

    cPos.SelectFinalPoint(this);

    if (!cPos.Relocate(this))
        return false;

    //Notify the map's instance data.
    //Only works if you create the object in it, not if it is moves to that map.
    //Normally non-players do not teleport to other maps.
    if (InstanceData* iData = GetMap()->GetInstanceData())
        iData->OnCreatureCreate(this);

    switch (GetCreatureInfo()->rank)
    {
        case CREATURE_ELITE_RARE:
            m_corpseDelay = sWorld.getConfig(CONFIG_UINT32_CORPSE_DECAY_RARE);
            break;
        case CREATURE_ELITE_ELITE:
            m_corpseDelay = sWorld.getConfig(CONFIG_UINT32_CORPSE_DECAY_ELITE);
            break;
        case CREATURE_ELITE_RAREELITE:
            m_corpseDelay = sWorld.getConfig(CONFIG_UINT32_CORPSE_DECAY_RAREELITE);
            break;
        case CREATURE_ELITE_WORLDBOSS:
            m_corpseDelay = sWorld.getConfig(CONFIG_UINT32_CORPSE_DECAY_WORLDBOSS);
            break;
        default:
            m_corpseDelay = sWorld.getConfig(CONFIG_UINT32_CORPSE_DECAY_NORMAL);
            break;
    }

    LoadCreatureAddon();

    return true;
}

bool Creature::IsTrainerOf(Player* pPlayer, bool msg) const
{
    if (!isTrainer())
        return false;

    // pet trainers not have spells in fact now
    if (GetCreatureInfo()->trainer_type != TRAINER_TYPE_PETS)
    {
        TrainerSpellData const* cSpells = GetTrainerSpells();
        TrainerSpellData const* tSpells = GetTrainerTemplateSpells();

        // for not pet trainer expected not empty trainer list always
        if ((!cSpells || cSpells->spellList.empty()) && (!tSpells || tSpells->spellList.empty()))
        {
            sLog.outErrorDb("Creature %u (Entry: %u) have UNIT_NPC_FLAG_TRAINER but have empty trainer spell list.",
                GetGUIDLow(),GetEntry());
            return false;
        }
    }

    switch(GetCreatureInfo()->trainer_type)
    {
        case TRAINER_TYPE_CLASS:
            if (pPlayer->getClass() != GetCreatureInfo()->trainer_class)
            {
                if (msg)
                {
                    pPlayer->PlayerTalkClass->ClearMenus();
                    switch(GetCreatureInfo()->trainer_class)
                    {
                        case CLASS_DRUID:  pPlayer->PlayerTalkClass->SendGossipMenu( 4913,GetGUID()); break;
                        case CLASS_HUNTER: pPlayer->PlayerTalkClass->SendGossipMenu(10090,GetGUID()); break;
                        case CLASS_MAGE:   pPlayer->PlayerTalkClass->SendGossipMenu(  328,GetGUID()); break;
                        case CLASS_PALADIN:pPlayer->PlayerTalkClass->SendGossipMenu( 1635,GetGUID()); break;
                        case CLASS_PRIEST: pPlayer->PlayerTalkClass->SendGossipMenu( 4436,GetGUID()); break;
                        case CLASS_ROGUE:  pPlayer->PlayerTalkClass->SendGossipMenu( 4797,GetGUID()); break;
                        case CLASS_SHAMAN: pPlayer->PlayerTalkClass->SendGossipMenu( 5003,GetGUID()); break;
                        case CLASS_WARLOCK:pPlayer->PlayerTalkClass->SendGossipMenu( 5836,GetGUID()); break;
                        case CLASS_WARRIOR:pPlayer->PlayerTalkClass->SendGossipMenu( 4985,GetGUID()); break;
                    }
                }
                return false;
            }
            break;
        case TRAINER_TYPE_PETS:
            if (pPlayer->getClass() != CLASS_HUNTER)
            {
                if (msg)
                {
                    pPlayer->PlayerTalkClass->ClearMenus();
                    pPlayer->PlayerTalkClass->SendGossipMenu(3620, GetGUID());
                }
                return false;
            }
            break;
        case TRAINER_TYPE_MOUNTS:
            if (GetCreatureInfo()->trainer_race && pPlayer->getRace() != GetCreatureInfo()->trainer_race)
            {
                // Allowed to train if exalted
                if (FactionTemplateEntry const* faction_template = getFactionTemplateEntry())
                {
                    if (pPlayer->GetReputationRank(faction_template->faction) == REP_EXALTED)
                        return true;
                }

                if (msg)
                {
                    pPlayer->PlayerTalkClass->ClearMenus();
                    switch(GetCreatureInfo()->trainer_class)
                    {
                        case RACE_DWARF:        pPlayer->PlayerTalkClass->SendGossipMenu(5865,GetGUID()); break;
                        case RACE_GNOME:        pPlayer->PlayerTalkClass->SendGossipMenu(4881,GetGUID()); break;
                        case RACE_HUMAN:        pPlayer->PlayerTalkClass->SendGossipMenu(5861,GetGUID()); break;
                        case RACE_NIGHTELF:     pPlayer->PlayerTalkClass->SendGossipMenu(5862,GetGUID()); break;
                        case RACE_ORC:          pPlayer->PlayerTalkClass->SendGossipMenu(5863,GetGUID()); break;
                        case RACE_TAUREN:       pPlayer->PlayerTalkClass->SendGossipMenu(5864,GetGUID()); break;
                        case RACE_TROLL:        pPlayer->PlayerTalkClass->SendGossipMenu(5816,GetGUID()); break;
                        case RACE_UNDEAD:       pPlayer->PlayerTalkClass->SendGossipMenu( 624,GetGUID()); break;
                        case RACE_BLOODELF:     pPlayer->PlayerTalkClass->SendGossipMenu(5862,GetGUID()); break;
                        case RACE_DRAENEI:      pPlayer->PlayerTalkClass->SendGossipMenu(5864,GetGUID()); break;
                    }
                }
                return false;
            }
            break;
        case TRAINER_TYPE_TRADESKILLS:
            if (GetCreatureInfo()->trainer_spell && !pPlayer->HasSpell(GetCreatureInfo()->trainer_spell))
            {
                if (msg)
                {
                    pPlayer->PlayerTalkClass->ClearMenus();
                    pPlayer->PlayerTalkClass->SendGossipMenu(11031, GetGUID());
                }
                return false;
            }
            break;
        default:
            return false;                                   // checked and error output at creature_template loading
    }
    return true;
}

bool Creature::CanInteractWithBattleMaster(Player* pPlayer, bool msg) const
{
    if(!isBattleMaster())
        return false;

    BattleGroundTypeId bgTypeId = sBattleGroundMgr.GetBattleMasterBG(GetEntry());
    if (bgTypeId == BATTLEGROUND_TYPE_NONE)
        return false;

    if(!msg)
        return pPlayer->GetBGAccessByLevel(bgTypeId);

    if(!pPlayer->GetBGAccessByLevel(bgTypeId))
    {
        pPlayer->PlayerTalkClass->ClearMenus();
        switch(bgTypeId)
        {
            case BATTLEGROUND_AV:  pPlayer->PlayerTalkClass->SendGossipMenu(7616, GetGUID()); break;
            case BATTLEGROUND_WS:  pPlayer->PlayerTalkClass->SendGossipMenu(7599, GetGUID()); break;
            case BATTLEGROUND_AB:  pPlayer->PlayerTalkClass->SendGossipMenu(7642, GetGUID()); break;
            case BATTLEGROUND_EY:
            case BATTLEGROUND_NA:
            case BATTLEGROUND_BE:
            case BATTLEGROUND_AA:
            case BATTLEGROUND_RL:
            case BATTLEGROUND_SA:
            case BATTLEGROUND_DS:
            case BATTLEGROUND_RV: pPlayer->PlayerTalkClass->SendGossipMenu(10024, GetGUID()); break;
            default: break;
        }
        return false;
    }
    return true;
}

bool Creature::CanTrainAndResetTalentsOf(Player* pPlayer) const
{
    return pPlayer->getLevel() >= 10
        && GetCreatureInfo()->trainer_type == TRAINER_TYPE_CLASS
        && pPlayer->getClass() == GetCreatureInfo()->trainer_class;
}

void Creature::PrepareBodyLootState()
{
    loot.clear();

    // only dead
    if (!isAlive())
    {
        // if have normal loot then prepare it access
        if (!lootForBody)
        {
            // have normal loot
            if (GetCreatureInfo()->maxgold > 0 || GetCreatureInfo()->lootid ||
                // ... or can have skinning after
                (GetCreatureInfo()->SkinLootId && sWorld.getConfig(CONFIG_BOOL_CORPSE_EMPTY_LOOT_SHOW)))
            {
                SetFlag(UNIT_DYNAMIC_FLAGS, UNIT_DYNFLAG_LOOTABLE);
                return;
            }
        }

        lootForBody = true;                                 // pass this loot mode

        // if not have normal loot allow skinning if need
        if (!lootForSkin && GetCreatureInfo()->SkinLootId)
        {
            RemoveFlag(UNIT_DYNAMIC_FLAGS, UNIT_DYNFLAG_LOOTABLE);
            SetFlag(UNIT_FIELD_FLAGS, UNIT_FLAG_SKINNABLE);
            return;
        }
    }

    RemoveFlag(UNIT_DYNAMIC_FLAGS, UNIT_DYNFLAG_LOOTABLE);
    RemoveFlag(UNIT_FIELD_FLAGS, UNIT_FLAG_SKINNABLE);
}

/**
 * Set player and group (if player group member) who tap creature
 */
void Creature::SetLootRecipient(Unit *unit)
{
    // set the player whose group should receive the right
    // to loot the creature after it dies
    // should be set to NULL after the loot disappears

    if (!unit)
    {
        m_lootRecipientGuid.Clear();
        m_lootGroupRecipientId = 0;
        RemoveFlag(UNIT_DYNAMIC_FLAGS, UNIT_DYNFLAG_TAPPED);
        RemoveFlag(UNIT_DYNAMIC_FLAGS, UNIT_DYNFLAG_TAPPED_BY_PLAYER);
        return;
    }

    Player* player = unit->GetCharmerOrOwnerPlayerOrPlayerItself();
    if(!player)                                             // normal creature, no player involved
        return;

    // set player for non group case or if group will disbanded
    m_lootRecipientGuid = player->GetObjectGuid();

    // set group for group existing case including if player will leave group at loot time
    if (Group* group = player->GetGroup())
        m_lootGroupRecipientId = group->GetId();

    SetFlag(UNIT_DYNAMIC_FLAGS, UNIT_DYNFLAG_TAPPED);
    SetFlag(UNIT_DYNAMIC_FLAGS, UNIT_DYNFLAG_TAPPED_BY_PLAYER);
}

void Creature::SaveToDB()
{
    // this should only be used when the creature has already been loaded
    // preferably after adding to map, because mapid may not be valid otherwise
    CreatureData const *data = sObjectMgr.GetCreatureData(GetGUIDLow());
    if(!data)
    {
        sLog.outError("Creature::SaveToDB failed, cannot get creature data!");
        return;
    }

    SaveToDB(GetMapId(), data->spawnMask,GetPhaseMask());
}

void Creature::SaveToDB(uint32 mapid, uint8 spawnMask, uint32 phaseMask)
{
    // update in loaded data
    CreatureData& data = sObjectMgr.NewOrExistCreatureData(GetGUIDLow());

    uint32 displayId = GetNativeDisplayId();

    // check if it's a custom model and if not, use 0 for displayId
    CreatureInfo const *cinfo = GetCreatureInfo();
    if (cinfo)
    {
        if (displayId != cinfo->ModelId[0] && displayId != cinfo->ModelId[1] &&
            displayId != cinfo->ModelId[2] && displayId != cinfo->ModelId[3])
        {
            for(int i = 0; i < MAX_CREATURE_MODEL && displayId; ++i)
                if (cinfo->ModelId[i])
                    if (CreatureModelInfo const *minfo = sObjectMgr.GetCreatureModelInfo(cinfo->ModelId[i]))
                        if (displayId == minfo->modelid_other_gender)
                            displayId = 0;
        }
        else
            displayId = 0;
    }

    // data->guid = guid don't must be update at save
    data.id = GetEntry();
    data.mapid = mapid;
    data.phaseMask = phaseMask;
    data.modelid_override = displayId;
    data.equipmentId = GetEquipmentId();
    data.posX = GetPositionX();
    data.posY = GetPositionY();
    data.posZ = GetPositionZ();
    data.orientation = GetOrientation();
    data.spawntimesecs = m_respawnDelay;
    // prevent add data integrity problems
    data.spawndist = GetDefaultMovementType()==IDLE_MOTION_TYPE ? 0 : m_respawnradius;
    data.currentwaypoint = 0;
    data.curhealth = GetHealth();
    data.curmana = GetPower(POWER_MANA);
    data.is_dead = m_isDeadByDefault;
    // prevent add data integrity problems
    data.movementType = !m_respawnradius && GetDefaultMovementType()==RANDOM_MOTION_TYPE
        ? IDLE_MOTION_TYPE : GetDefaultMovementType();
    data.spawnMask = spawnMask;

    // updated in DB
    WorldDatabase.BeginTransaction();

    WorldDatabase.PExecuteLog("DELETE FROM creature WHERE guid=%u", GetGUIDLow());

    std::ostringstream ss;
    ss << "INSERT INTO creature VALUES ("
        << GetGUIDLow() << ","
        << GetEntry() << ","
        << mapid <<","
        << uint32(spawnMask) << ","                         // cast to prevent save as symbol
        << uint16(GetPhaseMask()) << ","                    // prevent out of range error
        << displayId <<","
        << GetEquipmentId() <<","
        << GetPositionX() << ","
        << GetPositionY() << ","
        << GetPositionZ() << ","
        << GetOrientation() << ","
        << m_respawnDelay << ","                            //respawn time
        << (float) m_respawnradius << ","                   //spawn distance (float)
        << (uint32) (0) << ","                              //currentwaypoint
        << GetHealth() << ","                               //curhealth
        << GetPower(POWER_MANA) << ","                      //curmana
        << (m_isDeadByDefault ? 1 : 0) << ","               //is_dead
        << GetDefaultMovementType() << ")";                 //default movement generator type

    WorldDatabase.PExecuteLog("%s", ss.str().c_str());

    WorldDatabase.CommitTransaction();
}

void Creature::SelectLevel(const CreatureInfo *cinfo, float percentHealth, float percentMana)
{
    uint32 rank = IsPet()? 0 : cinfo->rank;

    // level
    uint32 minlevel = std::min(cinfo->maxlevel, cinfo->minlevel);
    uint32 maxlevel = std::max(cinfo->maxlevel, cinfo->minlevel);
    uint32 level = minlevel == maxlevel ? minlevel : urand(minlevel, maxlevel);
    SetLevel(level);

    float rellevel = maxlevel == minlevel ? 0 : (float(level - minlevel))/(maxlevel - minlevel);

    // health
    float healthmod = _GetHealthMod(rank);

    uint32 minhealth = std::min(cinfo->maxhealth, cinfo->minhealth);
    uint32 maxhealth = std::max(cinfo->maxhealth, cinfo->minhealth);
    uint32 health = uint32(healthmod * (minhealth + uint32(rellevel*(maxhealth - minhealth))));

    SetCreateHealth(health);
    SetMaxHealth(health);

    if (percentHealth == 100.0f)
        SetHealth(health);
    else
        SetHealthPercent(percentHealth);

    SetModifierValue(UNIT_MOD_HEALTH, BASE_VALUE, float(health));

    Powers powerType = Powers(cinfo->powerType);
    uint32 maxPower = 0;

    switch(powerType)
    {
        case POWER_MANA:
        {
            uint32 minmana = std::min(cinfo->maxmana, cinfo->minmana);
            uint32 maxmana = std::max(cinfo->maxmana, cinfo->minmana);
            maxPower = minmana + uint32(rellevel * (maxmana - minmana));

            SetCreateMana(maxPower);
            break;
        }
        case POWER_ENERGY:
        {
            maxPower = uint32(GetCreatePowers(powerType) * cinfo->power_mod);
            break;
        }
    }

    SetMaxPower(powerType, maxPower);
    SetPower(powerType, maxPower);

    SetModifierValue(UnitMods(UNIT_MOD_POWER_START + powerType), BASE_VALUE, float(maxPower));

    // damage
    float damagemod = _GetDamageMod(rank);

    SetBaseWeaponDamage(BASE_ATTACK, MINDAMAGE, cinfo->mindmg * damagemod);
    SetBaseWeaponDamage(BASE_ATTACK, MAXDAMAGE, cinfo->maxdmg * damagemod);

    SetFloatValue(UNIT_FIELD_MINRANGEDDAMAGE,cinfo->minrangedmg * damagemod);
    SetFloatValue(UNIT_FIELD_MAXRANGEDDAMAGE,cinfo->maxrangedmg * damagemod);

    SetModifierValue(UNIT_MOD_ATTACK_POWER, BASE_VALUE, cinfo->attackpower * damagemod);
}

float Creature::_GetHealthMod(int32 Rank)
{
    switch (Rank)                                           // define rates for each elite rank
    {
        case CREATURE_ELITE_NORMAL:
            return sWorld.getConfig(CONFIG_FLOAT_RATE_CREATURE_NORMAL_HP);
        case CREATURE_ELITE_ELITE:
            return sWorld.getConfig(CONFIG_FLOAT_RATE_CREATURE_ELITE_ELITE_HP);
        case CREATURE_ELITE_RAREELITE:
            return sWorld.getConfig(CONFIG_FLOAT_RATE_CREATURE_ELITE_RAREELITE_HP);
        case CREATURE_ELITE_WORLDBOSS:
            return sWorld.getConfig(CONFIG_FLOAT_RATE_CREATURE_ELITE_WORLDBOSS_HP);
        case CREATURE_ELITE_RARE:
            return sWorld.getConfig(CONFIG_FLOAT_RATE_CREATURE_ELITE_RARE_HP);
        default:
            return sWorld.getConfig(CONFIG_FLOAT_RATE_CREATURE_ELITE_ELITE_HP);
    }
}

float Creature::_GetDamageMod(int32 Rank)
{
    switch (Rank)                                           // define rates for each elite rank
    {
        case CREATURE_ELITE_NORMAL:
            return sWorld.getConfig(CONFIG_FLOAT_RATE_CREATURE_NORMAL_DAMAGE);
        case CREATURE_ELITE_ELITE:
            return sWorld.getConfig(CONFIG_FLOAT_RATE_CREATURE_ELITE_ELITE_DAMAGE);
        case CREATURE_ELITE_RAREELITE:
            return sWorld.getConfig(CONFIG_FLOAT_RATE_CREATURE_ELITE_RAREELITE_DAMAGE);
        case CREATURE_ELITE_WORLDBOSS:
            return sWorld.getConfig(CONFIG_FLOAT_RATE_CREATURE_ELITE_WORLDBOSS_DAMAGE);
        case CREATURE_ELITE_RARE:
            return sWorld.getConfig(CONFIG_FLOAT_RATE_CREATURE_ELITE_RARE_DAMAGE);
        default:
            return sWorld.getConfig(CONFIG_FLOAT_RATE_CREATURE_ELITE_ELITE_DAMAGE);
    }
}

float Creature::GetSpellDamageMod(int32 Rank)
{
    switch (Rank)                                           // define rates for each elite rank
    {
        case CREATURE_ELITE_NORMAL:
            return sWorld.getConfig(CONFIG_FLOAT_RATE_CREATURE_NORMAL_SPELLDAMAGE);
        case CREATURE_ELITE_ELITE:
            return sWorld.getConfig(CONFIG_FLOAT_RATE_CREATURE_ELITE_ELITE_SPELLDAMAGE);
        case CREATURE_ELITE_RAREELITE:
            return sWorld.getConfig(CONFIG_FLOAT_RATE_CREATURE_ELITE_RAREELITE_SPELLDAMAGE);
        case CREATURE_ELITE_WORLDBOSS:
            return sWorld.getConfig(CONFIG_FLOAT_RATE_CREATURE_ELITE_WORLDBOSS_SPELLDAMAGE);
        case CREATURE_ELITE_RARE:
            return sWorld.getConfig(CONFIG_FLOAT_RATE_CREATURE_ELITE_RARE_SPELLDAMAGE);
        default:
            return sWorld.getConfig(CONFIG_FLOAT_RATE_CREATURE_ELITE_ELITE_SPELLDAMAGE);
    }
}

bool Creature::CreateFromProto(uint32 guidlow, CreatureInfo const* cinfo, Team team, const CreatureData *data /*=NULL*/, GameEventCreatureData const* eventData /*=NULL*/)
{
    m_originalEntry = cinfo->Entry;

    Object::_Create(guidlow, cinfo->Entry, cinfo->GetHighGuid());

    if (!UpdateEntry(cinfo->Entry, team, data, eventData, false))
        return false;

    // Checked at startup
    if (GetCreatureInfo()->VehicleId)
        CreateVehicleKit(GetCreatureInfo()->VehicleId);

    return true;
}

bool Creature::LoadFromDB(uint32 guidlow, Map *map)
{
    CreatureData const* data = sObjectMgr.GetCreatureData(guidlow);

    if(!data)
    {
        sLog.outErrorDb("Creature (GUID: %u) not found in table `creature`, can't load. ", guidlow);
        return false;
    }

    CreatureInfo const *cinfo = ObjectMgr::GetCreatureTemplate(data->id);
    if(!cinfo)
    {
        sLog.outErrorDb("Creature (Entry: %u) not found in table `creature_template`, can't load. ", data->id);
        return false;
    }

    GameEventCreatureData const* eventData = sGameEventMgr.GetCreatureUpdateDataForActiveEvent(guidlow);

    // Creature can be loaded already in map if grid has been unloaded while creature walk to another grid
    if (map->GetCreature(data->GetObjectGuid(guidlow)))
        return false;

    CreatureCreatePos pos(map, data->posX, data->posY, data->posZ, data->orientation, data->phaseMask);

    if (!Create(guidlow, pos, cinfo, TEAM_NONE, data, eventData))
        return false;

    m_respawnradius = data->spawndist;

    m_respawnDelay = data->spawntimesecs;
    m_isDeadByDefault = data->is_dead;
    m_deathState = m_isDeadByDefault ? DEAD : ALIVE;

    m_respawnTime  = map->GetPersistentState()->GetCreatureRespawnTime(GetGUIDLow());

    if(m_respawnTime > time(NULL))                          // not ready to respawn
    {
        m_deathState = DEAD;
        if(CanFly())
        {
            float tz = GetTerrain()->GetHeight(data->posX, data->posY, data->posZ, false);
            if(data->posZ - tz > 0.1)
                Relocate(data->posX, data->posY, tz);
        }
    }
    else if(m_respawnTime)                                  // respawn time set but expired
    {
        m_respawnTime = 0;

        GetMap()->GetPersistentState()->SaveCreatureRespawnTime(GetGUIDLow(), 0);
    }

    uint32 curhealth = data->curhealth;
    if (curhealth)
    {
        curhealth = uint32(curhealth*_GetHealthMod(GetCreatureInfo()->rank));
        if(curhealth < 1)
            curhealth = 1;
    }

    SetHealth(m_deathState == ALIVE ? curhealth : 0);
    SetPower(POWER_MANA, data->curmana);

    SetMeleeDamageSchool(SpellSchools(GetCreatureInfo()->dmgschool));

    // checked at creature_template loading
    m_defaultMovementType = MovementGeneratorType(data->movementType);

    AIM_Initialize();
    return true;
}

void Creature::LoadEquipment(uint32 equip_entry, bool force)
{
    if(equip_entry == 0)
    {
        if (force)
        {
            for (uint8 i = 0; i < MAX_VIRTUAL_ITEM_SLOT; ++i)
                SetVirtualItem(VirtualItemSlot(i), 0);
            m_equipmentId = 0;
        }
        return;
    }

    EquipmentInfo const *einfo = sObjectMgr.GetEquipmentInfo(equip_entry);
    if (!einfo)
        return;

    m_equipmentId = equip_entry;
    for (uint8 i = 0; i < MAX_VIRTUAL_ITEM_SLOT; ++i)
        SetVirtualItem(VirtualItemSlot(i), einfo->equipentry[i]);
}

bool Creature::HasQuest(uint32 quest_id) const
{
    QuestRelationsMapBounds bounds = sObjectMgr.GetCreatureQuestRelationsMapBounds(GetEntry());
    for(QuestRelationsMap::const_iterator itr = bounds.first; itr != bounds.second; ++itr)
    {
        if (itr->second == quest_id)
            return true;
    }
    return false;
}

bool Creature::HasInvolvedQuest(uint32 quest_id) const
{
    QuestRelationsMapBounds bounds = sObjectMgr.GetCreatureQuestInvolvedRelationsMapBounds(GetEntry());
    for(QuestRelationsMap::const_iterator itr = bounds.first; itr != bounds.second; ++itr)
    {
        if (itr->second == quest_id)
            return true;
    }
    return false;
}


struct CreatureRespawnDeleteWorker
{
    explicit CreatureRespawnDeleteWorker(uint32 guid) : i_guid(guid) {}

    void operator() (MapPersistentState* state)
    {
        state->SaveCreatureRespawnTime(i_guid, 0);
    }

    uint32 i_guid;
};

void Creature::DeleteFromDB()
{
    CreatureData const* data = sObjectMgr.GetCreatureData(GetGUIDLow());
    if (!data)
    {
        DEBUG_LOG("Trying to delete not saved creature!");
        return;
    }

    DeleteFromDB(GetGUIDLow(), data);
}

void Creature::DeleteFromDB(uint32 lowguid, CreatureData const* data)
{
    CreatureRespawnDeleteWorker worker (lowguid);
    sMapPersistentStateMgr.DoForAllStatesWithMapId(data->mapid, worker);

    sObjectMgr.DeleteCreatureData(lowguid);

    WorldDatabase.BeginTransaction();
    WorldDatabase.PExecuteLog("DELETE FROM creature WHERE guid=%u", lowguid);
    WorldDatabase.PExecuteLog("DELETE FROM creature_addon WHERE guid=%u", lowguid);
    WorldDatabase.PExecuteLog("DELETE FROM creature_movement WHERE id=%u", lowguid);
    WorldDatabase.PExecuteLog("DELETE FROM game_event_creature WHERE guid=%u", lowguid);
    WorldDatabase.PExecuteLog("DELETE FROM game_event_creature_data WHERE guid=%u", lowguid);
    WorldDatabase.PExecuteLog("DELETE FROM creature_battleground WHERE guid=%u", lowguid);
    WorldDatabase.CommitTransaction();
}

float Creature::GetAttackDistance(Unit const* pl) const
{
    float aggroRate = sWorld.getConfig(CONFIG_FLOAT_RATE_CREATURE_AGGRO);
    if(aggroRate == 0)
        return 0.0f;

    uint32 playerlevel   = pl->GetLevelForTarget(this);
    uint32 creaturelevel = GetLevelForTarget(pl);

    int32 leveldif       = int32(playerlevel) - int32(creaturelevel);

    // "The maximum Aggro Radius has a cap of 25 levels under. Example: A level 30 char has the same Aggro Radius of a level 5 char on a level 60 mob."
    if ( leveldif < - 25)
        leveldif = -25;

    // "The aggro radius of a mob having the same level as the player is roughly 20 yards"
    float RetDistance = 20;

    // "Aggro Radius varies with level difference at a rate of roughly 1 yard/level"
    // radius grow if playlevel < creaturelevel
    RetDistance -= (float)leveldif;

    if(creaturelevel+5 <= sWorld.getConfig(CONFIG_UINT32_MAX_PLAYER_LEVEL))
    {
        // detect range auras
        RetDistance += GetTotalAuraModifier(SPELL_AURA_MOD_DETECT_RANGE);

        // detected range auras
        RetDistance += pl->GetTotalAuraModifier(SPELL_AURA_MOD_DETECTED_RANGE);
    }

    // "Minimum Aggro Radius for a mob seems to be combat range (5 yards)"
    if(RetDistance < 5)
        RetDistance = 5;

    return (RetDistance*aggroRate);
}

void Creature::SetDeathState(DeathState s)
{
    if ((s == JUST_DIED && !m_isDeadByDefault) || (s == JUST_ALIVED && m_isDeadByDefault))
    {
        m_corpseDecayTimer = m_corpseDelay*IN_MILLISECONDS; // the max/default time for corpse decay (before creature is looted/AllLootRemovedFromCorpse() is called)
        m_respawnTime = time(NULL) + m_respawnDelay;        // respawn delay (spawntimesecs)

        // always save boss respawn time at death to prevent crash cheating
        if (sWorld.getConfig(CONFIG_BOOL_SAVE_RESPAWN_TIME_IMMEDIATELY) || IsWorldBoss())
            SaveRespawnTime();
    }

    Unit::SetDeathState(s);

    if (s == JUST_DIED)
    {
        SetTargetGuid(ObjectGuid());                        // remove target selection in any cases (can be set at aura remove in Unit::SetDeathState)
        SetUInt32Value(UNIT_NPC_FLAGS, UNIT_NPC_FLAG_NONE);

        if (HasSearchedAssistance())
        {
            SetNoSearchAssistance(false);
            UpdateSpeed(MOVE_RUN, false);
        }

        // FIXME: may not be blizzlike
        if (Pet* pet = GetPet())
            pet->Unsummon(PET_SAVE_AS_DELETED, this);

        // return, since we promote to CORPSE_FALLING. CORPSE_FALLING is promoted to CORPSE at next update.
        if (CanFly() && FallGround())
            return;

        Unit::SetDeathState(CORPSE);
    }

    if (s == JUST_ALIVED)
    {
        CreatureInfo const *cinfo = GetCreatureInfo();

        SetHealth(GetMaxHealth());
        SetLootRecipient(NULL);

        AddSplineFlag(SPLINEFLAG_WALKMODE);

        if (GetTemporaryFactionFlags() & TEMPFACTION_RESTORE_RESPAWN)
            ClearTemporaryFaction();

        Unit::SetDeathState(ALIVE);

        clearUnitState(UNIT_STAT_ALL_STATE);
        i_motionMaster.Clear();

        SetMeleeDamageSchool(SpellSchools(cinfo->dmgschool));

        // Dynamic flags may be adjusted by spells. Clear them
        // first and let spell from *addon apply where needed.
        SetUInt32Value(UNIT_DYNAMIC_FLAGS, UNIT_DYNFLAG_NONE);
        LoadCreatureAddon(true);

        // Flags after LoadCreatureAddon. Any spell in *addon
        // will not be able to adjust these.
        SetUInt32Value(UNIT_NPC_FLAGS, cinfo->npcflag);
        RemoveFlag(UNIT_FIELD_FLAGS, UNIT_FLAG_SKINNABLE);
    }
}

bool Creature::FallGround()
{
    // Only if state is JUST_DIED. CORPSE_FALLING is set below and promoted to CORPSE later
    if (getDeathState() != JUST_DIED)
        return false;

    // use larger distance for vmap height search than in most other cases
    float tz = GetTerrain()->GetHeight(GetPositionX(), GetPositionY(), GetPositionZ(), true, MAX_FALL_DISTANCE);

    if (tz <= INVALID_HEIGHT)
    {
        DEBUG_LOG("FallGround: creature %u at map %u (x: %f, y: %f, z: %f), not able to retrive a proper GetHeight (z: %f).",
            GetEntry(), GetMap()->GetId(), GetPositionX(), GetPositionX(), GetPositionZ(), tz);
        return false;
    }

    // Abort too if the ground is very near
    if (fabs(GetPositionZ() - tz) < 0.1f)
        return false;

    Unit::SetDeathState(CORPSE_FALLING);

    float dz = tz - GetPositionZ();
    float distance = sqrt(dz*dz);

    // default run speed * 2 explicit, not verified though but result looks proper
    double speed = baseMoveSpeed[MOVE_RUN] * 2;

    speed *= 0.001;                                         // to milliseconds

    uint32 travelTime = uint32(distance/speed);

    DEBUG_LOG("FallGround: traveltime: %u, distance: %f, speed: %f, from %f to %f", travelTime, distance, speed, GetPositionZ(), tz);

    // For creatures that are moving towards target and dies, the visual effect is not nice.
    // It is possibly caused by a xyz mismatch in DestinationHolder's GetLocationNow and the location
    // of the mob in client. For mob that are already reached target or dies while not moving
    // the visual appear to be fairly close to the expected.

    GetMap()->CreatureRelocation(this, GetPositionX(), GetPositionY(), tz, GetOrientation());
    SendMonsterMove(GetPositionX(), GetPositionY(), tz, SPLINETYPE_NORMAL, SPLINEFLAG_FALLING, travelTime);
    return true;
}

void Creature::Respawn()
{
    RemoveCorpse();

    // forced recreate creature object at clients
    UnitVisibility currentVis = GetVisibility();
    SetVisibility(VISIBILITY_RESPAWN);
    UpdateObjectVisibility();
    SetVisibility(currentVis);                              // restore visibility state
    UpdateObjectVisibility();

    if (IsDespawned())
    {
        if (HasStaticDBSpawnData())
            GetMap()->GetPersistentState()->SaveCreatureRespawnTime(GetGUIDLow(), 0);
        m_respawnTime = time(NULL);                         // respawn at next tick
    }
}

void Creature::ForcedDespawn(uint32 timeMSToDespawn)
{
    if (timeMSToDespawn)
    {
        ForcedDespawnDelayEvent *pEvent = new ForcedDespawnDelayEvent(*this);

        m_Events.AddEvent(pEvent, m_Events.CalculateTime(timeMSToDespawn));
        return;
    }

    if (isAlive())
        SetDeathState(JUST_DIED);

    RemoveCorpse();
    SetHealth(0);                                           // just for nice GM-mode view
}

bool Creature::IsImmuneToSpell(SpellEntry const* spellInfo)
{
    if (!spellInfo)
        return false;

    if (GetCreatureInfo()->MechanicImmuneMask & (1 << (spellInfo->Mechanic - 1)))
        return true;

    return Unit::IsImmuneToSpell(spellInfo);
}

bool Creature::IsImmuneToSpellEffect(SpellEntry const* spellInfo, SpellEffectIndex index) const
{
    if (GetCreatureInfo()->MechanicImmuneMask & (1 << (spellInfo->EffectMechanic[index] - 1)))
        return true;

    // Taunt immunity special flag check
    if (GetCreatureInfo()->flags_extra & CREATURE_FLAG_EXTRA_NOT_TAUNTABLE)
    {
        // Taunt aura apply check
        if (spellInfo->Effect[index] == SPELL_EFFECT_APPLY_AURA)
        {
            if (spellInfo->EffectApplyAuraName[index] == SPELL_AURA_MOD_TAUNT)
                return true;
        }
        // Spell effect taunt check
        else if (spellInfo->Effect[index] == SPELL_EFFECT_ATTACK_ME)
            return true;
    }

    return Unit::IsImmuneToSpellEffect(spellInfo, index);
}

SpellEntry const *Creature::ReachWithSpellAttack(Unit *pVictim)
{
    if(!pVictim)
        return NULL;

    for(uint32 i = 0; i < CREATURE_MAX_SPELLS; ++i)
    {
        if(!m_spells[i])
            continue;
        SpellEntry const *spellInfo = sSpellStore.LookupEntry(m_spells[i] );
        if(!spellInfo)
        {
            sLog.outError("WORLD: unknown spell id %i", m_spells[i]);
            continue;
        }

        bool bcontinue = true;
        for(int j = 0; j < MAX_EFFECT_INDEX; ++j)
        {
            if( (spellInfo->Effect[j] == SPELL_EFFECT_SCHOOL_DAMAGE )       ||
                (spellInfo->Effect[j] == SPELL_EFFECT_INSTAKILL)            ||
                (spellInfo->Effect[j] == SPELL_EFFECT_ENVIRONMENTAL_DAMAGE) ||
                (spellInfo->Effect[j] == SPELL_EFFECT_HEALTH_LEECH )
                )
            {
                bcontinue = false;
                break;
            }
        }
        if(bcontinue) continue;

        if(spellInfo->manaCost > GetPower(POWER_MANA))
            continue;
        SpellRangeEntry const* srange = sSpellRangeStore.LookupEntry(spellInfo->rangeIndex);
        float range = GetSpellMaxRange(srange);
        float minrange = GetSpellMinRange(srange);

        float dist = GetCombatDistance(pVictim);

        //if(!isInFront( pVictim, range ) && spellInfo->AttributesEx )
        //    continue;
        if( dist > range || dist < minrange )
            continue;
        if(spellInfo->PreventionType == SPELL_PREVENTION_TYPE_SILENCE && HasFlag(UNIT_FIELD_FLAGS, UNIT_FLAG_SILENCED))
            continue;
        if(spellInfo->PreventionType == SPELL_PREVENTION_TYPE_PACIFY && HasFlag(UNIT_FIELD_FLAGS, UNIT_FLAG_PACIFIED))
            continue;
        return spellInfo;
    }
    return NULL;
}

SpellEntry const *Creature::ReachWithSpellCure(Unit *pVictim)
{
    if(!pVictim)
        return NULL;

    for(uint32 i = 0; i < CREATURE_MAX_SPELLS; ++i)
    {
        if(!m_spells[i])
            continue;
        SpellEntry const *spellInfo = sSpellStore.LookupEntry(m_spells[i] );
        if(!spellInfo)
        {
            sLog.outError("WORLD: unknown spell id %i", m_spells[i]);
            continue;
        }

        bool bcontinue = true;
        for(int j = 0; j < MAX_EFFECT_INDEX; ++j)
        {
            if( (spellInfo->Effect[j] == SPELL_EFFECT_HEAL ) )
            {
                bcontinue = false;
                break;
            }
        }
        if(bcontinue)
            continue;

        if(spellInfo->manaCost > GetPower(POWER_MANA))
            continue;
        SpellRangeEntry const* srange = sSpellRangeStore.LookupEntry(spellInfo->rangeIndex);
        float range = GetSpellMaxRange(srange);
        float minrange = GetSpellMinRange(srange);

        float dist = GetCombatDistance(pVictim);

        //if(!isInFront( pVictim, range ) && spellInfo->AttributesEx )
        //    continue;
        if( dist > range || dist < minrange )
            continue;
        if(spellInfo->PreventionType == SPELL_PREVENTION_TYPE_SILENCE && HasFlag(UNIT_FIELD_FLAGS, UNIT_FLAG_SILENCED))
            continue;
        if(spellInfo->PreventionType == SPELL_PREVENTION_TYPE_PACIFY && HasFlag(UNIT_FIELD_FLAGS, UNIT_FLAG_PACIFIED))
            continue;
        return spellInfo;
    }
    return NULL;
}

bool Creature::IsVisibleInGridForPlayer(Player* pl) const
{
    // gamemaster in GM mode see all, including ghosts
    if(pl->isGameMaster())
        return true;

    if (GetCreatureInfo()->flags_extra & CREATURE_FLAG_EXTRA_INVISIBLE)
        return false;

    // Live player (or with not release body see live creatures or death creatures with corpse disappearing time > 0
    if(pl->isAlive() || pl->GetDeathTimer() > 0)
    {
        return (isAlive() || m_corpseDecayTimer > 0 || (m_isDeadByDefault && m_deathState == CORPSE));
    }

    // Dead player see live creatures near own corpse
    if(isAlive())
    {
        Corpse *corpse = pl->GetCorpse();
        if(corpse)
        {
            // 20 - aggro distance for same level, 25 - max additional distance if player level less that creature level
            if(corpse->IsWithinDistInMap(this,(20+25)*sWorld.getConfig(CONFIG_FLOAT_RATE_CREATURE_AGGRO)))
                return true;
        }
    }

    // Dead player can see ghosts
    if (GetCreatureInfo()->type_flags & CREATURE_TYPEFLAGS_GHOST_VISIBLE)
        return true;

    // and not see any other
    return false;
}

void Creature::SendAIReaction(AiReaction reactionType)
{
    WorldPacket data(SMSG_AI_REACTION, 12);

    data << GetObjectGuid();
    data << uint32(reactionType);

    ((WorldObject*)this)->SendMessageToSet(&data, true);

    DEBUG_FILTER_LOG(LOG_FILTER_AI_AND_MOVEGENSS, "WORLD: Sent SMSG_AI_REACTION, type %u.", reactionType);
}

void Creature::CallAssistance()
{
    // FIXME: should player pets call for assistance?
    if (!m_AlreadyCallAssistance && getVictim() && !isCharmed())
    {
        SetNoCallAssistance(true);

        float radius = sWorld.getConfig(CONFIG_FLOAT_CREATURE_FAMILY_ASSISTANCE_RADIUS);
        if(radius > 0)
        {
            std::list<Creature*> assistList;

            {
                MaNGOS::AnyAssistCreatureInRangeCheck u_check(this, getVictim(), radius);
                MaNGOS::CreatureListSearcher<MaNGOS::AnyAssistCreatureInRangeCheck> searcher(assistList, u_check);
                Cell::VisitGridObjects(this,searcher, radius);
            }

            if (!assistList.empty())
            {
                AssistDelayEvent *e = new AssistDelayEvent(getVictim()->GetObjectGuid(), *this, assistList);
                m_Events.AddEvent(e, m_Events.CalculateTime(sWorld.getConfig(CONFIG_UINT32_CREATURE_FAMILY_ASSISTANCE_DELAY)));
            }
        }
    }
}

void Creature::CallForHelp(float fRadius)
{
    if (fRadius <= 0.0f || !getVictim() || IsPet() || isCharmed())
        return;

    MaNGOS::CallOfHelpCreatureInRangeDo u_do(this, getVictim(), fRadius);
    MaNGOS::CreatureWorker<MaNGOS::CallOfHelpCreatureInRangeDo> worker(this, u_do);
    Cell::VisitGridObjects(this,worker, fRadius);
}

bool Creature::CanAssistTo(const Unit* u, const Unit* enemy, bool checkfaction /*= true*/) const
{
    // we don't need help from zombies :)
    if (!isAlive())
        return false;

    // we don't need help from non-combatant ;)
    if (IsCivilian())
        return false;

    if (HasFlag(UNIT_FIELD_FLAGS, UNIT_FLAG_NON_ATTACKABLE | UNIT_FLAG_NOT_SELECTABLE | UNIT_FLAG_PASSIVE))
        return false;

    // skip fighting creature
    if (isInCombat())
        return false;

    // only free creature
    if (!GetCharmerOrOwnerGuid().IsEmpty())
        return false;

    // only from same creature faction
    if (checkfaction)
    {
        if (getFaction() != u->getFaction())
            return false;
    }
    else
    {
        if (!IsFriendlyTo(u))
            return false;
    }

    // skip non hostile to caster enemy creatures
    if (!IsHostileTo(enemy))
        return false;

    return true;
}

bool Creature::CanInitiateAttack()
{
    if (hasUnitState(UNIT_STAT_STUNNED | UNIT_STAT_DIED))
        return false;

    if (HasFlag(UNIT_FIELD_FLAGS, UNIT_FLAG_NON_ATTACKABLE | UNIT_FLAG_NOT_SELECTABLE))
        return false;

    if (isPassiveToHostile())
        return false;

    return true;
}

void Creature::SaveRespawnTime()
{
    if(IsPet() || !HasStaticDBSpawnData())
        return;

    if(m_respawnTime > time(NULL))                          // dead (no corpse)
        GetMap()->GetPersistentState()->SaveCreatureRespawnTime(GetGUIDLow(), m_respawnTime);
    else if (m_corpseDecayTimer > 0)                        // dead (corpse)
        GetMap()->GetPersistentState()->SaveCreatureRespawnTime(GetGUIDLow(), time(NULL) + m_respawnDelay + m_corpseDecayTimer / IN_MILLISECONDS);
}

bool Creature::IsOutOfThreatArea(Unit* pVictim) const
{
    if (!pVictim)
        return true;

    if (!pVictim->IsInMap(this))
        return true;

    if (!pVictim->isTargetableForAttack())
        return true;

    if (!pVictim->isInAccessablePlaceFor(this))
        return true;

    if (!pVictim->isVisibleForOrDetect(this,this,false))
        return true;

    if(sMapStore.LookupEntry(GetMapId())->IsDungeon())
        return false;

    float AttackDist = GetAttackDistance(pVictim);
    float ThreatRadius = sWorld.getConfig(CONFIG_FLOAT_THREAT_RADIUS);

    //Use AttackDistance in distance check if threat radius is lower. This prevents creature bounce in and out of combat every update tick.
    return !pVictim->IsWithinDist3d(m_combatStartX, m_combatStartY, m_combatStartZ,
        ThreatRadius > AttackDist ? ThreatRadius : AttackDist);
}

CreatureDataAddon const* Creature::GetCreatureAddon() const
{
    if (CreatureDataAddon const* addon = ObjectMgr::GetCreatureAddon(GetGUIDLow()))
        return addon;

    // dependent from difficulty mode entry
    if (GetEntry() != GetCreatureInfo()->Entry)
    {
        // If CreatureTemplateAddon for difficulty_entry_N exist, it's there for a reason
        if (CreatureDataAddon const* addon =  ObjectMgr::GetCreatureTemplateAddon(GetCreatureInfo()->Entry))
            return addon;
    }

    // Return CreatureTemplateAddon when nothing else exist
    return ObjectMgr::GetCreatureTemplateAddon(GetEntry());
}

//creature_addon table
bool Creature::LoadCreatureAddon(bool reload)
{
    CreatureDataAddon const *cainfo = GetCreatureAddon();
    if(!cainfo)
        return false;

    if (cainfo->mount != 0)
        Mount(cainfo->mount);

    if (cainfo->bytes1 != 0)
    {
        // 0 StandState
        // 1 FreeTalentPoints   Pet only, so always 0 for default creature
        // 2 StandFlags
        // 3 StandMiscFlags

        SetByteValue(UNIT_FIELD_BYTES_1, 0, uint8(cainfo->bytes1 & 0xFF));
        //SetByteValue(UNIT_FIELD_BYTES_1, 1, uint8((cainfo->bytes1 >> 8) & 0xFF));
        SetByteValue(UNIT_FIELD_BYTES_1, 1, 0);
        SetByteValue(UNIT_FIELD_BYTES_1, 2, uint8((cainfo->bytes1 >> 16) & 0xFF));
        SetByteValue(UNIT_FIELD_BYTES_1, 3, uint8((cainfo->bytes1 >> 24) & 0xFF));
    }

    // UNIT_FIELD_BYTES_2
    // 0 SheathState
    // 1 UnitPVPStateFlags  Set at Creature::UpdateEntry (SetPvp())
    // 2 UnitRename         Pet only, so always 0 for default creature
    // 3 ShapeshiftForm     Must be determined/set by shapeshift spell/aura
    if (cainfo->sheath_state != 0)
        SetByteValue(UNIT_FIELD_BYTES_2, 0, cainfo->sheath_state);

    if (cainfo->pvp_state != 0)
        SetByteValue(UNIT_FIELD_BYTES_2, 1, cainfo->pvp_state);

    //SetByteValue(UNIT_FIELD_BYTES_2, 2, 0);
    //SetByteValue(UNIT_FIELD_BYTES_2, 3, 0);

    if (cainfo->emote != 0)
        SetUInt32Value(UNIT_NPC_EMOTESTATE, cainfo->emote);

    if (cainfo->splineFlags != 0)
        SetSplineFlags(SplineFlags(cainfo->splineFlags));

    if(cainfo->auras)
    {
        for (uint32 const* cAura = cainfo->auras; *cAura; ++cAura)
        {
            SpellEntry const *AdditionalSpellInfo = sSpellStore.LookupEntry(*cAura);
            if (!AdditionalSpellInfo)
            {
                sLog.outErrorDb("Creature (GUIDLow: %u Entry: %u ) has wrong spell %u defined in `auras` field.",GetGUIDLow(),GetEntry(), *cAura);
                continue;
            }

            if (HasAura(*cAura))
            {
                if (!reload)
                    sLog.outErrorDb("Creature (GUIDLow: %u Entry: %u) has duplicate spell %u in `auras` field.", GetGUIDLow(), GetEntry(), *cAura);

                continue;
            }

            CastSpell(this, AdditionalSpellInfo, true);
        }
    }
    return true;
}

/// Send a message to LocalDefense channel for players opposition team in the zone
void Creature::SendZoneUnderAttackMessage(Player* attacker)
{
    Team enemy_team = attacker->GetTeam();

    WorldPacket data(SMSG_ZONE_UNDER_ATTACK, 4);
    data << uint32(GetZoneId());
    sWorld.SendGlobalMessage(&data, NULL, (enemy_team == ALLIANCE ? HORDE : ALLIANCE));
}

void Creature::SetInCombatWithZone()
{
    if (!CanHaveThreatList())
    {
        sLog.outError("Creature entry %u call SetInCombatWithZone but creature cannot have threat list.", GetEntry());
        return;
    }

    Map* pMap = GetMap();

    if (!pMap->IsDungeon())
    {
        sLog.outError("Creature entry %u call SetInCombatWithZone for map (id: %u) that isn't an instance.", GetEntry(), pMap->GetId());
        return;
    }

    Map::PlayerList const &PlList = pMap->GetPlayers();

    if (PlList.isEmpty())
        return;

    for(Map::PlayerList::const_iterator i = PlList.begin(); i != PlList.end(); ++i)
    {
        if (Player* pPlayer = i->getSource())
        {
            if (pPlayer->isGameMaster())
                continue;

            if (pPlayer->isAlive() && !IsFriendlyTo(pPlayer))
            {
                pPlayer->SetInCombatWith(this);
                AddThreat(pPlayer);
            }
        }
    }
}

Unit* Creature::SelectAttackingTarget(AttackingTarget target, uint32 position) const
{
    if (!CanHaveThreatList())
        return NULL;

    //ThreatList m_threatlist;
    ThreatList const& threatlist = getThreatManager().getThreatList();
    ThreatList::const_iterator i = threatlist.begin();
    ThreatList::const_reverse_iterator r = threatlist.rbegin();

    if (position >= threatlist.size() || !threatlist.size())
        return NULL;

    switch(target)
    {
        case ATTACKING_TARGET_RANDOM:
        {
            advance(i, position + (rand() % (threatlist.size() - position)));
            return GetMap()->GetUnit((*i)->getUnitGuid());
        }
        case ATTACKING_TARGET_TOPAGGRO:
        {
            advance(i, position);
            return GetMap()->GetUnit((*i)->getUnitGuid());
        }
        case ATTACKING_TARGET_BOTTOMAGGRO:
        {
            advance(r, position);
            return GetMap()->GetUnit((*r)->getUnitGuid());
        }
        // TODO: implement these
        //case ATTACKING_TARGET_RANDOM_PLAYER:
        //case ATTACKING_TARGET_TOPAGGRO_PLAYER:
        //case ATTACKING_TARGET_BOTTOMAGGRO_PLAYER:
    }

    return NULL;
}

void Creature::_AddCreatureSpellCooldown(uint32 spell_id, time_t end_time)
{
    m_CreatureSpellCooldowns[spell_id] = end_time;
}

void Creature::_AddCreatureCategoryCooldown(uint32 category, time_t apply_time)
{
    m_CreatureCategoryCooldowns[category] = apply_time;
}

void Creature::AddCreatureSpellCooldown(uint32 spellid)
{
    SpellEntry const *spellInfo = sSpellStore.LookupEntry(spellid);
    if(!spellInfo)
        return;

    uint32 cooldown = GetSpellRecoveryTime(spellInfo);
    if(cooldown)
        _AddCreatureSpellCooldown(spellid, time(NULL) + cooldown/IN_MILLISECONDS);

    if(spellInfo->Category)
        _AddCreatureCategoryCooldown(spellInfo->Category, time(NULL));
}

bool Creature::HasCategoryCooldown(uint32 spell_id) const
{
    SpellEntry const *spellInfo = sSpellStore.LookupEntry(spell_id);
    if(!spellInfo)
        return false;

    CreatureSpellCooldowns::const_iterator itr = m_CreatureCategoryCooldowns.find(spellInfo->Category);
    return (itr != m_CreatureCategoryCooldowns.end() && time_t(itr->second + (spellInfo->CategoryRecoveryTime / IN_MILLISECONDS)) > time(NULL));
}

bool Creature::HasSpellCooldown(uint32 spell_id) const
{
    CreatureSpellCooldowns::const_iterator itr = m_CreatureSpellCooldowns.find(spell_id);
    return (itr != m_CreatureSpellCooldowns.end() && itr->second > time(NULL)) || HasCategoryCooldown(spell_id);
}

bool Creature::IsInEvadeMode() const
{
    return !i_motionMaster.empty() && i_motionMaster.GetCurrentMovementGeneratorType() == HOME_MOTION_TYPE;
}

bool Creature::HasSpell(uint32 spellID) const
{
    uint8 i;
    for(i = 0; i < CREATURE_MAX_SPELLS; ++i)
        if(spellID == m_spells[i])
            break;
    return i < CREATURE_MAX_SPELLS;                         // break before end of iteration of known spells
}

time_t Creature::GetRespawnTimeEx() const
{
    time_t now = time(NULL);
    if(m_respawnTime > now)                                 // dead (no corpse)
        return m_respawnTime;
    else if (m_corpseDecayTimer > 0)                        // dead (corpse)
        return now + m_respawnDelay + m_corpseDecayTimer / IN_MILLISECONDS;
    else
        return now;
}

void Creature::GetRespawnCoord( float &x, float &y, float &z, float* ori, float* dist ) const
{
    if (CreatureData const* data = sObjectMgr.GetCreatureData(GetGUIDLow()))
    {
        x = data->posX;
        y = data->posY;
        z = data->posZ;
        if (ori)
            *ori = data->orientation;
        if (dist)
            *dist = GetRespawnRadius();
    }
    else
    {
        float orient;

        GetSummonPoint(x, y, z, orient);

        if (ori)
            *ori = orient;
        if (dist)
            *dist = GetRespawnRadius();
    }

    //lets check if our creatures have valid spawn coordinates
    MANGOS_ASSERT(MaNGOS::IsValidMapCoord(x, y, z) || PrintCoordinatesError(x, y, z, "respawn"));
}

void Creature::AllLootRemovedFromCorpse()
{
    if (lootForBody && !HasFlag(UNIT_FIELD_FLAGS, UNIT_FLAG_SKINNABLE))
    {
        uint32 corpseLootedDelay;

        if (!lootForSkin)                                   // corpse was not skinned -> apply corpseLootedDelay
        {
            // use a static spawntimesecs/3 modifier (guessed/made up value) unless config are more than 0.0
            // spawntimesecs=3min:  corpse decay after 1min
            // spawntimesecs=4hour: corpse decay after 1hour 20min
            if (sWorld.getConfig(CONFIG_FLOAT_RATE_CORPSE_DECAY_LOOTED) > 0.0f)
                corpseLootedDelay = (uint32)((m_corpseDelay * IN_MILLISECONDS) * sWorld.getConfig(CONFIG_FLOAT_RATE_CORPSE_DECAY_LOOTED));
            else
                corpseLootedDelay = (m_respawnDelay*IN_MILLISECONDS) /3;
        }
        else                                                // corpse was skinned, corpse will despawn next update
            corpseLootedDelay = 0;

        // if m_respawnTime is not expired already
        if (m_respawnTime >= time(NULL))
        {
            // if spawntimesecs is larger than default corpse delay always use corpseLootedDelay
            if (m_respawnDelay > m_corpseDelay)
            {
                m_corpseDecayTimer = corpseLootedDelay;
            }
            else
            {
                // if m_respawnDelay is relatively short and corpseDecayTimer is larger than corpseLootedDelay
                if (m_corpseDecayTimer > corpseLootedDelay)
                    m_corpseDecayTimer = corpseLootedDelay;
            }
        }
        else
        {
            m_corpseDecayTimer = 0;

            // TODO: reaching here, means mob will respawn at next tick.
            // This might be a place to set some aggro delay so creature has
            // ~5 seconds before it can react to hostile surroundings.

            // It's worth noting that it will not be fully correct either way.
            // At this point another "instance" of the creature are presumably expected to
            // be spawned already, while this corpse will not appear in respawned form.
        }
    }
}

uint32 Creature::GetLevelForTarget( Unit const* target ) const
{
    if(!IsWorldBoss())
        return Unit::GetLevelForTarget(target);

    uint32 level = target->getLevel()+sWorld.getConfig(CONFIG_UINT32_WORLD_BOSS_LEVEL_DIFF);
    if(level < 1)
        return 1;
    if(level > 255)
        return 255;
    return level;
}

std::string Creature::GetAIName() const
{
    return ObjectMgr::GetCreatureTemplate(GetEntry())->AIName;
}

std::string Creature::GetScriptName() const
{
    return sScriptMgr.GetScriptName(GetScriptId());
}

uint32 Creature::GetScriptId() const
{
    return ObjectMgr::GetCreatureTemplate(GetEntry())->ScriptID;
}

VendorItemData const* Creature::GetVendorItems() const
{
    return sObjectMgr.GetNpcVendorItemList(GetEntry());
}

VendorItemData const* Creature::GetVendorTemplateItems() const
{
    uint32 vendorId = GetCreatureInfo()->vendorId;
    return vendorId ? sObjectMgr.GetNpcVendorTemplateItemList(vendorId) : NULL;
}

uint32 Creature::GetVendorItemCurrentCount(VendorItem const* vItem)
{
    if(!vItem->maxcount)
        return vItem->maxcount;

    VendorItemCounts::iterator itr = m_vendorItemCounts.begin();
    for(; itr != m_vendorItemCounts.end(); ++itr)
        if(itr->itemId==vItem->item)
            break;

    if(itr == m_vendorItemCounts.end())
        return vItem->maxcount;

    VendorItemCount* vCount = &*itr;

    time_t ptime = time(NULL);

    if( vCount->lastIncrementTime + vItem->incrtime <= ptime )
    {
        ItemPrototype const* pProto = ObjectMgr::GetItemPrototype(vItem->item);

        uint32 diff = uint32((ptime - vCount->lastIncrementTime)/vItem->incrtime);
        if((vCount->count + diff * pProto->BuyCount) >= vItem->maxcount )
        {
            m_vendorItemCounts.erase(itr);
            return vItem->maxcount;
        }

        vCount->count += diff * pProto->BuyCount;
        vCount->lastIncrementTime = ptime;
    }

    return vCount->count;
}

uint32 Creature::UpdateVendorItemCurrentCount(VendorItem const* vItem, uint32 used_count)
{
    if(!vItem->maxcount)
        return 0;

    VendorItemCounts::iterator itr = m_vendorItemCounts.begin();
    for(; itr != m_vendorItemCounts.end(); ++itr)
        if(itr->itemId==vItem->item)
            break;

    if(itr == m_vendorItemCounts.end())
    {
        uint32 new_count = vItem->maxcount > used_count ? vItem->maxcount-used_count : 0;
        m_vendorItemCounts.push_back(VendorItemCount(vItem->item,new_count));
        return new_count;
    }

    VendorItemCount* vCount = &*itr;

    time_t ptime = time(NULL);

    if( vCount->lastIncrementTime + vItem->incrtime <= ptime )
    {
        ItemPrototype const* pProto = ObjectMgr::GetItemPrototype(vItem->item);

        uint32 diff = uint32((ptime - vCount->lastIncrementTime)/vItem->incrtime);
        if((vCount->count + diff * pProto->BuyCount) < vItem->maxcount )
            vCount->count += diff * pProto->BuyCount;
        else
            vCount->count = vItem->maxcount;
    }

    vCount->count = vCount->count > used_count ? vCount->count-used_count : 0;
    vCount->lastIncrementTime = ptime;
    return vCount->count;
}

TrainerSpellData const* Creature::GetTrainerTemplateSpells() const
{
    uint32 trainerId = GetCreatureInfo()->trainerId;
    return trainerId ? sObjectMgr.GetNpcTrainerTemplateSpells(trainerId) : NULL;
}

TrainerSpellData const* Creature::GetTrainerSpells() const
{
    return sObjectMgr.GetNpcTrainerSpells(GetEntry());
}

// overwrite WorldObject function for proper name localization
const char* Creature::GetNameForLocaleIdx(int32 loc_idx) const
{
    if (loc_idx >= 0)
    {
        CreatureLocale const *cl = sObjectMgr.GetCreatureLocale(GetEntry());
        if (cl)
        {
            if (cl->Name.size() > (size_t)loc_idx && !cl->Name[loc_idx].empty())
                return cl->Name[loc_idx].c_str();
        }
    }

    return GetName();
}

void Creature::SetFactionTemporary(uint32 factionId, uint32 tempFactionFlags)
{
    m_temporaryFactionFlags = tempFactionFlags;
    setFaction(factionId);
}

void Creature::ClearTemporaryFaction()
{
    // No restore if creature is charmed/possessed.
    // For later we may consider extend to restore to charmer faction where charmer is creature.
    // This can also be done by update any pet/charmed of creature at any faction change to charmer.
    if (isCharmed())
        return;

    m_temporaryFactionFlags = TEMPFACTION_NONE;
    setFaction(GetCreatureInfo()->faction_A);
}

void Creature::SetActiveObjectState( bool on )
{
    if(m_isActiveObject==on)
        return;

    bool world = IsInWorld();

    Map* map;
    if(world)
    {
        map = GetMap();
        map->Remove(this,false);
    }

    m_isActiveObject = on;

    if(world)
        map->Add(this);
}

void Creature::SendMonsterMoveWithSpeedToCurrentDestination(Player* player)
{
    float x, y, z;
    if(GetMotionMaster()->GetDestination(x, y, z))
        SendMonsterMoveWithSpeed(x, y, z, 0, player);
}

void Creature::SendAreaSpiritHealerQueryOpcode(Player *pl)
{
    uint32 next_resurrect = 0;
    if (Spell* pcurSpell = GetCurrentSpell(CURRENT_CHANNELED_SPELL))
        next_resurrect = pcurSpell->GetCastedTime();
    WorldPacket data(SMSG_AREA_SPIRIT_HEALER_TIME, 8 + 4);
    data << GetGUID() << next_resurrect;
    pl->SendDirectMessage(&data);
}

void Creature::ApplyGameEventSpells(GameEventCreatureData const* eventData, bool activated)
{
    uint32 cast_spell = activated ? eventData->spell_id_start : eventData->spell_id_end;
    uint32 remove_spell = activated ? eventData->spell_id_end : eventData->spell_id_start;

    if (remove_spell)
        if (SpellEntry const* spellEntry = sSpellStore.LookupEntry(remove_spell))
            if (IsSpellAppliesAura(spellEntry))
                RemoveAurasDueToSpell(remove_spell);

    if (cast_spell)
        CastSpell(this, cast_spell, true);
}

void Creature::FillGuidsListFromThreatList( std::vector<ObjectGuid>& guids, uint32 maxamount /*= 0*/ )
{
    if (!CanHaveThreatList())
        return;

    ThreatList const& threats = getThreatManager().getThreatList();

    maxamount = maxamount > 0 ? std::min(maxamount,uint32(threats.size())) : threats.size();

    guids.reserve(guids.size() + maxamount);

    for (ThreatList::const_iterator itr = threats.begin(); maxamount && itr != threats.end(); ++itr, --maxamount)
        guids.push_back((*itr)->getUnitGuid());
}

struct AddCreatureToRemoveListInMapsWorker
{
    AddCreatureToRemoveListInMapsWorker(ObjectGuid guid) : i_guid(guid) {}

    void operator() (Map* map)
    {
        if (Creature* pCreature = map->GetCreature(i_guid))
            pCreature->AddObjectToRemoveList();
    }

    ObjectGuid i_guid;
};

void Creature::AddToRemoveListInMaps(uint32 db_guid, CreatureData const* data)
{
    AddCreatureToRemoveListInMapsWorker worker(data->GetObjectGuid(db_guid));
    sMapMgr.DoForAllMapsWithMapId(data->mapid, worker);
}

struct SpawnCreatureInMapsWorker
{
    SpawnCreatureInMapsWorker(uint32 guid, CreatureData const* data)
        : i_guid(guid), i_data(data) {}

    void operator() (Map* map)
    {
        // We use spawn coords to spawn
        if (map->IsLoaded(i_data->posX, i_data->posY))
        {
            Creature* pCreature = new Creature;
            //DEBUG_LOG("Spawning creature %u",*itr);
            if (!pCreature->LoadFromDB(i_guid, map))
            {
                delete pCreature;
            }
            else
            {
                map->Add(pCreature);
            }
        }
    }

    uint32 i_guid;
    CreatureData const* i_data;
};

void Creature::SpawnInMaps(uint32 db_guid, CreatureData const* data)
{
    SpawnCreatureInMapsWorker worker(db_guid, data);
    sMapMgr.DoForAllMapsWithMapId(data->mapid, worker);
}

bool Creature::HasStaticDBSpawnData() const
{
    return sObjectMgr.GetCreatureData(GetGUIDLow()) != NULL;
}<|MERGE_RESOLUTION|>--- conflicted
+++ resolved
@@ -189,11 +189,7 @@
 void Creature::AddToWorld()
 {
     ///- Register the creature for guid lookup
-<<<<<<< HEAD
-    if(!IsInWorld() && GetObjectGuid().IsCreatureOrVehicle())
-=======
     if (!IsInWorld() && GetObjectGuid().IsCreatureOrVehicle())
->>>>>>> 4c82c86e
         GetMap()->GetObjectsStore().insert<Creature>(GetGUID(), (Creature*)this);
 
     Unit::AddToWorld();
@@ -205,11 +201,7 @@
 void Creature::RemoveFromWorld()
 {
     ///- Remove the creature from the accessor
-<<<<<<< HEAD
-    if(IsInWorld() && GetObjectGuid().IsCreatureOrVehicle())
-=======
     if (IsInWorld() && GetObjectGuid().IsCreatureOrVehicle())
->>>>>>> 4c82c86e
         GetMap()->GetObjectsStore().erase<Creature>(GetGUID(), (Creature*)NULL);
 
     Unit::RemoveFromWorld();
@@ -1268,7 +1260,7 @@
 
     // Checked at startup
     if (GetCreatureInfo()->VehicleId)
-        CreateVehicleKit(GetCreatureInfo()->VehicleId);
+        SetVehicleId(GetCreatureInfo()->VehicleId);
 
     return true;
 }
