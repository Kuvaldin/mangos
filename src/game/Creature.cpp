/*
 * Copyright (C) 2005-2012 MaNGOS <http://getmangos.com/>
 *
 * This program is free software; you can redistribute it and/or modify
 * it under the terms of the GNU General Public License as published by
 * the Free Software Foundation; either version 2 of the License, or
 * (at your option) any later version.
 *
 * This program is distributed in the hope that it will be useful,
 * but WITHOUT ANY WARRANTY; without even the implied warranty of
 * MERCHANTABILITY or FITNESS FOR A PARTICULAR PURPOSE.  See the
 * GNU General Public License for more details.
 *
 * You should have received a copy of the GNU General Public License
 * along with this program; if not, write to the Free Software
 * Foundation, Inc., 59 Temple Place, Suite 330, Boston, MA  02111-1307  USA
 */

#include "Creature.h"
#include "Database/DatabaseEnv.h"
#include "WorldPacket.h"
#include "World.h"
#include "ObjectMgr.h"
#include "ScriptMgr.h"
#include "ObjectGuid.h"
#include "SpellMgr.h"
#include "QuestDef.h"
#include "GossipDef.h"
#include "Player.h"
#include "GameEventMgr.h"
#include "PoolManager.h"
#include "Opcodes.h"
#include "Log.h"
#include "LootMgr.h"
#include "MapManager.h"
#include "CreatureAI.h"
#include "CreatureAISelector.h"
#include "CreatureEventAI.h"
#include "Formulas.h"
#include "WaypointMovementGenerator.h"
#include "InstanceData.h"
#include "MapPersistentStateMgr.h"
#include "BattleGroundMgr.h"
#include "WorldPvP/WorldPvPMgr.h"
#include "Spell.h"
#include "Util.h"
#include "GridNotifiers.h"
#include "GridNotifiersImpl.h"
#include "CellImpl.h"
#include "TemporarySummon.h"
#include "movement/MoveSplineInit.h"
#include "CreatureLinkingMgr.h"

// apply implementation of the singletons
#include "Policies/SingletonImp.h"


ObjectGuid CreatureData::GetObjectGuid(uint32 lowguid) const
{
    // info existence checked at loading
    return ObjectMgr::GetCreatureTemplate(id)->GetObjectGuid(lowguid);
}

TrainerSpell const* TrainerSpellData::Find(uint32 spell_id) const
{
    TrainerSpellMap::const_iterator itr = spellList.find(spell_id);
    if (itr != spellList.end())
        return &itr->second;

    return NULL;
}

bool VendorItemData::RemoveItem( uint32 item_id )
{
    bool found = false;
    for(VendorItemList::iterator i = m_items.begin(); i != m_items.end(); )
    {
        // can have many examples
        if((*i)->item == item_id)
        {
            i = m_items.erase(i);
            found = true;
        }
        else
            ++i;
    }

    return found;
}

VendorItem const* VendorItemData::FindItemCostPair(uint32 item_id, uint32 extendedCost) const
{
    for(VendorItemList::const_iterator i = m_items.begin(); i != m_items.end(); ++i )
        if((*i)->item == item_id && (*i)->ExtendedCost == extendedCost)
            return *i;
    return NULL;
}

bool AssistDelayEvent::Execute(uint64 /*e_time*/, uint32 /*p_time*/)
{
    if (Unit* victim = m_owner.GetMap()->GetUnit(m_victimGuid))
    {
        while (!m_assistantGuids.empty())
        {
            Creature* assistant = m_owner.GetMap()->GetAnyTypeCreature(*m_assistantGuids.rbegin());
            m_assistantGuids.pop_back();

            if (assistant && assistant->CanAssistTo(&m_owner, victim))
            {
                assistant->SetNoCallAssistance(true);
                if (assistant->AI())
                    assistant->AI()->AttackStart(victim);
            }
        }
    }
    return true;
}

AssistDelayEvent::AssistDelayEvent( ObjectGuid victim, Unit& owner, std::list<Creature*> const& assistants ) : BasicEvent(), m_victimGuid(victim), m_owner(owner)
{
    // Pushing guids because in delay can happen some creature gets despawned => invalid pointer
    m_assistantGuids.reserve(assistants.size());
    for (std::list<Creature*>::const_iterator itr = assistants.begin(); itr != assistants.end(); ++itr)
        m_assistantGuids.push_back((*itr)->GetObjectGuid());
}

bool ForcedDespawnDelayEvent::Execute(uint64 /*e_time*/, uint32 /*p_time*/)
{
    m_owner.ForcedDespawn();
    return true;
}

void CreatureCreatePos::SelectFinalPoint(Creature* cr)
{
    // if object provided then selected point at specific dist/angle from object forward look
    if (m_closeObject)
    {
        if (fabs(m_dist) < M_NULL_F)
        {
            m_pos.x = m_closeObject->GetPositionX();
            m_pos.y = m_closeObject->GetPositionY();
            m_pos.z = m_closeObject->GetPositionZ();
        }
        else
            m_closeObject->GetClosePoint(m_pos.x, m_pos.y, m_pos.z, cr->GetObjectBoundingRadius(), m_dist, m_angle);
    }
}

bool CreatureCreatePos::Relocate(Creature* cr) const
{
    cr->Relocate(m_pos.x, m_pos.y, m_pos.z, m_pos.o);

    if (!cr->IsPositionValid())
    {
        sLog.outError("%s not created. Suggested coordinates isn't valid (X: %f Y: %f)", cr->GetGuidStr().c_str(), cr->GetPositionX(), cr->GetPositionY());
        return false;
    }

    return true;
}

Creature::Creature(CreatureSubtype subtype) :
Unit(), i_AI(NULL),
lootForPickPocketed(false), lootForBody(false), lootForSkin(false),m_lootMoney(0),
m_corpseDecayTimer(0), m_respawnTime(0), m_respawnDelay(25), m_corpseDelay(60), m_respawnradius(5.0f),
m_subtype(subtype), m_defaultMovementType(IDLE_MOTION_TYPE), m_equipmentId(0),
m_AlreadyCallAssistance(false), m_AlreadySearchedAssistance(false),
m_regenHealth(true), m_AI_locked(false), m_isDeadByDefault(false),
m_temporaryFactionFlags(TEMPFACTION_NONE), m_meleeDamageSchoolMask(SPELL_SCHOOL_MASK_NORMAL), m_originalEntry(0),
m_creatureInfo(NULL)
{
    m_regenTimer = 200;
    m_valuesCount = UNIT_END;

    m_CreatureSpellCooldowns.clear();
    m_CreatureCategoryCooldowns.clear();

    SetWalk(true);
}

Creature::~Creature()
{
    CleanupsBeforeDelete();

    m_vendorItemCounts.clear();

    delete i_AI;
    i_AI = NULL;
}

void Creature::AddToWorld()
{
    ///- Register the creature for guid lookup
    if (!IsInWorld() && GetObjectGuid().IsCreatureOrVehicle())
        GetMap()->GetObjectsStore().insert<Creature>(GetObjectGuid(), (Creature*)this);

    if (IsInWorld() && GetObjectGuid().IsPet())
    {
        DEBUG_LOG("Creature::AddToWorld called, but creature (guid %u) is pet! Crush possible later.", GetObjectGuid().GetCounter());
        ((Pet*)this)->AddToWorld();
    }
    else
        Unit::AddToWorld();

    if (GetVehicleKit())
        GetVehicleKit()->Reset();
}

void Creature::RemoveFromWorld()
{
    ///- Remove the creature from the accessor
    if (IsInWorld() && GetObjectGuid().IsCreatureOrVehicle())
        GetMap()->GetObjectsStore().erase<Creature>(GetObjectGuid(), (Creature*)NULL);

    if (IsInWorld() && GetObjectGuid().IsPet())
    {
        DEBUG_LOG("Creature::RemoveFromWorld called, but creature (guid %u) is pet! Crush possible later.", GetObjectGuid().GetCounter());
        ((Pet*)this)->RemoveFromWorld();
    }
    else
        Unit::RemoveFromWorld();
}

void Creature::RemoveCorpse()
{
    if (((getDeathState() != CORPSE && getDeathState() != GHOULED) && !m_isDeadByDefault) || (getDeathState() != ALIVE && m_isDeadByDefault))
        return;

    m_corpseDecayTimer = 0;
    SetDeathState(DEAD);
    UpdateObjectVisibility();

    // stop loot rolling before loot clear and for close client dialogs
    StopGroupLoot();

    loot.clear();
    uint32 respawnDelay = 0;

    if (AI())
        AI()->CorpseRemoved(respawnDelay);

    // script can set time (in seconds) explicit, override the original
    if (respawnDelay)
        m_respawnTime = time(NULL) + respawnDelay;

    float x, y, z, o;
    GetRespawnCoord(x, y, z, &o);
    GetMap()->CreatureRelocation(this, x, y, z, o);
    DisableSpline();
}

/**
 * change the entry of creature until respawn
 */
bool Creature::InitEntry(uint32 Entry, CreatureData const* data /*=NULL*/, GameEventCreatureData const* eventData /*=NULL*/ )
{
    // use game event entry if any instead default suggested
    if (eventData && eventData->entry_id)
        Entry = eventData->entry_id;

    CreatureInfo const *normalInfo = ObjectMgr::GetCreatureTemplate(Entry);
    if(!normalInfo)
    {
        sLog.outErrorDb("Creature::UpdateEntry creature entry %u does not exist.", Entry);
        return false;
    }

    CreatureInfo const *cinfo = normalInfo;
    for (Difficulty diff = GetMap()->GetDifficulty(); diff > REGULAR_DIFFICULTY; diff = GetPrevDifficulty(diff, GetMap()->IsRaid()))
    {
        // we already have valid Map pointer for current creature!
        if (normalInfo->DifficultyEntry[diff - 1])
        {
            cinfo = ObjectMgr::GetCreatureTemplate(normalInfo->DifficultyEntry[diff - 1]);
            if (cinfo)
                break;                                      // template found

            // check and reported at startup, so just ignore (restore normalInfo)
            cinfo = normalInfo;
        }
    }

    SetEntry(Entry);                                        // normal entry always
    m_creatureInfo = cinfo;                                 // map mode related always

    SetObjectScale(cinfo->scale);

    // equal to player Race field, but creature does not have race
    SetByteValue(UNIT_FIELD_BYTES_0, 0, 0);

    // known valid are: CLASS_WARRIOR,CLASS_PALADIN,CLASS_ROGUE,CLASS_MAGE
    SetByteValue(UNIT_FIELD_BYTES_0, 1, uint8(cinfo->unit_class));

    uint32 display_id = ChooseDisplayId(GetCreatureInfo(), data, eventData);
    if (!display_id)                                        // Cancel load if no display id
    {
        sLog.outErrorDb("Creature (Entry: %u) has no model defined in table `creature_template`, can't load.", Entry);
        return false;
    }

    CreatureModelInfo const *minfo = sObjectMgr.GetCreatureModelRandomGender(display_id);
    if (!minfo)                                             // Cancel load if no model defined
    {
        sLog.outErrorDb("Creature (Entry: %u) has no model info defined in table `creature_model_info`, can't load.", Entry);
        return false;
    }

    display_id = minfo->modelid;                            // it can be different (for another gender)

    SetNativeDisplayId(display_id);

    // normally the same as native, but some has exceptions (Spell::DoSummonTotem)
    SetDisplayId(display_id);

    SetByteValue(UNIT_FIELD_BYTES_0, 2, minfo->gender);
    SetByteValue(UNIT_FIELD_BYTES_0, 3, uint8(cinfo->powerType));

    // Load creature equipment
    if (eventData && eventData->equipment_id)
    {
        LoadEquipment(eventData->equipment_id);             // use event equipment if any for active event
    }
    else if (!data || data->equipmentId == 0)
    {
        if (cinfo->equipmentId == 0)
            LoadEquipment(normalInfo->equipmentId);         // use default from normal template if diff does not have any
        else
            LoadEquipment(cinfo->equipmentId);              // else use from diff template
    }
    else if (data && data->equipmentId != -1)
    {                                                       // override, -1 means no equipment
        LoadEquipment(data->equipmentId);
    }

    SetName(normalInfo->Name);                              // at normal entry always

    SetFloatValue(UNIT_MOD_CAST_SPEED, 1.0f);

    // update speed for the new CreatureInfo base speed mods
    UpdateSpeed(MOVE_WALK, false);
    UpdateSpeed(MOVE_RUN,  false);

    SetLevitate(CanFly());

    // checked at loading
    m_defaultMovementType = MovementGeneratorType(cinfo->MovementType);

    return true;
}

bool Creature::UpdateEntry(uint32 Entry, Team team, const CreatureData *data /*=NULL*/, GameEventCreatureData const* eventData /*=NULL*/, bool preserveHPAndPower /*=true*/)
{
    if (!InitEntry(Entry, data, eventData))
        return false;

    m_regenHealth = GetCreatureInfo()->RegenHealth;

    // creatures always have melee weapon ready if any
    SetSheath(SHEATH_STATE_MELEE);

    SelectLevel(GetCreatureInfo(), preserveHPAndPower ? GetHealthPercent() : 100.0f, 100.0f);

    if (team == HORDE)
        setFaction(GetCreatureInfo()->faction_H);
    else
        setFaction(GetCreatureInfo()->faction_A);

    SetUInt32Value(UNIT_NPC_FLAGS,GetCreatureInfo()->npcflag);

    uint32 attackTimer = GetCreatureInfo()->baseattacktime;

    SetAttackTime(BASE_ATTACK,  attackTimer);
    SetAttackTime(OFF_ATTACK,   attackTimer - attackTimer/4);
    SetAttackTime(RANGED_ATTACK,GetCreatureInfo()->rangeattacktime);

    uint32 unitFlags = GetCreatureInfo()->unit_flags;

    // we may need to append or remove additional flags
    if (HasFlag(UNIT_FIELD_FLAGS, UNIT_FLAG_IN_COMBAT))
        unitFlags |= UNIT_FLAG_IN_COMBAT;

    SetUInt32Value(UNIT_FIELD_FLAGS, unitFlags);

    // preserve all current dynamic flags if exist
    uint32 dynFlags = GetUInt32Value(UNIT_DYNAMIC_FLAGS);
    SetUInt32Value(UNIT_DYNAMIC_FLAGS, dynFlags ? dynFlags : GetCreatureInfo()->dynamicflags);

    SetModifierValue(UNIT_MOD_ARMOR,             BASE_VALUE, float(GetCreatureInfo()->armor));
    SetModifierValue(UNIT_MOD_RESISTANCE_HOLY,   BASE_VALUE, float(GetCreatureInfo()->resistance1));
    SetModifierValue(UNIT_MOD_RESISTANCE_FIRE,   BASE_VALUE, float(GetCreatureInfo()->resistance2));
    SetModifierValue(UNIT_MOD_RESISTANCE_NATURE, BASE_VALUE, float(GetCreatureInfo()->resistance3));
    SetModifierValue(UNIT_MOD_RESISTANCE_FROST,  BASE_VALUE, float(GetCreatureInfo()->resistance4));
    SetModifierValue(UNIT_MOD_RESISTANCE_SHADOW, BASE_VALUE, float(GetCreatureInfo()->resistance5));
    SetModifierValue(UNIT_MOD_RESISTANCE_ARCANE, BASE_VALUE, float(GetCreatureInfo()->resistance6));

    SetCanModifyStats(true);
    UpdateAllStats();

    // checked and error show at loading templates
    if (FactionTemplateEntry const* factionTemplate = sFactionTemplateStore.LookupEntry(GetCreatureInfo()->faction_A))
    {
        if (factionTemplate->factionFlags & FACTION_TEMPLATE_FLAG_PVP)
            SetPvP(true);
        else
            SetPvP(false);
    }

    SetVehicleId(GetCreatureInfo()->vehicleId);

    // if eventData set then event active and need apply spell_start
    if (eventData)
        ApplyGameEventSpells(eventData, true);

    return true;
}

uint32 Creature::ChooseDisplayId(const CreatureInfo *cinfo, const CreatureData *data /*= NULL*/, GameEventCreatureData const* eventData /*=NULL*/)
{
    // Use creature event model explicit, override any other static models
    if (eventData && eventData->modelid)
        return eventData->modelid;

    // Use creature model explicit, override template (creature.modelid)
    if (data && data->modelid_override)
        return data->modelid_override;

    // use defaults from the template
    uint32 display_id = 0;

    // models may be categorized as (in this order):
    // if mod4 && mod3 && mod2 && mod1  use any, by 25%-chance (other gender is selected and replaced after this function)
    // if mod3 && mod2 && mod1          use mod3 unless mod2 has modelid_alt_model (then all by 33%-chance)
    // if mod2                          use mod2 unless mod2 has modelid_alt_model (then both by 50%-chance)
    // if mod1                          use mod1

    // model selected here may be replaced with other_gender using own function

    if (cinfo->ModelId[3] && cinfo->ModelId[2] && cinfo->ModelId[1] && cinfo->ModelId[0])
    {
        display_id = cinfo->ModelId[urand(0,3)];
    }
    else if (cinfo->ModelId[2] && cinfo->ModelId[1] && cinfo->ModelId[0])
    {
        uint32 modelid_tmp = sObjectMgr.GetCreatureModelAlternativeModel(cinfo->ModelId[1]);
        display_id = modelid_tmp ? cinfo->ModelId[urand(0,2)] : cinfo->ModelId[2];
    }
    else if (cinfo->ModelId[1])
    {
        // We use this to eliminate invisible models vs. "dummy" models (infernals, etc).
        // Where it's expected to select one of two, model must have a alternative model defined (alternative model is normally the same as defined in ModelId1).
        // Same pattern is used in the above model selection, but the result may be ModelId3 and not ModelId2 as here.
        uint32 modelid_tmp = sObjectMgr.GetCreatureModelAlternativeModel(cinfo->ModelId[1]);
        display_id = modelid_tmp ? modelid_tmp : cinfo->ModelId[1];
    }
    else if (cinfo->ModelId[0])
    {
        display_id = cinfo->ModelId[0];
    }

    // fail safe, we use creature entry 1 and make error
    if (!display_id)
    {
        sLog.outErrorDb("Call customer support, ChooseDisplayId can not select native model for creature entry %u, model from creature entry 1 will be used instead.", cinfo->Entry);

        if (const CreatureInfo *creatureDefault = ObjectMgr::GetCreatureTemplate(1))
            display_id = creatureDefault->ModelId[0];
    }

    return display_id;
}

void Creature::Update(uint32 update_diff, uint32 diff)
{
    switch( m_deathState )
    {
        case JUST_ALIVED:
            // Don't must be called, see Creature::SetDeathState JUST_ALIVED -> ALIVE promoting.
            sLog.outError("Creature (GUIDLow: %u Entry: %u ) in wrong state: JUST_ALIVED (4)",GetGUIDLow(),GetEntry());
            break;
        case JUST_DIED:
            // Don't must be called, see Creature::SetDeathState JUST_DIED -> CORPSE promoting.
            sLog.outError("Creature (GUIDLow: %u Entry: %u ) in wrong state: JUST_DEAD (1)",GetGUIDLow(),GetEntry());
            break;
        case DEAD:
        {
            if (m_respawnTime <= time(NULL) && (!m_isSpawningLinked || GetMap()->GetCreatureLinkingHolder()->CanSpawn(this)))
            {
                DEBUG_FILTER_LOG(LOG_FILTER_AI_AND_MOVEGENSS, "Respawning...");
                m_respawnTime = 0;
                lootForPickPocketed = false;
                lootForBody         = false;
                lootForSkin         = false;

                // Clear possible auras having IsDeathPersistent() attribute
                RemoveAllAuras();

                if (m_originalEntry != GetEntry())
                {
                    // need preserver gameevent state
                    GameEventCreatureData const* eventData = sGameEventMgr.GetCreatureUpdateDataForActiveEvent(GetGUIDLow());
                    UpdateEntry(m_originalEntry, TEAM_NONE, NULL, eventData);
                }

                if (GetDisplayId() != GetNativeDisplayId() )
                    SetDisplayId(GetNativeDisplayId() );

                CreatureInfo const *cinfo = GetCreatureInfo();

                SelectLevel(cinfo);
                SetUInt32Value(UNIT_DYNAMIC_FLAGS, UNIT_DYNFLAG_NONE);
                if (m_isDeadByDefault)
                {
                    SetDeathState(JUST_DIED);
                    SetHealth(0);
                    GetUnitStateMgr().InitDefaults();
                    clearUnitState(UNIT_STAT_ALL_STATE);
                    LoadCreatureAddon(true);
                }
                else
                    SetDeathState( JUST_ALIVED );

                //Call AI respawn virtual function
                if (AI())
                    AI()->JustRespawned();

                if (m_zoneScript)
                    m_zoneScript->OnCreatureRespawn(this);

                if (m_isCreatureLinkingTrigger)
                    GetMap()->GetCreatureLinkingHolder()->DoCreatureLinkingEvent(LINKING_EVENT_RESPAWN, this);

                GetMap()->Add(this);
            }
            break;
        }
        case CORPSE:
        {
            Unit::Update(update_diff, diff);

            if (m_isDeadByDefault)
                break;

            if (m_corpseDecayTimer <= update_diff)
            {
                // since pool system can fail to roll unspawned object, this one can remain spawned, so must set respawn nevertheless
                if (uint16 poolid = sPoolMgr.IsPartOfAPool<Creature>(GetGUIDLow()))
                    sPoolMgr.UpdatePool<Creature>(*GetMap()->GetPersistentState(), poolid, GetGUIDLow());

                if (IsInWorld())                            // can be despawned by update pool
                {
                    RemoveCorpse();
                    DEBUG_FILTER_LOG(LOG_FILTER_AI_AND_MOVEGENSS, "Removing corpse... %u ", GetEntry());
                }
            }
            else
            {
                m_corpseDecayTimer -= update_diff;
                if (m_groupLootId)
                {
                    if (update_diff < m_groupLootTimer)
                        m_groupLootTimer -= update_diff;
                    else
                        StopGroupLoot();
                }
            }
            break;
        }
        case ALIVE:
        {
            if (m_isDeadByDefault)
            {
                if (m_corpseDecayTimer <= update_diff)
                {
                    // since pool system can fail to roll unspawned object, this one can remain spawned, so must set respawn nevertheless
                    if (uint16 poolid = sPoolMgr.IsPartOfAPool<Creature>(GetGUIDLow()))
                        sPoolMgr.UpdatePool<Creature>(*GetMap()->GetPersistentState(), poolid, GetGUIDLow());

                    if (IsInWorld())                        // can be despawned by update pool
                    {
                        RemoveCorpse();
                        DEBUG_FILTER_LOG(LOG_FILTER_AI_AND_MOVEGENSS, "Removing alive corpse... %u ", GetEntry());
                    }
                    else
                        return;
                }
                else
                {
                    m_corpseDecayTimer -= update_diff;
                }
            }

            Unit::Update( update_diff, diff );

            // creature can be dead after Unit::Update call
            // CORPSE/DEAD state will processed at next tick (in other case death timer will be updated unexpectedly)
            if(!isAlive())
                break;

            if(!IsInEvadeMode())
            {
                if (AI())
                {
                    // do not allow the AI to be changed during update
                    m_AI_locked = true;
                    AI()->UpdateAI(diff);   // AI not react good at real update delays (while freeze in non-active part of map)
                    m_AI_locked = false;
                }
            }

            // creature can be dead after UpdateAI call
            // CORPSE/DEAD state will processed at next tick (in other case death timer will be updated unexpectedly)
            if(!isAlive())
                break;

            if (IsPet())                           // Regenerated before
                break;

            RegenerateAll(update_diff);
            break;
        }
        default:
            break;
    }
}

void Creature::RegenerateAll(uint32 update_diff)
{
    if (m_regenTimer > 0)
    {
        if (update_diff >= m_regenTimer)
            m_regenTimer = 0;
        else
            m_regenTimer -= update_diff;
    }
    if (m_regenTimer != 0)
        return;

    if (!isInCombat() || IsPolymorphed())
        RegenerateHealth();

    Regenerate(getPowerType());

    m_regenTimer = REGEN_TIME_FULL;
}

void Creature::Regenerate(Powers power)
{
    uint32 curValue = GetPower(power);
    uint32 maxValue = GetMaxPower(power);

    if (curValue >= maxValue)
        return;

    float addvalue = 0.0f;

    switch(power)
    {
        case POWER_MANA:
        {
            // Combat and any controlled creature
            if (isInCombat() || !GetCharmerOrOwnerGuid().IsEmpty())
            {
                if(!IsUnderLastManaUseEffect())
                {
                    float ManaIncreaseRate = sWorld.getConfig(CONFIG_FLOAT_RATE_POWER_MANA);
                    float Spirit = GetStat(STAT_SPIRIT);

                    addvalue = int32((Spirit / 5.0f + 17.0f) * ManaIncreaseRate);
                }
            }
            else
                addvalue = maxValue / 3;
            break;
        }
        case POWER_ENERGY:
            if (IsVehicle())
            {
                if (VehicleEntry const* vehicleInfo = sVehicleStore.LookupEntry(GetCreatureInfo()->vehicleId))
                {

                    switch (vehicleInfo->m_powerType)
                    {
                        case ENERGY_TYPE_PYRITE:
                        case ENERGY_TYPE_BLOOD:
                        case ENERGY_TYPE_OOZE:
                        break;

                        case ENERGY_TYPE_STEAM:
                        default:
                            addvalue = 10 * sWorld.getConfig(CONFIG_FLOAT_RATE_POWER_ENERGY);
                        break;
                    }
                }
            }
            else
                addvalue = 20 * sWorld.getConfig(CONFIG_FLOAT_RATE_POWER_ENERGY);
            break;
        case POWER_FOCUS:
            addvalue = 24 * sWorld.getConfig(CONFIG_FLOAT_RATE_POWER_FOCUS);
            break;
        default:
            return;
    }

    // Apply modifiers (if any)

    AuraList const& ModPowerRegenAuras = GetAurasByType(SPELL_AURA_MOD_POWER_REGEN);
    for(AuraList::const_iterator i = ModPowerRegenAuras.begin(); i != ModPowerRegenAuras.end(); ++i)
        if ((*i)->GetModifier()->m_miscvalue == power)
            addvalue += (*i)->GetModifier()->m_amount;

    AuraList const& ModPowerRegenPCTAuras = GetAurasByType(SPELL_AURA_MOD_POWER_REGEN_PERCENT);
    for(AuraList::const_iterator i = ModPowerRegenPCTAuras.begin(); i != ModPowerRegenPCTAuras.end(); ++i)
        if ((*i)->GetModifier()->m_miscvalue == power)
            addvalue *= ((*i)->GetModifier()->m_amount + 100) / 100.0f;

    ModifyPower(power, int32(addvalue));
}

void Creature::RegenerateHealth()
{
    if (!IsRegeneratingHealth())
        return;

    uint32 curValue = GetHealth();
    uint32 maxValue = GetMaxHealth();

    if (curValue >= maxValue)
        return;

    uint32 addvalue = 0;

    // Not only pet, but any controlled creature
    if (GetCharmerOrOwnerGuid())
    {
        float HealthIncreaseRate = sWorld.getConfig(CONFIG_FLOAT_RATE_HEALTH);
        float Spirit = GetStat(STAT_SPIRIT);

        if ( GetPower(POWER_MANA) > 0 )
            addvalue = uint32(Spirit * 0.25 * HealthIncreaseRate);
        else
            addvalue = uint32(Spirit * 0.80 * HealthIncreaseRate);
    }
    else
        addvalue = maxValue/3;

    ModifyHealth(addvalue);
}

void Creature::DoFleeToGetAssistance()
{
    if (!getVictim())
        return;

    float radius = sWorld.getConfig(CONFIG_FLOAT_CREATURE_FAMILY_FLEE_ASSISTANCE_RADIUS);
    if (radius >0)
    {
        Creature* pCreature = NULL;

        MaNGOS::NearestAssistCreatureInCreatureRangeCheck u_check(this, getVictim(), radius);
        MaNGOS::CreatureLastSearcher<MaNGOS::NearestAssistCreatureInCreatureRangeCheck> searcher(pCreature, u_check);
        Cell::VisitGridObjects(this, searcher, radius);

        SetNoSearchAssistance(true);
        UpdateSpeed(MOVE_RUN, false);

        if(!pCreature)
            SetFeared(true, getVictim()->GetObjectGuid(), 0 ,sWorld.getConfig(CONFIG_UINT32_CREATURE_FAMILY_FLEE_DELAY));
        else
            GetMotionMaster()->MoveSeekAssistance(pCreature->GetPositionX(), pCreature->GetPositionY(), pCreature->GetPositionZ());
    }
}

bool Creature::AIM_Initialize()
{
    // make sure nothing can change the AI during AI update
    if (m_AI_locked)
    {
        DEBUG_FILTER_LOG(LOG_FILTER_AI_AND_MOVEGENSS, "AIM_Initialize: failed to init, locked.");
        return false;
    }

    CreatureAI * oldAI = i_AI;
    i_motionMaster.Initialize();
    i_AI = FactorySelector::selectAI(this);
    if (oldAI)
        delete oldAI;
    return true;
}

bool Creature::Create(uint32 guidlow, CreatureCreatePos& cPos, CreatureInfo const* cinfo, Team team /*= TEAM_NONE*/, const CreatureData *data /*= NULL*/, GameEventCreatureData const* eventData /*= NULL*/)
{

    SetMap(cPos.GetMap());
    SetPhaseMask(cPos.GetPhaseMask(), false);

    if (!CreateFromProto(guidlow, cinfo, team, data, eventData))
        return false;

    cPos.SelectFinalPoint(this);

    if (!cPos.Relocate(this))
        return false;

    //Notify the map's instance data.
    //Only works if you create the object in it, not if it is moves to that map.
    //Normally non-players do not teleport to other maps.
    if (InstanceData* iData = GetMap()->GetInstanceData())
        iData->OnCreatureCreate(this);

    // Init and notify outdoor pvp script
    SetZoneScript();
    if (m_zoneScript)
        m_zoneScript->OnCreatureCreate(this);

    switch (GetCreatureInfo()->rank)
    {
        case CREATURE_ELITE_RARE:
            m_corpseDelay = sWorld.getConfig(CONFIG_UINT32_CORPSE_DECAY_RARE);
            break;
        case CREATURE_ELITE_ELITE:
            m_corpseDelay = sWorld.getConfig(CONFIG_UINT32_CORPSE_DECAY_ELITE);
            break;
        case CREATURE_ELITE_RAREELITE:
            m_corpseDelay = sWorld.getConfig(CONFIG_UINT32_CORPSE_DECAY_RAREELITE);
            break;
        case CREATURE_ELITE_WORLDBOSS:
            m_corpseDelay = sWorld.getConfig(CONFIG_UINT32_CORPSE_DECAY_WORLDBOSS);
            break;
        default:
            m_corpseDelay = sWorld.getConfig(CONFIG_UINT32_CORPSE_DECAY_NORMAL);
            break;
    }

    // Add to CreatureLinkingHolder if needed
    if (sCreatureLinkingMgr.GetLinkedTriggerInformation(this))
        cPos.GetMap()->GetCreatureLinkingHolder()->AddSlaveToHolder(this);
    if (sCreatureLinkingMgr.IsLinkedEventTrigger(this))
    {
        m_isCreatureLinkingTrigger = true;
        cPos.GetMap()->GetCreatureLinkingHolder()->AddMasterToHolder(this);
    }

    LoadCreatureAddon(false);

    return true;
}

bool Creature::IsTrainerOf(Player* pPlayer, bool msg) const
{
    if (!isTrainer())
        return false;

    // pet trainers not have spells in fact now
    if (GetCreatureInfo()->trainer_type != TRAINER_TYPE_PETS)
    {
        TrainerSpellData const* cSpells = GetTrainerSpells();
        TrainerSpellData const* tSpells = GetTrainerTemplateSpells();

        // for not pet trainer expected not empty trainer list always
        if ((!cSpells || cSpells->spellList.empty()) && (!tSpells || tSpells->spellList.empty()))
        {
            sLog.outErrorDb("Creature %u (Entry: %u) have UNIT_NPC_FLAG_TRAINER but have empty trainer spell list.",
                GetGUIDLow(),GetEntry());
            return false;
        }
    }

    switch(GetCreatureInfo()->trainer_type)
    {
        case TRAINER_TYPE_CLASS:
            if (pPlayer->getClass() != GetCreatureInfo()->trainer_class)
            {
                if (msg)
                {
                    pPlayer->PlayerTalkClass->ClearMenus();
                    switch(GetCreatureInfo()->trainer_class)
                    {
                        case CLASS_DRUID:  pPlayer->PlayerTalkClass->SendGossipMenu( 4913, GetObjectGuid()); break;
                        case CLASS_HUNTER: pPlayer->PlayerTalkClass->SendGossipMenu(10090, GetObjectGuid()); break;
                        case CLASS_MAGE:   pPlayer->PlayerTalkClass->SendGossipMenu(  328, GetObjectGuid()); break;
                        case CLASS_PALADIN:pPlayer->PlayerTalkClass->SendGossipMenu( 1635, GetObjectGuid()); break;
                        case CLASS_PRIEST: pPlayer->PlayerTalkClass->SendGossipMenu( 4436, GetObjectGuid()); break;
                        case CLASS_ROGUE:  pPlayer->PlayerTalkClass->SendGossipMenu( 4797, GetObjectGuid()); break;
                        case CLASS_SHAMAN: pPlayer->PlayerTalkClass->SendGossipMenu( 5003, GetObjectGuid()); break;
                        case CLASS_WARLOCK:pPlayer->PlayerTalkClass->SendGossipMenu( 5836, GetObjectGuid()); break;
                        case CLASS_WARRIOR:pPlayer->PlayerTalkClass->SendGossipMenu( 4985, GetObjectGuid()); break;
                    }
                }
                return false;
            }
            break;
        case TRAINER_TYPE_PETS:
            if (pPlayer->getClass() != CLASS_HUNTER)
            {
                if (msg)
                {
                    pPlayer->PlayerTalkClass->ClearMenus();
                    pPlayer->PlayerTalkClass->SendGossipMenu(3620, GetObjectGuid());
                }
                return false;
            }
            break;
        case TRAINER_TYPE_MOUNTS:
            if (GetCreatureInfo()->trainer_race && pPlayer->getRace() != GetCreatureInfo()->trainer_race)
            {
                // Allowed to train if exalted
                if (FactionTemplateEntry const* faction_template = getFactionTemplateEntry())
                {
                    if (pPlayer->GetReputationRank(faction_template->faction) == REP_EXALTED)
                        return true;
                }

                if (msg)
                {
                    pPlayer->PlayerTalkClass->ClearMenus();
                    switch(GetCreatureInfo()->trainer_class)
                    {
                        case RACE_DWARF:        pPlayer->PlayerTalkClass->SendGossipMenu(5865, GetObjectGuid()); break;
                        case RACE_GNOME:        pPlayer->PlayerTalkClass->SendGossipMenu(4881, GetObjectGuid()); break;
                        case RACE_HUMAN:        pPlayer->PlayerTalkClass->SendGossipMenu(5861, GetObjectGuid()); break;
                        case RACE_NIGHTELF:     pPlayer->PlayerTalkClass->SendGossipMenu(5862, GetObjectGuid()); break;
                        case RACE_ORC:          pPlayer->PlayerTalkClass->SendGossipMenu(5863, GetObjectGuid()); break;
                        case RACE_TAUREN:       pPlayer->PlayerTalkClass->SendGossipMenu(5864, GetObjectGuid()); break;
                        case RACE_TROLL:        pPlayer->PlayerTalkClass->SendGossipMenu(5816, GetObjectGuid()); break;
                        case RACE_UNDEAD:       pPlayer->PlayerTalkClass->SendGossipMenu( 624, GetObjectGuid()); break;
                        case RACE_BLOODELF:     pPlayer->PlayerTalkClass->SendGossipMenu(5862, GetObjectGuid()); break;
                        case RACE_DRAENEI:      pPlayer->PlayerTalkClass->SendGossipMenu(5864, GetObjectGuid()); break;
                    }
                }
                return false;
            }
            break;
        case TRAINER_TYPE_TRADESKILLS:
            if (GetCreatureInfo()->trainer_spell && !pPlayer->HasSpell(GetCreatureInfo()->trainer_spell))
            {
                if (msg)
                {
                    pPlayer->PlayerTalkClass->ClearMenus();
                    pPlayer->PlayerTalkClass->SendGossipMenu(11031, GetObjectGuid());
                }
                return false;
            }
            break;
        default:
            return false;                                   // checked and error output at creature_template loading
    }
    return true;
}

bool Creature::CanInteractWithBattleMaster(Player* pPlayer, bool msg) const
{
    if(!isBattleMaster())
        return false;

    BattleGroundTypeId bgTypeId = sBattleGroundMgr.GetBattleMasterBG(GetEntry());
    if (bgTypeId == BATTLEGROUND_TYPE_NONE)
        return false;

    if(!msg)
        return pPlayer->GetBGAccessByLevel(bgTypeId);

    if(!pPlayer->GetBGAccessByLevel(bgTypeId))
    {
        pPlayer->PlayerTalkClass->ClearMenus();
        switch(bgTypeId)
        {
            case BATTLEGROUND_AV:  pPlayer->PlayerTalkClass->SendGossipMenu(7616, GetObjectGuid()); break;
            case BATTLEGROUND_WS:  pPlayer->PlayerTalkClass->SendGossipMenu(7599, GetObjectGuid()); break;
            case BATTLEGROUND_AB:  pPlayer->PlayerTalkClass->SendGossipMenu(7642, GetObjectGuid()); break;
            case BATTLEGROUND_EY:
            case BATTLEGROUND_NA:
            case BATTLEGROUND_BE:
            case BATTLEGROUND_AA:
            case BATTLEGROUND_RL:
            case BATTLEGROUND_SA:
            case BATTLEGROUND_DS:
            case BATTLEGROUND_RV: pPlayer->PlayerTalkClass->SendGossipMenu(10024, GetObjectGuid()); break;
            default: break;
        }
        return false;
    }
    return true;
}

bool Creature::CanTrainAndResetTalentsOf(Player* pPlayer) const
{
    return pPlayer->getLevel() >= 10
        && GetCreatureInfo()->trainer_type == TRAINER_TYPE_CLASS
        && pPlayer->getClass() == GetCreatureInfo()->trainer_class;
}

void Creature::PrepareBodyLootState()
{
    loot.clear();

    // only dead
    if (!isAlive())
    {
        // if have normal loot then prepare it access
        if (!lootForBody)
        {
            // have normal loot
            if (GetCreatureInfo()->maxgold > 0 || GetCreatureInfo()->lootid ||
                // ... or can have skinning after
                (GetCreatureInfo()->SkinLootId && sWorld.getConfig(CONFIG_BOOL_CORPSE_EMPTY_LOOT_SHOW)))
            {
                SetFlag(UNIT_DYNAMIC_FLAGS, UNIT_DYNFLAG_LOOTABLE);
                return;
            }
        }

        lootForBody = true;                                 // pass this loot mode

        // if not have normal loot allow skinning if need
        if (!lootForSkin && GetCreatureInfo()->SkinLootId)
        {
            RemoveFlag(UNIT_DYNAMIC_FLAGS, UNIT_DYNFLAG_LOOTABLE);
            SetFlag(UNIT_FIELD_FLAGS, UNIT_FLAG_SKINNABLE);
            return;
        }
    }

    RemoveFlag(UNIT_DYNAMIC_FLAGS, UNIT_DYNFLAG_LOOTABLE);
    RemoveFlag(UNIT_FIELD_FLAGS, UNIT_FLAG_SKINNABLE);
}

/**
 * Set player and group (if player group member) who tap creature
 */
void Creature::SetLootRecipient(Unit *unit)
{
    // set the player whose group should receive the right
    // to loot the creature after it dies
    // should be set to NULL after the loot disappears

    if (!unit)
    {
        m_lootRecipientGuid.Clear();
        m_lootGroupRecipientId = 0;
        RemoveFlag(UNIT_DYNAMIC_FLAGS, UNIT_DYNFLAG_TAPPED);
        RemoveFlag(UNIT_DYNAMIC_FLAGS, UNIT_DYNFLAG_TAPPED_BY_PLAYER);
        return;
    }

    Player* player = unit->GetCharmerOrOwnerPlayerOrPlayerItself();
    if(!player)                                             // normal creature, no player involved
        return;

    // set player for non group case or if group will disbanded
    m_lootRecipientGuid = player->GetObjectGuid();

    // set group for group existing case including if player will leave group at loot time
    if (Group* group = player->GetGroup())
        m_lootGroupRecipientId = group->GetId();

    SetFlag(UNIT_DYNAMIC_FLAGS, UNIT_DYNFLAG_TAPPED);
    SetFlag(UNIT_DYNAMIC_FLAGS, UNIT_DYNFLAG_TAPPED_BY_PLAYER);
}

void Creature::SaveToDB()
{
    // this should only be used when the creature has already been loaded
    // preferably after adding to map, because mapid may not be valid otherwise
    CreatureData const *data = sObjectMgr.GetCreatureData(GetGUIDLow());
    if(!data)
    {
        sLog.outError("Creature::SaveToDB failed, cannot get creature data!");
        return;
    }

    SaveToDB(GetMapId(), data->spawnMask,GetPhaseMask());
}

void Creature::SaveToDB(uint32 mapid, uint8 spawnMask, uint32 phaseMask)
{
    // update in loaded data
    CreatureData& data = sObjectMgr.NewOrExistCreatureData(GetGUIDLow());

    uint32 displayId = GetNativeDisplayId();

    // check if it's a custom model and if not, use 0 for displayId
    CreatureInfo const *cinfo = GetCreatureInfo();
    if (cinfo)
    {
        if (displayId != cinfo->ModelId[0] && displayId != cinfo->ModelId[1] &&
            displayId != cinfo->ModelId[2] && displayId != cinfo->ModelId[3])
        {
            for(int i = 0; i < MAX_CREATURE_MODEL && displayId; ++i)
                if (cinfo->ModelId[i])
                    if (CreatureModelInfo const *minfo = sObjectMgr.GetCreatureModelInfo(cinfo->ModelId[i]))
                        if (displayId == minfo->modelid_other_gender)
                            displayId = 0;
        }
        else
            displayId = 0;
    }

    // data->guid = guid don't must be update at save
    data.id = GetEntry();
    data.mapid = mapid;
    data.spawnMask = spawnMask;
    data.phaseMask = phaseMask;
    data.modelid_override = displayId;
    data.equipmentId = GetEquipmentId();
    data.posX = GetPositionX();
    data.posY = GetPositionY();
    data.posZ = GetPositionZ();
    data.orientation = GetOrientation();
    data.spawntimesecs = m_respawnDelay;
    // prevent add data integrity problems
    data.spawndist = GetDefaultMovementType()==IDLE_MOTION_TYPE ? 0 : m_respawnradius;
    data.currentwaypoint = 0;
    data.curhealth = GetHealth();
    data.curmana = GetPower(POWER_MANA);
    data.is_dead = m_isDeadByDefault;
    // prevent add data integrity problems
    data.movementType = !m_respawnradius && GetDefaultMovementType()==RANDOM_MOTION_TYPE
        ? IDLE_MOTION_TYPE : GetDefaultMovementType();

    // updated in DB
    WorldDatabase.BeginTransaction();

    WorldDatabase.PExecuteLog("DELETE FROM creature WHERE guid=%u", GetGUIDLow());

    std::ostringstream ss;
    ss << "INSERT INTO creature VALUES ("
        << GetGUIDLow() << ","
        << data.id << ","
        << data.mapid <<","
        << uint32(data.spawnMask) << ","                    // cast to prevent save as symbol
        << uint16(data.phaseMask) << ","                    // prevent out of range error
        << data.modelid_override <<","
        << data.equipmentId <<","
        << data.posX << ","
        << data.posY << ","
        << data.posZ << ","
        << data.orientation << ","
        << data.spawntimesecs << ","                        //respawn time
        << (float) data.spawndist << ","                    //spawn distance (float)
        << data.currentwaypoint << ","                      //currentwaypoint
        << data.curhealth << ","                            //curhealth
        << data.curmana << ","                              //curmana
        << (data.is_dead  ? 1 : 0) << ","                   //is_dead
        << uint32(data.movementType) << ")";                //default movement generator type, cast to prevent save as symbol

    WorldDatabase.PExecuteLog("%s", ss.str().c_str());

    WorldDatabase.CommitTransaction();
}

void Creature::SelectLevel(const CreatureInfo *cinfo, float percentHealth, float percentMana)
{
    uint32 rank = IsPet()? 0 : cinfo->rank;

    // level
    uint32 minlevel = std::min(cinfo->maxlevel, cinfo->minlevel);
    uint32 maxlevel = std::max(cinfo->maxlevel, cinfo->minlevel);
    uint32 level = minlevel == maxlevel ? minlevel : urand(minlevel, maxlevel);
    SetLevel(level);

    float rellevel = maxlevel == minlevel ? 0 : (float(level - minlevel))/(maxlevel - minlevel);

    // health
    float healthmod = _GetHealthMod(rank);

    uint32 minhealth = std::min(cinfo->maxhealth, cinfo->minhealth);
    uint32 maxhealth = std::max(cinfo->maxhealth, cinfo->minhealth);
    uint32 health = uint32(healthmod * (minhealth + uint32(rellevel*(maxhealth - minhealth))));

    SetCreateHealth(health);
    SetMaxHealth(health);

    if (percentHealth == 100.0f)
        SetHealth(health);
    else
        SetHealthPercent(percentHealth);

    SetModifierValue(UNIT_MOD_HEALTH, BASE_VALUE, float(health));

    Powers powerType = Powers(cinfo->powerType);
    uint32 maxPower = 0;

    switch(powerType)
    {
        case POWER_MANA:
        {
            uint32 minmana = std::min(cinfo->maxmana, cinfo->minmana);
            uint32 maxmana = std::max(cinfo->maxmana, cinfo->minmana);
            maxPower = minmana + uint32(rellevel * (maxmana - minmana));

            SetCreateMana(maxPower);
            break;
        }
        case POWER_ENERGY:
        {
            maxPower = uint32(GetCreatePowers(powerType) * cinfo->power_mod);
            break;
        }
        default:
            break;
    }

    SetMaxPower(powerType, maxPower);
    SetPower(powerType, maxPower);

    SetModifierValue(UnitMods(UNIT_MOD_POWER_START + powerType), BASE_VALUE, float(maxPower));

    // damage
    float damagemod = _GetDamageMod(rank);

    SetBaseWeaponDamage(BASE_ATTACK, MINDAMAGE, cinfo->mindmg * damagemod);
    SetBaseWeaponDamage(BASE_ATTACK, MAXDAMAGE, cinfo->maxdmg * damagemod);

    SetBaseWeaponDamage(OFF_ATTACK, MINDAMAGE, cinfo->mindmg * damagemod);
    SetBaseWeaponDamage(OFF_ATTACK, MAXDAMAGE, cinfo->maxdmg * damagemod);

    SetFloatValue(UNIT_FIELD_MINRANGEDDAMAGE, cinfo->minrangedmg * damagemod);
    SetFloatValue(UNIT_FIELD_MAXRANGEDDAMAGE, cinfo->maxrangedmg * damagemod);

    SetModifierValue(UNIT_MOD_ATTACK_POWER, BASE_VALUE, cinfo->attackpower * damagemod);
}

float Creature::_GetHealthMod(int32 Rank)
{
    switch (Rank)                                           // define rates for each elite rank
    {
        case CREATURE_ELITE_NORMAL:
            return sWorld.getConfig(CONFIG_FLOAT_RATE_CREATURE_NORMAL_HP);
        case CREATURE_ELITE_ELITE:
            return sWorld.getConfig(CONFIG_FLOAT_RATE_CREATURE_ELITE_ELITE_HP);
        case CREATURE_ELITE_RAREELITE:
            return sWorld.getConfig(CONFIG_FLOAT_RATE_CREATURE_ELITE_RAREELITE_HP);
        case CREATURE_ELITE_WORLDBOSS:
            return sWorld.getConfig(CONFIG_FLOAT_RATE_CREATURE_ELITE_WORLDBOSS_HP);
        case CREATURE_ELITE_RARE:
            return sWorld.getConfig(CONFIG_FLOAT_RATE_CREATURE_ELITE_RARE_HP);
        default:
            return sWorld.getConfig(CONFIG_FLOAT_RATE_CREATURE_ELITE_ELITE_HP);
    }
}

float Creature::_GetDamageMod(int32 Rank)
{
    switch (Rank)                                           // define rates for each elite rank
    {
        case CREATURE_ELITE_NORMAL:
            return sWorld.getConfig(CONFIG_FLOAT_RATE_CREATURE_NORMAL_DAMAGE);
        case CREATURE_ELITE_ELITE:
            return sWorld.getConfig(CONFIG_FLOAT_RATE_CREATURE_ELITE_ELITE_DAMAGE);
        case CREATURE_ELITE_RAREELITE:
            return sWorld.getConfig(CONFIG_FLOAT_RATE_CREATURE_ELITE_RAREELITE_DAMAGE);
        case CREATURE_ELITE_WORLDBOSS:
            return sWorld.getConfig(CONFIG_FLOAT_RATE_CREATURE_ELITE_WORLDBOSS_DAMAGE);
        case CREATURE_ELITE_RARE:
            return sWorld.getConfig(CONFIG_FLOAT_RATE_CREATURE_ELITE_RARE_DAMAGE);
        default:
            return sWorld.getConfig(CONFIG_FLOAT_RATE_CREATURE_ELITE_ELITE_DAMAGE);
    }
}

float Creature::GetSpellDamageMod(int32 Rank)
{
    switch (Rank)                                           // define rates for each elite rank
    {
        case CREATURE_ELITE_NORMAL:
            return sWorld.getConfig(CONFIG_FLOAT_RATE_CREATURE_NORMAL_SPELLDAMAGE);
        case CREATURE_ELITE_ELITE:
            return sWorld.getConfig(CONFIG_FLOAT_RATE_CREATURE_ELITE_ELITE_SPELLDAMAGE);
        case CREATURE_ELITE_RAREELITE:
            return sWorld.getConfig(CONFIG_FLOAT_RATE_CREATURE_ELITE_RAREELITE_SPELLDAMAGE);
        case CREATURE_ELITE_WORLDBOSS:
            return sWorld.getConfig(CONFIG_FLOAT_RATE_CREATURE_ELITE_WORLDBOSS_SPELLDAMAGE);
        case CREATURE_ELITE_RARE:
            return sWorld.getConfig(CONFIG_FLOAT_RATE_CREATURE_ELITE_RARE_SPELLDAMAGE);
        default:
            return sWorld.getConfig(CONFIG_FLOAT_RATE_CREATURE_ELITE_ELITE_SPELLDAMAGE);
    }
}

bool Creature::CreateFromProto(uint32 guidlow, CreatureInfo const* cinfo, Team team, const CreatureData *data /*=NULL*/, GameEventCreatureData const* eventData /*=NULL*/)
{
    m_originalEntry = cinfo->Entry;

    Object::_Create(guidlow, cinfo->Entry, cinfo->GetHighGuid());

    if (!UpdateEntry(cinfo->Entry, team, data, eventData, false))
        return false;

    // Checked at startup
    if (GetCreatureInfo()->vehicleId)
        SetVehicleId(GetCreatureInfo()->vehicleId);

    return true;
}

bool Creature::LoadFromDB(uint32 guidlow, Map *map)
{
    CreatureData const* data = sObjectMgr.GetCreatureData(guidlow);

    if(!data)
    {
        sLog.outErrorDb("Creature (GUID: %u) not found in table `creature`, can't load. ", guidlow);
        return false;
    }

    CreatureInfo const *cinfo = ObjectMgr::GetCreatureTemplate(data->id);
    if(!cinfo)
    {
        sLog.outErrorDb("Creature (Entry: %u) not found in table `creature_template`, can't load. ", data->id);
        return false;
    }

    GameEventCreatureData const* eventData = sGameEventMgr.GetCreatureUpdateDataForActiveEvent(guidlow);

    // Creature can be loaded already in map if grid has been unloaded while creature walk to another grid
    if (map->GetCreature(cinfo->GetObjectGuid(guidlow)))
        return false;

    CreatureCreatePos pos(map, data->posX, data->posY, data->posZ, data->orientation, data->phaseMask);

    if (!Create(guidlow, pos, cinfo, TEAM_NONE, data, eventData))
        return false;

    m_respawnradius = data->spawndist;

    m_respawnDelay = data->spawntimesecs;
    m_isDeadByDefault = data->is_dead;
    m_deathState = m_isDeadByDefault ? DEAD : ALIVE;

    m_respawnTime  = map->GetPersistentState()->GetCreatureRespawnTime(GetGUIDLow());

    if (m_respawnTime > time(NULL))                          // not ready to respawn
    {
        m_deathState = DEAD;
        if (CanFly())
        {
            float tz = GetTerrain()->GetHeight(data->posX, data->posY, data->posZ, false);
            if (data->posZ - tz > 0.1)
                Relocate(data->posX, data->posY, tz);
        }
    }
    else if (m_respawnTime)                                  // respawn time set but expired
    {
        m_respawnTime = 0;
        if (GetMap()->GetPersistentState())
            GetMap()->GetPersistentState()->SaveCreatureRespawnTime(GetGUIDLow(), 0);
    }

    uint32 curhealth = data->curhealth;
    if (curhealth)
    {
        curhealth = uint32(curhealth*_GetHealthMod(GetCreatureInfo()->rank));
        if (curhealth < 1)
            curhealth = 1;
    }

    if (sCreatureLinkingMgr.IsSpawnedByLinkedMob(this))
    {
        m_isSpawningLinked = true;
        if (m_deathState == ALIVE && !GetMap()->GetCreatureLinkingHolder()->CanSpawn(this))
        {
            m_deathState = DEAD;

            // Just set to dead, so need to relocate like above
            if (CanFly())
            {
                float tz = GetTerrain()->GetHeight(data->posX, data->posY, data->posZ, false);
                if (data->posZ - tz > 0.1)
                    Relocate(data->posX, data->posY, tz);
            }
        }
    }

    SetHealth(m_deathState == ALIVE ? curhealth : 0);
    SetPower(POWER_MANA, data->curmana);

    SetMeleeDamageSchool(SpellSchools(GetCreatureInfo()->dmgschool));

    // checked at creature_template loading
    m_defaultMovementType = MovementGeneratorType(data->movementType);

    AIM_Initialize();

    // Creature Linking, Initial load is handled like respawn
    if (m_isCreatureLinkingTrigger && isAlive())
        GetMap()->GetCreatureLinkingHolder()->DoCreatureLinkingEvent(LINKING_EVENT_RESPAWN, this);

    return true;
}

void Creature::LoadEquipment(uint32 equip_entry, bool force)
{
    if (equip_entry == 0)
    {
        if (force)
        {
            for (uint8 i = 0; i < MAX_VIRTUAL_ITEM_SLOT; ++i)
                SetVirtualItem(VirtualItemSlot(i), 0);
            m_equipmentId = 0;
        }
        return;
    }

    EquipmentInfo const *einfo = sObjectMgr.GetEquipmentInfo(equip_entry);
    if (!einfo)
        return;

    m_equipmentId = equip_entry;
    for (uint8 i = 0; i < MAX_VIRTUAL_ITEM_SLOT; ++i)
        SetVirtualItem(VirtualItemSlot(i), einfo->equipentry[i]);
}

bool Creature::HasQuest(uint32 quest_id) const
{
    QuestRelationsMapBounds bounds = sObjectMgr.GetCreatureQuestRelationsMapBounds(GetEntry());
    for(QuestRelationsMap::const_iterator itr = bounds.first; itr != bounds.second; ++itr)
    {
        if (itr->second == quest_id)
            return true;
    }
    return false;
}

bool Creature::HasInvolvedQuest(uint32 quest_id) const
{
    QuestRelationsMapBounds bounds = sObjectMgr.GetCreatureQuestInvolvedRelationsMapBounds(GetEntry());
    for(QuestRelationsMap::const_iterator itr = bounds.first; itr != bounds.second; ++itr)
    {
        if (itr->second == quest_id)
            return true;
    }
    return false;
}


struct CreatureRespawnDeleteWorker
{
    explicit CreatureRespawnDeleteWorker(uint32 guid) : i_guid(guid) {}

    void operator() (MapPersistentState* state)
    {
        state->SaveCreatureRespawnTime(i_guid, 0);
    }

    uint32 i_guid;
};

void Creature::DeleteFromDB()
{
    CreatureData const* data = sObjectMgr.GetCreatureData(GetGUIDLow());
    if (!data)
    {
        DEBUG_LOG("Trying to delete not saved creature!");
        return;
    }

    DeleteFromDB(GetGUIDLow(), data);
}

void Creature::DeleteFromDB(uint32 lowguid, CreatureData const* data)
{
    CreatureRespawnDeleteWorker worker (lowguid);
    sMapPersistentStateMgr.DoForAllStatesWithMapId(data->mapid, worker);

    sObjectMgr.DeleteCreatureData(lowguid);

    WorldDatabase.BeginTransaction();
    WorldDatabase.PExecuteLog("DELETE FROM creature WHERE guid=%u", lowguid);
    WorldDatabase.PExecuteLog("DELETE FROM creature_addon WHERE guid=%u", lowguid);
    WorldDatabase.PExecuteLog("DELETE FROM creature_movement WHERE id=%u", lowguid);
    WorldDatabase.PExecuteLog("DELETE FROM game_event_creature WHERE guid=%u", lowguid);
    WorldDatabase.PExecuteLog("DELETE FROM game_event_creature_data WHERE guid=%u", lowguid);
    WorldDatabase.PExecuteLog("DELETE FROM creature_battleground WHERE guid=%u", lowguid);
    WorldDatabase.CommitTransaction();
}

float Creature::GetAttackDistance(Unit const* pl) const
{
    float aggroRate = sWorld.getConfig(CONFIG_FLOAT_RATE_CREATURE_AGGRO);
    if (aggroRate == 0)
        return 0.0f;

    uint32 playerlevel   = pl->GetLevelForTarget(this);
    uint32 creaturelevel = GetLevelForTarget(pl);

    int32 leveldif       = int32(playerlevel) - int32(creaturelevel);

    // "The maximum Aggro Radius has a cap of 25 levels under. Example: A level 30 char has the same Aggro Radius of a level 5 char on a level 60 mob."
    if ( leveldif < - 25)
        leveldif = -25;

    // "The aggro radius of a mob having the same level as the player is roughly 20 yards"
    float RetDistance = 20;

    // "Aggro Radius varies with level difference at a rate of roughly 1 yard/level"
    // radius grow if playlevel < creaturelevel
    RetDistance -= (float)leveldif;

    if (creaturelevel+5 <= sWorld.getConfig(CONFIG_UINT32_MAX_PLAYER_LEVEL))
    {
        // detect range auras
        RetDistance += GetTotalAuraModifier(SPELL_AURA_MOD_DETECT_RANGE);

        // detected range auras
        RetDistance += pl->GetTotalAuraModifier(SPELL_AURA_MOD_DETECTED_RANGE);
    }

    // "Minimum Aggro Radius for a mob seems to be combat range (5 yards)"
    if (RetDistance < 5)
        RetDistance = 5;

    return (RetDistance*aggroRate);
}

void Creature::SetDeathState(DeathState s)
{
    if ((s == JUST_DIED && !m_isDeadByDefault) || (s == JUST_ALIVED && m_isDeadByDefault))
    {
        m_corpseDecayTimer = m_corpseDelay*IN_MILLISECONDS; // the max/default time for corpse decay (before creature is looted/AllLootRemovedFromCorpse() is called)
        m_respawnTime = time(NULL) + m_respawnDelay;        // respawn delay (spawntimesecs)

        // always save boss respawn time at death to prevent crash cheating
        if (sWorld.getConfig(CONFIG_BOOL_SAVE_RESPAWN_TIME_IMMEDIATELY) || IsWorldBoss())
            SaveRespawnTime();
    }

    Unit::SetDeathState(s);

    if (s == JUST_DIED)
    {
        SetTargetGuid(ObjectGuid());                        // remove target selection in any cases (can be set at aura remove in Unit::SetDeathState)
        SetUInt32Value(UNIT_NPC_FLAGS, UNIT_NPC_FLAG_NONE);

        if (HasSearchedAssistance())
        {
            SetNoSearchAssistance(false);
            UpdateSpeed(MOVE_RUN, false);
        }

        // FIXME: may not be blizzlike
        if (Pet* pet = GetPet())
            pet->Unsummon(PET_SAVE_AS_DELETED, this);

        if (CanFly())
            GetMotionMaster()->MoveFall();

        Unit::SetDeathState(CORPSE);
    }

    if (s == JUST_ALIVED)
    {
        CreatureInfo const *cinfo = GetCreatureInfo();

        SetHealth(GetMaxHealth());
        SetLootRecipient(NULL);
        SetWalk(true);

        if (GetTemporaryFactionFlags() & TEMPFACTION_RESTORE_RESPAWN)
            ClearTemporaryFaction();

        Unit::SetDeathState(ALIVE);

        clearUnitState(UNIT_STAT_ALL_STATE);
        GetMotionMaster()->Initialize();

        SetMeleeDamageSchool(SpellSchools(cinfo->dmgschool));

        // Dynamic flags may be adjusted by spells. Clear them
        // first and let spell from *addon apply where needed.
        SetUInt32Value(UNIT_DYNAMIC_FLAGS, UNIT_DYNFLAG_NONE);
        LoadCreatureAddon(true);

        // Flags after LoadCreatureAddon. Any spell in *addon
        // will not be able to adjust these.
        SetUInt32Value(UNIT_NPC_FLAGS, cinfo->npcflag);
        RemoveFlag(UNIT_FIELD_FLAGS, UNIT_FLAG_SKINNABLE);
    }
}

void Creature::Respawn()
{
    RemoveCorpse();

    // forced recreate creature object at clients
    UnitVisibility currentVis = GetVisibility();
    SetVisibility(VISIBILITY_RESPAWN);
    UpdateObjectVisibility();
    SetVisibility(currentVis);                              // restore visibility state
    UpdateObjectVisibility();

    if (IsDespawned())
    {
        if (HasStaticDBSpawnData())
            if (GetMap()->GetPersistentState())
                GetMap()->GetPersistentState()->SaveCreatureRespawnTime(GetGUIDLow(), 0);
        m_respawnTime = time(NULL);                         // respawn at next tick
    }
}

void Creature::ForcedDespawn(uint32 timeMSToDespawn)
{
    if (timeMSToDespawn)
    {
        ForcedDespawnDelayEvent *pEvent = new ForcedDespawnDelayEvent(*this);

        AddEvent(pEvent, timeMSToDespawn);
        return;
    }

    if (IsInWorld() && isAlive())
        SetDeathState(JUST_DIED);

    RemoveCorpse();
    if (IsInWorld())
        SetHealth(0);                                           // just for nice GM-mode view

    if (IsTemporarySummon())
         ((TemporarySummon*)this)->UnSummon();
}

bool Creature::IsImmuneToSpell(SpellEntry const* spellInfo) const
{
    if (!spellInfo)
        return false;

    if (GetCreatureInfo()->MechanicImmuneMask & (1 << (spellInfo->Mechanic - 1)))
        return true;

    return Unit::IsImmuneToSpell(spellInfo);
}

bool Creature::IsImmuneToSpellEffect(SpellEntry const* spellInfo, SpellEffectIndex index) const
{
    if (GetCreatureInfo()->MechanicImmuneMask & (1 << (spellInfo->EffectMechanic[index] - 1)))
        return true;

    // Taunt immunity special flag check
    if (GetCreatureInfo()->flags_extra & CREATURE_FLAG_EXTRA_NOT_TAUNTABLE)
    {
        // Taunt aura apply check
        if (spellInfo->Effect[index] == SPELL_EFFECT_APPLY_AURA)
        {
            if (spellInfo->EffectApplyAuraName[index] == SPELL_AURA_MOD_TAUNT)
                return true;
        }
        // Spell effect taunt check
        else if (spellInfo->Effect[index] == SPELL_EFFECT_ATTACK_ME)
            return true;
    }

    return Unit::IsImmuneToSpellEffect(spellInfo, index);
}

SpellEntry const *Creature::ReachWithSpellAttack(Unit *pVictim)
{
    if(!pVictim)
        return NULL;

    for(uint32 i = 0; i <= GetSpellMaxIndex(); ++i)
    {
        uint32 spellID = GetSpell(i);
        if(!spellID)
            continue;

        SpellEntry const *spellInfo = sSpellStore.LookupEntry(spellID);
        if(!spellInfo)
        {
            sLog.outError("WORLD: unknown spell id %i", spellID);
            continue;
        }

        bool bcontinue = true;
        for(int j = 0; j < MAX_EFFECT_INDEX; ++j)
        {
            if ( (spellInfo->Effect[j] == SPELL_EFFECT_SCHOOL_DAMAGE )       ||
                (spellInfo->Effect[j] == SPELL_EFFECT_INSTAKILL)            ||
                (spellInfo->Effect[j] == SPELL_EFFECT_ENVIRONMENTAL_DAMAGE) ||
                (spellInfo->Effect[j] == SPELL_EFFECT_HEALTH_LEECH )
                )
            {
                bcontinue = false;
                break;
            }
        }
        if (bcontinue) continue;

        if (spellInfo->manaCost > GetPower(POWER_MANA))
            continue;
        SpellRangeEntry const* srange = sSpellRangeStore.LookupEntry(spellInfo->rangeIndex);
        float range = GetSpellMaxRange(srange);
        float minrange = GetSpellMinRange(srange);

        float dist = GetCombatDistance(pVictim);

        //if(!isInFront( pVictim, range ) && spellInfo->AttributesEx )
        //    continue;
        if ( dist > range || dist < minrange )
            continue;
        if (spellInfo->PreventionType == SPELL_PREVENTION_TYPE_SILENCE && HasFlag(UNIT_FIELD_FLAGS, UNIT_FLAG_SILENCED))
            continue;
        if (spellInfo->PreventionType == SPELL_PREVENTION_TYPE_PACIFY && HasFlag(UNIT_FIELD_FLAGS, UNIT_FLAG_PACIFIED))
            continue;
        return spellInfo;
    }
    return NULL;
}

SpellEntry const *Creature::ReachWithSpellCure(Unit *pVictim)
{
    if(!pVictim)
        return NULL;

    for(uint32 i = 0; i <= GetSpellMaxIndex(); ++i)
    {
        uint32 spellID = GetSpell(i);
        if (!spellID)
            continue;

        SpellEntry const *spellInfo = sSpellStore.LookupEntry(spellID);
        if(!spellInfo)
        {
            sLog.outError("WORLD: unknown spell id %i", spellID);
            continue;
        }

        bool bcontinue = true;
        for(int j = 0; j < MAX_EFFECT_INDEX; ++j)
        {
            if ( (spellInfo->Effect[j] == SPELL_EFFECT_HEAL ) )
            {
                bcontinue = false;
                break;
            }
        }
        if (bcontinue)
            continue;

        if (spellInfo->manaCost > GetPower(POWER_MANA))
            continue;
        SpellRangeEntry const* srange = sSpellRangeStore.LookupEntry(spellInfo->rangeIndex);
        float range = GetSpellMaxRange(srange);
        float minrange = GetSpellMinRange(srange);

        float dist = GetCombatDistance(pVictim);

        //if(!isInFront( pVictim, range ) && spellInfo->AttributesEx )
        //    continue;
        if ( dist > range || dist < minrange )
            continue;
        if (spellInfo->PreventionType == SPELL_PREVENTION_TYPE_SILENCE && HasFlag(UNIT_FIELD_FLAGS, UNIT_FLAG_SILENCED))
            continue;
        if (spellInfo->PreventionType == SPELL_PREVENTION_TYPE_PACIFY && HasFlag(UNIT_FIELD_FLAGS, UNIT_FLAG_PACIFIED))
            continue;
        return spellInfo;
    }
    return NULL;
}

bool Creature::IsVisibleInGridForPlayer(Player* pl) const
{
    // gamemaster in GM mode see all, including ghosts
    if (pl->isGameMaster())
        return true;

    if (GetCreatureInfo()->flags_extra & CREATURE_FLAG_EXTRA_INVISIBLE)
        return false;

    // Live player (or with not release body see live creatures or death creatures with corpse disappearing time > 0
    if (pl->isAlive() || pl->GetDeathTimer() > 0)
    {
        return (isAlive() || m_corpseDecayTimer > 0 || (m_isDeadByDefault && m_deathState == CORPSE));
    }

    // Dead player see live creatures near own corpse
    if (isAlive())
    {
        Corpse *corpse = pl->GetCorpse();
        if (corpse)
        {
            // 20 - aggro distance for same level, 25 - max additional distance if player level less that creature level
            if (corpse->IsWithinDistInMap(this,(20+25)*sWorld.getConfig(CONFIG_FLOAT_RATE_CREATURE_AGGRO)))
                return true;
        }
    }

    // Dead player can see ghosts
    if (GetCreatureInfo()->type_flags & CREATURE_TYPEFLAGS_GHOST_VISIBLE)
        return true;

    // and not see any other
    return false;
}

void Creature::SendAIReaction(AiReaction reactionType)
{
    WorldPacket data(SMSG_AI_REACTION, 12);

    data << GetObjectGuid();
    data << uint32(reactionType);

    ((WorldObject*)this)->SendMessageToSet(&data, true);

    DEBUG_FILTER_LOG(LOG_FILTER_AI_AND_MOVEGENSS, "WORLD: Sent SMSG_AI_REACTION, type %u.", reactionType);
}

void Creature::CallAssistance()
{
    // FIXME: should player pets call for assistance?
    if (!m_AlreadyCallAssistance && getVictim() && !isCharmed())
    {
        SetNoCallAssistance(true);

        float radius = sWorld.getConfig(CONFIG_FLOAT_CREATURE_FAMILY_ASSISTANCE_RADIUS);
        if (radius > 0)
        {
            std::list<Creature*> assistList;

            {
                MaNGOS::AnyAssistCreatureInRangeCheck u_check(this, getVictim(), radius);
                MaNGOS::CreatureListSearcher<MaNGOS::AnyAssistCreatureInRangeCheck> searcher(assistList, u_check);
                Cell::VisitGridObjects(this,searcher, radius);
            }

            if (!assistList.empty())
            {
                AssistDelayEvent* event = new AssistDelayEvent(getVictim()->GetObjectGuid(), *this, assistList);
                AddEvent(event, sWorld.getConfig(CONFIG_UINT32_CREATURE_FAMILY_ASSISTANCE_DELAY));
            }
        }
    }
}

void Creature::CallForHelp(float fRadius)
{
    if (fRadius <= 0.0f || !getVictim() || IsPet() || isCharmed())
        return;

    MaNGOS::CallOfHelpCreatureInRangeDo u_do(this, getVictim(), fRadius);
    MaNGOS::CreatureWorker<MaNGOS::CallOfHelpCreatureInRangeDo> worker(this, u_do);
    Cell::VisitGridObjects(this,worker, fRadius);
}

bool Creature::CanAssistTo(const Unit* u, const Unit* enemy, bool checkfaction /*= true*/) const
{
    // we don't need help from zombies :)
    if (!isAlive())
        return false;

    // we don't need help from non-combatant ;)
    if (IsCivilian())
        return false;

    if (HasFlag(UNIT_FIELD_FLAGS, UNIT_FLAG_NON_ATTACKABLE | UNIT_FLAG_NOT_SELECTABLE | UNIT_FLAG_PASSIVE))
        return false;

    // skip fighting creature
    if (isInCombat())
        return false;

    // only free creature
    if (GetCharmerOrOwnerGuid())
        return false;

    // only from same creature faction
    if (checkfaction)
    {
        if (getFaction() != u->getFaction())
            return false;
    }
    else
    {
        if (!IsFriendlyTo(u))
            return false;
    }

    // skip non hostile to caster enemy creatures
    if (!IsHostileTo(enemy))
        return false;

    return true;
}

bool Creature::CanInitiateAttack()
{
    if (hasUnitState(UNIT_STAT_STUNNED | UNIT_STAT_DIED))
        return false;

    if (HasFlag(UNIT_FIELD_FLAGS, UNIT_FLAG_NON_ATTACKABLE | UNIT_FLAG_NOT_SELECTABLE))
        return false;

    if (isPassiveToHostile())
        return false;

    return true;
}

void Creature::SaveRespawnTime()
{
    if (IsPet() || !HasStaticDBSpawnData())
        return;

    if (m_respawnTime > time(NULL))                          // dead (no corpse)
    {
        if (GetMap()->GetPersistentState())
            GetMap()->GetPersistentState()->SaveCreatureRespawnTime(GetGUIDLow(), m_respawnTime);
    }
    else if (m_corpseDecayTimer > 0)                        // dead (corpse)
    {
        if (GetMap()->GetPersistentState())
            GetMap()->GetPersistentState()->SaveCreatureRespawnTime(GetGUIDLow(), time(NULL) + m_respawnDelay + m_corpseDecayTimer / IN_MILLISECONDS);
    }
}

bool Creature::IsOutOfThreatArea(Unit* pVictim) const
{
    if (!pVictim)
        return true;

    if (!pVictim->IsInMap(this))
        return true;

    if (!pVictim->isTargetableForAttack())
        return true;

    if (!pVictim->isInAccessablePlaceFor(this))
        return true;

    if (!pVictim->isVisibleForOrDetect(this,this,false))
        return true;

    if (sMapStore.LookupEntry(GetMapId())->IsDungeon())
        return false;

    float AttackDist = GetAttackDistance(pVictim);
    float ThreatRadius = sWorld.getConfig(CONFIG_FLOAT_THREAT_RADIUS);

    //Use AttackDistance in distance check if threat radius is lower. This prevents creature bounce in and out of combat every update tick.
    return !pVictim->IsWithinDist3d(m_combatStartX, m_combatStartY, m_combatStartZ,
        ThreatRadius > AttackDist ? ThreatRadius : AttackDist);
}

CreatureDataAddon const* Creature::GetCreatureAddon() const
{
    if (CreatureDataAddon const* addon = ObjectMgr::GetCreatureAddon(GetGUIDLow()))
        return addon;

    // dependent from difficulty mode entry
    if (GetEntry() != GetCreatureInfo()->Entry)
    {
        // If CreatureTemplateAddon for difficulty_entry_N exist, it's there for a reason
        if (CreatureDataAddon const* addon =  ObjectMgr::GetCreatureTemplateAddon(GetCreatureInfo()->Entry))
            return addon;
    }

    // Return CreatureTemplateAddon when nothing else exist
    return ObjectMgr::GetCreatureTemplateAddon(GetEntry());
}

//creature_addon table
bool Creature::LoadCreatureAddon(bool reload)
{
    CreatureDataAddon const *cainfo = GetCreatureAddon();
    if(!cainfo)
        return false;

    if (cainfo->mount != 0)
        Mount(cainfo->mount);

    if (cainfo->bytes1 != 0)
    {
        // 0 StandState
        // 1 FreeTalentPoints   Pet only, so always 0 for default creature
        // 2 StandFlags
        // 3 StandMiscFlags

        SetByteValue(UNIT_FIELD_BYTES_1, 0, uint8(cainfo->bytes1 & 0xFF));
        //SetByteValue(UNIT_FIELD_BYTES_1, 1, uint8((cainfo->bytes1 >> 8) & 0xFF));
        SetByteValue(UNIT_FIELD_BYTES_1, 1, 0);
        SetByteValue(UNIT_FIELD_BYTES_1, 2, uint8((cainfo->bytes1 >> 16) & 0xFF));
        SetByteValue(UNIT_FIELD_BYTES_1, 3, uint8((cainfo->bytes1 >> 24) & 0xFF));
    }

    // UNIT_FIELD_BYTES_2
    // 0 SheathState
    // 1 UnitPVPStateFlags  Set at Creature::UpdateEntry (SetPvp())
    // 2 UnitRename         Pet only, so always 0 for default creature
    // 3 ShapeshiftForm     Must be determined/set by shapeshift spell/aura
    SetByteValue(UNIT_FIELD_BYTES_2, 0, cainfo->sheath_state);

    if (cainfo->pvp_state != 0)
        SetByteValue(UNIT_FIELD_BYTES_2, 1, cainfo->pvp_state);

    //SetByteValue(UNIT_FIELD_BYTES_2, 2, 0);
    //SetByteValue(UNIT_FIELD_BYTES_2, 3, 0);

    if (cainfo->emote != 0)
        SetUInt32Value(UNIT_NPC_EMOTESTATE, cainfo->emote);

    if (cainfo->splineFlags & SPLINEFLAG_FLYING)
        SetLevitate(true);

    if (cainfo->auras)
    {
        for (uint32 const* cAura = cainfo->auras; *cAura; ++cAura)
        {
            if (HasAuraOfDifficulty(*cAura))
            {
                if (!reload)
                    sLog.outErrorDb("Creature (GUIDLow: %u Entry: %u) has spell %u in `auras` field, but aura is already applied.", GetGUIDLow(), GetEntry(), *cAura);

                continue;
            }

            SpellEntry const* spellInfo = sSpellStore.LookupEntry(*cAura);  // Already checked on load

            // Get Difficulty mode for initial case (npc not yet added to world)
            if (spellInfo->SpellDifficultyId && !reload && GetMap()->IsDungeon())
                if (SpellEntry const* spellEntry = GetSpellEntryByDifficulty(spellInfo->SpellDifficultyId, GetMap()->GetDifficulty(), GetMap()->IsRaid()))
                    spellInfo = spellEntry;

            CastSpell(this, spellInfo, true);
        }
    }
    return true;
}

/// Send a message to LocalDefense channel for players opposition team in the zone
void Creature::SendZoneUnderAttackMessage(Player* attacker)
{
    Team enemy_team = attacker->GetTeam();

    WorldPacket data(SMSG_ZONE_UNDER_ATTACK, 4);
    data << uint32(GetZoneId());
    sWorld.SendGlobalMessage(&data, NULL, (enemy_team == ALLIANCE ? HORDE : ALLIANCE));
}

void Creature::SetInCombatWithZone()
{
    if (!CanHaveThreatList())
    {
        sLog.outError("Creature entry %u call SetInCombatWithZone but creature cannot have threat list.", GetEntry());
        return;
    }

    Map* pMap = GetMap();

    if (!pMap->IsDungeon())
    {
        sLog.outError("Creature entry %u call SetInCombatWithZone for map (id: %u) that isn't an instance.", GetEntry(), pMap->GetId());
        return;
    }

    Map::PlayerList const &PlList = pMap->GetPlayers();

    if (PlList.isEmpty())
        return;

    for(Map::PlayerList::const_iterator i = PlList.begin(); i != PlList.end(); ++i)
    {
        if (Player* pPlayer = i->getSource())
        {
            if (pPlayer->isGameMaster())
                continue;

            if (pPlayer->isAlive() && !IsFriendlyTo(pPlayer))
            {
                pPlayer->SetInCombatWith(this);
                AddThreat(pPlayer);
            }
        }
    }
}

bool Creature::MeetsSelectAttackingRequirement(Unit* pTarget, SpellEntry const* pSpellInfo, uint32 selectFlags) const
{
    if (selectFlags & SELECT_FLAG_PLAYER && pTarget->GetTypeId() != TYPEID_PLAYER)
        return false;

    if (selectFlags & SELECT_FLAG_POWER_MANA && pTarget->getPowerType() != POWER_MANA)
        return false;
    else if (selectFlags & SELECT_FLAG_POWER_RAGE && pTarget->getPowerType() != POWER_RAGE)
        return false;
    else if (selectFlags & SELECT_FLAG_POWER_ENERGY && pTarget->getPowerType() != POWER_ENERGY)
        return false;
    else if (selectFlags & SELECT_FLAG_POWER_RUNIC && pTarget->getPowerType() != POWER_RUNIC_POWER)
        return false;

    if (selectFlags & SELECT_FLAG_IN_MELEE_RANGE && !CanReachWithMeleeAttack(pTarget))
        return false;
    if (selectFlags & SELECT_FLAG_NOT_IN_MELEE_RANGE && CanReachWithMeleeAttack(pTarget))
        return false;

    if (selectFlags & SELECT_FLAG_NOT_IN_MELEE_RANGE && CanReachWithMeleeAttack(pTarget))
        return false;

    if (selectFlags & SELECT_FLAG_IN_LOS && !IsWithinLOSInMap(pTarget))
        return false;

    if (pSpellInfo)
    {
        switch (pSpellInfo->rangeIndex)
        {
            case SPELL_RANGE_IDX_SELF_ONLY: return false;
            case SPELL_RANGE_IDX_ANYWHERE:  return true;
            case SPELL_RANGE_IDX_COMBAT:    return CanReachWithMeleeAttack(pTarget);
        }

        SpellRangeEntry const* srange = sSpellRangeStore.LookupEntry(pSpellInfo->rangeIndex);
        float max_range = GetSpellMaxRange(srange);
        float min_range = GetSpellMinRange(srange);
        float dist = GetCombatDistance(pTarget);

        return dist < max_range && dist >= min_range;
    }

    return true;
}

Unit* Creature::SelectAttackingTarget(AttackingTarget target, uint32 position, uint32 uiSpellEntry, uint32 selectFlags) const
{
    return SelectAttackingTarget(target, position, sSpellStore.LookupEntry(uiSpellEntry), selectFlags);
}

Unit* Creature::SelectAttackingTarget(AttackingTarget target, uint32 position, SpellEntry const* pSpellInfo /*= NULL*/, uint32 selectFlags/*= 0*/) const
{
    if (!CanHaveThreatList())
        return NULL;

    // ThreatList m_threatlist;
    ThreatList const& threatlist = getThreatManager().getThreatList();
    ThreatList::const_iterator itr = threatlist.begin();
    ThreatList::const_reverse_iterator ritr = threatlist.rbegin();

    if (position >= threatlist.size() || !threatlist.size())
        return NULL;

    switch (target)
    {
        case ATTACKING_TARGET_RANDOM:
        {
            std::vector<Unit*> suitableUnits;
            suitableUnits.reserve(threatlist.size() - position);
            advance(itr, position);
            for (; itr != threatlist.end(); ++itr)
                if (Unit* pTarget = GetMap()->GetUnit((*itr)->getUnitGuid()))
                    if (!selectFlags || MeetsSelectAttackingRequirement(pTarget, pSpellInfo, selectFlags))
                        suitableUnits.push_back(pTarget);

            if (!suitableUnits.empty())
                return suitableUnits[urand(0, suitableUnits.size()-1)];

            break;
        }
        case ATTACKING_TARGET_TOPAGGRO:
        {
            advance(itr, position);
            for (; itr != threatlist.end(); ++itr)
                if (Unit* pTarget = GetMap()->GetUnit((*itr)->getUnitGuid()))
                    if (!selectFlags || MeetsSelectAttackingRequirement(pTarget, pSpellInfo, selectFlags))
                        return pTarget;

            break;
        }
        case ATTACKING_TARGET_BOTTOMAGGRO:
        {
            advance(ritr, position);
            for (; ritr != threatlist.rend(); ++ritr)
                if (Unit* pTarget = GetMap()->GetUnit((*itr)->getUnitGuid()))
                    if (!selectFlags || MeetsSelectAttackingRequirement(pTarget, pSpellInfo, selectFlags))
                        return pTarget;

            break;
        }
    }

    return NULL;
}

void Creature::_AddCreatureSpellCooldown(uint32 spell_id, time_t end_time)
{
    m_CreatureSpellCooldowns[spell_id] = end_time;
}

void Creature::_AddCreatureCategoryCooldown(uint32 category, time_t apply_time)
{
    m_CreatureCategoryCooldowns[category] = apply_time;
}

void Creature::AddCreatureSpellCooldown(uint32 spellid)
{
    SpellEntry const *spellInfo = sSpellStore.LookupEntry(spellid);
    if(!spellInfo)
        return;

    uint32 cooldown = GetSpellRecoveryTime(spellInfo);
    if (cooldown)
        _AddCreatureSpellCooldown(spellid, time(NULL) + cooldown/IN_MILLISECONDS);

    if (spellInfo->Category)
        _AddCreatureCategoryCooldown(spellInfo->Category, time(NULL));
}

bool Creature::HasCategoryCooldown(uint32 spell_id) const
{
    SpellEntry const *spellInfo = sSpellStore.LookupEntry(spell_id);
    if(!spellInfo)
        return false;

    CreatureSpellCooldowns::const_iterator itr = m_CreatureCategoryCooldowns.find(spellInfo->Category);
    return (itr != m_CreatureCategoryCooldowns.end() && time_t(itr->second + (spellInfo->CategoryRecoveryTime / IN_MILLISECONDS)) > time(NULL));
}

bool Creature::HasSpellCooldown(uint32 spell_id) const
{
    CreatureSpellCooldowns::const_iterator itr = m_CreatureSpellCooldowns.find(spell_id);
    return (itr != m_CreatureSpellCooldowns.end() && itr->second > time(NULL)) || HasCategoryCooldown(spell_id);
}

bool Creature::IsInEvadeMode() const
{
    return i_motionMaster.GetCurrentMovementGeneratorType() == HOME_MOTION_TYPE;
}

bool Creature::HasSpell(uint32 spellID)
{
    for(uint8 i = 0; i <= GetSpellMaxIndex(); ++i)
        if (spellID == GetSpell(i))
            return true;
    return false;
}

time_t Creature::GetRespawnTimeEx() const
{
    time_t now = time(NULL);
    if (m_respawnTime > now)                                 // dead (no corpse)
        return m_respawnTime;
    else if (m_corpseDecayTimer > 0)                        // dead (corpse)
        return now + m_respawnDelay + m_corpseDecayTimer / IN_MILLISECONDS;
    else
        return now;
}

void Creature::GetRespawnCoord( float &x, float &y, float &z, float* ori, float* dist ) const
{
    if (CreatureData const* data = sObjectMgr.GetCreatureData(GetGUIDLow()))
    {
        x = data->posX;
        y = data->posY;
        z = data->posZ;
        if (ori)
            *ori = data->orientation;
        if (dist)
            *dist = GetRespawnRadius();
    }
    else
    {
        float orient;

        GetSummonPoint(x, y, z, orient);

        if (ori)
            *ori = orient;
        if (dist)
            *dist = GetRespawnRadius();
    }

    //lets check if our creatures have valid spawn coordinates
    MANGOS_ASSERT(MaNGOS::IsValidMapCoord(x, y, z) || PrintCoordinatesError(x, y, z, "respawn"));
}

void Creature::AllLootRemovedFromCorpse()
{
    if (lootForBody && !HasFlag(UNIT_FIELD_FLAGS, UNIT_FLAG_SKINNABLE))
    {
        uint32 corpseLootedDelay;

        if (!lootForSkin)                                   // corpse was not skinned -> apply corpseLootedDelay
        {
            // use a static spawntimesecs/3 modifier (guessed/made up value) unless config are more than 0.0
            // spawntimesecs=3min:  corpse decay after 1min
            // spawntimesecs=4hour: corpse decay after 1hour 20min
            if (sWorld.getConfig(CONFIG_FLOAT_RATE_CORPSE_DECAY_LOOTED) > 0.0f)
                corpseLootedDelay = (uint32)((m_corpseDelay * IN_MILLISECONDS) * sWorld.getConfig(CONFIG_FLOAT_RATE_CORPSE_DECAY_LOOTED));
            else
                corpseLootedDelay = (m_respawnDelay*IN_MILLISECONDS) /3;
        }
        else                                                // corpse was skinned, corpse will despawn next update
            corpseLootedDelay = 0;

        // if m_respawnTime is not expired already
        if (m_respawnTime >= time(NULL))
        {
            // if spawntimesecs is larger than default corpse delay always use corpseLootedDelay
            if (m_respawnDelay > m_corpseDelay)
            {
                m_corpseDecayTimer = corpseLootedDelay;
            }
            else
            {
                // if m_respawnDelay is relatively short and corpseDecayTimer is larger than corpseLootedDelay
                if (m_corpseDecayTimer > corpseLootedDelay)
                    m_corpseDecayTimer = corpseLootedDelay;
            }
        }
        else
        {
            m_corpseDecayTimer = 0;

            // TODO: reaching here, means mob will respawn at next tick.
            // This might be a place to set some aggro delay so creature has
            // ~5 seconds before it can react to hostile surroundings.

            // It's worth noting that it will not be fully correct either way.
            // At this point another "instance" of the creature are presumably expected to
            // be spawned already, while this corpse will not appear in respawned form.
        }
    }
}

uint32 Creature::GetLevelForTarget( Unit const* target ) const
{
    if(!IsWorldBoss())
        return Unit::GetLevelForTarget(target);

    uint32 level = target->getLevel()+sWorld.getConfig(CONFIG_UINT32_WORLD_BOSS_LEVEL_DIFF);
    if (level < 1)
        return 1;
    if (level > 255)
        return 255;
    return level;
}

std::string Creature::GetAIName() const
{
    return ObjectMgr::GetCreatureTemplate(GetEntry())->AIName;
}

std::string Creature::GetScriptName() const
{
    return sScriptMgr.GetScriptName(GetScriptId());
}

uint32 Creature::GetScriptId() const
{
    return ObjectMgr::GetCreatureTemplate(GetEntry())->ScriptID;
}

VendorItemData const* Creature::GetVendorItems() const
{
    return sObjectMgr.GetNpcVendorItemList(GetEntry());
}

VendorItemData const* Creature::GetVendorTemplateItems() const
{
    uint32 vendorId = GetCreatureInfo()->vendorId;
    return vendorId ? sObjectMgr.GetNpcVendorTemplateItemList(vendorId) : NULL;
}

uint32 Creature::GetVendorItemCurrentCount(VendorItem const* vItem)
{
    if(!vItem->maxcount)
        return vItem->maxcount;

    VendorItemCounts::iterator itr = m_vendorItemCounts.begin();
    for(; itr != m_vendorItemCounts.end(); ++itr)
        if (itr->itemId==vItem->item)
            break;

    if (itr == m_vendorItemCounts.end())
        return vItem->maxcount;

    VendorItemCount* vCount = &*itr;

    time_t ptime = time(NULL);

    if ( vCount->lastIncrementTime + (int32)vItem->incrtime <= ptime )
    {
        ItemPrototype const* pProto = ObjectMgr::GetItemPrototype(vItem->item);

        uint32 diff = uint32((ptime - vCount->lastIncrementTime)/vItem->incrtime);
        if((vCount->count + diff * pProto->BuyCount) >= vItem->maxcount )
        {
            m_vendorItemCounts.erase(itr);
            return vItem->maxcount;
        }

        vCount->count += diff * pProto->BuyCount;
        vCount->lastIncrementTime = ptime;
    }

    return vCount->count;
}

uint32 Creature::UpdateVendorItemCurrentCount(VendorItem const* vItem, uint32 used_count)
{
    if(!vItem->maxcount)
        return 0;

    VendorItemCounts::iterator itr = m_vendorItemCounts.begin();
    for(; itr != m_vendorItemCounts.end(); ++itr)
        if (itr->itemId==vItem->item)
            break;

    if (itr == m_vendorItemCounts.end())
    {
        uint32 new_count = vItem->maxcount > used_count ? vItem->maxcount-used_count : 0;
        m_vendorItemCounts.push_back(VendorItemCount(vItem->item,new_count));
        return new_count;
    }

    VendorItemCount* vCount = &*itr;

    time_t ptime = time(NULL);

    if ( vCount->lastIncrementTime + (int32)vItem->incrtime <= ptime )
    {
        ItemPrototype const* pProto = ObjectMgr::GetItemPrototype(vItem->item);

        uint32 diff = uint32((ptime - vCount->lastIncrementTime)/vItem->incrtime);
        if((vCount->count + diff * pProto->BuyCount) < vItem->maxcount )
            vCount->count += diff * pProto->BuyCount;
        else
            vCount->count = vItem->maxcount;
    }

    vCount->count = vCount->count > used_count ? vCount->count-used_count : 0;
    vCount->lastIncrementTime = ptime;
    return vCount->count;
}

TrainerSpellData const* Creature::GetTrainerTemplateSpells() const
{
    uint32 trainerId = GetCreatureInfo()->trainerId;
    return trainerId ? sObjectMgr.GetNpcTrainerTemplateSpells(trainerId) : NULL;
}

TrainerSpellData const* Creature::GetTrainerSpells() const
{
    return sObjectMgr.GetNpcTrainerSpells(GetEntry());
}

// overwrite WorldObject function for proper name localization
const char* Creature::GetNameForLocaleIdx(int32 loc_idx) const
{
    char const* name = GetName();
    sObjectMgr.GetCreatureLocaleStrings(GetEntry(), loc_idx, &name);
    return name;
}

void Creature::SetFactionTemporary(uint32 factionId, uint32 tempFactionFlags)
{
    m_temporaryFactionFlags = tempFactionFlags;
    setFaction(factionId);
}

void Creature::ClearTemporaryFaction()
{
    // No restore if creature is charmed/possessed.
    // For later we may consider extend to restore to charmer faction where charmer is creature.
    // This can also be done by update any pet/charmed of creature at any faction change to charmer.
    if (isCharmed())
        return;

    m_temporaryFactionFlags = TEMPFACTION_NONE;
    setFaction(GetCreatureInfo()->faction_A);
}

void Creature::SendAreaSpiritHealerQueryOpcode(Player *pl)
{
    uint32 next_resurrect = 0;
    if (Spell* pcurSpell = GetCurrentSpell(CURRENT_CHANNELED_SPELL))
        next_resurrect = pcurSpell->GetCastedTime();
    WorldPacket data(SMSG_AREA_SPIRIT_HEALER_TIME, 8 + 4);
    data << ObjectGuid(GetObjectGuid());
    data << uint32(next_resurrect);
    pl->SendDirectMessage(&data);
}

void Creature::ApplyGameEventSpells(GameEventCreatureData const* eventData, bool activated)
{
    uint32 cast_spell = activated ? eventData->spell_id_start : eventData->spell_id_end;
    uint32 remove_spell = activated ? eventData->spell_id_end : eventData->spell_id_start;

    if (remove_spell)
        if (SpellEntry const* spellEntry = sSpellStore.LookupEntry(remove_spell))
            if (IsSpellAppliesAura(spellEntry))
                RemoveAurasDueToSpell(remove_spell);

    if (cast_spell)
        CastSpell(this, cast_spell, true);
}

void Creature::FillGuidsListFromThreatList( std::vector<ObjectGuid>& guids, uint32 maxamount /*= 0*/ )
{
    if (!CanHaveThreatList())
        return;

    ThreatList const& threats = getThreatManager().getThreatList();

    maxamount = maxamount > 0 ? std::min(maxamount,uint32(threats.size())) : threats.size();

    guids.reserve(guids.size() + maxamount);

    for (ThreatList::const_iterator itr = threats.begin(); maxamount && itr != threats.end(); ++itr, --maxamount)
        guids.push_back((*itr)->getUnitGuid());
}

struct AddCreatureToRemoveListInMapsWorker
{
    AddCreatureToRemoveListInMapsWorker(ObjectGuid guid) : i_guid(guid) {}

    void operator() (Map* map)
    {
        if (Creature* pCreature = map->GetCreature(i_guid))
            pCreature->AddObjectToRemoveList();
    }

    ObjectGuid i_guid;
};

void Creature::AddToRemoveListInMaps(uint32 db_guid, CreatureData const* data)
{
    AddCreatureToRemoveListInMapsWorker worker(data->GetObjectGuid(db_guid));
    sMapMgr.DoForAllMapsWithMapId(data->mapid, worker);
}

struct SpawnCreatureInMapsWorker
{
    SpawnCreatureInMapsWorker(uint32 guid, CreatureData const* data)
        : i_guid(guid), i_data(data) {}

    void operator() (Map* map)
    {
        // We use spawn coords to spawn
        if (map->IsLoaded(i_data->posX, i_data->posY))
        {
            Creature* pCreature = new Creature;
            //DEBUG_LOG("Spawning creature %u",*itr);
            if (!pCreature->LoadFromDB(i_guid, map))
            {
                delete pCreature;
            }
            else
            {
                map->Add(pCreature);
            }
        }
    }

    uint32 i_guid;
    CreatureData const* i_data;
};

void Creature::SpawnInMaps(uint32 db_guid, CreatureData const* data)
{
    SpawnCreatureInMapsWorker worker(db_guid, data);
    sMapMgr.DoForAllMapsWithMapId(data->mapid, worker);
}

bool Creature::HasStaticDBSpawnData() const
{
    return sObjectMgr.GetCreatureData(GetGUIDLow()) != NULL;
}

uint32 Creature::GetSpell(uint8 index, uint8 activeState)
{
    if (index > GetSpellMaxIndex(activeState))
        return 0;

    CreatureSpellsList const* spellList = sObjectMgr.GetCreatureSpells(GetEntry(), activeState);
    if (!spellList)
        return 0;

    CreatureSpellsList::const_iterator itr = spellList->find(index);

    if (itr == spellList->end())
        return 0;

    CreatureSpellEntry const* spellEntry = &itr->second;

    if (!spellEntry)
        return 0;

    if (spellEntry->disabled)
        return 0;

    // other checks there

    return spellEntry->spell;
}

uint8 Creature::GetSpellMaxIndex(uint8 activeState)
{
    CreatureSpellsList const* spellList = sObjectMgr.GetCreatureSpells(GetEntry(),activeState);
    if (!spellList)
        return 0;

    return (spellList ? spellList->rbegin()->first : 0);
}

void Creature::SetWalk(bool enable)
{
    if (enable)
        m_movementInfo.AddMovementFlag(MOVEFLAG_WALK_MODE);
    else
        m_movementInfo.RemoveMovementFlag(MOVEFLAG_WALK_MODE);
    WorldPacket data(enable ? SMSG_SPLINE_MOVE_SET_WALK_MODE : SMSG_SPLINE_MOVE_SET_RUN_MODE, 9);
    data << GetPackGUID();
    SendMessageToSet(&data, true);
}

void Creature::SetLevitate(bool enable)
{
    if (enable)
        m_movementInfo.AddMovementFlag(MOVEFLAG_LEVITATING);
    else
        m_movementInfo.RemoveMovementFlag(MOVEFLAG_LEVITATING);
    WorldPacket data(enable ? SMSG_SPLINE_MOVE_GRAVITY_DISABLE : SMSG_SPLINE_MOVE_GRAVITY_ENABLE, 9);
    data << GetPackGUID();
    SendMessageToSet(&data, true);
}

bool AttackResumeEvent::Execute(uint64 /*e_time*/, uint32 /*p_time*/)
{
    if (!m_owner.isAlive())
        return true;

    if (m_owner.hasUnitState(UNIT_STAT_CAN_NOT_REACT) || m_owner.HasFlag(UNIT_FIELD_FLAGS, UNIT_FLAG_PACIFIED))
        return true;

    Unit* victim = m_owner.getVictim();

    if (!victim || !victim->IsInMap(&m_owner))
        return true;

    switch(m_owner.GetObjectGuid().GetHigh())
    {
        case HIGHGUID_UNIT:
        case HIGHGUID_VEHICLE:
        {
            m_owner.AttackStop(!b_force);
            CreatureAI* ai = ((Creature*)&m_owner)->AI();
            if (ai)
            {
<<<<<<< HEAD
                if (CreatureEventAI* eventai = (CreatureEventAI*)ai)
                    eventai->Reset();
=======
            // Reset EventAI now unsafe, temp disabled (require correct writing EventAI scripts)
            //    if (CreatureEventAI* eventai = (CreatureEventAI*)ai)
            //        eventai->Reset();
>>>>>>> eaeb9360
                ai->AttackStart(victim);
            }
            break;
        }
        case HIGHGUID_PET:
        {
            m_owner.AttackStop(!b_force);
           ((Pet*)&m_owner)->AI()->AttackStart(victim);
            break;
        }
        case HIGHGUID_PLAYER:
            break;
        default:
            sLog.outError("AttackResumeEvent::Execute try execute for unsupported owner %s!", m_owner.GetObjectGuid().GetString().c_str());
        break;
    }
    return true;
}
<<<<<<< HEAD

Unit* Creature::SelectPreferredTargetForSpell(SpellEntry const* spellInfo)
{
    Unit* target = NULL;

    if (spellInfo->PreventionType == SPELL_PREVENTION_TYPE_SILENCE && HasFlag(UNIT_FIELD_FLAGS, UNIT_FLAG_SILENCED))
        return NULL;
    if (spellInfo->PreventionType == SPELL_PREVENTION_TYPE_PACIFY && HasFlag(UNIT_FIELD_FLAGS, UNIT_FLAG_PACIFIED))
        return NULL;

    SpellRangeEntry const* srange = sSpellRangeStore.LookupEntry(spellInfo->rangeIndex);
    float max_range = GetSpellMaxRange(srange);
    if (Player* modOwner = GetSpellModOwner())
        modOwner->ApplySpellMod(spellInfo->Id, SPELLMOD_RANGE, max_range);

    switch (GetPreferredTargetForSpell(spellInfo))
    {
        case SPELL_PREFERRED_TARGET_SELF:
            target = this;
            break;

        case SPELL_PREFERRED_TARGET_VICTIM:
            if (getVictim())
                target = getVictim();
            else
                target = SelectAttackingTarget(ATTACKING_TARGET_TOPAGGRO, 0, spellInfo, 0);
            break;

        case SPELL_PREFERRED_TARGET_ENEMY:
                target = SelectAttackingTarget(ATTACKING_TARGET_TOPAGGRO, 0, spellInfo, 0);
            break;

        case SPELL_PREFERRED_TARGET_OWNER:
            if (GetCharmerOrOwner())
                target = GetCharmerOrOwner();
            else
                target = this;
            break;

        case SPELL_PREFERRED_TARGET_FRIEND:
            target = SelectRandomFriendlyTarget(this,max_range);
            break;

        case SPELL_PREFERRED_TARGET_AREA:
        case SPELL_PREFERRED_TARGET_MAX:
        default:
            break;
    }

    if (target && target != this)
    {
        float dist = GetCombatDistance(target);
        if ( dist > max_range || dist < GetSpellMinRange(srange))
            target = NULL;
    }

    if (target && IsSpellAppliesAura(spellInfo))
    {
        for (int j = 0; j < MAX_EFFECT_INDEX; ++j)
        {
            if (target && spellInfo->Effect[j] == SPELL_EFFECT_APPLY_AURA)
            {
                if (spellInfo->StackAmount <= 1)
                {
                    if (target->HasAura(spellInfo->Id, SpellEffectIndex(j)) )
                        target = NULL;
                }
                else
                {
                    if (Aura* aura = target->GetAura(spellInfo->Id, SpellEffectIndex(j)))
                        if (aura->GetStackAmount() >= spellInfo->StackAmount)
                            target = NULL;
                }
            }
            else if (IsAreaAuraEffect(spellInfo->Effect[j]))
            {
                if (target->HasAura(spellInfo->Id, SpellEffectIndex(j)) )
                    target = NULL;
            }
        }
    }

    return target;
}
=======
>>>>>>> eaeb9360
<|MERGE_RESOLUTION|>--- conflicted
+++ resolved
@@ -2643,14 +2643,9 @@
             CreatureAI* ai = ((Creature*)&m_owner)->AI();
             if (ai)
             {
-<<<<<<< HEAD
-                if (CreatureEventAI* eventai = (CreatureEventAI*)ai)
-                    eventai->Reset();
-=======
             // Reset EventAI now unsafe, temp disabled (require correct writing EventAI scripts)
             //    if (CreatureEventAI* eventai = (CreatureEventAI*)ai)
             //        eventai->Reset();
->>>>>>> eaeb9360
                 ai->AttackStart(victim);
             }
             break;
@@ -2669,7 +2664,6 @@
     }
     return true;
 }
-<<<<<<< HEAD
 
 Unit* Creature::SelectPreferredTargetForSpell(SpellEntry const* spellInfo)
 {
@@ -2753,6 +2747,4 @@
     }
 
     return target;
-}
-=======
->>>>>>> eaeb9360
+}