/*
 * Copyright (C) 2005-2011 MaNGOS <http://getmangos.com/>
 *
 * This program is free software; you can redistribute it and/or modify
 * it under the terms of the GNU General Public License as published by
 * the Free Software Foundation; either version 2 of the License, or
 * (at your option) any later version.
 *
 * This program is distributed in the hope that it will be useful,
 * but WITHOUT ANY WARRANTY; without even the implied warranty of
 * MERCHANTABILITY or FITNESS FOR A PARTICULAR PURPOSE.  See the
 * GNU General Public License for more details.
 *
 * You should have received a copy of the GNU General Public License
 * along with this program; if not, write to the Free Software
 * Foundation, Inc., 59 Temple Place, Suite 330, Boston, MA  02111-1307  USA
 */

#include "Creature.h"
#include "Database/DatabaseEnv.h"
#include "WorldPacket.h"
#include "World.h"
#include "ObjectMgr.h"
#include "ScriptMgr.h"
#include "ObjectGuid.h"
#include "SpellMgr.h"
#include "QuestDef.h"
#include "GossipDef.h"
#include "Player.h"
#include "GameEventMgr.h"
#include "PoolManager.h"
#include "Opcodes.h"
#include "Log.h"
#include "LootMgr.h"
#include "MapManager.h"
#include "CreatureAI.h"
#include "CreatureAISelector.h"
#include "Formulas.h"
#include "WaypointMovementGenerator.h"
#include "InstanceData.h"
#include "MapPersistentStateMgr.h"
#include "BattleGroundMgr.h"
#include "Spell.h"
#include "Util.h"
#include "GridNotifiers.h"
#include "GridNotifiersImpl.h"
#include "CellImpl.h"
#include "TemporarySummon.h"
#include "movement/MoveSplineInit.h"

// apply implementation of the singletons
#include "Policies/SingletonImp.h"


ObjectGuid CreatureData::GetObjectGuid(uint32 lowguid) const
{
    // info existence checked at loading
    return ObjectMgr::GetCreatureTemplate(id)->GetObjectGuid(lowguid);
}

TrainerSpell const* TrainerSpellData::Find(uint32 spell_id) const
{
    TrainerSpellMap::const_iterator itr = spellList.find(spell_id);
    if (itr != spellList.end())
        return &itr->second;

    return NULL;
}

bool VendorItemData::RemoveItem( uint32 item_id )
{
    bool found = false;
    for(VendorItemList::iterator i = m_items.begin(); i != m_items.end(); )
    {
        // can have many examples
        if((*i)->item == item_id)
        {
            i = m_items.erase(i);
            found = true;
        }
        else
            ++i;
    }

    return found;
}

VendorItem const* VendorItemData::FindItemCostPair(uint32 item_id, uint32 extendedCost) const
{
    for(VendorItemList::const_iterator i = m_items.begin(); i != m_items.end(); ++i )
        if((*i)->item == item_id && (*i)->ExtendedCost == extendedCost)
            return *i;
    return NULL;
}

bool AssistDelayEvent::Execute(uint64 /*e_time*/, uint32 /*p_time*/)
{
    if (Unit* victim = m_owner.GetMap()->GetUnit(m_victimGuid))
    {
        while (!m_assistantGuids.empty())
        {
            Creature* assistant = m_owner.GetMap()->GetAnyTypeCreature(*m_assistantGuids.rbegin());
            m_assistantGuids.pop_back();

            if (assistant && assistant->CanAssistTo(&m_owner, victim))
            {
                assistant->SetNoCallAssistance(true);
                if (assistant->AI())
                    assistant->AI()->AttackStart(victim);
            }
        }
    }
    return true;
}

AssistDelayEvent::AssistDelayEvent( ObjectGuid victim, Unit& owner, std::list<Creature*> const& assistants ) : BasicEvent(), m_victimGuid(victim), m_owner(owner)
{
    // Pushing guids because in delay can happen some creature gets despawned => invalid pointer
    m_assistantGuids.reserve(assistants.size());
    for (std::list<Creature*>::const_iterator itr = assistants.begin(); itr != assistants.end(); ++itr)
        m_assistantGuids.push_back((*itr)->GetObjectGuid());
}

bool ForcedDespawnDelayEvent::Execute(uint64 /*e_time*/, uint32 /*p_time*/)
{
    m_owner.ForcedDespawn();
    return true;
}

void CreatureCreatePos::SelectFinalPoint(Creature* cr)
{
    // if object provided then selected point at specific dist/angle from object forward look
    if (m_closeObject)
    {
        if (m_dist == 0.0f)
        {
            m_pos.x = m_closeObject->GetPositionX();
            m_pos.y = m_closeObject->GetPositionY();
            m_pos.z = m_closeObject->GetPositionZ();
        }
        else
            m_closeObject->GetClosePoint(m_pos.x, m_pos.y, m_pos.z, cr->GetObjectBoundingRadius(), m_dist, m_angle);
    }
}

bool CreatureCreatePos::Relocate(Creature* cr) const
{
    cr->Relocate(m_pos.x, m_pos.y, m_pos.z, m_pos.o);

    if (!cr->IsPositionValid())
    {
        sLog.outError("%s not created. Suggested coordinates isn't valid (X: %f Y: %f)", cr->GetGuidStr().c_str(), cr->GetPositionX(), cr->GetPositionY());
        return false;
    }

    return true;
}

Creature::Creature(CreatureSubtype subtype) :
Unit(), i_AI(NULL),
lootForPickPocketed(false), lootForBody(false), lootForSkin(false),m_lootMoney(0),
m_corpseDecayTimer(0), m_respawnTime(0), m_respawnDelay(25), m_corpseDelay(60), m_respawnradius(5.0f),
m_subtype(subtype), m_defaultMovementType(IDLE_MOTION_TYPE), m_equipmentId(0),
m_AlreadyCallAssistance(false), m_AlreadySearchedAssistance(false),
m_regenHealth(true), m_AI_locked(false), m_isDeadByDefault(false),
m_meleeDamageSchoolMask(SPELL_SCHOOL_MASK_NORMAL), m_originalEntry(0), m_temporaryFactionFlags(TEMPFACTION_NONE),
m_creatureInfo(NULL)
{
    m_regenTimer = 200;
    m_valuesCount = UNIT_END;

    m_CreatureSpellCooldowns.clear();
    m_CreatureCategoryCooldowns.clear();

    SetWalk(true);
}

Creature::~Creature()
{
    CleanupsBeforeDelete();

    m_vendorItemCounts.clear();

    delete i_AI;
    i_AI = NULL;
}

void Creature::AddToWorld()
{
    ///- Register the creature for guid lookup
    if (!IsInWorld() && GetObjectGuid().IsCreatureOrVehicle())
        GetMap()->GetObjectsStore().insert<Creature>(GetObjectGuid(), (Creature*)this);

    if (IsInWorld() && GetObjectGuid().IsPet())
    {
        DEBUG_LOG("Creature::AddToWorld called, but creature (guid %u) is pet! Crush possible later.", GetObjectGuid().GetCounter());
        ((Pet*)this)->AddToWorld();
    }
    else
        Unit::AddToWorld();

    if (GetVehicleKit())
        GetVehicleKit()->Reset();
}

void Creature::RemoveFromWorld()
{
    ///- Remove the creature from the accessor
    if (IsInWorld() && GetObjectGuid().IsCreatureOrVehicle())
        GetMap()->GetObjectsStore().erase<Creature>(GetObjectGuid(), (Creature*)NULL);

    if (IsInWorld() && GetObjectGuid().IsPet())
    {
        DEBUG_LOG("Creature::RemoveFromWorld called, but creature (guid %u) is pet! Crush possible later.", GetObjectGuid().GetCounter());
        ((Pet*)this)->RemoveFromWorld();
    }
    else
        Unit::RemoveFromWorld();
}

void Creature::RemoveCorpse()
{
    if (((getDeathState() != CORPSE && getDeathState() != GHOULED) && !m_isDeadByDefault) || (getDeathState() != ALIVE && m_isDeadByDefault))
        return;

    m_corpseDecayTimer = 0;
    SetDeathState(DEAD);
    UpdateObjectVisibility();

    // stop loot rolling before loot clear and for close client dialogs
    StopGroupLoot();

    loot.clear();
    uint32 respawnDelay = 0;

    if (AI())
        AI()->CorpseRemoved(respawnDelay);

    // script can set time (in seconds) explicit, override the original
    if (respawnDelay)
        m_respawnTime = time(NULL) + respawnDelay;

    float x, y, z, o;
    GetRespawnCoord(x, y, z, &o);
    GetMap()->CreatureRelocation(this, x, y, z, o);
}

/**
 * change the entry of creature until respawn
 */
bool Creature::InitEntry(uint32 Entry, CreatureData const* data /*=NULL*/, GameEventCreatureData const* eventData /*=NULL*/ )
{
    // use game event entry if any instead default suggested
    if (eventData && eventData->entry_id)
        Entry = eventData->entry_id;

    CreatureInfo const *normalInfo = ObjectMgr::GetCreatureTemplate(Entry);
    if(!normalInfo)
    {
        sLog.outErrorDb("Creature::UpdateEntry creature entry %u does not exist.", Entry);
        return false;
    }

    CreatureInfo const *cinfo = normalInfo;
    for (Difficulty diff = GetMap()->GetDifficulty(); diff > REGULAR_DIFFICULTY; diff = GetPrevDifficulty(diff, GetMap()->IsRaid()))
    {
        // we already have valid Map pointer for current creature!
        if (normalInfo->DifficultyEntry[diff - 1])
        {
            cinfo = ObjectMgr::GetCreatureTemplate(normalInfo->DifficultyEntry[diff - 1]);
            if (cinfo)
                break;                                      // template found

            // check and reported at startup, so just ignore (restore normalInfo)
            cinfo = normalInfo;
        }
    }

    SetEntry(Entry);                                        // normal entry always
    m_creatureInfo = cinfo;                                 // map mode related always

    SetObjectScale(cinfo->scale);

    // equal to player Race field, but creature does not have race
    SetByteValue(UNIT_FIELD_BYTES_0, 0, 0);

    // known valid are: CLASS_WARRIOR,CLASS_PALADIN,CLASS_ROGUE,CLASS_MAGE
    SetByteValue(UNIT_FIELD_BYTES_0, 1, uint8(cinfo->unit_class));

    uint32 display_id = ChooseDisplayId(GetCreatureInfo(), data, eventData);
    if (!display_id)                                        // Cancel load if no display id
    {
        sLog.outErrorDb("Creature (Entry: %u) has no model defined in table `creature_template`, can't load.", Entry);
        return false;
    }

    CreatureModelInfo const *minfo = sObjectMgr.GetCreatureModelRandomGender(display_id);
    if (!minfo)                                             // Cancel load if no model defined
    {
        sLog.outErrorDb("Creature (Entry: %u) has no model info defined in table `creature_model_info`, can't load.", Entry);
        return false;
    }

    display_id = minfo->modelid;                            // it can be different (for another gender)

    SetNativeDisplayId(display_id);

    // normally the same as native, but some has exceptions (Spell::DoSummonTotem)
    SetDisplayId(display_id);

    SetByteValue(UNIT_FIELD_BYTES_0, 2, minfo->gender);
    SetByteValue(UNIT_FIELD_BYTES_0, 3, uint8(cinfo->powerType));

    // Load creature equipment
    if (eventData && eventData->equipment_id)
    {
        LoadEquipment(eventData->equipment_id);             // use event equipment if any for active event
    }
    else if (!data || data->equipmentId == 0)
    {
        if (cinfo->equipmentId == 0)
            LoadEquipment(normalInfo->equipmentId);         // use default from normal template if diff does not have any
        else
            LoadEquipment(cinfo->equipmentId);              // else use from diff template
    }
    else if (data && data->equipmentId != -1)
    {                                                       // override, -1 means no equipment
        LoadEquipment(data->equipmentId);
    }

    SetName(normalInfo->Name);                              // at normal entry always

    SetFloatValue(UNIT_MOD_CAST_SPEED, 1.0f);

    // update speed for the new CreatureInfo base speed mods
    UpdateSpeed(MOVE_WALK, false);
    UpdateSpeed(MOVE_RUN,  false);

    SetLevitate(CanFly());

    // checked at loading
    m_defaultMovementType = MovementGeneratorType(cinfo->MovementType);

    return true;
}

bool Creature::UpdateEntry(uint32 Entry, Team team, const CreatureData *data /*=NULL*/, GameEventCreatureData const* eventData /*=NULL*/, bool preserveHPAndPower /*=true*/)
{
    if (!InitEntry(Entry, data, eventData))
        return false;

    m_regenHealth = GetCreatureInfo()->RegenHealth;

    // creatures always have melee weapon ready if any
    SetSheath(SHEATH_STATE_MELEE);

    SelectLevel(GetCreatureInfo(), preserveHPAndPower ? GetHealthPercent() : 100.0f, 100.0f);

    if (team == HORDE)
        setFaction(GetCreatureInfo()->faction_H);
    else
        setFaction(GetCreatureInfo()->faction_A);

    SetUInt32Value(UNIT_NPC_FLAGS,GetCreatureInfo()->npcflag);

    uint32 attackTimer = GetCreatureInfo()->baseattacktime;

    SetAttackTime(BASE_ATTACK,  attackTimer);
    SetAttackTime(OFF_ATTACK,   attackTimer - attackTimer/4);
    SetAttackTime(RANGED_ATTACK,GetCreatureInfo()->rangeattacktime);

    uint32 unitFlags = GetCreatureInfo()->unit_flags;

    // we may need to append or remove additional flags
    if (HasFlag(UNIT_FIELD_FLAGS, UNIT_FLAG_IN_COMBAT))
        unitFlags |= UNIT_FLAG_IN_COMBAT;

    SetUInt32Value(UNIT_FIELD_FLAGS, unitFlags);

    // preserve all current dynamic flags if exist
    uint32 dynFlags = GetUInt32Value(UNIT_DYNAMIC_FLAGS);
    SetUInt32Value(UNIT_DYNAMIC_FLAGS, dynFlags ? dynFlags : GetCreatureInfo()->dynamicflags);

    SetModifierValue(UNIT_MOD_ARMOR,             BASE_VALUE, float(GetCreatureInfo()->armor));
    SetModifierValue(UNIT_MOD_RESISTANCE_HOLY,   BASE_VALUE, float(GetCreatureInfo()->resistance1));
    SetModifierValue(UNIT_MOD_RESISTANCE_FIRE,   BASE_VALUE, float(GetCreatureInfo()->resistance2));
    SetModifierValue(UNIT_MOD_RESISTANCE_NATURE, BASE_VALUE, float(GetCreatureInfo()->resistance3));
    SetModifierValue(UNIT_MOD_RESISTANCE_FROST,  BASE_VALUE, float(GetCreatureInfo()->resistance4));
    SetModifierValue(UNIT_MOD_RESISTANCE_SHADOW, BASE_VALUE, float(GetCreatureInfo()->resistance5));
    SetModifierValue(UNIT_MOD_RESISTANCE_ARCANE, BASE_VALUE, float(GetCreatureInfo()->resistance6));

    SetCanModifyStats(true);
    UpdateAllStats();

    // checked and error show at loading templates
    if (FactionTemplateEntry const* factionTemplate = sFactionTemplateStore.LookupEntry(GetCreatureInfo()->faction_A))
    {
        if (factionTemplate->factionFlags & FACTION_TEMPLATE_FLAG_PVP)
            SetPvP(true);
        else
            SetPvP(false);
    }

    SetVehicleId(GetCreatureInfo()->vehicleId);

    // if eventData set then event active and need apply spell_start
    if (eventData)
        ApplyGameEventSpells(eventData, true);

    return true;
}

uint32 Creature::ChooseDisplayId(const CreatureInfo *cinfo, const CreatureData *data /*= NULL*/, GameEventCreatureData const* eventData /*=NULL*/)
{
    // Use creature event model explicit, override any other static models
    if (eventData && eventData->modelid)
        return eventData->modelid;

    // Use creature model explicit, override template (creature.modelid)
    if (data && data->modelid_override)
        return data->modelid_override;

    // use defaults from the template
    uint32 display_id = 0;

    // models may be categorized as (in this order):
    // if mod4 && mod3 && mod2 && mod1  use any, by 25%-chance (other gender is selected and replaced after this function)
    // if mod3 && mod2 && mod1          use mod3 unless mod2 has modelid_alt_model (then all by 33%-chance)
    // if mod2                          use mod2 unless mod2 has modelid_alt_model (then both by 50%-chance)
    // if mod1                          use mod1

    // model selected here may be replaced with other_gender using own function

    if (cinfo->ModelId[3] && cinfo->ModelId[2] && cinfo->ModelId[1] && cinfo->ModelId[0])
    {
        display_id = cinfo->ModelId[urand(0,3)];
    }
    else if (cinfo->ModelId[2] && cinfo->ModelId[1] && cinfo->ModelId[0])
    {
        uint32 modelid_tmp = sObjectMgr.GetCreatureModelAlternativeModel(cinfo->ModelId[1]);
        display_id = modelid_tmp ? cinfo->ModelId[urand(0,2)] : cinfo->ModelId[2];
    }
    else if (cinfo->ModelId[1])
    {
        // We use this to eliminate invisible models vs. "dummy" models (infernals, etc).
        // Where it's expected to select one of two, model must have a alternative model defined (alternative model is normally the same as defined in ModelId1).
        // Same pattern is used in the above model selection, but the result may be ModelId3 and not ModelId2 as here.
        uint32 modelid_tmp = sObjectMgr.GetCreatureModelAlternativeModel(cinfo->ModelId[1]);
        display_id = modelid_tmp ? modelid_tmp : cinfo->ModelId[1];
    }
    else if (cinfo->ModelId[0])
    {
        display_id = cinfo->ModelId[0];
    }

    // fail safe, we use creature entry 1 and make error
    if (!display_id)
    {
        sLog.outErrorDb("Call customer support, ChooseDisplayId can not select native model for creature entry %u, model from creature entry 1 will be used instead.", cinfo->Entry);

        if (const CreatureInfo *creatureDefault = ObjectMgr::GetCreatureTemplate(1))
            display_id = creatureDefault->ModelId[0];
    }

    return display_id;
}

void Creature::Update(uint32 update_diff, uint32 diff)
{
    switch( m_deathState )
    {
        case JUST_ALIVED:
            // Don't must be called, see Creature::SetDeathState JUST_ALIVED -> ALIVE promoting.
            sLog.outError("Creature (GUIDLow: %u Entry: %u ) in wrong state: JUST_ALIVED (4)",GetGUIDLow(),GetEntry());
            break;
        case JUST_DIED:
            // Don't must be called, see Creature::SetDeathState JUST_DIED -> CORPSE promoting.
            sLog.outError("Creature (GUIDLow: %u Entry: %u ) in wrong state: JUST_DEAD (1)",GetGUIDLow(),GetEntry());
            break;
        case DEAD:
        {
            if (m_respawnTime <= time(NULL) && (!m_isSpawningLinked || GetMap()->GetCreatureLinkingHolder()->CanSpawn(this)))
            {
                DEBUG_FILTER_LOG(LOG_FILTER_AI_AND_MOVEGENSS, "Respawning...");
                m_respawnTime = 0;
                lootForPickPocketed = false;
                lootForBody         = false;
                lootForSkin         = false;

                // Clear possible auras having IsDeathPersistent() attribute
                RemoveAllAuras();

                if (m_originalEntry != GetEntry())
                {
                    // need preserver gameevent state
                    GameEventCreatureData const* eventData = sGameEventMgr.GetCreatureUpdateDataForActiveEvent(GetGUIDLow());
                    UpdateEntry(m_originalEntry, TEAM_NONE, NULL, eventData);
                }

                if (GetDisplayId() != GetNativeDisplayId() )
                    SetDisplayId(GetNativeDisplayId() );

                CreatureInfo const *cinfo = GetCreatureInfo();

                SelectLevel(cinfo);
                SetUInt32Value(UNIT_DYNAMIC_FLAGS, UNIT_DYNFLAG_NONE);
                if (m_isDeadByDefault)
                {
                    SetDeathState(JUST_DIED);
                    SetHealth(0);
                    i_motionMaster.Clear();
                    clearUnitState(UNIT_STAT_ALL_STATE);
                    LoadCreatureAddon(true);
                }
                else
                    SetDeathState( JUST_ALIVED );

                //Call AI respawn virtual function
                if (AI())
                    AI()->JustRespawned();

                if (m_isCreatureLinkingTrigger)
                    GetMap()->GetCreatureLinkingHolder()->DoCreatureLinkingEvent(LINKING_EVENT_RESPAWN, this);

                GetMap()->Add(this);
            }
            break;
        }
        case CORPSE:
        {
            Unit::Update(update_diff, diff);

            if (m_isDeadByDefault)
                break;

            if (m_corpseDecayTimer <= update_diff)
            {
                // since pool system can fail to roll unspawned object, this one can remain spawned, so must set respawn nevertheless
                if (uint16 poolid = sPoolMgr.IsPartOfAPool<Creature>(GetGUIDLow()))
                    sPoolMgr.UpdatePool<Creature>(*GetMap()->GetPersistentState(), poolid, GetGUIDLow());

                if (IsInWorld())                            // can be despawned by update pool
                {
                    RemoveCorpse();
                    DEBUG_FILTER_LOG(LOG_FILTER_AI_AND_MOVEGENSS, "Removing corpse... %u ", GetEntry());
                }
            }
            else
            {
                m_corpseDecayTimer -= update_diff;
                if (m_groupLootId)
                {
                    if (update_diff < m_groupLootTimer)
                        m_groupLootTimer -= update_diff;
                    else
                        StopGroupLoot();
                }
            }
            break;
        }
        case ALIVE:
        {
            if (m_isDeadByDefault)
            {
                if (m_corpseDecayTimer <= update_diff)
                {
                    // since pool system can fail to roll unspawned object, this one can remain spawned, so must set respawn nevertheless
                    if (uint16 poolid = sPoolMgr.IsPartOfAPool<Creature>(GetGUIDLow()))
                        sPoolMgr.UpdatePool<Creature>(*GetMap()->GetPersistentState(), poolid, GetGUIDLow());

                    if (IsInWorld())                        // can be despawned by update pool
                    {
                        RemoveCorpse();
                        DEBUG_FILTER_LOG(LOG_FILTER_AI_AND_MOVEGENSS, "Removing alive corpse... %u ", GetEntry());
                    }
                    else
                        return;
                }
                else
                {
                    m_corpseDecayTimer -= update_diff;
                }
            }

            Unit::Update( update_diff, diff );

            // creature can be dead after Unit::Update call
            // CORPSE/DEAD state will processed at next tick (in other case death timer will be updated unexpectedly)
            if(!isAlive())
                break;

            if(!IsInEvadeMode())
            {
                if (AI())
                {
                    // do not allow the AI to be changed during update
                    m_AI_locked = true;
                    AI()->UpdateAI(diff);   // AI not react good at real update delays (while freeze in non-active part of map)
                    m_AI_locked = false;
                }
            }

            // creature can be dead after UpdateAI call
            // CORPSE/DEAD state will processed at next tick (in other case death timer will be updated unexpectedly)
            if(!isAlive())
                break;

            if (IsPet())                           // Regenerated before
                break;

            RegenerateAll(update_diff);
            break;
        }
        default:
            break;
    }
}

void Creature::RegenerateAll(uint32 update_diff)
{
    if (m_regenTimer > 0)
    {
        if (update_diff >= m_regenTimer)
            m_regenTimer = 0;
        else
            m_regenTimer -= update_diff;
    }
    if (m_regenTimer != 0)
        return;

    if (!isInCombat() || IsPolymorphed())
        RegenerateHealth();

    Regenerate(getPowerType());

    m_regenTimer = REGEN_TIME_FULL;
}

void Creature::Regenerate(Powers power)
{
    uint32 curValue = GetPower(power);
    uint32 maxValue = GetMaxPower(power);

    if (curValue >= maxValue)
        return;

    float addvalue = 0.0f;

    switch(power)
    {
        case POWER_MANA:
        {
            // Combat and any controlled creature
            if (isInCombat() || !GetCharmerOrOwnerGuid().IsEmpty())
            {
                if(!IsUnderLastManaUseEffect())
                {
                    float ManaIncreaseRate = sWorld.getConfig(CONFIG_FLOAT_RATE_POWER_MANA);
                    float Spirit = GetStat(STAT_SPIRIT);

                    addvalue = int32((Spirit / 5.0f + 17.0f) * ManaIncreaseRate);
                }
            }
            else
                addvalue = maxValue / 3;
            break;
        }
        case POWER_ENERGY:
            if (IsVehicle())
            {
                if (VehicleEntry const* vehicleInfo = sVehicleStore.LookupEntry(GetCreatureInfo()->vehicleId))
                {

                    switch (vehicleInfo->m_powerType)
                    {
                        case ENERGY_TYPE_PYRITE:
                        case ENERGY_TYPE_BLOOD:
                        case ENERGY_TYPE_OOZE:
                        break;

                        case ENERGY_TYPE_STEAM:
                        default:
                            addvalue = 10 * sWorld.getConfig(CONFIG_FLOAT_RATE_POWER_ENERGY);
                        break;
                    }
                }
            }
            else
                addvalue = 20 * sWorld.getConfig(CONFIG_FLOAT_RATE_POWER_ENERGY);
            break;
        case POWER_FOCUS:
            addvalue = 24 * sWorld.getConfig(CONFIG_FLOAT_RATE_POWER_FOCUS);
            break;
        default:
            return;
    }

    // Apply modifiers (if any)

    AuraList const& ModPowerRegenAuras = GetAurasByType(SPELL_AURA_MOD_POWER_REGEN);
    for(AuraList::const_iterator i = ModPowerRegenAuras.begin(); i != ModPowerRegenAuras.end(); ++i)
        if ((*i)->GetModifier()->m_miscvalue == power)
            addvalue += (*i)->GetModifier()->m_amount;

    AuraList const& ModPowerRegenPCTAuras = GetAurasByType(SPELL_AURA_MOD_POWER_REGEN_PERCENT);
    for(AuraList::const_iterator i = ModPowerRegenPCTAuras.begin(); i != ModPowerRegenPCTAuras.end(); ++i)
        if ((*i)->GetModifier()->m_miscvalue == power)
            addvalue *= ((*i)->GetModifier()->m_amount + 100) / 100.0f;

    ModifyPower(power, int32(addvalue));
}

void Creature::RegenerateHealth()
{
    if (!IsRegeneratingHealth())
        return;

    uint32 curValue = GetHealth();
    uint32 maxValue = GetMaxHealth();

    if (curValue >= maxValue)
        return;

    uint32 addvalue = 0;

    // Not only pet, but any controlled creature
    if (GetCharmerOrOwnerGuid())
    {
        float HealthIncreaseRate = sWorld.getConfig(CONFIG_FLOAT_RATE_HEALTH);
        float Spirit = GetStat(STAT_SPIRIT);

        if ( GetPower(POWER_MANA) > 0 )
            addvalue = uint32(Spirit * 0.25 * HealthIncreaseRate);
        else
            addvalue = uint32(Spirit * 0.80 * HealthIncreaseRate);
    }
    else
        addvalue = maxValue/3;

    ModifyHealth(addvalue);
}

void Creature::DoFleeToGetAssistance()
{
    if (!getVictim())
        return;

    float radius = sWorld.getConfig(CONFIG_FLOAT_CREATURE_FAMILY_FLEE_ASSISTANCE_RADIUS);
    if (radius >0)
    {
        Creature* pCreature = NULL;

        MaNGOS::NearestAssistCreatureInCreatureRangeCheck u_check(this, getVictim(), radius);
        MaNGOS::CreatureLastSearcher<MaNGOS::NearestAssistCreatureInCreatureRangeCheck> searcher(pCreature, u_check);
        Cell::VisitGridObjects(this, searcher, radius);

        SetNoSearchAssistance(true);
        UpdateSpeed(MOVE_RUN, false);

        if(!pCreature)
            SetFeared(true, getVictim()->GetObjectGuid(), 0 ,sWorld.getConfig(CONFIG_UINT32_CREATURE_FAMILY_FLEE_DELAY));
        else
            GetMotionMaster()->MoveSeekAssistance(pCreature->GetPositionX(), pCreature->GetPositionY(), pCreature->GetPositionZ());
    }
}

bool Creature::AIM_Initialize()
{
    // make sure nothing can change the AI during AI update
    if (m_AI_locked)
    {
        DEBUG_FILTER_LOG(LOG_FILTER_AI_AND_MOVEGENSS, "AIM_Initialize: failed to init, locked.");
        return false;
    }

    CreatureAI * oldAI = i_AI;
    i_motionMaster.Initialize();
    i_AI = FactorySelector::selectAI(this);
    if (oldAI)
        delete oldAI;
    return true;
}

bool Creature::Create(uint32 guidlow, CreatureCreatePos& cPos, CreatureInfo const* cinfo, Team team /*= TEAM_NONE*/, const CreatureData *data /*= NULL*/, GameEventCreatureData const* eventData /*= NULL*/)
{

    SetMap(cPos.GetMap());
    SetPhaseMask(cPos.GetPhaseMask(), false);

    if (!CreateFromProto(guidlow, cinfo, team, data, eventData))
        return false;

    cPos.SelectFinalPoint(this);

    if (!cPos.Relocate(this))
        return false;

    //Notify the map's instance data.
    //Only works if you create the object in it, not if it is moves to that map.
    //Normally non-players do not teleport to other maps.
    if (InstanceData* iData = GetMap()->GetInstanceData())
        iData->OnCreatureCreate(this);

    switch (GetCreatureInfo()->rank)
    {
        case CREATURE_ELITE_RARE:
            m_corpseDelay = sWorld.getConfig(CONFIG_UINT32_CORPSE_DECAY_RARE);
            break;
        case CREATURE_ELITE_ELITE:
            m_corpseDelay = sWorld.getConfig(CONFIG_UINT32_CORPSE_DECAY_ELITE);
            break;
        case CREATURE_ELITE_RAREELITE:
            m_corpseDelay = sWorld.getConfig(CONFIG_UINT32_CORPSE_DECAY_RAREELITE);
            break;
        case CREATURE_ELITE_WORLDBOSS:
            m_corpseDelay = sWorld.getConfig(CONFIG_UINT32_CORPSE_DECAY_WORLDBOSS);
            break;
        default:
            m_corpseDelay = sWorld.getConfig(CONFIG_UINT32_CORPSE_DECAY_NORMAL);
            break;
    }

    // Add to CreatureLinkingHolder if needed
    if (sCreatureLinkingMgr.GetLinkedTriggerInformation(this))
        cPos.GetMap()->GetCreatureLinkingHolder()->AddSlaveToHolder(this);
    if (sCreatureLinkingMgr.IsLinkedEventTrigger(this))
    {
        m_isCreatureLinkingTrigger = true;
        cPos.GetMap()->GetCreatureLinkingHolder()->AddMasterToHolder(this);
    }

    LoadCreatureAddon();

    return true;
}

bool Creature::IsTrainerOf(Player* pPlayer, bool msg) const
{
    if (!isTrainer())
        return false;

    // pet trainers not have spells in fact now
    if (GetCreatureInfo()->trainer_type != TRAINER_TYPE_PETS)
    {
        TrainerSpellData const* cSpells = GetTrainerSpells();
        TrainerSpellData const* tSpells = GetTrainerTemplateSpells();

        // for not pet trainer expected not empty trainer list always
        if ((!cSpells || cSpells->spellList.empty()) && (!tSpells || tSpells->spellList.empty()))
        {
            sLog.outErrorDb("Creature %u (Entry: %u) have UNIT_NPC_FLAG_TRAINER but have empty trainer spell list.",
                GetGUIDLow(),GetEntry());
            return false;
        }
    }

    switch(GetCreatureInfo()->trainer_type)
    {
        case TRAINER_TYPE_CLASS:
            if (pPlayer->getClass() != GetCreatureInfo()->trainer_class)
            {
                if (msg)
                {
                    pPlayer->PlayerTalkClass->ClearMenus();
                    switch(GetCreatureInfo()->trainer_class)
                    {
                        case CLASS_DRUID:  pPlayer->PlayerTalkClass->SendGossipMenu( 4913, GetObjectGuid()); break;
                        case CLASS_HUNTER: pPlayer->PlayerTalkClass->SendGossipMenu(10090, GetObjectGuid()); break;
                        case CLASS_MAGE:   pPlayer->PlayerTalkClass->SendGossipMenu(  328, GetObjectGuid()); break;
                        case CLASS_PALADIN:pPlayer->PlayerTalkClass->SendGossipMenu( 1635, GetObjectGuid()); break;
                        case CLASS_PRIEST: pPlayer->PlayerTalkClass->SendGossipMenu( 4436, GetObjectGuid()); break;
                        case CLASS_ROGUE:  pPlayer->PlayerTalkClass->SendGossipMenu( 4797, GetObjectGuid()); break;
                        case CLASS_SHAMAN: pPlayer->PlayerTalkClass->SendGossipMenu( 5003, GetObjectGuid()); break;
                        case CLASS_WARLOCK:pPlayer->PlayerTalkClass->SendGossipMenu( 5836, GetObjectGuid()); break;
                        case CLASS_WARRIOR:pPlayer->PlayerTalkClass->SendGossipMenu( 4985, GetObjectGuid()); break;
                    }
                }
                return false;
            }
            break;
        case TRAINER_TYPE_PETS:
            if (pPlayer->getClass() != CLASS_HUNTER)
            {
                if (msg)
                {
                    pPlayer->PlayerTalkClass->ClearMenus();
                    pPlayer->PlayerTalkClass->SendGossipMenu(3620, GetObjectGuid());
                }
                return false;
            }
            break;
        case TRAINER_TYPE_MOUNTS:
            if (GetCreatureInfo()->trainer_race && pPlayer->getRace() != GetCreatureInfo()->trainer_race)
            {
                // Allowed to train if exalted
                if (FactionTemplateEntry const* faction_template = getFactionTemplateEntry())
                {
                    if (pPlayer->GetReputationRank(faction_template->faction) == REP_EXALTED)
                        return true;
                }

                if (msg)
                {
                    pPlayer->PlayerTalkClass->ClearMenus();
                    switch(GetCreatureInfo()->trainer_class)
                    {
                        case RACE_DWARF:        pPlayer->PlayerTalkClass->SendGossipMenu(5865, GetObjectGuid()); break;
                        case RACE_GNOME:        pPlayer->PlayerTalkClass->SendGossipMenu(4881, GetObjectGuid()); break;
                        case RACE_HUMAN:        pPlayer->PlayerTalkClass->SendGossipMenu(5861, GetObjectGuid()); break;
                        case RACE_NIGHTELF:     pPlayer->PlayerTalkClass->SendGossipMenu(5862, GetObjectGuid()); break;
                        case RACE_ORC:          pPlayer->PlayerTalkClass->SendGossipMenu(5863, GetObjectGuid()); break;
                        case RACE_TAUREN:       pPlayer->PlayerTalkClass->SendGossipMenu(5864, GetObjectGuid()); break;
                        case RACE_TROLL:        pPlayer->PlayerTalkClass->SendGossipMenu(5816, GetObjectGuid()); break;
                        case RACE_UNDEAD:       pPlayer->PlayerTalkClass->SendGossipMenu( 624, GetObjectGuid()); break;
                        case RACE_BLOODELF:     pPlayer->PlayerTalkClass->SendGossipMenu(5862, GetObjectGuid()); break;
                        case RACE_DRAENEI:      pPlayer->PlayerTalkClass->SendGossipMenu(5864, GetObjectGuid()); break;
                    }
                }
                return false;
            }
            break;
        case TRAINER_TYPE_TRADESKILLS:
            if (GetCreatureInfo()->trainer_spell && !pPlayer->HasSpell(GetCreatureInfo()->trainer_spell))
            {
                if (msg)
                {
                    pPlayer->PlayerTalkClass->ClearMenus();
                    pPlayer->PlayerTalkClass->SendGossipMenu(11031, GetObjectGuid());
                }
                return false;
            }
            break;
        default:
            return false;                                   // checked and error output at creature_template loading
    }
    return true;
}

bool Creature::CanInteractWithBattleMaster(Player* pPlayer, bool msg) const
{
    if(!isBattleMaster())
        return false;

    BattleGroundTypeId bgTypeId = sBattleGroundMgr.GetBattleMasterBG(GetEntry());
    if (bgTypeId == BATTLEGROUND_TYPE_NONE)
        return false;

    if(!msg)
        return pPlayer->GetBGAccessByLevel(bgTypeId);

    if(!pPlayer->GetBGAccessByLevel(bgTypeId))
    {
        pPlayer->PlayerTalkClass->ClearMenus();
        switch(bgTypeId)
        {
            case BATTLEGROUND_AV:  pPlayer->PlayerTalkClass->SendGossipMenu(7616, GetObjectGuid()); break;
            case BATTLEGROUND_WS:  pPlayer->PlayerTalkClass->SendGossipMenu(7599, GetObjectGuid()); break;
            case BATTLEGROUND_AB:  pPlayer->PlayerTalkClass->SendGossipMenu(7642, GetObjectGuid()); break;
            case BATTLEGROUND_EY:
            case BATTLEGROUND_NA:
            case BATTLEGROUND_BE:
            case BATTLEGROUND_AA:
            case BATTLEGROUND_RL:
            case BATTLEGROUND_SA:
            case BATTLEGROUND_DS:
            case BATTLEGROUND_RV: pPlayer->PlayerTalkClass->SendGossipMenu(10024, GetObjectGuid()); break;
            default: break;
        }
        return false;
    }
    return true;
}

bool Creature::CanTrainAndResetTalentsOf(Player* pPlayer) const
{
    return pPlayer->getLevel() >= 10
        && GetCreatureInfo()->trainer_type == TRAINER_TYPE_CLASS
        && pPlayer->getClass() == GetCreatureInfo()->trainer_class;
}

void Creature::PrepareBodyLootState()
{
    loot.clear();

    // only dead
    if (!isAlive())
    {
        // if have normal loot then prepare it access
        if (!lootForBody)
        {
            // have normal loot
            if (GetCreatureInfo()->maxgold > 0 || GetCreatureInfo()->lootid ||
                // ... or can have skinning after
                (GetCreatureInfo()->SkinLootId && sWorld.getConfig(CONFIG_BOOL_CORPSE_EMPTY_LOOT_SHOW)))
            {
                SetFlag(UNIT_DYNAMIC_FLAGS, UNIT_DYNFLAG_LOOTABLE);
                return;
            }
        }

        lootForBody = true;                                 // pass this loot mode

        // if not have normal loot allow skinning if need
        if (!lootForSkin && GetCreatureInfo()->SkinLootId)
        {
            RemoveFlag(UNIT_DYNAMIC_FLAGS, UNIT_DYNFLAG_LOOTABLE);
            SetFlag(UNIT_FIELD_FLAGS, UNIT_FLAG_SKINNABLE);
            return;
        }
    }

    RemoveFlag(UNIT_DYNAMIC_FLAGS, UNIT_DYNFLAG_LOOTABLE);
    RemoveFlag(UNIT_FIELD_FLAGS, UNIT_FLAG_SKINNABLE);
}

/**
 * Set player and group (if player group member) who tap creature
 */
void Creature::SetLootRecipient(Unit *unit)
{
    // set the player whose group should receive the right
    // to loot the creature after it dies
    // should be set to NULL after the loot disappears

    if (!unit)
    {
        m_lootRecipientGuid.Clear();
        m_lootGroupRecipientId = 0;
        RemoveFlag(UNIT_DYNAMIC_FLAGS, UNIT_DYNFLAG_TAPPED);
        RemoveFlag(UNIT_DYNAMIC_FLAGS, UNIT_DYNFLAG_TAPPED_BY_PLAYER);
        return;
    }

    Player* player = unit->GetCharmerOrOwnerPlayerOrPlayerItself();
    if(!player)                                             // normal creature, no player involved
        return;

    // set player for non group case or if group will disbanded
    m_lootRecipientGuid = player->GetObjectGuid();

    // set group for group existing case including if player will leave group at loot time
    if (Group* group = player->GetGroup())
        m_lootGroupRecipientId = group->GetId();

    SetFlag(UNIT_DYNAMIC_FLAGS, UNIT_DYNFLAG_TAPPED);
    SetFlag(UNIT_DYNAMIC_FLAGS, UNIT_DYNFLAG_TAPPED_BY_PLAYER);
}

void Creature::SaveToDB()
{
    // this should only be used when the creature has already been loaded
    // preferably after adding to map, because mapid may not be valid otherwise
    CreatureData const *data = sObjectMgr.GetCreatureData(GetGUIDLow());
    if(!data)
    {
        sLog.outError("Creature::SaveToDB failed, cannot get creature data!");
        return;
    }

    SaveToDB(GetMapId(), data->spawnMask,GetPhaseMask());
}

void Creature::SaveToDB(uint32 mapid, uint8 spawnMask, uint32 phaseMask)
{
    // update in loaded data
    CreatureData& data = sObjectMgr.NewOrExistCreatureData(GetGUIDLow());

    uint32 displayId = GetNativeDisplayId();

    // check if it's a custom model and if not, use 0 for displayId
    CreatureInfo const *cinfo = GetCreatureInfo();
    if (cinfo)
    {
        if (displayId != cinfo->ModelId[0] && displayId != cinfo->ModelId[1] &&
            displayId != cinfo->ModelId[2] && displayId != cinfo->ModelId[3])
        {
            for(int i = 0; i < MAX_CREATURE_MODEL && displayId; ++i)
                if (cinfo->ModelId[i])
                    if (CreatureModelInfo const *minfo = sObjectMgr.GetCreatureModelInfo(cinfo->ModelId[i]))
                        if (displayId == minfo->modelid_other_gender)
                            displayId = 0;
        }
        else
            displayId = 0;
    }

    // data->guid = guid don't must be update at save
    data.id = GetEntry();
    data.mapid = mapid;
    data.phaseMask = phaseMask;
    data.modelid_override = displayId;
    data.equipmentId = GetEquipmentId();
    data.posX = GetPositionX();
    data.posY = GetPositionY();
    data.posZ = GetPositionZ();
    data.orientation = GetOrientation();
    data.spawntimesecs = m_respawnDelay;
    // prevent add data integrity problems
    data.spawndist = GetDefaultMovementType()==IDLE_MOTION_TYPE ? 0 : m_respawnradius;
    data.currentwaypoint = 0;
    data.curhealth = GetHealth();
    data.curmana = GetPower(POWER_MANA);
    data.is_dead = m_isDeadByDefault;
    // prevent add data integrity problems
    data.movementType = !m_respawnradius && GetDefaultMovementType()==RANDOM_MOTION_TYPE
        ? IDLE_MOTION_TYPE : GetDefaultMovementType();
    data.spawnMask = spawnMask;

    // updated in DB
    WorldDatabase.BeginTransaction();

    WorldDatabase.PExecuteLog("DELETE FROM creature WHERE guid=%u", GetGUIDLow());

    std::ostringstream ss;
    ss << "INSERT INTO creature VALUES ("
        << GetGUIDLow() << ","
        << GetEntry() << ","
        << mapid <<","
        << uint32(spawnMask) << ","                         // cast to prevent save as symbol
        << uint16(GetPhaseMask()) << ","                    // prevent out of range error
        << displayId <<","
        << GetEquipmentId() <<","
        << GetPositionX() << ","
        << GetPositionY() << ","
        << GetPositionZ() << ","
        << GetOrientation() << ","
        << m_respawnDelay << ","                            //respawn time
        << (float) m_respawnradius << ","                   //spawn distance (float)
        << (uint32) (0) << ","                              //currentwaypoint
        << GetHealth() << ","                               //curhealth
        << GetPower(POWER_MANA) << ","                      //curmana
        << (m_isDeadByDefault ? 1 : 0) << ","               //is_dead
        << GetDefaultMovementType() << ")";                 //default movement generator type

    WorldDatabase.PExecuteLog("%s", ss.str().c_str());

    WorldDatabase.CommitTransaction();
}

void Creature::SelectLevel(const CreatureInfo *cinfo, float percentHealth, float percentMana)
{
    uint32 rank = IsPet()? 0 : cinfo->rank;

    // level
    uint32 minlevel = std::min(cinfo->maxlevel, cinfo->minlevel);
    uint32 maxlevel = std::max(cinfo->maxlevel, cinfo->minlevel);
    uint32 level = minlevel == maxlevel ? minlevel : urand(minlevel, maxlevel);
    SetLevel(level);

    float rellevel = maxlevel == minlevel ? 0 : (float(level - minlevel))/(maxlevel - minlevel);

    // health
    float healthmod = _GetHealthMod(rank);

    uint32 minhealth = std::min(cinfo->maxhealth, cinfo->minhealth);
    uint32 maxhealth = std::max(cinfo->maxhealth, cinfo->minhealth);
    uint32 health = uint32(healthmod * (minhealth + uint32(rellevel*(maxhealth - minhealth))));

    SetCreateHealth(health);
    SetMaxHealth(health);

    if (percentHealth == 100.0f)
        SetHealth(health);
    else
        SetHealthPercent(percentHealth);

    SetModifierValue(UNIT_MOD_HEALTH, BASE_VALUE, float(health));

    Powers powerType = Powers(cinfo->powerType);
    uint32 maxPower = 0;

    switch(powerType)
    {
        case POWER_MANA:
        {
            uint32 minmana = std::min(cinfo->maxmana, cinfo->minmana);
            uint32 maxmana = std::max(cinfo->maxmana, cinfo->minmana);
            maxPower = minmana + uint32(rellevel * (maxmana - minmana));

            SetCreateMana(maxPower);
            break;
        }
        case POWER_ENERGY:
        {
            maxPower = uint32(GetCreatePowers(powerType) * cinfo->power_mod);
            break;
        }
        default:
            break;
    }

    SetMaxPower(powerType, maxPower);
    SetPower(powerType, maxPower);

    SetModifierValue(UnitMods(UNIT_MOD_POWER_START + powerType), BASE_VALUE, float(maxPower));

    // damage
    float damagemod = _GetDamageMod(rank);

    SetBaseWeaponDamage(BASE_ATTACK, MINDAMAGE, cinfo->mindmg * damagemod);
    SetBaseWeaponDamage(BASE_ATTACK, MAXDAMAGE, cinfo->maxdmg * damagemod);

    SetBaseWeaponDamage(OFF_ATTACK, MINDAMAGE, cinfo->mindmg * damagemod);
    SetBaseWeaponDamage(OFF_ATTACK, MAXDAMAGE, cinfo->maxdmg * damagemod);

    SetFloatValue(UNIT_FIELD_MINRANGEDDAMAGE, cinfo->minrangedmg * damagemod);
    SetFloatValue(UNIT_FIELD_MAXRANGEDDAMAGE, cinfo->maxrangedmg * damagemod);

    SetModifierValue(UNIT_MOD_ATTACK_POWER, BASE_VALUE, cinfo->attackpower * damagemod);
}

float Creature::_GetHealthMod(int32 Rank)
{
    switch (Rank)                                           // define rates for each elite rank
    {
        case CREATURE_ELITE_NORMAL:
            return sWorld.getConfig(CONFIG_FLOAT_RATE_CREATURE_NORMAL_HP);
        case CREATURE_ELITE_ELITE:
            return sWorld.getConfig(CONFIG_FLOAT_RATE_CREATURE_ELITE_ELITE_HP);
        case CREATURE_ELITE_RAREELITE:
            return sWorld.getConfig(CONFIG_FLOAT_RATE_CREATURE_ELITE_RAREELITE_HP);
        case CREATURE_ELITE_WORLDBOSS:
            return sWorld.getConfig(CONFIG_FLOAT_RATE_CREATURE_ELITE_WORLDBOSS_HP);
        case CREATURE_ELITE_RARE:
            return sWorld.getConfig(CONFIG_FLOAT_RATE_CREATURE_ELITE_RARE_HP);
        default:
            return sWorld.getConfig(CONFIG_FLOAT_RATE_CREATURE_ELITE_ELITE_HP);
    }
}

float Creature::_GetDamageMod(int32 Rank)
{
    switch (Rank)                                           // define rates for each elite rank
    {
        case CREATURE_ELITE_NORMAL:
            return sWorld.getConfig(CONFIG_FLOAT_RATE_CREATURE_NORMAL_DAMAGE);
        case CREATURE_ELITE_ELITE:
            return sWorld.getConfig(CONFIG_FLOAT_RATE_CREATURE_ELITE_ELITE_DAMAGE);
        case CREATURE_ELITE_RAREELITE:
            return sWorld.getConfig(CONFIG_FLOAT_RATE_CREATURE_ELITE_RAREELITE_DAMAGE);
        case CREATURE_ELITE_WORLDBOSS:
            return sWorld.getConfig(CONFIG_FLOAT_RATE_CREATURE_ELITE_WORLDBOSS_DAMAGE);
        case CREATURE_ELITE_RARE:
            return sWorld.getConfig(CONFIG_FLOAT_RATE_CREATURE_ELITE_RARE_DAMAGE);
        default:
            return sWorld.getConfig(CONFIG_FLOAT_RATE_CREATURE_ELITE_ELITE_DAMAGE);
    }
}

float Creature::GetSpellDamageMod(int32 Rank)
{
    switch (Rank)                                           // define rates for each elite rank
    {
        case CREATURE_ELITE_NORMAL:
            return sWorld.getConfig(CONFIG_FLOAT_RATE_CREATURE_NORMAL_SPELLDAMAGE);
        case CREATURE_ELITE_ELITE:
            return sWorld.getConfig(CONFIG_FLOAT_RATE_CREATURE_ELITE_ELITE_SPELLDAMAGE);
        case CREATURE_ELITE_RAREELITE:
            return sWorld.getConfig(CONFIG_FLOAT_RATE_CREATURE_ELITE_RAREELITE_SPELLDAMAGE);
        case CREATURE_ELITE_WORLDBOSS:
            return sWorld.getConfig(CONFIG_FLOAT_RATE_CREATURE_ELITE_WORLDBOSS_SPELLDAMAGE);
        case CREATURE_ELITE_RARE:
            return sWorld.getConfig(CONFIG_FLOAT_RATE_CREATURE_ELITE_RARE_SPELLDAMAGE);
        default:
            return sWorld.getConfig(CONFIG_FLOAT_RATE_CREATURE_ELITE_ELITE_SPELLDAMAGE);
    }
}

bool Creature::CreateFromProto(uint32 guidlow, CreatureInfo const* cinfo, Team team, const CreatureData *data /*=NULL*/, GameEventCreatureData const* eventData /*=NULL*/)
{
    m_originalEntry = cinfo->Entry;

    Object::_Create(guidlow, cinfo->Entry, cinfo->GetHighGuid());

    if (!UpdateEntry(cinfo->Entry, team, data, eventData, false))
        return false;

    // Checked at startup
    if (GetCreatureInfo()->vehicleId)
        SetVehicleId(GetCreatureInfo()->vehicleId);

    return true;
}

bool Creature::LoadFromDB(uint32 guidlow, Map *map)
{
    CreatureData const* data = sObjectMgr.GetCreatureData(guidlow);

    if(!data)
    {
        sLog.outErrorDb("Creature (GUID: %u) not found in table `creature`, can't load. ", guidlow);
        return false;
    }

    CreatureInfo const *cinfo = ObjectMgr::GetCreatureTemplate(data->id);
    if(!cinfo)
    {
        sLog.outErrorDb("Creature (Entry: %u) not found in table `creature_template`, can't load. ", data->id);
        return false;
    }

    GameEventCreatureData const* eventData = sGameEventMgr.GetCreatureUpdateDataForActiveEvent(guidlow);

    // Creature can be loaded already in map if grid has been unloaded while creature walk to another grid
    if (map->GetCreature(cinfo->GetObjectGuid(guidlow)))
        return false;

    CreatureCreatePos pos(map, data->posX, data->posY, data->posZ, data->orientation, data->phaseMask);

    if (!Create(guidlow, pos, cinfo, TEAM_NONE, data, eventData))
        return false;

    m_respawnradius = data->spawndist;

    m_respawnDelay = data->spawntimesecs;
    m_isDeadByDefault = data->is_dead;
    m_deathState = m_isDeadByDefault ? DEAD : ALIVE;

    m_respawnTime  = map->GetPersistentState()->GetCreatureRespawnTime(GetGUIDLow());

    if (m_respawnTime > time(NULL))                          // not ready to respawn
    {
        m_deathState = DEAD;
        if (CanFly())
        {
            float tz = GetTerrain()->GetHeight(data->posX, data->posY, data->posZ, false);
            if (data->posZ - tz > 0.1)
                Relocate(data->posX, data->posY, tz);
        }
    }
    else if (m_respawnTime)                                  // respawn time set but expired
    {
        m_respawnTime = 0;
        if (GetMap()->GetPersistentState())
            GetMap()->GetPersistentState()->SaveCreatureRespawnTime(GetGUIDLow(), 0);
    }

    uint32 curhealth = data->curhealth;
    if (curhealth)
    {
        curhealth = uint32(curhealth*_GetHealthMod(GetCreatureInfo()->rank));
        if (curhealth < 1)
            curhealth = 1;
    }

    if (sCreatureLinkingMgr.IsSpawnedByLinkedMob(this))
    {
        m_isSpawningLinked = true;
        if (m_deathState == ALIVE && !GetMap()->GetCreatureLinkingHolder()->CanSpawn(this))
        {
            m_deathState = DEAD;

            // Just set to Dead, so need to relocate like abouve
            if(CanFly())
            {
                float tz = GetTerrain()->GetHeight(data->posX, data->posY, data->posZ, false);
                if(data->posZ - tz > 0.1)
                    Relocate(data->posX, data->posY, tz);
            }
        }
    }

    SetHealth(m_deathState == ALIVE ? curhealth : 0);
    SetPower(POWER_MANA, data->curmana);

    SetMeleeDamageSchool(SpellSchools(GetCreatureInfo()->dmgschool));

    // checked at creature_template loading
    m_defaultMovementType = MovementGeneratorType(data->movementType);

    AIM_Initialize();

    // Creature Linking, Initial load id handled like respawn
    if (m_isCreatureLinkingTrigger && isAlive())
        GetMap()->GetCreatureLinkingHolder()->DoCreatureLinkingEvent(LINKING_EVENT_RESPAWN, this);

    return true;
}

void Creature::LoadEquipment(uint32 equip_entry, bool force)
{
    if (equip_entry == 0)
    {
        if (force)
        {
            for (uint8 i = 0; i < MAX_VIRTUAL_ITEM_SLOT; ++i)
                SetVirtualItem(VirtualItemSlot(i), 0);
            m_equipmentId = 0;
        }
        return;
    }

    EquipmentInfo const *einfo = sObjectMgr.GetEquipmentInfo(equip_entry);
    if (!einfo)
        return;

    m_equipmentId = equip_entry;
    for (uint8 i = 0; i < MAX_VIRTUAL_ITEM_SLOT; ++i)
        SetVirtualItem(VirtualItemSlot(i), einfo->equipentry[i]);
}

bool Creature::HasQuest(uint32 quest_id) const
{
    QuestRelationsMapBounds bounds = sObjectMgr.GetCreatureQuestRelationsMapBounds(GetEntry());
    for(QuestRelationsMap::const_iterator itr = bounds.first; itr != bounds.second; ++itr)
    {
        if (itr->second == quest_id)
            return true;
    }
    return false;
}

bool Creature::HasInvolvedQuest(uint32 quest_id) const
{
    QuestRelationsMapBounds bounds = sObjectMgr.GetCreatureQuestInvolvedRelationsMapBounds(GetEntry());
    for(QuestRelationsMap::const_iterator itr = bounds.first; itr != bounds.second; ++itr)
    {
        if (itr->second == quest_id)
            return true;
    }
    return false;
}


struct CreatureRespawnDeleteWorker
{
    explicit CreatureRespawnDeleteWorker(uint32 guid) : i_guid(guid) {}

    void operator() (MapPersistentState* state)
    {
        state->SaveCreatureRespawnTime(i_guid, 0);
    }

    uint32 i_guid;
};

void Creature::DeleteFromDB()
{
    CreatureData const* data = sObjectMgr.GetCreatureData(GetGUIDLow());
    if (!data)
    {
        DEBUG_LOG("Trying to delete not saved creature!");
        return;
    }

    DeleteFromDB(GetGUIDLow(), data);
}

void Creature::DeleteFromDB(uint32 lowguid, CreatureData const* data)
{
    CreatureRespawnDeleteWorker worker (lowguid);
    sMapPersistentStateMgr.DoForAllStatesWithMapId(data->mapid, worker);

    sObjectMgr.DeleteCreatureData(lowguid);

    WorldDatabase.BeginTransaction();
    WorldDatabase.PExecuteLog("DELETE FROM creature WHERE guid=%u", lowguid);
    WorldDatabase.PExecuteLog("DELETE FROM creature_addon WHERE guid=%u", lowguid);
    WorldDatabase.PExecuteLog("DELETE FROM creature_movement WHERE id=%u", lowguid);
    WorldDatabase.PExecuteLog("DELETE FROM game_event_creature WHERE guid=%u", lowguid);
    WorldDatabase.PExecuteLog("DELETE FROM game_event_creature_data WHERE guid=%u", lowguid);
    WorldDatabase.PExecuteLog("DELETE FROM creature_battleground WHERE guid=%u", lowguid);
    WorldDatabase.CommitTransaction();
}

float Creature::GetAttackDistance(Unit const* pl) const
{
    float aggroRate = sWorld.getConfig(CONFIG_FLOAT_RATE_CREATURE_AGGRO);
    if (aggroRate == 0)
        return 0.0f;

    uint32 playerlevel   = pl->GetLevelForTarget(this);
    uint32 creaturelevel = GetLevelForTarget(pl);

    int32 leveldif       = int32(playerlevel) - int32(creaturelevel);

    // "The maximum Aggro Radius has a cap of 25 levels under. Example: A level 30 char has the same Aggro Radius of a level 5 char on a level 60 mob."
    if ( leveldif < - 25)
        leveldif = -25;

    // "The aggro radius of a mob having the same level as the player is roughly 20 yards"
    float RetDistance = 20;

    // "Aggro Radius varies with level difference at a rate of roughly 1 yard/level"
    // radius grow if playlevel < creaturelevel
    RetDistance -= (float)leveldif;

    if (creaturelevel+5 <= sWorld.getConfig(CONFIG_UINT32_MAX_PLAYER_LEVEL))
    {
        // detect range auras
        RetDistance += GetTotalAuraModifier(SPELL_AURA_MOD_DETECT_RANGE);

        // detected range auras
        RetDistance += pl->GetTotalAuraModifier(SPELL_AURA_MOD_DETECTED_RANGE);
    }

    // "Minimum Aggro Radius for a mob seems to be combat range (5 yards)"
    if (RetDistance < 5)
        RetDistance = 5;

    return (RetDistance*aggroRate);
}

void Creature::SetDeathState(DeathState s)
{
    if ((s == JUST_DIED && !m_isDeadByDefault) || (s == JUST_ALIVED && m_isDeadByDefault))
    {
        m_corpseDecayTimer = m_corpseDelay*IN_MILLISECONDS; // the max/default time for corpse decay (before creature is looted/AllLootRemovedFromCorpse() is called)
        m_respawnTime = time(NULL) + m_respawnDelay;        // respawn delay (spawntimesecs)

        // always save boss respawn time at death to prevent crash cheating
        if (sWorld.getConfig(CONFIG_BOOL_SAVE_RESPAWN_TIME_IMMEDIATELY) || IsWorldBoss())
            SaveRespawnTime();
    }

    Unit::SetDeathState(s);

    if (s == JUST_DIED)
    {
        SetTargetGuid(ObjectGuid());                        // remove target selection in any cases (can be set at aura remove in Unit::SetDeathState)
        SetUInt32Value(UNIT_NPC_FLAGS, UNIT_NPC_FLAG_NONE);

        if (HasSearchedAssistance())
        {
            SetNoSearchAssistance(false);
            UpdateSpeed(MOVE_RUN, false);
        }

<<<<<<< HEAD
        // FIXME: may not be blizzlike
        if (Pet* pet = GetPet())
            pet->Unsummon(PET_SAVE_AS_DELETED, this);

        // return, since we promote to CORPSE_FALLING. CORPSE_FALLING is promoted to CORPSE at next update.
        if (CanFly() && FallGround())
            return;
        else
            SetLevitate(false);
=======
        if (CanFly())
            i_motionMaster.MoveFall();
>>>>>>> aab5e05b

        Unit::SetDeathState(CORPSE);
    }

    if (s == JUST_ALIVED)
    {
        CreatureInfo const *cinfo = GetCreatureInfo();

        SetHealth(GetMaxHealth());
        SetLootRecipient(NULL);
        SetWalk(true);

        if (GetTemporaryFactionFlags() & TEMPFACTION_RESTORE_RESPAWN)
            ClearTemporaryFaction();

        Unit::SetDeathState(ALIVE);

        clearUnitState(UNIT_STAT_ALL_STATE);
        i_motionMaster.Initialize();

        SetMeleeDamageSchool(SpellSchools(cinfo->dmgschool));

        // Dynamic flags may be adjusted by spells. Clear them
        // first and let spell from *addon apply where needed.
        SetUInt32Value(UNIT_DYNAMIC_FLAGS, UNIT_DYNFLAG_NONE);
        LoadCreatureAddon(true);

        // Flags after LoadCreatureAddon. Any spell in *addon
        // will not be able to adjust these.
        SetUInt32Value(UNIT_NPC_FLAGS, cinfo->npcflag);
        RemoveFlag(UNIT_FIELD_FLAGS, UNIT_FLAG_SKINNABLE);
    }
}

void Creature::Respawn()
{
    RemoveCorpse();

    // forced recreate creature object at clients
    UnitVisibility currentVis = GetVisibility();
    SetVisibility(VISIBILITY_RESPAWN);
    UpdateObjectVisibility();
    SetVisibility(currentVis);                              // restore visibility state
    UpdateObjectVisibility();

    if (IsDespawned())
    {
        if (HasStaticDBSpawnData())
            if (GetMap()->GetPersistentState())
                GetMap()->GetPersistentState()->SaveCreatureRespawnTime(GetGUIDLow(), 0);
        m_respawnTime = time(NULL);                         // respawn at next tick
    }
}

void Creature::ForcedDespawn(uint32 timeMSToDespawn)
{
    if (timeMSToDespawn)
    {
        ForcedDespawnDelayEvent *pEvent = new ForcedDespawnDelayEvent(*this);

        m_Events.AddEvent(pEvent, m_Events.CalculateTime(timeMSToDespawn));
        return;
    }

    if (isAlive())
        SetDeathState(JUST_DIED);

    RemoveCorpse();
    SetHealth(0);                                           // just for nice GM-mode view

    if (IsTemporarySummon())
         ((TemporarySummon*)this)->UnSummon();
}

bool Creature::IsImmuneToSpell(SpellEntry const* spellInfo)
{
    if (!spellInfo)
        return false;

    if (GetCreatureInfo()->MechanicImmuneMask & (1 << (spellInfo->Mechanic - 1)))
        return true;

    return Unit::IsImmuneToSpell(spellInfo);
}

bool Creature::IsImmuneToSpellEffect(SpellEntry const* spellInfo, SpellEffectIndex index) const
{
    if (GetCreatureInfo()->MechanicImmuneMask & (1 << (spellInfo->EffectMechanic[index] - 1)))
        return true;

    // Taunt immunity special flag check
    if (GetCreatureInfo()->flags_extra & CREATURE_FLAG_EXTRA_NOT_TAUNTABLE)
    {
        // Taunt aura apply check
        if (spellInfo->Effect[index] == SPELL_EFFECT_APPLY_AURA)
        {
            if (spellInfo->EffectApplyAuraName[index] == SPELL_AURA_MOD_TAUNT)
                return true;
        }
        // Spell effect taunt check
        else if (spellInfo->Effect[index] == SPELL_EFFECT_ATTACK_ME)
            return true;
    }

    return Unit::IsImmuneToSpellEffect(spellInfo, index);
}

SpellEntry const *Creature::ReachWithSpellAttack(Unit *pVictim)
{
    if(!pVictim)
        return NULL;

    for(uint32 i = 0; i <= GetSpellMaxIndex(); ++i)
    {
        uint32 spellID = GetSpell(i);
        if(!spellID)
            continue;

        SpellEntry const *spellInfo = sSpellStore.LookupEntry(spellID);
        if(!spellInfo)
        {
            sLog.outError("WORLD: unknown spell id %i", spellID);
            continue;
        }

        bool bcontinue = true;
        for(int j = 0; j < MAX_EFFECT_INDEX; ++j)
        {
            if ( (spellInfo->Effect[j] == SPELL_EFFECT_SCHOOL_DAMAGE )       ||
                (spellInfo->Effect[j] == SPELL_EFFECT_INSTAKILL)            ||
                (spellInfo->Effect[j] == SPELL_EFFECT_ENVIRONMENTAL_DAMAGE) ||
                (spellInfo->Effect[j] == SPELL_EFFECT_HEALTH_LEECH )
                )
            {
                bcontinue = false;
                break;
            }
        }
        if (bcontinue) continue;

        if (spellInfo->manaCost > GetPower(POWER_MANA))
            continue;
        SpellRangeEntry const* srange = sSpellRangeStore.LookupEntry(spellInfo->rangeIndex);
        float range = GetSpellMaxRange(srange);
        float minrange = GetSpellMinRange(srange);

        float dist = GetCombatDistance(pVictim);

        //if(!isInFront( pVictim, range ) && spellInfo->AttributesEx )
        //    continue;
        if ( dist > range || dist < minrange )
            continue;
        if (spellInfo->PreventionType == SPELL_PREVENTION_TYPE_SILENCE && HasFlag(UNIT_FIELD_FLAGS, UNIT_FLAG_SILENCED))
            continue;
        if (spellInfo->PreventionType == SPELL_PREVENTION_TYPE_PACIFY && HasFlag(UNIT_FIELD_FLAGS, UNIT_FLAG_PACIFIED))
            continue;
        return spellInfo;
    }
    return NULL;
}

SpellEntry const *Creature::ReachWithSpellCure(Unit *pVictim)
{
    if(!pVictim)
        return NULL;

    for(uint32 i = 0; i <= GetSpellMaxIndex(); ++i)
    {
        uint32 spellID = GetSpell(i);
        if (!spellID)
            continue;

        SpellEntry const *spellInfo = sSpellStore.LookupEntry(spellID);
        if(!spellInfo)
        {
            sLog.outError("WORLD: unknown spell id %i", spellID);
            continue;
        }

        bool bcontinue = true;
        for(int j = 0; j < MAX_EFFECT_INDEX; ++j)
        {
            if ( (spellInfo->Effect[j] == SPELL_EFFECT_HEAL ) )
            {
                bcontinue = false;
                break;
            }
        }
        if (bcontinue)
            continue;

        if (spellInfo->manaCost > GetPower(POWER_MANA))
            continue;
        SpellRangeEntry const* srange = sSpellRangeStore.LookupEntry(spellInfo->rangeIndex);
        float range = GetSpellMaxRange(srange);
        float minrange = GetSpellMinRange(srange);

        float dist = GetCombatDistance(pVictim);

        //if(!isInFront( pVictim, range ) && spellInfo->AttributesEx )
        //    continue;
        if ( dist > range || dist < minrange )
            continue;
        if (spellInfo->PreventionType == SPELL_PREVENTION_TYPE_SILENCE && HasFlag(UNIT_FIELD_FLAGS, UNIT_FLAG_SILENCED))
            continue;
        if (spellInfo->PreventionType == SPELL_PREVENTION_TYPE_PACIFY && HasFlag(UNIT_FIELD_FLAGS, UNIT_FLAG_PACIFIED))
            continue;
        return spellInfo;
    }
    return NULL;
}

bool Creature::IsVisibleInGridForPlayer(Player* pl) const
{
    // gamemaster in GM mode see all, including ghosts
    if (pl->isGameMaster())
        return true;

    if (GetCreatureInfo()->flags_extra & CREATURE_FLAG_EXTRA_INVISIBLE)
        return false;

    // Live player (or with not release body see live creatures or death creatures with corpse disappearing time > 0
    if (pl->isAlive() || pl->GetDeathTimer() > 0)
    {
        return (isAlive() || m_corpseDecayTimer > 0 || (m_isDeadByDefault && m_deathState == CORPSE));
    }

    // Dead player see live creatures near own corpse
    if (isAlive())
    {
        Corpse *corpse = pl->GetCorpse();
        if (corpse)
        {
            // 20 - aggro distance for same level, 25 - max additional distance if player level less that creature level
            if (corpse->IsWithinDistInMap(this,(20+25)*sWorld.getConfig(CONFIG_FLOAT_RATE_CREATURE_AGGRO)))
                return true;
        }
    }

    // Dead player can see ghosts
    if (GetCreatureInfo()->type_flags & CREATURE_TYPEFLAGS_GHOST_VISIBLE)
        return true;

    // and not see any other
    return false;
}

void Creature::SendAIReaction(AiReaction reactionType)
{
    WorldPacket data(SMSG_AI_REACTION, 12);

    data << GetObjectGuid();
    data << uint32(reactionType);

    ((WorldObject*)this)->SendMessageToSet(&data, true);

    DEBUG_FILTER_LOG(LOG_FILTER_AI_AND_MOVEGENSS, "WORLD: Sent SMSG_AI_REACTION, type %u.", reactionType);
}

void Creature::CallAssistance()
{
    // FIXME: should player pets call for assistance?
    if (!m_AlreadyCallAssistance && getVictim() && !isCharmed())
    {
        SetNoCallAssistance(true);

        float radius = sWorld.getConfig(CONFIG_FLOAT_CREATURE_FAMILY_ASSISTANCE_RADIUS);
        if (radius > 0)
        {
            std::list<Creature*> assistList;

            {
                MaNGOS::AnyAssistCreatureInRangeCheck u_check(this, getVictim(), radius);
                MaNGOS::CreatureListSearcher<MaNGOS::AnyAssistCreatureInRangeCheck> searcher(assistList, u_check);
                Cell::VisitGridObjects(this,searcher, radius);
            }

            if (!assistList.empty())
            {
                AssistDelayEvent *e = new AssistDelayEvent(getVictim()->GetObjectGuid(), *this, assistList);
                m_Events.AddEvent(e, m_Events.CalculateTime(sWorld.getConfig(CONFIG_UINT32_CREATURE_FAMILY_ASSISTANCE_DELAY)));
            }
        }
    }
}

void Creature::CallForHelp(float fRadius)
{
    if (fRadius <= 0.0f || !getVictim() || IsPet() || isCharmed())
        return;

    MaNGOS::CallOfHelpCreatureInRangeDo u_do(this, getVictim(), fRadius);
    MaNGOS::CreatureWorker<MaNGOS::CallOfHelpCreatureInRangeDo> worker(this, u_do);
    Cell::VisitGridObjects(this,worker, fRadius);
}

bool Creature::CanAssistTo(const Unit* u, const Unit* enemy, bool checkfaction /*= true*/) const
{
    // we don't need help from zombies :)
    if (!isAlive())
        return false;

    // we don't need help from non-combatant ;)
    if (IsCivilian())
        return false;

    if (HasFlag(UNIT_FIELD_FLAGS, UNIT_FLAG_NON_ATTACKABLE | UNIT_FLAG_NOT_SELECTABLE | UNIT_FLAG_PASSIVE))
        return false;

    // skip fighting creature
    if (isInCombat())
        return false;

    // only free creature
    if (GetCharmerOrOwnerGuid())
        return false;

    // only from same creature faction
    if (checkfaction)
    {
        if (getFaction() != u->getFaction())
            return false;
    }
    else
    {
        if (!IsFriendlyTo(u))
            return false;
    }

    // skip non hostile to caster enemy creatures
    if (!IsHostileTo(enemy))
        return false;

    return true;
}

bool Creature::CanInitiateAttack()
{
    if (hasUnitState(UNIT_STAT_STUNNED | UNIT_STAT_DIED))
        return false;

    if (HasFlag(UNIT_FIELD_FLAGS, UNIT_FLAG_NON_ATTACKABLE | UNIT_FLAG_NOT_SELECTABLE))
        return false;

    if (isPassiveToHostile())
        return false;

    return true;
}

void Creature::SaveRespawnTime()
{
    if (IsPet() || !HasStaticDBSpawnData())
        return;

    if (m_respawnTime > time(NULL))                          // dead (no corpse)
    {
        if (GetMap()->GetPersistentState())
            GetMap()->GetPersistentState()->SaveCreatureRespawnTime(GetGUIDLow(), m_respawnTime);
    }
    else if (m_corpseDecayTimer > 0)                        // dead (corpse)
    {
        if (GetMap()->GetPersistentState())
            GetMap()->GetPersistentState()->SaveCreatureRespawnTime(GetGUIDLow(), time(NULL) + m_respawnDelay + m_corpseDecayTimer / IN_MILLISECONDS);
    }
}

bool Creature::IsOutOfThreatArea(Unit* pVictim) const
{
    if (!pVictim)
        return true;

    if (!pVictim->IsInMap(this))
        return true;

    if (!pVictim->isTargetableForAttack())
        return true;

    if (!pVictim->isInAccessablePlaceFor(this))
        return true;

    if (!pVictim->isVisibleForOrDetect(this,this,false))
        return true;

    if (sMapStore.LookupEntry(GetMapId())->IsDungeon())
        return false;

    float AttackDist = GetAttackDistance(pVictim);
    float ThreatRadius = sWorld.getConfig(CONFIG_FLOAT_THREAT_RADIUS);

    //Use AttackDistance in distance check if threat radius is lower. This prevents creature bounce in and out of combat every update tick.
    return !pVictim->IsWithinDist3d(m_combatStartX, m_combatStartY, m_combatStartZ,
        ThreatRadius > AttackDist ? ThreatRadius : AttackDist);
}

CreatureDataAddon const* Creature::GetCreatureAddon() const
{
    if (CreatureDataAddon const* addon = ObjectMgr::GetCreatureAddon(GetGUIDLow()))
        return addon;

    // dependent from difficulty mode entry
    if (GetEntry() != GetCreatureInfo()->Entry)
    {
        // If CreatureTemplateAddon for difficulty_entry_N exist, it's there for a reason
        if (CreatureDataAddon const* addon =  ObjectMgr::GetCreatureTemplateAddon(GetCreatureInfo()->Entry))
            return addon;
    }

    // Return CreatureTemplateAddon when nothing else exist
    return ObjectMgr::GetCreatureTemplateAddon(GetEntry());
}

//creature_addon table
bool Creature::LoadCreatureAddon(bool reload)
{
    CreatureDataAddon const *cainfo = GetCreatureAddon();
    if(!cainfo)
        return false;

    if (cainfo->mount != 0)
        Mount(cainfo->mount);

    if (cainfo->bytes1 != 0)
    {
        // 0 StandState
        // 1 FreeTalentPoints   Pet only, so always 0 for default creature
        // 2 StandFlags
        // 3 StandMiscFlags

        SetByteValue(UNIT_FIELD_BYTES_1, 0, uint8(cainfo->bytes1 & 0xFF));
        //SetByteValue(UNIT_FIELD_BYTES_1, 1, uint8((cainfo->bytes1 >> 8) & 0xFF));
        SetByteValue(UNIT_FIELD_BYTES_1, 1, 0);
        SetByteValue(UNIT_FIELD_BYTES_1, 2, uint8((cainfo->bytes1 >> 16) & 0xFF));
        SetByteValue(UNIT_FIELD_BYTES_1, 3, uint8((cainfo->bytes1 >> 24) & 0xFF));
    }

    // UNIT_FIELD_BYTES_2
    // 0 SheathState
    // 1 UnitPVPStateFlags  Set at Creature::UpdateEntry (SetPvp())
    // 2 UnitRename         Pet only, so always 0 for default creature
    // 3 ShapeshiftForm     Must be determined/set by shapeshift spell/aura
    SetByteValue(UNIT_FIELD_BYTES_2, 0, cainfo->sheath_state);

    if (cainfo->pvp_state != 0)
        SetByteValue(UNIT_FIELD_BYTES_2, 1, cainfo->pvp_state);

    //SetByteValue(UNIT_FIELD_BYTES_2, 2, 0);
    //SetByteValue(UNIT_FIELD_BYTES_2, 3, 0);

    if (cainfo->emote != 0)
        SetUInt32Value(UNIT_NPC_EMOTESTATE, cainfo->emote);

    if (cainfo->splineFlags & SPLINEFLAG_FLYING)
        SetLevitate(true);

    if (cainfo->auras)
    {
        for (uint32 const* cAura = cainfo->auras; *cAura; ++cAura)
        {
            if (HasAura(*cAura))
            {
                if (!reload)
                    sLog.outErrorDb("Creature (GUIDLow: %u Entry: %u) has spell %u in `auras` field, but aura is already applied.", GetGUIDLow(), GetEntry(), *cAura);

                continue;
            }

            CastSpell(this, *cAura, true);
        }
    }
    return true;
}

/// Send a message to LocalDefense channel for players opposition team in the zone
void Creature::SendZoneUnderAttackMessage(Player* attacker)
{
    Team enemy_team = attacker->GetTeam();

    WorldPacket data(SMSG_ZONE_UNDER_ATTACK, 4);
    data << uint32(GetZoneId());
    sWorld.SendGlobalMessage(&data, NULL, (enemy_team == ALLIANCE ? HORDE : ALLIANCE));
}

void Creature::SetInCombatWithZone()
{
    if (!CanHaveThreatList())
    {
        sLog.outError("Creature entry %u call SetInCombatWithZone but creature cannot have threat list.", GetEntry());
        return;
    }

    Map* pMap = GetMap();

    if (!pMap->IsDungeon())
    {
        sLog.outError("Creature entry %u call SetInCombatWithZone for map (id: %u) that isn't an instance.", GetEntry(), pMap->GetId());
        return;
    }

    Map::PlayerList const &PlList = pMap->GetPlayers();

    if (PlList.isEmpty())
        return;

    for(Map::PlayerList::const_iterator i = PlList.begin(); i != PlList.end(); ++i)
    {
        if (Player* pPlayer = i->getSource())
        {
            if (pPlayer->isGameMaster())
                continue;

            if (pPlayer->isAlive() && !IsFriendlyTo(pPlayer))
            {
                pPlayer->SetInCombatWith(this);
                AddThreat(pPlayer);
            }
        }
    }
}

bool Creature::MeetsSelectAttackingRequirement(Unit* pTarget, SpellEntry const* pSpellInfo, uint32 selectFlags) const
{
    if (selectFlags & SELECT_FLAG_PLAYER && pTarget->GetTypeId() != TYPEID_PLAYER)
        return false;

    if (selectFlags & SELECT_FLAG_POWER_MANA && pTarget->getPowerType() != POWER_MANA)
        return false;
    else if (selectFlags & SELECT_FLAG_POWER_RAGE && pTarget->getPowerType() != POWER_RAGE)
        return false;
    else if (selectFlags & SELECT_FLAG_POWER_ENERGY && pTarget->getPowerType() != POWER_ENERGY)
        return false;
    else if (selectFlags & SELECT_FLAG_POWER_RUNIC && pTarget->getPowerType() != POWER_RUNIC_POWER)
        return false;

    if (selectFlags & SELECT_FLAG_IN_MELEE_RANGE && !CanReachWithMeleeAttack(pTarget))
        return false;

    if (selectFlags & SELECT_FLAG_IN_LOS && !IsWithinLOSInMap(pTarget))
        return false;

    if (pSpellInfo)
    {
        switch (pSpellInfo->rangeIndex)
        {
            case SPELL_RANGE_IDX_SELF_ONLY: return false;
            case SPELL_RANGE_IDX_ANYWHERE:  return true;
            case SPELL_RANGE_IDX_COMBAT:    return CanReachWithMeleeAttack(pTarget);
        }

        SpellRangeEntry const* srange = sSpellRangeStore.LookupEntry(pSpellInfo->rangeIndex);
        float max_range = GetSpellMaxRange(srange);
        float min_range = GetSpellMinRange(srange);
        float dist = GetCombatDistance(pTarget);

        return dist < max_range && dist >= min_range;
    }

    return true;
}

Unit* Creature::SelectAttackingTarget(AttackingTarget target, uint32 position, uint32 uiSpellEntry, uint32 selectFlags) const
{
    return SelectAttackingTarget(target, position, sSpellStore.LookupEntry(uiSpellEntry), selectFlags);
}

Unit* Creature::SelectAttackingTarget(AttackingTarget target, uint32 position, SpellEntry const* pSpellInfo /*= NULL*/, uint32 selectFlags/*= 0*/) const
{
    if (!CanHaveThreatList())
        return NULL;

    // ThreatList m_threatlist;
    ThreatList const& threatlist = getThreatManager().getThreatList();
    ThreatList::const_iterator itr = threatlist.begin();
    ThreatList::const_reverse_iterator ritr = threatlist.rbegin();

    if (position >= threatlist.size() || !threatlist.size())
        return NULL;

    switch (target)
    {
        case ATTACKING_TARGET_RANDOM:
        {
            std::vector<Unit*> suitableUnits;
            suitableUnits.reserve(threatlist.size() - position);
            advance(itr, position);
            for (itr; itr != threatlist.end(); ++itr)
                if (Unit* pTarget = GetMap()->GetUnit((*itr)->getUnitGuid()))
                    if (!selectFlags || MeetsSelectAttackingRequirement(pTarget, pSpellInfo, selectFlags))
                        suitableUnits.push_back(pTarget);

            if (!suitableUnits.empty())
                return suitableUnits[urand(0, suitableUnits.size()-1)];

            break;
        }
        case ATTACKING_TARGET_TOPAGGRO:
        {
            advance(itr, position);
            for (itr; itr != threatlist.end(); ++itr)
                if (Unit* pTarget = GetMap()->GetUnit((*itr)->getUnitGuid()))
                    if (!selectFlags || MeetsSelectAttackingRequirement(pTarget, pSpellInfo, selectFlags))
                        return pTarget;

            break;
        }
        case ATTACKING_TARGET_BOTTOMAGGRO:
        {
            advance(ritr, position);
            for (ritr; ritr != threatlist.rend(); ++ritr)
                if (Unit* pTarget = GetMap()->GetUnit((*itr)->getUnitGuid()))
                    if (!selectFlags || MeetsSelectAttackingRequirement(pTarget, pSpellInfo, selectFlags))
                        return pTarget;

            break;
        }
    }

    return NULL;
}

void Creature::_AddCreatureSpellCooldown(uint32 spell_id, time_t end_time)
{
    m_CreatureSpellCooldowns[spell_id] = end_time;
}

void Creature::_AddCreatureCategoryCooldown(uint32 category, time_t apply_time)
{
    m_CreatureCategoryCooldowns[category] = apply_time;
}

void Creature::AddCreatureSpellCooldown(uint32 spellid)
{
    SpellEntry const *spellInfo = sSpellStore.LookupEntry(spellid);
    if(!spellInfo)
        return;

    uint32 cooldown = GetSpellRecoveryTime(spellInfo);
    if (cooldown)
        _AddCreatureSpellCooldown(spellid, time(NULL) + cooldown/IN_MILLISECONDS);

    if (spellInfo->Category)
        _AddCreatureCategoryCooldown(spellInfo->Category, time(NULL));
}

bool Creature::HasCategoryCooldown(uint32 spell_id) const
{
    SpellEntry const *spellInfo = sSpellStore.LookupEntry(spell_id);
    if(!spellInfo)
        return false;

    CreatureSpellCooldowns::const_iterator itr = m_CreatureCategoryCooldowns.find(spellInfo->Category);
    return (itr != m_CreatureCategoryCooldowns.end() && time_t(itr->second + (spellInfo->CategoryRecoveryTime / IN_MILLISECONDS)) > time(NULL));
}

bool Creature::HasSpellCooldown(uint32 spell_id) const
{
    CreatureSpellCooldowns::const_iterator itr = m_CreatureSpellCooldowns.find(spell_id);
    return (itr != m_CreatureSpellCooldowns.end() && itr->second > time(NULL)) || HasCategoryCooldown(spell_id);
}

bool Creature::IsInEvadeMode() const
{
    return !i_motionMaster.empty() && i_motionMaster.GetCurrentMovementGeneratorType() == HOME_MOTION_TYPE;
}

bool Creature::HasSpell(uint32 spellID)
{
    for(uint8 i = 0; i <= GetSpellMaxIndex(); ++i)
        if (spellID == GetSpell(i))
            return true;
    return false;
}

time_t Creature::GetRespawnTimeEx() const
{
    time_t now = time(NULL);
    if (m_respawnTime > now)                                 // dead (no corpse)
        return m_respawnTime;
    else if (m_corpseDecayTimer > 0)                        // dead (corpse)
        return now + m_respawnDelay + m_corpseDecayTimer / IN_MILLISECONDS;
    else
        return now;
}

void Creature::GetRespawnCoord( float &x, float &y, float &z, float* ori, float* dist ) const
{
    if (CreatureData const* data = sObjectMgr.GetCreatureData(GetGUIDLow()))
    {
        x = data->posX;
        y = data->posY;
        z = data->posZ;
        if (ori)
            *ori = data->orientation;
        if (dist)
            *dist = GetRespawnRadius();
    }
    else
    {
        float orient;

        GetSummonPoint(x, y, z, orient);

        if (ori)
            *ori = orient;
        if (dist)
            *dist = GetRespawnRadius();
    }

    //lets check if our creatures have valid spawn coordinates
    MANGOS_ASSERT(MaNGOS::IsValidMapCoord(x, y, z) || PrintCoordinatesError(x, y, z, "respawn"));
}

void Creature::AllLootRemovedFromCorpse()
{
    if (lootForBody && !HasFlag(UNIT_FIELD_FLAGS, UNIT_FLAG_SKINNABLE))
    {
        uint32 corpseLootedDelay;

        if (!lootForSkin)                                   // corpse was not skinned -> apply corpseLootedDelay
        {
            // use a static spawntimesecs/3 modifier (guessed/made up value) unless config are more than 0.0
            // spawntimesecs=3min:  corpse decay after 1min
            // spawntimesecs=4hour: corpse decay after 1hour 20min
            if (sWorld.getConfig(CONFIG_FLOAT_RATE_CORPSE_DECAY_LOOTED) > 0.0f)
                corpseLootedDelay = (uint32)((m_corpseDelay * IN_MILLISECONDS) * sWorld.getConfig(CONFIG_FLOAT_RATE_CORPSE_DECAY_LOOTED));
            else
                corpseLootedDelay = (m_respawnDelay*IN_MILLISECONDS) /3;
        }
        else                                                // corpse was skinned, corpse will despawn next update
            corpseLootedDelay = 0;

        // if m_respawnTime is not expired already
        if (m_respawnTime >= time(NULL))
        {
            // if spawntimesecs is larger than default corpse delay always use corpseLootedDelay
            if (m_respawnDelay > m_corpseDelay)
            {
                m_corpseDecayTimer = corpseLootedDelay;
            }
            else
            {
                // if m_respawnDelay is relatively short and corpseDecayTimer is larger than corpseLootedDelay
                if (m_corpseDecayTimer > corpseLootedDelay)
                    m_corpseDecayTimer = corpseLootedDelay;
            }
        }
        else
        {
            m_corpseDecayTimer = 0;

            // TODO: reaching here, means mob will respawn at next tick.
            // This might be a place to set some aggro delay so creature has
            // ~5 seconds before it can react to hostile surroundings.

            // It's worth noting that it will not be fully correct either way.
            // At this point another "instance" of the creature are presumably expected to
            // be spawned already, while this corpse will not appear in respawned form.
        }
    }
}

uint32 Creature::GetLevelForTarget( Unit const* target ) const
{
    if(!IsWorldBoss())
        return Unit::GetLevelForTarget(target);

    uint32 level = target->getLevel()+sWorld.getConfig(CONFIG_UINT32_WORLD_BOSS_LEVEL_DIFF);
    if (level < 1)
        return 1;
    if (level > 255)
        return 255;
    return level;
}

std::string Creature::GetAIName() const
{
    return ObjectMgr::GetCreatureTemplate(GetEntry())->AIName;
}

std::string Creature::GetScriptName() const
{
    return sScriptMgr.GetScriptName(GetScriptId());
}

uint32 Creature::GetScriptId() const
{
    return ObjectMgr::GetCreatureTemplate(GetEntry())->ScriptID;
}

VendorItemData const* Creature::GetVendorItems() const
{
    return sObjectMgr.GetNpcVendorItemList(GetEntry());
}

VendorItemData const* Creature::GetVendorTemplateItems() const
{
    uint32 vendorId = GetCreatureInfo()->vendorId;
    return vendorId ? sObjectMgr.GetNpcVendorTemplateItemList(vendorId) : NULL;
}

uint32 Creature::GetVendorItemCurrentCount(VendorItem const* vItem)
{
    if(!vItem->maxcount)
        return vItem->maxcount;

    VendorItemCounts::iterator itr = m_vendorItemCounts.begin();
    for(; itr != m_vendorItemCounts.end(); ++itr)
        if (itr->itemId==vItem->item)
            break;

    if (itr == m_vendorItemCounts.end())
        return vItem->maxcount;

    VendorItemCount* vCount = &*itr;

    time_t ptime = time(NULL);

    if ( vCount->lastIncrementTime + vItem->incrtime <= ptime )
    {
        ItemPrototype const* pProto = ObjectMgr::GetItemPrototype(vItem->item);

        uint32 diff = uint32((ptime - vCount->lastIncrementTime)/vItem->incrtime);
        if((vCount->count + diff * pProto->BuyCount) >= vItem->maxcount )
        {
            m_vendorItemCounts.erase(itr);
            return vItem->maxcount;
        }

        vCount->count += diff * pProto->BuyCount;
        vCount->lastIncrementTime = ptime;
    }

    return vCount->count;
}

uint32 Creature::UpdateVendorItemCurrentCount(VendorItem const* vItem, uint32 used_count)
{
    if(!vItem->maxcount)
        return 0;

    VendorItemCounts::iterator itr = m_vendorItemCounts.begin();
    for(; itr != m_vendorItemCounts.end(); ++itr)
        if (itr->itemId==vItem->item)
            break;

    if (itr == m_vendorItemCounts.end())
    {
        uint32 new_count = vItem->maxcount > used_count ? vItem->maxcount-used_count : 0;
        m_vendorItemCounts.push_back(VendorItemCount(vItem->item,new_count));
        return new_count;
    }

    VendorItemCount* vCount = &*itr;

    time_t ptime = time(NULL);

    if ( vCount->lastIncrementTime + vItem->incrtime <= ptime )
    {
        ItemPrototype const* pProto = ObjectMgr::GetItemPrototype(vItem->item);

        uint32 diff = uint32((ptime - vCount->lastIncrementTime)/vItem->incrtime);
        if((vCount->count + diff * pProto->BuyCount) < vItem->maxcount )
            vCount->count += diff * pProto->BuyCount;
        else
            vCount->count = vItem->maxcount;
    }

    vCount->count = vCount->count > used_count ? vCount->count-used_count : 0;
    vCount->lastIncrementTime = ptime;
    return vCount->count;
}

TrainerSpellData const* Creature::GetTrainerTemplateSpells() const
{
    uint32 trainerId = GetCreatureInfo()->trainerId;
    return trainerId ? sObjectMgr.GetNpcTrainerTemplateSpells(trainerId) : NULL;
}

TrainerSpellData const* Creature::GetTrainerSpells() const
{
    return sObjectMgr.GetNpcTrainerSpells(GetEntry());
}

// overwrite WorldObject function for proper name localization
const char* Creature::GetNameForLocaleIdx(int32 loc_idx) const
{
    char const* name = GetName();
    sObjectMgr.GetCreatureLocaleStrings(GetEntry(), loc_idx, &name);
    return name;
}

void Creature::SetFactionTemporary(uint32 factionId, uint32 tempFactionFlags)
{
    m_temporaryFactionFlags = tempFactionFlags;
    setFaction(factionId);
}

void Creature::ClearTemporaryFaction()
{
    // No restore if creature is charmed/possessed.
    // For later we may consider extend to restore to charmer faction where charmer is creature.
    // This can also be done by update any pet/charmed of creature at any faction change to charmer.
    if (isCharmed())
        return;

    m_temporaryFactionFlags = TEMPFACTION_NONE;
    setFaction(GetCreatureInfo()->faction_A);
}

void Creature::SendAreaSpiritHealerQueryOpcode(Player *pl)
{
    uint32 next_resurrect = 0;
    if (Spell* pcurSpell = GetCurrentSpell(CURRENT_CHANNELED_SPELL))
        next_resurrect = pcurSpell->GetCastedTime();
    WorldPacket data(SMSG_AREA_SPIRIT_HEALER_TIME, 8 + 4);
    data << ObjectGuid(GetObjectGuid());
    data << uint32(next_resurrect);
    pl->SendDirectMessage(&data);
}

void Creature::ApplyGameEventSpells(GameEventCreatureData const* eventData, bool activated)
{
    uint32 cast_spell = activated ? eventData->spell_id_start : eventData->spell_id_end;
    uint32 remove_spell = activated ? eventData->spell_id_end : eventData->spell_id_start;

    if (remove_spell)
        if (SpellEntry const* spellEntry = sSpellStore.LookupEntry(remove_spell))
            if (IsSpellAppliesAura(spellEntry))
                RemoveAurasDueToSpell(remove_spell);

    if (cast_spell)
        CastSpell(this, cast_spell, true);
}

void Creature::FillGuidsListFromThreatList( std::vector<ObjectGuid>& guids, uint32 maxamount /*= 0*/ )
{
    if (!CanHaveThreatList())
        return;

    ThreatList const& threats = getThreatManager().getThreatList();

    maxamount = maxamount > 0 ? std::min(maxamount,uint32(threats.size())) : threats.size();

    guids.reserve(guids.size() + maxamount);

    for (ThreatList::const_iterator itr = threats.begin(); maxamount && itr != threats.end(); ++itr, --maxamount)
        guids.push_back((*itr)->getUnitGuid());
}

struct AddCreatureToRemoveListInMapsWorker
{
    AddCreatureToRemoveListInMapsWorker(ObjectGuid guid) : i_guid(guid) {}

    void operator() (Map* map)
    {
        if (Creature* pCreature = map->GetCreature(i_guid))
            pCreature->AddObjectToRemoveList();
    }

    ObjectGuid i_guid;
};

void Creature::AddToRemoveListInMaps(uint32 db_guid, CreatureData const* data)
{
    AddCreatureToRemoveListInMapsWorker worker(data->GetObjectGuid(db_guid));
    sMapMgr.DoForAllMapsWithMapId(data->mapid, worker);
}

struct SpawnCreatureInMapsWorker
{
    SpawnCreatureInMapsWorker(uint32 guid, CreatureData const* data)
        : i_guid(guid), i_data(data) {}

    void operator() (Map* map)
    {
        // We use spawn coords to spawn
        if (map->IsLoaded(i_data->posX, i_data->posY))
        {
            Creature* pCreature = new Creature;
            //DEBUG_LOG("Spawning creature %u",*itr);
            if (!pCreature->LoadFromDB(i_guid, map))
            {
                delete pCreature;
            }
            else
            {
                map->Add(pCreature);
            }
        }
    }

    uint32 i_guid;
    CreatureData const* i_data;
};

void Creature::SpawnInMaps(uint32 db_guid, CreatureData const* data)
{
    SpawnCreatureInMapsWorker worker(db_guid, data);
    sMapMgr.DoForAllMapsWithMapId(data->mapid, worker);
}

bool Creature::HasStaticDBSpawnData() const
{
    return sObjectMgr.GetCreatureData(GetGUIDLow()) != NULL;
}

uint32 Creature::GetSpell(uint8 index, uint8 activeState)
{
    if (index > GetSpellMaxIndex(activeState))
        return 0;

    CreatureSpellsList const* spellList = sObjectMgr.GetCreatureSpells(GetEntry(), activeState);
    if (!spellList)
        return 0;

    CreatureSpellsList::const_iterator itr = spellList->find(index);

    if (itr == spellList->end())
        return 0;

    CreatureSpellEntry const* spellEntry = &itr->second;

    if (!spellEntry)
        return 0;

    if (spellEntry->disabled)
        return 0;

    // other checks there

    return spellEntry->spell;
}

uint8 Creature::GetSpellMaxIndex(uint8 activeState)
{
    CreatureSpellsList const* spellList = sObjectMgr.GetCreatureSpells(GetEntry(),activeState);
    if (!spellList)
        return 0;

    return (spellList ? spellList->rbegin()->first : 0);
}

void Creature::SetWalk(bool enable)
{
    if (enable)
        m_movementInfo.AddMovementFlag(MOVEFLAG_WALK_MODE);
    else
        m_movementInfo.RemoveMovementFlag(MOVEFLAG_WALK_MODE);
    WorldPacket data(enable ? SMSG_SPLINE_MOVE_SET_WALK_MODE : SMSG_SPLINE_MOVE_SET_RUN_MODE, 9);
    data << GetPackGUID();
    SendMessageToSet(&data, true);
}

void Creature::SetLevitate(bool enable)
{
    if (enable)
        m_movementInfo.AddMovementFlag(MOVEFLAG_LEVITATING);
    else
        m_movementInfo.RemoveMovementFlag(MOVEFLAG_LEVITATING);
    WorldPacket data(enable ? SMSG_SPLINE_MOVE_GRAVITY_DISABLE : SMSG_SPLINE_MOVE_GRAVITY_ENABLE, 9);
    data << GetPackGUID();
    SendMessageToSet(&data, true);
}<|MERGE_RESOLUTION|>--- conflicted
+++ resolved
@@ -1526,20 +1526,12 @@
             UpdateSpeed(MOVE_RUN, false);
         }
 
-<<<<<<< HEAD
         // FIXME: may not be blizzlike
         if (Pet* pet = GetPet())
             pet->Unsummon(PET_SAVE_AS_DELETED, this);
 
-        // return, since we promote to CORPSE_FALLING. CORPSE_FALLING is promoted to CORPSE at next update.
-        if (CanFly() && FallGround())
-            return;
-        else
-            SetLevitate(false);
-=======
         if (CanFly())
             i_motionMaster.MoveFall();
->>>>>>> aab5e05b
 
         Unit::SetDeathState(CORPSE);
     }
