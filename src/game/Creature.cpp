/*
 * Copyright (C) 2005-2011 MaNGOS <http://getmangos.com/>
 *
 * This program is free software; you can redistribute it and/or modify
 * it under the terms of the GNU General Public License as published by
 * the Free Software Foundation; either version 2 of the License, or
 * (at your option) any later version.
 *
 * This program is distributed in the hope that it will be useful,
 * but WITHOUT ANY WARRANTY; without even the implied warranty of
 * MERCHANTABILITY or FITNESS FOR A PARTICULAR PURPOSE.  See the
 * GNU General Public License for more details.
 *
 * You should have received a copy of the GNU General Public License
 * along with this program; if not, write to the Free Software
 * Foundation, Inc., 59 Temple Place, Suite 330, Boston, MA  02111-1307  USA
 */

#include "Creature.h"
#include "Database/DatabaseEnv.h"
#include "WorldPacket.h"
#include "World.h"
#include "ObjectMgr.h"
#include "ScriptMgr.h"
#include "ObjectGuid.h"
#include "SpellMgr.h"
#include "QuestDef.h"
#include "GossipDef.h"
#include "Player.h"
#include "GameEventMgr.h"
#include "PoolManager.h"
#include "Opcodes.h"
#include "Log.h"
#include "LootMgr.h"
#include "MapManager.h"
#include "CreatureAI.h"
#include "CreatureAISelector.h"
#include "Formulas.h"
#include "WaypointMovementGenerator.h"
#include "InstanceData.h"
#include "MapPersistentStateMgr.h"
#include "BattleGroundMgr.h"
#include "Spell.h"
#include "Util.h"
#include "GridNotifiers.h"
#include "GridNotifiersImpl.h"
#include "CellImpl.h"

// apply implementation of the singletons
#include "Policies/SingletonImp.h"

TrainerSpell const* TrainerSpellData::Find(uint32 spell_id) const
{
    TrainerSpellMap::const_iterator itr = spellList.find(spell_id);
    if (itr != spellList.end())
        return &itr->second;

    return NULL;
}

bool VendorItemData::RemoveItem( uint32 item_id )
{
    bool found = false;
    for(VendorItemList::iterator i = m_items.begin(); i != m_items.end(); )
    {
        // can have many examples
        if((*i)->item == item_id)
        {
            i = m_items.erase(i);
            found = true;
        }
        else
            ++i;
    }

    return found;
}

VendorItem const* VendorItemData::FindItemCostPair(uint32 item_id, uint32 extendedCost) const
{
    for(VendorItemList::const_iterator i = m_items.begin(); i != m_items.end(); ++i )
        if((*i)->item == item_id && (*i)->ExtendedCost == extendedCost)
            return *i;
    return NULL;
}

bool AssistDelayEvent::Execute(uint64 /*e_time*/, uint32 /*p_time*/)
{
    if (Unit* victim = m_owner.GetMap()->GetUnit(m_victimGuid))
    {
        while (!m_assistantGuids.empty())
        {
            Creature* assistant = m_owner.GetMap()->GetAnyTypeCreature(*m_assistantGuids.rbegin());
            m_assistantGuids.pop_back();

            if (assistant && assistant->CanAssistTo(&m_owner, victim))
            {
                assistant->SetNoCallAssistance(true);
                if(assistant->AI())
                    assistant->AI()->AttackStart(victim);
            }
        }
    }
    return true;
}

AssistDelayEvent::AssistDelayEvent( ObjectGuid victim, Unit& owner, std::list<Creature*> const& assistants ) : BasicEvent(), m_victimGuid(victim), m_owner(owner)
{
    // Pushing guids because in delay can happen some creature gets despawned => invalid pointer
    m_assistantGuids.reserve(assistants.size());
    for (std::list<Creature*>::const_iterator itr = assistants.begin(); itr != assistants.end(); ++itr)
        m_assistantGuids.push_back((*itr)->GetObjectGuid());
}

bool ForcedDespawnDelayEvent::Execute(uint64 /*e_time*/, uint32 /*p_time*/)
{
    m_owner.ForcedDespawn();
    return true;
}

Creature::Creature(CreatureSubtype subtype) :
Unit(), i_AI(NULL),
lootForPickPocketed(false), lootForBody(false), lootForSkin(false),m_lootMoney(0),
m_corpseDecayTimer(0), m_respawnTime(0), m_respawnDelay(25), m_corpseDelay(60), m_respawnradius(5.0f),
m_subtype(subtype), m_defaultMovementType(IDLE_MOTION_TYPE), m_equipmentId(0),
m_AlreadyCallAssistance(false), m_AlreadySearchedAssistance(false),
m_regenHealth(true), m_AI_locked(false), m_isDeadByDefault(false), m_needNotify(false),
m_meleeDamageSchoolMask(SPELL_SCHOOL_MASK_NORMAL),
m_creatureInfo(NULL), m_splineFlags(SPLINEFLAG_WALKMODE)
{
    m_regenTimer = 200;
    m_valuesCount = UNIT_END;

    for(int i = 0; i < CREATURE_MAX_SPELLS; ++i)
        m_spells[i] = 0;

    m_CreatureSpellCooldowns.clear();
    m_CreatureCategoryCooldowns.clear();

    m_splineFlags = SPLINEFLAG_WALKMODE;
}

Creature::~Creature()
{
    CleanupsBeforeDelete();

    m_vendorItemCounts.clear();

    delete i_AI;
    i_AI = NULL;
}

void Creature::AddToWorld()
{
    ///- Register the creature for guid lookup
    if(!IsInWorld() && GetObjectGuid().IsCreatureOrVehicle())
        GetMap()->GetObjectsStore().insert<Creature>(GetGUID(), (Creature*)this);

    Unit::AddToWorld();

    if (GetVehicleKit())
        GetVehicleKit()->Reset();
}

void Creature::RemoveFromWorld()
{
    ///- Remove the creature from the accessor
    if(IsInWorld() && GetObjectGuid().IsCreatureOrVehicle())
        GetMap()->GetObjectsStore().erase<Creature>(GetGUID(), (Creature*)NULL);

    Unit::RemoveFromWorld();
}

void Creature::RemoveCorpse()
{
    if (((getDeathState() != CORPSE && getDeathState() != GHOULED) && !m_isDeadByDefault) || (getDeathState() != ALIVE && m_isDeadByDefault))
        return;

    m_corpseDecayTimer = 0;
    SetDeathState(DEAD);
    UpdateObjectVisibility();

    // stop loot rolling before loot clear and for close client dialogs
    StopGroupLoot();

    loot.clear();
    uint32 respawnDelay = 0;

    if (AI())
        AI()->CorpseRemoved(respawnDelay);

    // script can set time (in seconds) explicit, override the original
    if (respawnDelay)
        m_respawnTime = time(NULL) + respawnDelay;

    float x, y, z, o;
    GetRespawnCoord(x, y, z, &o);
    GetMap()->CreatureRelocation(this, x, y, z, o);
}

/**
 * change the entry of creature until respawn
 */
bool Creature::InitEntry(uint32 Entry, CreatureData const* data /*=NULL*/, GameEventCreatureData const* eventData /*=NULL*/ )
{
    // use game event entry if any instead default suggested
    if (eventData && eventData->entry_id)
        Entry = eventData->entry_id;

    CreatureInfo const *normalInfo = ObjectMgr::GetCreatureTemplate(Entry);
    if(!normalInfo)
    {
        sLog.outErrorDb("Creature::UpdateEntry creature entry %u does not exist.", Entry);
        return false;
    }

    // difficulties for dungeons/battleground ordered in normal way
    // and if more high version not exist must be used lesser version
    // for raid order different:
    // 10 man normal version must be used instead nonexistent 10 man heroic version
    // 25 man normal version must be used instead nonexistent 25 man heroic version
    CreatureInfo const *cinfo = normalInfo;
    for (uint8 diff = uint8(GetMap()->GetDifficulty()); diff > 0;)
    {
        // we already have valid Map pointer for current creature!
        if (normalInfo->DifficultyEntry[diff - 1])
        {
            cinfo = ObjectMgr::GetCreatureTemplate(normalInfo->DifficultyEntry[diff - 1]);
            if (cinfo)
                break;                                      // template found

            // check and reported at startup, so just ignore (restore normalInfo)
            cinfo = normalInfo;
        }

        // for raid heroic to normal, for other to prev in normal order
        if ((diff == int(RAID_DIFFICULTY_10MAN_HEROIC) || diff == int(RAID_DIFFICULTY_25MAN_HEROIC)) &&
            GetMap()->IsRaid())
            diff -= 2;                                      // to normal raid difficulty cases
        else
            --diff;
    }

    SetEntry(Entry);                                        // normal entry always
    m_creatureInfo = cinfo;                                 // map mode related always

    SetObjectScale(cinfo->scale);

    // equal to player Race field, but creature does not have race
    SetByteValue(UNIT_FIELD_BYTES_0, 0, 0);

    // known valid are: CLASS_WARRIOR,CLASS_PALADIN,CLASS_ROGUE,CLASS_MAGE
    SetByteValue(UNIT_FIELD_BYTES_0, 1, uint8(cinfo->unit_class));

    uint32 display_id = ChooseDisplayId(GetCreatureInfo(), data, eventData);
    if (!display_id)                                        // Cancel load if no display id
    {
        sLog.outErrorDb("Creature (Entry: %u) has no model defined in table `creature_template`, can't load.", Entry);
        return false;
    }

    CreatureModelInfo const *minfo = sObjectMgr.GetCreatureModelRandomGender(display_id);
    if (!minfo)                                             // Cancel load if no model defined
    {
        sLog.outErrorDb("Creature (Entry: %u) has no model info defined in table `creature_model_info`, can't load.", Entry);
        return false;
    }

    display_id = minfo->modelid;                            // it can be different (for another gender)

    SetNativeDisplayId(display_id);

    // normally the same as native, but some has exceptions (Spell::DoSummonTotem)
    SetDisplayId(display_id);

    SetByteValue(UNIT_FIELD_BYTES_0, 2, minfo->gender);
    SetByteValue(UNIT_FIELD_BYTES_0, 3, uint8(cinfo->powerType));

    // Load creature equipment
    if (eventData && eventData->equipment_id)
    {
        LoadEquipment(eventData->equipment_id);             // use event equipment if any for active event
    }
    else if (!data || data->equipmentId == 0)
    {
        if (cinfo->equipmentId == 0)
            LoadEquipment(normalInfo->equipmentId);         // use default from normal template if diff does not have any
        else
            LoadEquipment(cinfo->equipmentId);              // else use from diff template
    }
    else if (data && data->equipmentId != -1)
    {                                                       // override, -1 means no equipment
        LoadEquipment(data->equipmentId);
    }

    SetName(normalInfo->Name);                              // at normal entry always

    SetFloatValue(UNIT_MOD_CAST_SPEED, 1.0f);

    // update speed for the new CreatureInfo base speed mods
    UpdateSpeed(MOVE_WALK, false);
    UpdateSpeed(MOVE_RUN,  false);

    // checked at loading
    m_defaultMovementType = MovementGeneratorType(cinfo->MovementType);

    return true;
}

bool Creature::UpdateEntry(uint32 Entry, Team team, const CreatureData *data /*=NULL*/, GameEventCreatureData const* eventData /*=NULL*/, bool preserveHPAndPower /*=true*/)
{
    if (!InitEntry(Entry, data, eventData))
        return false;

    m_regenHealth = GetCreatureInfo()->RegenHealth;

    // creatures always have melee weapon ready if any
    SetSheath(SHEATH_STATE_MELEE);

    SelectLevel(GetCreatureInfo(), preserveHPAndPower ? GetHealthPercent() : 100.0f, 100.0f);

    if (team == HORDE)
        setFaction(GetCreatureInfo()->faction_H);
    else
        setFaction(GetCreatureInfo()->faction_A);

    SetUInt32Value(UNIT_NPC_FLAGS,GetCreatureInfo()->npcflag);

    SetAttackTime(BASE_ATTACK,  GetCreatureInfo()->baseattacktime);
    SetAttackTime(OFF_ATTACK,   GetCreatureInfo()->baseattacktime);
    SetAttackTime(RANGED_ATTACK,GetCreatureInfo()->rangeattacktime);

    uint32 unitFlags = GetCreatureInfo()->unit_flags;

    // we may need to append or remove additional flags
    if (HasFlag(UNIT_FIELD_FLAGS, UNIT_FLAG_IN_COMBAT))
        unitFlags |= UNIT_FLAG_IN_COMBAT;

    SetUInt32Value(UNIT_FIELD_FLAGS, unitFlags);

    // preserve all current dynamic flags if exist
    uint32 dynFlags = GetUInt32Value(UNIT_DYNAMIC_FLAGS);
    SetUInt32Value(UNIT_DYNAMIC_FLAGS, dynFlags ? dynFlags : GetCreatureInfo()->dynamicflags);

    SetModifierValue(UNIT_MOD_ARMOR,             BASE_VALUE, float(GetCreatureInfo()->armor));
    SetModifierValue(UNIT_MOD_RESISTANCE_HOLY,   BASE_VALUE, float(GetCreatureInfo()->resistance1));
    SetModifierValue(UNIT_MOD_RESISTANCE_FIRE,   BASE_VALUE, float(GetCreatureInfo()->resistance2));
    SetModifierValue(UNIT_MOD_RESISTANCE_NATURE, BASE_VALUE, float(GetCreatureInfo()->resistance3));
    SetModifierValue(UNIT_MOD_RESISTANCE_FROST,  BASE_VALUE, float(GetCreatureInfo()->resistance4));
    SetModifierValue(UNIT_MOD_RESISTANCE_SHADOW, BASE_VALUE, float(GetCreatureInfo()->resistance5));
    SetModifierValue(UNIT_MOD_RESISTANCE_ARCANE, BASE_VALUE, float(GetCreatureInfo()->resistance6));

    SetCanModifyStats(true);
    UpdateAllStats();

    // checked and error show at loading templates
    if (FactionTemplateEntry const* factionTemplate = sFactionTemplateStore.LookupEntry(GetCreatureInfo()->faction_A))
    {
        if (factionTemplate->factionFlags & FACTION_TEMPLATE_FLAG_PVP)
            SetPvP(true);
        else
            SetPvP(false);
    }

    for(int i = 0; i < CREATURE_MAX_SPELLS; ++i)
        m_spells[i] = GetCreatureInfo()->spells[i];

    // if eventData set then event active and need apply spell_start
    if (eventData)
        ApplyGameEventSpells(eventData, true);

    return true;
}

uint32 Creature::ChooseDisplayId(const CreatureInfo *cinfo, const CreatureData *data /*= NULL*/, GameEventCreatureData const* eventData /*=NULL*/)
{
    // Use creature event model explicit, override any other static models
    if (eventData && eventData->modelid)
        return eventData->modelid;

    // Use creature model explicit, override template (creature.modelid)
    if (data && data->modelid_override)
        return data->modelid_override;

    // use defaults from the template
    uint32 display_id = 0;

    // models may be categorized as (in this order):
    // if mod4 && mod3 && mod2 && mod1  use any, by 25%-chance (other gender is selected and replaced after this function)
    // if mod3 && mod2 && mod1          use mod3 unless mod2 has modelid_alt_model (then all by 33%-chance)
    // if mod2                          use mod2 unless mod2 has modelid_alt_model (then both by 50%-chance)
    // if mod1                          use mod1

    // model selected here may be replaced with other_gender using own function

    if (cinfo->ModelId[3] && cinfo->ModelId[2] && cinfo->ModelId[1] && cinfo->ModelId[0])
    {
        display_id = cinfo->ModelId[urand(0,3)];
    }
    else if (cinfo->ModelId[2] && cinfo->ModelId[1] && cinfo->ModelId[0])
    {
        uint32 modelid_tmp = sObjectMgr.GetCreatureModelAlternativeModel(cinfo->ModelId[1]);
        display_id = modelid_tmp ? cinfo->ModelId[urand(0,2)] : cinfo->ModelId[2];
    }
    else if (cinfo->ModelId[1])
    {
        // We use this to eliminate invisible models vs. "dummy" models (infernals, etc).
        // Where it's expected to select one of two, model must have a alternative model defined (alternative model is normally the same as defined in ModelId1).
        // Same pattern is used in the above model selection, but the result may be ModelId3 and not ModelId2 as here.
        uint32 modelid_tmp = sObjectMgr.GetCreatureModelAlternativeModel(cinfo->ModelId[1]);
        display_id = modelid_tmp ? modelid_tmp : cinfo->ModelId[1];
    }
    else if (cinfo->ModelId[0])
    {
        display_id = cinfo->ModelId[0];
    }

    // fail safe, we use creature entry 1 and make error
    if (!display_id)
    {
        sLog.outErrorDb("Call customer support, ChooseDisplayId can not select native model for creature entry %u, model from creature entry 1 will be used instead.", cinfo->Entry);

        if (const CreatureInfo *creatureDefault = ObjectMgr::GetCreatureTemplate(1))
            display_id = creatureDefault->ModelId[0];
    }

    return display_id;
}

void Creature::Update(uint32 update_diff, uint32 diff)
{
    if (m_needNotify)
    {
        m_needNotify = false;
        RelocationNotify();

        if (!IsInWorld())
            return;
    }

    switch( m_deathState )
    {
        case JUST_ALIVED:
            // Don't must be called, see Creature::SetDeathState JUST_ALIVED -> ALIVE promoting.
            sLog.outError("Creature (GUIDLow: %u Entry: %u ) in wrong state: JUST_ALIVED (4)",GetGUIDLow(),GetEntry());
            break;
        case JUST_DIED:
            // Don't must be called, see Creature::SetDeathState JUST_DIED -> CORPSE promoting.
            sLog.outError("Creature (GUIDLow: %u Entry: %u ) in wrong state: JUST_DEAD (1)",GetGUIDLow(),GetEntry());
            break;
        case DEAD:
        {
            if( m_respawnTime <= time(NULL) )
            {
                DEBUG_FILTER_LOG(LOG_FILTER_AI_AND_MOVEGENSS, "Respawning...");
                m_respawnTime = 0;
                lootForPickPocketed = false;
                lootForBody         = false;
                lootForSkin         = false;

                // Clear possible auras having IsDeathPersistent() attribute
                RemoveAllAuras();

                if(m_originalEntry != GetEntry())
                {
                    // need preserver gameevent state
                    GameEventCreatureData const* eventData = sGameEventMgr.GetCreatureUpdateDataForActiveEvent(GetGUIDLow());
                    UpdateEntry(m_originalEntry, TEAM_NONE, NULL, eventData);
                }

                CreatureInfo const *cinfo = GetCreatureInfo();

                SelectLevel(cinfo);
                SetUInt32Value(UNIT_DYNAMIC_FLAGS, 0);
                if (m_isDeadByDefault)
                {
                    SetDeathState(JUST_DIED);
                    SetHealth(0);
                    i_motionMaster.Clear();
                    clearUnitState(UNIT_STAT_ALL_STATE);
                    LoadCreatureAddon(true);
                }
                else
                    SetDeathState( JUST_ALIVED );

                //Call AI respawn virtual function
                if (AI())
                    AI()->JustRespawned();

                GetMap()->Add(this);
            }
            break;
        }
        case CORPSE:
        {
            if (m_isDeadByDefault)
                break;

            if (m_corpseDecayTimer <= update_diff)
            {
                // since pool system can fail to roll unspawned object, this one can remain spawned, so must set respawn nevertheless
                if (uint16 poolid = sPoolMgr.IsPartOfAPool<Creature>(GetGUIDLow()))
                    sPoolMgr.UpdatePool<Creature>(poolid, GetGUIDLow());

                if (IsInWorld())                            // can be despawned by update pool
                {
                    RemoveCorpse();
                    DEBUG_FILTER_LOG(LOG_FILTER_AI_AND_MOVEGENSS, "Removing corpse... %u ", GetEntry());
                }
            }
            else
            {
                m_corpseDecayTimer -= update_diff;
                if (m_groupLootId)
                {
                    if(update_diff < m_groupLootTimer)
                        m_groupLootTimer -= update_diff;
                    else
                        StopGroupLoot();
                }
            }

            break;
        }
        case ALIVE:
        {
            if (m_isDeadByDefault)
            {
                if (m_corpseDecayTimer <= update_diff)
                {
                    // since pool system can fail to roll unspawned object, this one can remain spawned, so must set respawn nevertheless
                    if (uint16 poolid = sPoolMgr.IsPartOfAPool<Creature>(GetGUIDLow()))
                        sPoolMgr.UpdatePool<Creature>(poolid, GetGUIDLow());

                    if (IsInWorld())                        // can be despawned by update pool
                    {
                        RemoveCorpse();
                        DEBUG_FILTER_LOG(LOG_FILTER_AI_AND_MOVEGENSS, "Removing alive corpse... %u ", GetEntry());
                    }
                    else
                        return;
                }
                else
                {
                    m_corpseDecayTimer -= update_diff;
                }
            }

            Unit::Update( update_diff, diff );

            // creature can be dead after Unit::Update call
            // CORPSE/DEAD state will processed at next tick (in other case death timer will be updated unexpectedly)
            if(!isAlive())
                break;

            if(!IsInEvadeMode())
            {
                if (AI())
                {
                    // do not allow the AI to be changed during update
                    m_AI_locked = true;
                    AI()->UpdateAI(diff);   // AI not react good at real update delays (while freeze in non-active part of map)
                    m_AI_locked = false;
                }
            }

            // creature can be dead after UpdateAI call
            // CORPSE/DEAD state will processed at next tick (in other case death timer will be updated unexpectedly)
            if(!isAlive())
                break;

            if (IsPet())                           // Regenerated before
                break;

            if(m_regenTimer > 0)
            {
                if(update_diff >= m_regenTimer)
                    m_regenTimer = 0;
                else
                    m_regenTimer -= update_diff;
            }
            if (m_regenTimer != 0)
                break;

            if (!isInCombat() || IsPolymorphed())
                RegenerateHealth();

            Regenerate(getPowerType());
            m_regenTimer = REGEN_TIME_FULL;

            break;
        }
        case CORPSE_FALLING:
        {
            SetDeathState(CORPSE);
        }
        default:
            break;
    }
}

void Creature::Regenerate(Powers power)
{
    uint32 curValue = GetPower(power);
    uint32 maxValue = GetMaxPower(power);

    if (curValue >= maxValue)
        return;

    float addvalue = 0.0f;

    switch(power)
    {
        case POWER_MANA:
        {
            // Combat and any controlled creature
            if (isInCombat() || !GetCharmerOrOwnerGuid().IsEmpty())
            {
                if(!IsUnderLastManaUseEffect())
                {
                    float ManaIncreaseRate = sWorld.getConfig(CONFIG_FLOAT_RATE_POWER_MANA);
                    float Spirit = GetStat(STAT_SPIRIT);

                    addvalue = int32((Spirit / 5.0f + 17.0f) * ManaIncreaseRate);
                }
            }
            else
                addvalue = maxValue / 3;
            break;
        }
        case POWER_ENERGY:
            if (GetObjectGuid().IsVehicle())
            {
                if (VehicleEntry const* vehicleInfo = sVehicleStore.LookupEntry(GetCreatureInfo()->VehicleId))
                {

                    switch (vehicleInfo->m_powerType)
                    {
                        case ENERGY_TYPE_PYRITE:
                        case ENERGY_TYPE_BLOOD:
                        case ENERGY_TYPE_OOZE:
                        break;

                        case ENERGY_TYPE_STEAM:
                        default:
                            addvalue = 10 * sWorld.getConfig(CONFIG_FLOAT_RATE_POWER_ENERGY);
                        break;
                    }
                }
            }
            else
                addvalue = 20 * sWorld.getConfig(CONFIG_FLOAT_RATE_POWER_ENERGY);
            break;
        case POWER_FOCUS:
            addvalue = 24 * sWorld.getConfig(CONFIG_FLOAT_RATE_POWER_FOCUS);
            break;
        default:
            return;
    }

    // Apply modifiers (if any)

    AuraList const& ModPowerRegenAuras = GetAurasByType(SPELL_AURA_MOD_POWER_REGEN);
    for(AuraList::const_iterator i = ModPowerRegenAuras.begin(); i != ModPowerRegenAuras.end(); ++i)
        if ((*i)->GetModifier()->m_miscvalue == power)
            addvalue += (*i)->GetModifier()->m_amount;

    AuraList const& ModPowerRegenPCTAuras = GetAurasByType(SPELL_AURA_MOD_POWER_REGEN_PERCENT);
    for(AuraList::const_iterator i = ModPowerRegenPCTAuras.begin(); i != ModPowerRegenPCTAuras.end(); ++i)
        if ((*i)->GetModifier()->m_miscvalue == power)
            addvalue *= ((*i)->GetModifier()->m_amount + 100) / 100.0f;

    ModifyPower(power, int32(addvalue));
}

void Creature::RegenerateHealth()
{
    if (!IsRegeneratingHealth())
        return;

    uint32 curValue = GetHealth();
    uint32 maxValue = GetMaxHealth();

    if (curValue >= maxValue)
        return;

    uint32 addvalue = 0;

    // Not only pet, but any controlled creature
    if (!GetCharmerOrOwnerGuid().IsEmpty())
    {
        float HealthIncreaseRate = sWorld.getConfig(CONFIG_FLOAT_RATE_HEALTH);
        float Spirit = GetStat(STAT_SPIRIT);

        if( GetPower(POWER_MANA) > 0 )
            addvalue = uint32(Spirit * 0.25 * HealthIncreaseRate);
        else
            addvalue = uint32(Spirit * 0.80 * HealthIncreaseRate);
    }
    else
        addvalue = maxValue/3;

    ModifyHealth(addvalue);
}

void Creature::DoFleeToGetAssistance()
{
    if (!getVictim())
        return;

    float radius = sWorld.getConfig(CONFIG_FLOAT_CREATURE_FAMILY_FLEE_ASSISTANCE_RADIUS);
    if (radius >0)
    {
        Creature* pCreature = NULL;

        MaNGOS::NearestAssistCreatureInCreatureRangeCheck u_check(this, getVictim(), radius);
        MaNGOS::CreatureLastSearcher<MaNGOS::NearestAssistCreatureInCreatureRangeCheck> searcher(pCreature, u_check);
        Cell::VisitGridObjects(this, searcher, radius);

        SetNoSearchAssistance(true);
        UpdateSpeed(MOVE_RUN, false);

        if(!pCreature)
            SetFeared(true, getVictim()->GetObjectGuid(), 0 ,sWorld.getConfig(CONFIG_UINT32_CREATURE_FAMILY_FLEE_DELAY));
        else
            GetMotionMaster()->MoveSeekAssistance(pCreature->GetPositionX(), pCreature->GetPositionY(), pCreature->GetPositionZ());
    }
}

bool Creature::AIM_Initialize()
{
    // make sure nothing can change the AI during AI update
    if(m_AI_locked)
    {
        DEBUG_FILTER_LOG(LOG_FILTER_AI_AND_MOVEGENSS, "AIM_Initialize: failed to init, locked.");
        return false;
    }

    CreatureAI * oldAI = i_AI;
    i_motionMaster.Initialize();
    i_AI = FactorySelector::selectAI(this);
    if (oldAI)
        delete oldAI;
    return true;
}

bool Creature::Create(uint32 guidlow, Map *map, uint32 phaseMask, uint32 Entry, Team team /*= TEAM_NONE*/, const CreatureData *data /*= NULL*/, GameEventCreatureData const* eventData /*= NULL*/)
{
    CreatureInfo const *cinfo = sObjectMgr.GetCreatureTemplate(Entry);

    if (!cinfo)
    {
        sLog.outErrorDb("Creature entry %u does not exist.", Entry);
        return false;
    }

    MANGOS_ASSERT(map);

    HighGuid hi = cinfo->VehicleId ? HIGHGUID_VEHICLE : HIGHGUID_UNIT;

    if (map->GetCreature(ObjectGuid(hi, Entry, guidlow)))
        return false;

    ObjectGuid guid(hi, Entry, guidlow);

    SetMap(map);
    SetPhaseMask(phaseMask,false);

    //oX = x;     oY = y;    dX = x;    dY = y;    m_moveTime = 0;    m_startMove = 0;
    const bool bResult = CreateFromProto(guid, Entry, team, data, eventData);

    if (bResult)
    {
        //Notify the map's instance data.
        //Only works if you create the object in it, not if it is moves to that map.
        //Normally non-players do not teleport to other maps.
        if (InstanceData* iData = map->GetInstanceData())
            iData->OnCreatureCreate(this);

        switch (GetCreatureInfo()->rank)
        {
            case CREATURE_ELITE_RARE:
                m_corpseDelay = sWorld.getConfig(CONFIG_UINT32_CORPSE_DECAY_RARE);
                break;
            case CREATURE_ELITE_ELITE:
                m_corpseDelay = sWorld.getConfig(CONFIG_UINT32_CORPSE_DECAY_ELITE);
                break;
            case CREATURE_ELITE_RAREELITE:
                m_corpseDelay = sWorld.getConfig(CONFIG_UINT32_CORPSE_DECAY_RAREELITE);
                break;
            case CREATURE_ELITE_WORLDBOSS:
                m_corpseDelay = sWorld.getConfig(CONFIG_UINT32_CORPSE_DECAY_WORLDBOSS);
                break;
            default:
                m_corpseDelay = sWorld.getConfig(CONFIG_UINT32_CORPSE_DECAY_NORMAL);
                break;
        }
        LoadCreatureAddon();
    }

    return bResult;
}

bool Creature::IsTrainerOf(Player* pPlayer, bool msg) const
{
    if (!isTrainer())
        return false;

    // pet trainers not have spells in fact now
    if (GetCreatureInfo()->trainer_type != TRAINER_TYPE_PETS)
    {
        TrainerSpellData const* cSpells = GetTrainerSpells();
        TrainerSpellData const* tSpells = GetTrainerTemplateSpells();

        // for not pet trainer expected not empty trainer list always
        if ((!cSpells || cSpells->spellList.empty()) && (!tSpells || tSpells->spellList.empty()))
        {
            sLog.outErrorDb("Creature %u (Entry: %u) have UNIT_NPC_FLAG_TRAINER but have empty trainer spell list.",
                GetGUIDLow(),GetEntry());
            return false;
        }
    }

    switch(GetCreatureInfo()->trainer_type)
    {
        case TRAINER_TYPE_CLASS:
            if (pPlayer->getClass() != GetCreatureInfo()->trainer_class)
            {
                if (msg)
                {
                    pPlayer->PlayerTalkClass->ClearMenus();
                    switch(GetCreatureInfo()->trainer_class)
                    {
                        case CLASS_DRUID:  pPlayer->PlayerTalkClass->SendGossipMenu( 4913,GetGUID()); break;
                        case CLASS_HUNTER: pPlayer->PlayerTalkClass->SendGossipMenu(10090,GetGUID()); break;
                        case CLASS_MAGE:   pPlayer->PlayerTalkClass->SendGossipMenu(  328,GetGUID()); break;
                        case CLASS_PALADIN:pPlayer->PlayerTalkClass->SendGossipMenu( 1635,GetGUID()); break;
                        case CLASS_PRIEST: pPlayer->PlayerTalkClass->SendGossipMenu( 4436,GetGUID()); break;
                        case CLASS_ROGUE:  pPlayer->PlayerTalkClass->SendGossipMenu( 4797,GetGUID()); break;
                        case CLASS_SHAMAN: pPlayer->PlayerTalkClass->SendGossipMenu( 5003,GetGUID()); break;
                        case CLASS_WARLOCK:pPlayer->PlayerTalkClass->SendGossipMenu( 5836,GetGUID()); break;
                        case CLASS_WARRIOR:pPlayer->PlayerTalkClass->SendGossipMenu( 4985,GetGUID()); break;
                    }
                }
                return false;
            }
            break;
        case TRAINER_TYPE_PETS:
            if (pPlayer->getClass() != CLASS_HUNTER)
            {
                if (msg)
                {
                    pPlayer->PlayerTalkClass->ClearMenus();
                    pPlayer->PlayerTalkClass->SendGossipMenu(3620, GetGUID());
                }
                return false;
            }
            break;
        case TRAINER_TYPE_MOUNTS:
            if (GetCreatureInfo()->trainer_race && pPlayer->getRace() != GetCreatureInfo()->trainer_race)
            {
                if (msg)
                {
                    pPlayer->PlayerTalkClass->ClearMenus();
                    switch(GetCreatureInfo()->trainer_class)
                    {
                        case RACE_DWARF:        pPlayer->PlayerTalkClass->SendGossipMenu(5865,GetGUID()); break;
                        case RACE_GNOME:        pPlayer->PlayerTalkClass->SendGossipMenu(4881,GetGUID()); break;
                        case RACE_HUMAN:        pPlayer->PlayerTalkClass->SendGossipMenu(5861,GetGUID()); break;
                        case RACE_NIGHTELF:     pPlayer->PlayerTalkClass->SendGossipMenu(5862,GetGUID()); break;
                        case RACE_ORC:          pPlayer->PlayerTalkClass->SendGossipMenu(5863,GetGUID()); break;
                        case RACE_TAUREN:       pPlayer->PlayerTalkClass->SendGossipMenu(5864,GetGUID()); break;
                        case RACE_TROLL:        pPlayer->PlayerTalkClass->SendGossipMenu(5816,GetGUID()); break;
                        case RACE_UNDEAD:       pPlayer->PlayerTalkClass->SendGossipMenu( 624,GetGUID()); break;
                        case RACE_BLOODELF:     pPlayer->PlayerTalkClass->SendGossipMenu(5862,GetGUID()); break;
                        case RACE_DRAENEI:      pPlayer->PlayerTalkClass->SendGossipMenu(5864,GetGUID()); break;
                    }
                }
                return false;
            }
            break;
        case TRAINER_TYPE_TRADESKILLS:
            if (GetCreatureInfo()->trainer_spell && !pPlayer->HasSpell(GetCreatureInfo()->trainer_spell))
            {
                if (msg)
                {
                    pPlayer->PlayerTalkClass->ClearMenus();
                    pPlayer->PlayerTalkClass->SendGossipMenu(11031, GetGUID());
                }
                return false;
            }
            break;
        default:
            return false;                                   // checked and error output at creature_template loading
    }
    return true;
}

bool Creature::CanInteractWithBattleMaster(Player* pPlayer, bool msg) const
{
    if(!isBattleMaster())
        return false;

    BattleGroundTypeId bgTypeId = sBattleGroundMgr.GetBattleMasterBG(GetEntry());
    if (bgTypeId == BATTLEGROUND_TYPE_NONE)
        return false;

    if(!msg)
        return pPlayer->GetBGAccessByLevel(bgTypeId);

    if(!pPlayer->GetBGAccessByLevel(bgTypeId))
    {
        pPlayer->PlayerTalkClass->ClearMenus();
        switch(bgTypeId)
        {
            case BATTLEGROUND_AV:  pPlayer->PlayerTalkClass->SendGossipMenu(7616, GetGUID()); break;
            case BATTLEGROUND_WS:  pPlayer->PlayerTalkClass->SendGossipMenu(7599, GetGUID()); break;
            case BATTLEGROUND_AB:  pPlayer->PlayerTalkClass->SendGossipMenu(7642, GetGUID()); break;
            case BATTLEGROUND_EY:
            case BATTLEGROUND_NA:
            case BATTLEGROUND_BE:
            case BATTLEGROUND_AA:
            case BATTLEGROUND_RL:
            case BATTLEGROUND_SA:
            case BATTLEGROUND_DS:
            case BATTLEGROUND_RV: pPlayer->PlayerTalkClass->SendGossipMenu(10024, GetGUID()); break;
            default: break;
        }
        return false;
    }
    return true;
}

bool Creature::CanTrainAndResetTalentsOf(Player* pPlayer) const
{
    return pPlayer->getLevel() >= 10
        && GetCreatureInfo()->trainer_type == TRAINER_TYPE_CLASS
        && pPlayer->getClass() == GetCreatureInfo()->trainer_class;
}

void Creature::PrepareBodyLootState()
{
    loot.clear();

    // only dead
    if (!isAlive())
    {
        // if have normal loot then prepare it access
        if (!lootForBody)
        {
            // have normal loot
            if (GetCreatureInfo()->maxgold > 0 || GetCreatureInfo()->lootid ||
                // ... or can have skinning after
                (GetCreatureInfo()->SkinLootId && sWorld.getConfig(CONFIG_BOOL_CORPSE_EMPTY_LOOT_SHOW)))
            {
                SetFlag(UNIT_DYNAMIC_FLAGS, UNIT_DYNFLAG_LOOTABLE);
                return;
            }
        }

        lootForBody = true;                                 // pass this loot mode

        // if not have normal loot allow skinning if need
        if (!lootForSkin && GetCreatureInfo()->SkinLootId)
        {
            RemoveFlag(UNIT_DYNAMIC_FLAGS, UNIT_DYNFLAG_LOOTABLE);
            SetFlag(UNIT_FIELD_FLAGS, UNIT_FLAG_SKINNABLE);
            return;
        }
    }

    RemoveFlag(UNIT_DYNAMIC_FLAGS, UNIT_DYNFLAG_LOOTABLE);
    RemoveFlag(UNIT_FIELD_FLAGS, UNIT_FLAG_SKINNABLE);
}

/**
 * Set player and group (if player group member) who tap creature
 */
void Creature::SetLootRecipient(Unit *unit)
{
    // set the player whose group should receive the right
    // to loot the creature after it dies
    // should be set to NULL after the loot disappears

    if (!unit)
    {
        m_lootRecipientGuid.Clear();
        m_lootGroupRecipientId = 0;
        RemoveFlag(UNIT_DYNAMIC_FLAGS, UNIT_DYNFLAG_TAPPED);
        RemoveFlag(UNIT_DYNAMIC_FLAGS, UNIT_DYNFLAG_TAPPED_BY_PLAYER);
        return;
    }

    Player* player = unit->GetCharmerOrOwnerPlayerOrPlayerItself();
    if(!player)                                             // normal creature, no player involved
        return;

    // set player for non group case or if group will disbanded
    m_lootRecipientGuid = player->GetObjectGuid();

    // set group for group existing case including if player will leave group at loot time
    if (Group* group = player->GetGroup())
        m_lootGroupRecipientId = group->GetId();

    SetFlag(UNIT_DYNAMIC_FLAGS, UNIT_DYNFLAG_TAPPED);
    SetFlag(UNIT_DYNAMIC_FLAGS, UNIT_DYNFLAG_TAPPED_BY_PLAYER);
}

void Creature::SaveToDB()
{
    // this should only be used when the creature has already been loaded
    // preferably after adding to map, because mapid may not be valid otherwise
    CreatureData const *data = sObjectMgr.GetCreatureData(GetGUIDLow());
    if(!data)
    {
        sLog.outError("Creature::SaveToDB failed, cannot get creature data!");
        return;
    }

    SaveToDB(GetMapId(), data->spawnMask,GetPhaseMask());
}

void Creature::SaveToDB(uint32 mapid, uint8 spawnMask, uint32 phaseMask)
{
    // update in loaded data
    CreatureData& data = sObjectMgr.NewOrExistCreatureData(GetGUIDLow());

    uint32 displayId = GetNativeDisplayId();

    // check if it's a custom model and if not, use 0 for displayId
    CreatureInfo const *cinfo = GetCreatureInfo();
    if (cinfo)
    {
        if (displayId != cinfo->ModelId[0] && displayId != cinfo->ModelId[1] &&
            displayId != cinfo->ModelId[2] && displayId != cinfo->ModelId[3])
        {
            for(int i = 0; i < MAX_CREATURE_MODEL && displayId; ++i)
                if (cinfo->ModelId[i])
                    if (CreatureModelInfo const *minfo = sObjectMgr.GetCreatureModelInfo(cinfo->ModelId[i]))
                        if (displayId == minfo->modelid_other_gender)
                            displayId = 0;
        }
        else
            displayId = 0;
    }

    // data->guid = guid don't must be update at save
    data.id = GetEntry();
    data.mapid = mapid;
    data.phaseMask = phaseMask;
    data.modelid_override = displayId;
    data.equipmentId = GetEquipmentId();
    data.posX = GetPositionX();
    data.posY = GetPositionY();
    data.posZ = GetPositionZ();
    data.orientation = GetOrientation();
    data.spawntimesecs = m_respawnDelay;
    // prevent add data integrity problems
    data.spawndist = GetDefaultMovementType()==IDLE_MOTION_TYPE ? 0 : m_respawnradius;
    data.currentwaypoint = 0;
    data.curhealth = GetHealth();
    data.curmana = GetPower(POWER_MANA);
    data.is_dead = m_isDeadByDefault;
    // prevent add data integrity problems
    data.movementType = !m_respawnradius && GetDefaultMovementType()==RANDOM_MOTION_TYPE
        ? IDLE_MOTION_TYPE : GetDefaultMovementType();
    data.spawnMask = spawnMask;

    // updated in DB
    WorldDatabase.BeginTransaction();

    WorldDatabase.PExecuteLog("DELETE FROM creature WHERE guid=%u", GetGUIDLow());

    std::ostringstream ss;
    ss << "INSERT INTO creature VALUES ("
        << GetGUIDLow() << ","
        << GetEntry() << ","
        << mapid <<","
        << uint32(spawnMask) << ","                         // cast to prevent save as symbol
        << uint16(GetPhaseMask()) << ","                    // prevent out of range error
        << displayId <<","
        << GetEquipmentId() <<","
        << GetPositionX() << ","
        << GetPositionY() << ","
        << GetPositionZ() << ","
        << GetOrientation() << ","
        << m_respawnDelay << ","                            //respawn time
        << (float) m_respawnradius << ","                   //spawn distance (float)
        << (uint32) (0) << ","                              //currentwaypoint
        << GetHealth() << ","                               //curhealth
        << GetPower(POWER_MANA) << ","                      //curmana
        << (m_isDeadByDefault ? 1 : 0) << ","               //is_dead
        << GetDefaultMovementType() << ")";                 //default movement generator type

    WorldDatabase.PExecuteLog("%s", ss.str().c_str());

    WorldDatabase.CommitTransaction();
}

void Creature::SelectLevel(const CreatureInfo *cinfo, float percentHealth, float percentMana)
{
    uint32 rank = IsPet()? 0 : cinfo->rank;

    // level
    uint32 minlevel = std::min(cinfo->maxlevel, cinfo->minlevel);
    uint32 maxlevel = std::max(cinfo->maxlevel, cinfo->minlevel);
    uint32 level = minlevel == maxlevel ? minlevel : urand(minlevel, maxlevel);
    SetLevel(level);

    float rellevel = maxlevel == minlevel ? 0 : (float(level - minlevel))/(maxlevel - minlevel);

    // health
    float healthmod = _GetHealthMod(rank);

    uint32 minhealth = std::min(cinfo->maxhealth, cinfo->minhealth);
    uint32 maxhealth = std::max(cinfo->maxhealth, cinfo->minhealth);
    uint32 health = uint32(healthmod * (minhealth + uint32(rellevel*(maxhealth - minhealth))));

    SetCreateHealth(health);
    SetMaxHealth(health);

    if (percentHealth == 100.0f)
        SetHealth(health);
    else
        SetHealthPercent(percentHealth);

    SetModifierValue(UNIT_MOD_HEALTH, BASE_VALUE, float(health));

    Powers powerType = Powers(cinfo->powerType);
    uint32 maxPower = 0;

    switch(powerType)
    {
        case POWER_MANA:
        {
            uint32 minmana = std::min(cinfo->maxmana, cinfo->minmana);
            uint32 maxmana = std::max(cinfo->maxmana, cinfo->minmana);
            maxPower = minmana + uint32(rellevel * (maxmana - minmana));

            SetCreateMana(maxPower);
            break;
        }
        case POWER_ENERGY:
        {
            maxPower = uint32(GetCreatePowers(powerType) * cinfo->power_mod);
            break;
        }
    }

    SetMaxPower(powerType, maxPower);
    SetPower(powerType, maxPower);

    SetModifierValue(UnitMods(UNIT_MOD_POWER_START + powerType), BASE_VALUE, float(maxPower));

    // damage
    float damagemod = _GetDamageMod(rank);

    SetBaseWeaponDamage(BASE_ATTACK, MINDAMAGE, cinfo->mindmg * damagemod);
    SetBaseWeaponDamage(BASE_ATTACK, MAXDAMAGE, cinfo->maxdmg * damagemod);

    SetFloatValue(UNIT_FIELD_MINRANGEDDAMAGE,cinfo->minrangedmg * damagemod);
    SetFloatValue(UNIT_FIELD_MAXRANGEDDAMAGE,cinfo->maxrangedmg * damagemod);

    SetModifierValue(UNIT_MOD_ATTACK_POWER, BASE_VALUE, cinfo->attackpower * damagemod);
}

float Creature::_GetHealthMod(int32 Rank)
{
    switch (Rank)                                           // define rates for each elite rank
    {
        case CREATURE_ELITE_NORMAL:
            return sWorld.getConfig(CONFIG_FLOAT_RATE_CREATURE_NORMAL_HP);
        case CREATURE_ELITE_ELITE:
            return sWorld.getConfig(CONFIG_FLOAT_RATE_CREATURE_ELITE_ELITE_HP);
        case CREATURE_ELITE_RAREELITE:
            return sWorld.getConfig(CONFIG_FLOAT_RATE_CREATURE_ELITE_RAREELITE_HP);
        case CREATURE_ELITE_WORLDBOSS:
            return sWorld.getConfig(CONFIG_FLOAT_RATE_CREATURE_ELITE_WORLDBOSS_HP);
        case CREATURE_ELITE_RARE:
            return sWorld.getConfig(CONFIG_FLOAT_RATE_CREATURE_ELITE_RARE_HP);
        default:
            return sWorld.getConfig(CONFIG_FLOAT_RATE_CREATURE_ELITE_ELITE_HP);
    }
}

float Creature::_GetDamageMod(int32 Rank)
{
    switch (Rank)                                           // define rates for each elite rank
    {
        case CREATURE_ELITE_NORMAL:
            return sWorld.getConfig(CONFIG_FLOAT_RATE_CREATURE_NORMAL_DAMAGE);
        case CREATURE_ELITE_ELITE:
            return sWorld.getConfig(CONFIG_FLOAT_RATE_CREATURE_ELITE_ELITE_DAMAGE);
        case CREATURE_ELITE_RAREELITE:
            return sWorld.getConfig(CONFIG_FLOAT_RATE_CREATURE_ELITE_RAREELITE_DAMAGE);
        case CREATURE_ELITE_WORLDBOSS:
            return sWorld.getConfig(CONFIG_FLOAT_RATE_CREATURE_ELITE_WORLDBOSS_DAMAGE);
        case CREATURE_ELITE_RARE:
            return sWorld.getConfig(CONFIG_FLOAT_RATE_CREATURE_ELITE_RARE_DAMAGE);
        default:
            return sWorld.getConfig(CONFIG_FLOAT_RATE_CREATURE_ELITE_ELITE_DAMAGE);
    }
}

float Creature::GetSpellDamageMod(int32 Rank)
{
    switch (Rank)                                           // define rates for each elite rank
    {
        case CREATURE_ELITE_NORMAL:
            return sWorld.getConfig(CONFIG_FLOAT_RATE_CREATURE_NORMAL_SPELLDAMAGE);
        case CREATURE_ELITE_ELITE:
            return sWorld.getConfig(CONFIG_FLOAT_RATE_CREATURE_ELITE_ELITE_SPELLDAMAGE);
        case CREATURE_ELITE_RAREELITE:
            return sWorld.getConfig(CONFIG_FLOAT_RATE_CREATURE_ELITE_RAREELITE_SPELLDAMAGE);
        case CREATURE_ELITE_WORLDBOSS:
            return sWorld.getConfig(CONFIG_FLOAT_RATE_CREATURE_ELITE_WORLDBOSS_SPELLDAMAGE);
        case CREATURE_ELITE_RARE:
            return sWorld.getConfig(CONFIG_FLOAT_RATE_CREATURE_ELITE_RARE_SPELLDAMAGE);
        default:
            return sWorld.getConfig(CONFIG_FLOAT_RATE_CREATURE_ELITE_ELITE_SPELLDAMAGE);
    }
}

bool Creature::CreateFromProto(ObjectGuid guid, uint32 Entry, Team team, const CreatureData *data /*=NULL*/, GameEventCreatureData const* eventData /*=NULL*/)
{
    m_originalEntry = Entry;

    Object::_Create(guid);

    if (!UpdateEntry(Entry, team, data, eventData, false))
        return false;

    // Checked at startup
    if (GetCreatureInfo()->VehicleId)
        CreateVehicleKit(GetCreatureInfo()->VehicleId);

    return true;
}

bool Creature::LoadFromDB(uint32 guidlow, Map *map)
{
    CreatureData const* data = sObjectMgr.GetCreatureData(guidlow);

    if(!data)
    {
        sLog.outErrorDb("Creature (GUID: %u) not found in table `creature`, can't load. ", guidlow);
        return false;
    }

    GameEventCreatureData const* eventData = sGameEventMgr.GetCreatureUpdateDataForActiveEvent(guidlow);

    // Creature can be loaded already in map if grid has been unloaded while creature walk to another grid
    if (map->GetCreature(ObjectGuid(HIGHGUID_UNIT, data->id, guidlow)))
        return false;

    if (!Create(guidlow, map, data->phaseMask, data->id, TEAM_NONE, data, eventData))
        return false;

    Relocate(data->posX, data->posY, data->posZ, data->orientation);

    if(!IsPositionValid())
    {
        sLog.outError("Creature (guidlow %d, entry %d) not loaded. Suggested coordinates isn't valid (X: %f Y: %f)", GetGUIDLow(), GetEntry(), GetPositionX(), GetPositionY());
        return false;
    }

    m_respawnradius = data->spawndist;

    m_respawnDelay = data->spawntimesecs;
    m_isDeadByDefault = data->is_dead;
    m_deathState = m_isDeadByDefault ? DEAD : ALIVE;

    m_respawnTime  = map->GetPersistentState()->GetCreatureRespawnTime(GetGUIDLow());

    if(m_respawnTime > time(NULL))                          // not ready to respawn
    {
        m_deathState = DEAD;
        if(CanFly())
        {
            float tz = GetTerrain()->GetHeight(data->posX, data->posY, data->posZ, false);
            if(data->posZ - tz > 0.1)
                Relocate(data->posX, data->posY, tz);
        }
    }
    else if(m_respawnTime)                                  // respawn time set but expired
    {
        m_respawnTime = 0;

        GetMap()->GetPersistentState()->SaveCreatureRespawnTime(GetGUIDLow(), 0);
    }

    uint32 curhealth = data->curhealth;
    if (curhealth)
    {
        curhealth = uint32(curhealth*_GetHealthMod(GetCreatureInfo()->rank));
        if(curhealth < 1)
            curhealth = 1;
    }

    SetHealth(m_deathState == ALIVE ? curhealth : 0);
    SetPower(POWER_MANA, data->curmana);

    SetMeleeDamageSchool(SpellSchools(GetCreatureInfo()->dmgschool));

    // checked at creature_template loading
    m_defaultMovementType = MovementGeneratorType(data->movementType);

    AIM_Initialize();
    return true;
}

void Creature::LoadEquipment(uint32 equip_entry, bool force)
{
    if(equip_entry == 0)
    {
        if (force)
        {
            for (uint8 i = 0; i < 3; ++i)
                SetUInt32Value(UNIT_VIRTUAL_ITEM_SLOT_ID + i, 0);
            m_equipmentId = 0;
        }
        return;
    }

    EquipmentInfo const *einfo = sObjectMgr.GetEquipmentInfo(equip_entry);
    if (!einfo)
        return;

    m_equipmentId = equip_entry;
    for (uint8 i = 0; i < 3; ++i)
        SetUInt32Value(UNIT_VIRTUAL_ITEM_SLOT_ID + i, einfo->equipentry[i]);
}

bool Creature::HasQuest(uint32 quest_id) const
{
    QuestRelationsMapBounds bounds = sObjectMgr.GetCreatureQuestRelationsMapBounds(GetEntry());
    for(QuestRelationsMap::const_iterator itr = bounds.first; itr != bounds.second; ++itr)
    {
        if (itr->second == quest_id)
            return true;
    }
    return false;
}

bool Creature::HasInvolvedQuest(uint32 quest_id) const
{
    QuestRelationsMapBounds bounds = sObjectMgr.GetCreatureQuestInvolvedRelationsMapBounds(GetEntry());
    for(QuestRelationsMap::const_iterator itr = bounds.first; itr != bounds.second; ++itr)
    {
        if (itr->second == quest_id)
            return true;
    }
    return false;
}


struct CreatureRespawnDeleteWorker
{
    explicit CreatureRespawnDeleteWorker(uint32 guid) : i_guid(guid) {}

    void operator() (MapPersistentState* state)
    {
        state->SaveCreatureRespawnTime(i_guid, 0);
    }

    uint32 i_guid;
};

void Creature::DeleteFromDB()
{
    if (!HasStaticDBSpawnData())
    {
        DEBUG_LOG("Trying to delete not saved creature!");
        return;
    }

    CreatureRespawnDeleteWorker worker (GetGUIDLow());
    sMapPersistentStateMgr.DoForAllStatesWithMapId(GetMapId(), worker);

    sObjectMgr.DeleteCreatureData(GetGUIDLow());

    WorldDatabase.BeginTransaction();
    WorldDatabase.PExecuteLog("DELETE FROM creature WHERE guid=%u", GetGUIDLow());
    WorldDatabase.PExecuteLog("DELETE FROM creature_addon WHERE guid=%u", GetGUIDLow());
    WorldDatabase.PExecuteLog("DELETE FROM creature_movement WHERE id=%u", GetGUIDLow());
    WorldDatabase.PExecuteLog("DELETE FROM game_event_creature WHERE guid=%u", GetGUIDLow());
    WorldDatabase.PExecuteLog("DELETE FROM game_event_creature_data WHERE guid=%u", GetGUIDLow());
    WorldDatabase.PExecuteLog("DELETE FROM creature_battleground WHERE guid=%u", GetGUIDLow());
    WorldDatabase.CommitTransaction();
}

float Creature::GetAttackDistance(Unit const* pl) const
{
    float aggroRate = sWorld.getConfig(CONFIG_FLOAT_RATE_CREATURE_AGGRO);
    if(aggroRate == 0)
        return 0.0f;

    uint32 playerlevel   = pl->GetLevelForTarget(this);
    uint32 creaturelevel = GetLevelForTarget(pl);

    int32 leveldif       = int32(playerlevel) - int32(creaturelevel);

    // "The maximum Aggro Radius has a cap of 25 levels under. Example: A level 30 char has the same Aggro Radius of a level 5 char on a level 60 mob."
    if ( leveldif < - 25)
        leveldif = -25;

    // "The aggro radius of a mob having the same level as the player is roughly 20 yards"
    float RetDistance = 20;

    // "Aggro Radius varies with level difference at a rate of roughly 1 yard/level"
    // radius grow if playlevel < creaturelevel
    RetDistance -= (float)leveldif;

    if(creaturelevel+5 <= sWorld.getConfig(CONFIG_UINT32_MAX_PLAYER_LEVEL))
    {
        // detect range auras
        RetDistance += GetTotalAuraModifier(SPELL_AURA_MOD_DETECT_RANGE);

        // detected range auras
        RetDistance += pl->GetTotalAuraModifier(SPELL_AURA_MOD_DETECTED_RANGE);
    }

    // "Minimum Aggro Radius for a mob seems to be combat range (5 yards)"
    if(RetDistance < 5)
        RetDistance = 5;

    return (RetDistance*aggroRate);
}

void Creature::SetDeathState(DeathState s)
{
    if ((s == JUST_DIED && !m_isDeadByDefault) || (s == JUST_ALIVED && m_isDeadByDefault))
    {
        m_corpseDecayTimer = m_corpseDelay*IN_MILLISECONDS; // the max/default time for corpse decay (before creature is looted/AllLootRemovedFromCorpse() is called)
        m_respawnTime = time(NULL) + m_respawnDelay;        // respawn delay (spawntimesecs)

        // always save boss respawn time at death to prevent crash cheating
        if (sWorld.getConfig(CONFIG_BOOL_SAVE_RESPAWN_TIME_IMMEDIATELY) || IsWorldBoss())
            SaveRespawnTime();
    }

    Unit::SetDeathState(s);

    if (s == JUST_DIED)
    {
        SetTargetGuid(ObjectGuid());                        // remove target selection in any cases (can be set at aura remove in Unit::SetDeathState)
        SetUInt32Value(UNIT_NPC_FLAGS, UNIT_NPC_FLAG_NONE);

        if (HasSearchedAssistance())
        {
            SetNoSearchAssistance(false);
            UpdateSpeed(MOVE_RUN, false);
        }

        // FIXME: may not be blizzlike
        if (Pet* pet = GetPet())
            pet->Unsummon(PET_SAVE_AS_DELETED, this);

        // return, since we promote to CORPSE_FALLING. CORPSE_FALLING is promoted to CORPSE at next update.
        if (CanFly() && FallGround())
            return;

        Unit::SetDeathState(CORPSE);
    }

    if (s == JUST_ALIVED)
    {
        SetHealth(GetMaxHealth());
        SetLootRecipient(NULL);
        CreatureInfo const *cinfo = GetCreatureInfo();
        SetUInt32Value(UNIT_DYNAMIC_FLAGS, 0);
        RemoveFlag (UNIT_FIELD_FLAGS, UNIT_FLAG_SKINNABLE);
        AddSplineFlag(SPLINEFLAG_WALKMODE);
        SetUInt32Value(UNIT_NPC_FLAGS, cinfo->npcflag);
        Unit::SetDeathState(ALIVE);
        clearUnitState(UNIT_STAT_ALL_STATE);
        i_motionMaster.Clear();
        SetMeleeDamageSchool(SpellSchools(cinfo->dmgschool));
        LoadCreatureAddon(true);
    }
}

bool Creature::FallGround()
{
    // Only if state is JUST_DIED. CORPSE_FALLING is set below and promoted to CORPSE later
    if (getDeathState() != JUST_DIED)
        return false;

    // use larger distance for vmap height search than in most other cases
    float tz = GetTerrain()->GetHeight(GetPositionX(), GetPositionY(), GetPositionZ(), true, MAX_FALL_DISTANCE);

    if (tz <= INVALID_HEIGHT)
    {
        DEBUG_LOG("FallGround: creature %u at map %u (x: %f, y: %f, z: %f), not able to retrive a proper GetHeight (z: %f).",
            GetEntry(), GetMap()->GetId(), GetPositionX(), GetPositionX(), GetPositionZ(), tz);
        return false;
    }

    // Abort too if the ground is very near
    if (fabs(GetPositionZ() - tz) < 0.1f)
        return false;

    Unit::SetDeathState(CORPSE_FALLING);

    float dz = tz - GetPositionZ();
    float distance = sqrt(dz*dz);

    // default run speed * 2 explicit, not verified though but result looks proper
    double speed = baseMoveSpeed[MOVE_RUN] * 2;

    speed *= 0.001;                                         // to milliseconds

    uint32 travelTime = uint32(distance/speed);

    DEBUG_LOG("FallGround: traveltime: %u, distance: %f, speed: %f, from %f to %f", travelTime, distance, speed, GetPositionZ(), tz);

    // For creatures that are moving towards target and dies, the visual effect is not nice.
    // It is possibly caused by a xyz mismatch in DestinationHolder's GetLocationNow and the location
    // of the mob in client. For mob that are already reached target or dies while not moving
    // the visual appear to be fairly close to the expected.

    GetMap()->CreatureRelocation(this, GetPositionX(), GetPositionY(), tz, GetOrientation());
    SendMonsterMove(GetPositionX(), GetPositionY(), tz, SPLINETYPE_NORMAL, SPLINEFLAG_FALLING, travelTime);
    return true;
}

void Creature::Respawn()
{
    RemoveCorpse();

    // forced recreate creature object at clients
    UnitVisibility currentVis = GetVisibility();
    SetVisibility(VISIBILITY_RESPAWN);
    UpdateObjectVisibility();
    SetVisibility(currentVis);                              // restore visibility state
    UpdateObjectVisibility();

    if (IsDespawned())
    {
        if (HasStaticDBSpawnData())
            GetMap()->GetPersistentState()->SaveCreatureRespawnTime(GetGUIDLow(), 0);
        m_respawnTime = time(NULL);                         // respawn at next tick
    }
}

void Creature::ForcedDespawn(uint32 timeMSToDespawn)
{
    if (timeMSToDespawn)
    {
        ForcedDespawnDelayEvent *pEvent = new ForcedDespawnDelayEvent(*this);

        m_Events.AddEvent(pEvent, m_Events.CalculateTime(timeMSToDespawn));
        return;
    }

    if (isAlive())
        SetDeathState(JUST_DIED);

    RemoveCorpse();
    SetHealth(0);                                           // just for nice GM-mode view
}

bool Creature::IsImmuneToSpell(SpellEntry const* spellInfo)
{
    if (!spellInfo)
        return false;

    if (GetCreatureInfo()->MechanicImmuneMask & (1 << (spellInfo->Mechanic - 1)))
        return true;

    return Unit::IsImmuneToSpell(spellInfo);
}

bool Creature::IsImmuneToSpellEffect(SpellEntry const* spellInfo, SpellEffectIndex index) const
{
    if (GetCreatureInfo()->MechanicImmuneMask & (1 << (spellInfo->EffectMechanic[index] - 1)))
        return true;

    // Taunt immunity special flag check
    if (GetCreatureInfo()->flags_extra & CREATURE_FLAG_EXTRA_NOT_TAUNTABLE)
    {
        // Taunt aura apply check
        if (spellInfo->Effect[index] == SPELL_EFFECT_APPLY_AURA)
        {
            if (spellInfo->EffectApplyAuraName[index] == SPELL_AURA_MOD_TAUNT)
                return true;
        }
        // Spell effect taunt check
        else if (spellInfo->Effect[index] == SPELL_EFFECT_ATTACK_ME)
            return true;
    }

    return Unit::IsImmuneToSpellEffect(spellInfo, index);
}

SpellEntry const *Creature::ReachWithSpellAttack(Unit *pVictim)
{
    if(!pVictim)
        return NULL;

    for(uint32 i = 0; i < CREATURE_MAX_SPELLS; ++i)
    {
        if(!m_spells[i])
            continue;
        SpellEntry const *spellInfo = sSpellStore.LookupEntry(m_spells[i] );
        if(!spellInfo)
        {
            sLog.outError("WORLD: unknown spell id %i", m_spells[i]);
            continue;
        }

        bool bcontinue = true;
        for(int j = 0; j < MAX_EFFECT_INDEX; ++j)
        {
            if( (spellInfo->Effect[j] == SPELL_EFFECT_SCHOOL_DAMAGE )       ||
                (spellInfo->Effect[j] == SPELL_EFFECT_INSTAKILL)            ||
                (spellInfo->Effect[j] == SPELL_EFFECT_ENVIRONMENTAL_DAMAGE) ||
                (spellInfo->Effect[j] == SPELL_EFFECT_HEALTH_LEECH )
                )
            {
                bcontinue = false;
                break;
            }
        }
        if(bcontinue) continue;

        if(spellInfo->manaCost > GetPower(POWER_MANA))
            continue;
        SpellRangeEntry const* srange = sSpellRangeStore.LookupEntry(spellInfo->rangeIndex);
        float range = GetSpellMaxRange(srange);
        float minrange = GetSpellMinRange(srange);

        float dist = GetCombatDistance(pVictim);

        //if(!isInFront( pVictim, range ) && spellInfo->AttributesEx )
        //    continue;
        if( dist > range || dist < minrange )
            continue;
        if(spellInfo->PreventionType == SPELL_PREVENTION_TYPE_SILENCE && HasFlag(UNIT_FIELD_FLAGS, UNIT_FLAG_SILENCED))
            continue;
        if(spellInfo->PreventionType == SPELL_PREVENTION_TYPE_PACIFY && HasFlag(UNIT_FIELD_FLAGS, UNIT_FLAG_PACIFIED))
            continue;
        return spellInfo;
    }
    return NULL;
}

SpellEntry const *Creature::ReachWithSpellCure(Unit *pVictim)
{
    if(!pVictim)
        return NULL;

    for(uint32 i = 0; i < CREATURE_MAX_SPELLS; ++i)
    {
        if(!m_spells[i])
            continue;
        SpellEntry const *spellInfo = sSpellStore.LookupEntry(m_spells[i] );
        if(!spellInfo)
        {
            sLog.outError("WORLD: unknown spell id %i", m_spells[i]);
            continue;
        }

        bool bcontinue = true;
        for(int j = 0; j < MAX_EFFECT_INDEX; ++j)
        {
            if( (spellInfo->Effect[j] == SPELL_EFFECT_HEAL ) )
            {
                bcontinue = false;
                break;
            }
        }
        if(bcontinue)
            continue;

        if(spellInfo->manaCost > GetPower(POWER_MANA))
            continue;
        SpellRangeEntry const* srange = sSpellRangeStore.LookupEntry(spellInfo->rangeIndex);
        float range = GetSpellMaxRange(srange);
        float minrange = GetSpellMinRange(srange);

        float dist = GetCombatDistance(pVictim);

        //if(!isInFront( pVictim, range ) && spellInfo->AttributesEx )
        //    continue;
        if( dist > range || dist < minrange )
            continue;
        if(spellInfo->PreventionType == SPELL_PREVENTION_TYPE_SILENCE && HasFlag(UNIT_FIELD_FLAGS, UNIT_FLAG_SILENCED))
            continue;
        if(spellInfo->PreventionType == SPELL_PREVENTION_TYPE_PACIFY && HasFlag(UNIT_FIELD_FLAGS, UNIT_FLAG_PACIFIED))
            continue;
        return spellInfo;
    }
    return NULL;
}

bool Creature::IsVisibleInGridForPlayer(Player* pl) const
{
    // gamemaster in GM mode see all, including ghosts
    if(pl->isGameMaster())
        return true;

    if (GetCreatureInfo()->flags_extra & CREATURE_FLAG_EXTRA_INVISIBLE)
        return false;

    // Live player (or with not release body see live creatures or death creatures with corpse disappearing time > 0
    if(pl->isAlive() || pl->GetDeathTimer() > 0)
    {
        return (isAlive() || m_corpseDecayTimer > 0 || (m_isDeadByDefault && m_deathState == CORPSE));
    }

    // Dead player see live creatures near own corpse
    if(isAlive())
    {
        Corpse *corpse = pl->GetCorpse();
        if(corpse)
        {
            // 20 - aggro distance for same level, 25 - max additional distance if player level less that creature level
            if(corpse->IsWithinDistInMap(this,(20+25)*sWorld.getConfig(CONFIG_FLOAT_RATE_CREATURE_AGGRO)))
                return true;
        }
    }

    // Dead player can see ghosts
    if (GetCreatureInfo()->type_flags & CREATURE_TYPEFLAGS_GHOST_VISIBLE)
        return true;

    // and not see any other
    return false;
}

void Creature::SendAIReaction(AiReaction reactionType)
{
    WorldPacket data(SMSG_AI_REACTION, 12);

    data << GetObjectGuid();
    data << uint32(reactionType);

    ((WorldObject*)this)->SendMessageToSet(&data, true);

    DEBUG_FILTER_LOG(LOG_FILTER_AI_AND_MOVEGENSS, "WORLD: Sent SMSG_AI_REACTION, type %u.", reactionType);
}

void Creature::CallAssistance()
{
    // FIXME: should player pets call for assistance?
    if (!m_AlreadyCallAssistance && getVictim() && !isCharmed())
    {
        SetNoCallAssistance(true);

        float radius = sWorld.getConfig(CONFIG_FLOAT_CREATURE_FAMILY_ASSISTANCE_RADIUS);
        if(radius > 0)
        {
            std::list<Creature*> assistList;

            {
                MaNGOS::AnyAssistCreatureInRangeCheck u_check(this, getVictim(), radius);
                MaNGOS::CreatureListSearcher<MaNGOS::AnyAssistCreatureInRangeCheck> searcher(assistList, u_check);
                Cell::VisitGridObjects(this,searcher, radius);
            }

            if (!assistList.empty())
            {
                AssistDelayEvent *e = new AssistDelayEvent(getVictim()->GetObjectGuid(), *this, assistList);
                m_Events.AddEvent(e, m_Events.CalculateTime(sWorld.getConfig(CONFIG_UINT32_CREATURE_FAMILY_ASSISTANCE_DELAY)));
            }
        }
    }
}

void Creature::CallForHelp(float fRadius)
{
    if (fRadius <= 0.0f || !getVictim() || IsPet() || isCharmed())
        return;

    MaNGOS::CallOfHelpCreatureInRangeDo u_do(this, getVictim(), fRadius);
    MaNGOS::CreatureWorker<MaNGOS::CallOfHelpCreatureInRangeDo> worker(this, u_do);
    Cell::VisitGridObjects(this,worker, fRadius);
}

bool Creature::CanAssistTo(const Unit* u, const Unit* enemy, bool checkfaction /*= true*/) const
{
    // we don't need help from zombies :)
    if (!isAlive())
        return false;

    // we don't need help from non-combatant ;)
    if (IsCivilian())
        return false;

    if (HasFlag(UNIT_FIELD_FLAGS, UNIT_FLAG_NON_ATTACKABLE | UNIT_FLAG_NOT_SELECTABLE | UNIT_FLAG_PASSIVE))
        return false;

    // skip fighting creature
    if (isInCombat())
        return false;

    // only free creature
    if (!GetCharmerOrOwnerGuid().IsEmpty())
        return false;

    // only from same creature faction
    if (checkfaction)
    {
        if (getFaction() != u->getFaction())
            return false;
    }
    else
    {
        if (!IsFriendlyTo(u))
            return false;
    }

    // skip non hostile to caster enemy creatures
    if (!IsHostileTo(enemy))
        return false;

    return true;
}

bool Creature::CanInitiateAttack()
{
    if (hasUnitState(UNIT_STAT_STUNNED | UNIT_STAT_DIED))
        return false;

    if (HasFlag(UNIT_FIELD_FLAGS, UNIT_FLAG_NON_ATTACKABLE | UNIT_FLAG_NOT_SELECTABLE))
        return false;

    if (isPassiveToHostile())
        return false;

    return true;
}

void Creature::SaveRespawnTime()
{
    if(IsPet() || !HasStaticDBSpawnData())
        return;

    if(m_respawnTime > time(NULL))                          // dead (no corpse)
        GetMap()->GetPersistentState()->SaveCreatureRespawnTime(GetGUIDLow(), m_respawnTime);
    else if (m_corpseDecayTimer > 0)                        // dead (corpse)
        GetMap()->GetPersistentState()->SaveCreatureRespawnTime(GetGUIDLow(), time(NULL) + m_respawnDelay + m_corpseDecayTimer / IN_MILLISECONDS);
}

bool Creature::IsOutOfThreatArea(Unit* pVictim) const
{
    if (!pVictim)
        return true;

    if (!pVictim->IsInMap(this))
        return true;

    if (!pVictim->isTargetableForAttack())
        return true;

    if (!pVictim->isInAccessablePlaceFor(this))
        return true;

    if (!pVictim->isVisibleForOrDetect(this,this,false))
        return true;

    if(sMapStore.LookupEntry(GetMapId())->IsDungeon())
        return false;

    float AttackDist = GetAttackDistance(pVictim);
    float ThreatRadius = sWorld.getConfig(CONFIG_FLOAT_THREAT_RADIUS);

    //Use AttackDistance in distance check if threat radius is lower. This prevents creature bounce in and out of combat every update tick.
    return !pVictim->IsWithinDist3d(CombatStartX, CombatStartY, CombatStartZ,
        ThreatRadius > AttackDist ? ThreatRadius : AttackDist);
}

CreatureDataAddon const* Creature::GetCreatureAddon() const
{
<<<<<<< HEAD
    if (m_DBTableGuid)
    {
        if (CreatureDataAddon const* addon = ObjectMgr::GetCreatureAddon(m_DBTableGuid))
            return addon;
    }
=======
    if (CreatureDataAddon const* addon = ObjectMgr::GetCreatureAddon(GetGUIDLow()))
        return addon;
>>>>>>> 66fbe150

    // dependent from difficulty mode entry
    if (GetEntry() != GetCreatureInfo()->Entry)
    {
        if (CreatureDataAddon const* addon =  ObjectMgr::GetCreatureTemplateAddon(GetCreatureInfo()->Entry))
            return addon;
    }

    // fallback to entry of normal mode
    return ObjectMgr::GetCreatureTemplateAddon(GetEntry());
}

//creature_addon table
bool Creature::LoadCreatureAddon(bool reload)
{
    CreatureDataAddon const *cainfo = GetCreatureAddon();
    if(!cainfo)
        return false;

    if (cainfo->mount != 0)
        Mount(cainfo->mount);

    if (cainfo->bytes1 != 0)
    {
        // 0 StandState
        // 1 FreeTalentPoints   Pet only, so always 0 for default creature
        // 2 StandFlags
        // 3 StandMiscFlags

        SetByteValue(UNIT_FIELD_BYTES_1, 0, uint8(cainfo->bytes1 & 0xFF));
        //SetByteValue(UNIT_FIELD_BYTES_1, 1, uint8((cainfo->bytes1 >> 8) & 0xFF));
        SetByteValue(UNIT_FIELD_BYTES_1, 1, 0);
        SetByteValue(UNIT_FIELD_BYTES_1, 2, uint8((cainfo->bytes1 >> 16) & 0xFF));
        SetByteValue(UNIT_FIELD_BYTES_1, 3, uint8((cainfo->bytes1 >> 24) & 0xFF));
    }

    // UNIT_FIELD_BYTES_2
    // 0 SheathState
    // 1 UnitPVPStateFlags  Set at Creature::UpdateEntry (SetPvp())
    // 2 UnitRename         Pet only, so always 0 for default creature
    // 3 ShapeshiftForm     Must be determined/set by shapeshift spell/aura
    if (cainfo->sheath_state != 0)
        SetByteValue(UNIT_FIELD_BYTES_2, 0, cainfo->sheath_state);

    if (cainfo->pvp_state != 0)
        SetByteValue(UNIT_FIELD_BYTES_2, 1, cainfo->pvp_state);

    //SetByteValue(UNIT_FIELD_BYTES_2, 2, 0);
    //SetByteValue(UNIT_FIELD_BYTES_2, 3, 0);

    if (cainfo->emote != 0)
        SetUInt32Value(UNIT_NPC_EMOTESTATE, cainfo->emote);

    if (cainfo->splineFlags != 0)
        SetSplineFlags(SplineFlags(cainfo->splineFlags));

    if(cainfo->auras)
    {
        for (CreatureDataAddonAura const* cAura = cainfo->auras; cAura->spell_id; ++cAura)
        {
            SpellEntry const *AdditionalSpellInfo = sSpellStore.LookupEntry(cAura->spell_id);
            if (!AdditionalSpellInfo)
            {
                sLog.outErrorDb("Creature (GUIDLow: %u Entry: %u ) has wrong spell %u defined in `auras` field.",GetGUIDLow(),GetEntry(),cAura->spell_id);
                continue;
            }

            // skip already applied aura
            if(HasAura(cAura->spell_id,cAura->effect_idx))
            {
                if(!reload)
                    sLog.outErrorDb("Creature (GUIDLow: %u Entry: %u ) has duplicate aura (spell %u effect %u) in `auras` field.",GetGUIDLow(),GetEntry(),cAura->spell_id,cAura->effect_idx);

                continue;
            }

            SpellAuraHolder *holder = GetSpellAuraHolder(cAura->spell_id, GetGUID());

            bool addedToExisting = true;
            if (!holder)
            {
                holder = CreateSpellAuraHolder(AdditionalSpellInfo, this, this);
                addedToExisting = false;
            }
            Aura* AdditionalAura = CreateAura(AdditionalSpellInfo, cAura->effect_idx, NULL, holder, this, this, 0);
            holder->AddAura(AdditionalAura, cAura->effect_idx);

            if (addedToExisting)
            {
                AddAuraToModList(AdditionalAura);
                holder->SetInUse(true);
                AdditionalAura->ApplyModifier(true,true);
                holder->SetInUse(false);
            }
            else
                AddSpellAuraHolder(holder);

            DEBUG_FILTER_LOG(LOG_FILTER_SPELL_CAST, "Spell: %u - Aura %u added to creature (GUIDLow: %u Entry: %u )", cAura->spell_id, AdditionalSpellInfo->EffectApplyAuraName[EFFECT_INDEX_0],GetGUIDLow(),GetEntry());
        }
    }
    return true;
}

/// Send a message to LocalDefense channel for players opposition team in the zone
void Creature::SendZoneUnderAttackMessage(Player* attacker)
{
    Team enemy_team = attacker->GetTeam();

    WorldPacket data(SMSG_ZONE_UNDER_ATTACK, 4);
    data << uint32(GetZoneId());
    sWorld.SendGlobalMessage(&data, NULL, (enemy_team == ALLIANCE ? HORDE : ALLIANCE));
}

void Creature::SetInCombatWithZone()
{
    if (!CanHaveThreatList())
    {
        sLog.outError("Creature entry %u call SetInCombatWithZone but creature cannot have threat list.", GetEntry());
        return;
    }

    Map* pMap = GetMap();

    if (!pMap->IsDungeon())
    {
        sLog.outError("Creature entry %u call SetInCombatWithZone for map (id: %u) that isn't an instance.", GetEntry(), pMap->GetId());
        return;
    }

    Map::PlayerList const &PlList = pMap->GetPlayers();

    if (PlList.isEmpty())
        return;

    for(Map::PlayerList::const_iterator i = PlList.begin(); i != PlList.end(); ++i)
    {
        if (Player* pPlayer = i->getSource())
        {
            if (pPlayer->isGameMaster())
                continue;

            if (pPlayer->isAlive() && !IsFriendlyTo(pPlayer))
            {
                pPlayer->SetInCombatWith(this);
                AddThreat(pPlayer);
            }
        }
    }
}

Unit* Creature::SelectAttackingTarget(AttackingTarget target, uint32 position) const
{
    if (!CanHaveThreatList())
        return NULL;

    //ThreatList m_threatlist;
    ThreatList const& threatlist = getThreatManager().getThreatList();
    ThreatList::const_iterator i = threatlist.begin();
    ThreatList::const_reverse_iterator r = threatlist.rbegin();

    if (position >= threatlist.size() || !threatlist.size())
        return NULL;

    switch(target)
    {
        case ATTACKING_TARGET_RANDOM:
        {
            advance(i, position + (rand() % (threatlist.size() - position)));
            return GetMap()->GetUnit((*i)->getUnitGuid());
        }
        case ATTACKING_TARGET_TOPAGGRO:
        {
            advance(i, position);
            return GetMap()->GetUnit((*i)->getUnitGuid());
        }
        case ATTACKING_TARGET_BOTTOMAGGRO:
        {
            advance(r, position);
            return GetMap()->GetUnit((*r)->getUnitGuid());
        }
        // TODO: implement these
        //case ATTACKING_TARGET_RANDOM_PLAYER:
        //case ATTACKING_TARGET_TOPAGGRO_PLAYER:
        //case ATTACKING_TARGET_BOTTOMAGGRO_PLAYER:
    }

    return NULL;
}

void Creature::_AddCreatureSpellCooldown(uint32 spell_id, time_t end_time)
{
    m_CreatureSpellCooldowns[spell_id] = end_time;
}

void Creature::_AddCreatureCategoryCooldown(uint32 category, time_t apply_time)
{
    m_CreatureCategoryCooldowns[category] = apply_time;
}

void Creature::AddCreatureSpellCooldown(uint32 spellid)
{
    SpellEntry const *spellInfo = sSpellStore.LookupEntry(spellid);
    if(!spellInfo)
        return;

    uint32 cooldown = GetSpellRecoveryTime(spellInfo);
    if(cooldown)
        _AddCreatureSpellCooldown(spellid, time(NULL) + cooldown/IN_MILLISECONDS);

    if(spellInfo->Category)
        _AddCreatureCategoryCooldown(spellInfo->Category, time(NULL));
}

bool Creature::HasCategoryCooldown(uint32 spell_id) const
{
    SpellEntry const *spellInfo = sSpellStore.LookupEntry(spell_id);
    if(!spellInfo)
        return false;

    CreatureSpellCooldowns::const_iterator itr = m_CreatureCategoryCooldowns.find(spellInfo->Category);
    return (itr != m_CreatureCategoryCooldowns.end() && time_t(itr->second + (spellInfo->CategoryRecoveryTime / IN_MILLISECONDS)) > time(NULL));
}

bool Creature::HasSpellCooldown(uint32 spell_id) const
{
    CreatureSpellCooldowns::const_iterator itr = m_CreatureSpellCooldowns.find(spell_id);
    return (itr != m_CreatureSpellCooldowns.end() && itr->second > time(NULL)) || HasCategoryCooldown(spell_id);
}

bool Creature::IsInEvadeMode() const
{
    return !i_motionMaster.empty() && i_motionMaster.GetCurrentMovementGeneratorType() == HOME_MOTION_TYPE;
}

bool Creature::HasSpell(uint32 spellID) const
{
    uint8 i;
    for(i = 0; i < CREATURE_MAX_SPELLS; ++i)
        if(spellID == m_spells[i])
            break;
    return i < CREATURE_MAX_SPELLS;                         // break before end of iteration of known spells
}

time_t Creature::GetRespawnTimeEx() const
{
    time_t now = time(NULL);
    if(m_respawnTime > now)                                 // dead (no corpse)
        return m_respawnTime;
    else if (m_corpseDecayTimer > 0)                        // dead (corpse)
        return now + m_respawnDelay + m_corpseDecayTimer / IN_MILLISECONDS;
    else
        return now;
}

void Creature::GetRespawnCoord( float &x, float &y, float &z, float* ori, float* dist ) const
{
    if (CreatureData const* data = sObjectMgr.GetCreatureData(GetGUIDLow()))
    {
        x = data->posX;
        y = data->posY;
        z = data->posZ;
        if (ori)
            *ori = data->orientation;
        if (dist)
            *dist = GetRespawnRadius();

        return;
    }

    float orient;

    GetSummonPoint(x, y, z, orient);

    if (ori)
        *ori = orient;
    if (dist)
        *dist = GetRespawnRadius();
}

void Creature::AllLootRemovedFromCorpse()
{
    if (lootForBody && !HasFlag(UNIT_FIELD_FLAGS, UNIT_FLAG_SKINNABLE))
    {
        uint32 corpseLootedDelay;

        if (!lootForSkin)                                   // corpse was not skinned -> apply corpseLootedDelay
        {
            // use a static spawntimesecs/3 modifier (guessed/made up value) unless config are more than 0.0
            // spawntimesecs=3min:  corpse decay after 1min
            // spawntimesecs=4hour: corpse decay after 1hour 20min
            if (sWorld.getConfig(CONFIG_FLOAT_RATE_CORPSE_DECAY_LOOTED) > 0.0f)
                corpseLootedDelay = (uint32)((m_corpseDelay * IN_MILLISECONDS) * sWorld.getConfig(CONFIG_FLOAT_RATE_CORPSE_DECAY_LOOTED));
            else
                corpseLootedDelay = (m_respawnDelay*IN_MILLISECONDS) /3;
        }
        else                                                // corpse was skinned, corpse will despawn next update
            corpseLootedDelay = 0;

        // if m_respawnTime is not expired already
        if (m_respawnTime >= time(NULL))
        {
            // if spawntimesecs is larger than default corpse delay always use corpseLootedDelay
            if (m_respawnDelay > m_corpseDelay)
            {
                m_corpseDecayTimer = corpseLootedDelay;
            }
            else
            {
                // if m_respawnDelay is relatively short and corpseDecayTimer is larger than corpseLootedDelay
                if (m_corpseDecayTimer > corpseLootedDelay)
                    m_corpseDecayTimer = corpseLootedDelay;
            }
        }
        else
        {
            m_corpseDecayTimer = 0;

            // TODO: reaching here, means mob will respawn at next tick.
            // This might be a place to set some aggro delay so creature has
            // ~5 seconds before it can react to hostile surroundings.

            // It's worth noting that it will not be fully correct either way.
            // At this point another "instance" of the creature are presumably expected to
            // be spawned already, while this corpse will not appear in respawned form.
        }
    }
}

uint32 Creature::GetLevelForTarget( Unit const* target ) const
{
    if(!IsWorldBoss())
        return Unit::GetLevelForTarget(target);

    uint32 level = target->getLevel()+sWorld.getConfig(CONFIG_UINT32_WORLD_BOSS_LEVEL_DIFF);
    if(level < 1)
        return 1;
    if(level > 255)
        return 255;
    return level;
}

std::string Creature::GetAIName() const
{
    return ObjectMgr::GetCreatureTemplate(GetEntry())->AIName;
}

std::string Creature::GetScriptName() const
{
    return sScriptMgr.GetScriptName(GetScriptId());
}

uint32 Creature::GetScriptId() const
{
    return ObjectMgr::GetCreatureTemplate(GetEntry())->ScriptID;
}

VendorItemData const* Creature::GetVendorItems() const
{
    return sObjectMgr.GetNpcVendorItemList(GetEntry());
}

VendorItemData const* Creature::GetVendorTemplateItems() const
{
    uint32 vendorId = GetCreatureInfo()->vendorId;
    return vendorId ? sObjectMgr.GetNpcVendorTemplateItemList(vendorId) : NULL;
}

uint32 Creature::GetVendorItemCurrentCount(VendorItem const* vItem)
{
    if(!vItem->maxcount)
        return vItem->maxcount;

    VendorItemCounts::iterator itr = m_vendorItemCounts.begin();
    for(; itr != m_vendorItemCounts.end(); ++itr)
        if(itr->itemId==vItem->item)
            break;

    if(itr == m_vendorItemCounts.end())
        return vItem->maxcount;

    VendorItemCount* vCount = &*itr;

    time_t ptime = time(NULL);

    if( vCount->lastIncrementTime + vItem->incrtime <= ptime )
    {
        ItemPrototype const* pProto = ObjectMgr::GetItemPrototype(vItem->item);

        uint32 diff = uint32((ptime - vCount->lastIncrementTime)/vItem->incrtime);
        if((vCount->count + diff * pProto->BuyCount) >= vItem->maxcount )
        {
            m_vendorItemCounts.erase(itr);
            return vItem->maxcount;
        }

        vCount->count += diff * pProto->BuyCount;
        vCount->lastIncrementTime = ptime;
    }

    return vCount->count;
}

uint32 Creature::UpdateVendorItemCurrentCount(VendorItem const* vItem, uint32 used_count)
{
    if(!vItem->maxcount)
        return 0;

    VendorItemCounts::iterator itr = m_vendorItemCounts.begin();
    for(; itr != m_vendorItemCounts.end(); ++itr)
        if(itr->itemId==vItem->item)
            break;

    if(itr == m_vendorItemCounts.end())
    {
        uint32 new_count = vItem->maxcount > used_count ? vItem->maxcount-used_count : 0;
        m_vendorItemCounts.push_back(VendorItemCount(vItem->item,new_count));
        return new_count;
    }

    VendorItemCount* vCount = &*itr;

    time_t ptime = time(NULL);

    if( vCount->lastIncrementTime + vItem->incrtime <= ptime )
    {
        ItemPrototype const* pProto = ObjectMgr::GetItemPrototype(vItem->item);

        uint32 diff = uint32((ptime - vCount->lastIncrementTime)/vItem->incrtime);
        if((vCount->count + diff * pProto->BuyCount) < vItem->maxcount )
            vCount->count += diff * pProto->BuyCount;
        else
            vCount->count = vItem->maxcount;
    }

    vCount->count = vCount->count > used_count ? vCount->count-used_count : 0;
    vCount->lastIncrementTime = ptime;
    return vCount->count;
}

TrainerSpellData const* Creature::GetTrainerTemplateSpells() const
{
    uint32 trainerId = GetCreatureInfo()->trainerId;
    return trainerId ? sObjectMgr.GetNpcTrainerTemplateSpells(trainerId) : NULL;
}

TrainerSpellData const* Creature::GetTrainerSpells() const
{
    return sObjectMgr.GetNpcTrainerSpells(GetEntry());
}

// overwrite WorldObject function for proper name localization
const char* Creature::GetNameForLocaleIdx(int32 loc_idx) const
{
    if (loc_idx >= 0)
    {
        CreatureLocale const *cl = sObjectMgr.GetCreatureLocale(GetEntry());
        if (cl)
        {
            if (cl->Name.size() > (size_t)loc_idx && !cl->Name[loc_idx].empty())
                return cl->Name[loc_idx].c_str();
        }
    }

    return GetName();
}

void Creature::SetActiveObjectState( bool on )
{
    if(m_isActiveObject==on)
        return;

    bool world = IsInWorld();

    Map* map;
    if(world)
    {
        map = GetMap();
        map->Remove(this,false);
    }

    m_isActiveObject = on;

    if(world)
        map->Add(this);
}

void Creature::SendMonsterMoveWithSpeedToCurrentDestination(Player* player)
{
    float x, y, z;
    if(GetMotionMaster()->GetDestination(x, y, z))
        SendMonsterMoveWithSpeed(x, y, z, 0, player);
}

void Creature::SendAreaSpiritHealerQueryOpcode(Player *pl)
{
    uint32 next_resurrect = 0;
    if (Spell* pcurSpell = GetCurrentSpell(CURRENT_CHANNELED_SPELL))
        next_resurrect = pcurSpell->GetCastedTime();
    WorldPacket data(SMSG_AREA_SPIRIT_HEALER_TIME, 8 + 4);
    data << GetGUID() << next_resurrect;
    pl->SendDirectMessage(&data);
}

void Creature::RelocationNotify()
{
    MaNGOS::CreatureRelocationNotifier relocationNotifier(*this);
    float radius = MAX_CREATURE_ATTACK_RADIUS * sWorld.getConfig(CONFIG_FLOAT_RATE_CREATURE_AGGRO);
    Cell::VisitAllObjects(this, relocationNotifier, radius);
}

void Creature::ApplyGameEventSpells(GameEventCreatureData const* eventData, bool activated)
{
    uint32 cast_spell = activated ? eventData->spell_id_start : eventData->spell_id_end;
    uint32 remove_spell = activated ? eventData->spell_id_end : eventData->spell_id_start;

    if (remove_spell)
        if (SpellEntry const* spellEntry = sSpellStore.LookupEntry(remove_spell))
            if (IsSpellAppliesAura(spellEntry))
                RemoveAurasDueToSpell(remove_spell);

    if (cast_spell)
        CastSpell(this, cast_spell, true);
}

void Creature::FillGuidsListFromThreatList( std::vector<ObjectGuid>& guids, uint32 maxamount /*= 0*/ )
{
    if (!CanHaveThreatList())
        return;

    ThreatList const& threats = getThreatManager().getThreatList();

    maxamount = maxamount > 0 ? std::min(maxamount,uint32(threats.size())) : threats.size();

    guids.reserve(guids.size() + maxamount);

    for (ThreatList::const_iterator itr = threats.begin(); maxamount && itr != threats.end(); ++itr, --maxamount)
        guids.push_back((*itr)->getUnitGuid());
}

struct AddCreatureToRemoveListInMapsWorker
{
    AddCreatureToRemoveListInMapsWorker(ObjectGuid guid) : i_guid(guid) {}

    void operator() (Map* map)
    {
        if (Creature* pCreature = map->GetCreature(i_guid))
            pCreature->AddObjectToRemoveList();
    }

    ObjectGuid i_guid;
};

void Creature::AddToRemoveListInMaps(uint32 db_guid, CreatureData const* data)
{
    AddCreatureToRemoveListInMapsWorker worker(ObjectGuid(HIGHGUID_UNIT, data->id, db_guid));
    sMapMgr.DoForAllMapsWithMapId(data->mapid, worker);
}

struct SpawnCreatureInMapsWorker
{
    SpawnCreatureInMapsWorker(uint32 guid, CreatureData const* data)
        : i_guid(guid), i_data(data) {}

    void operator() (Map* map)
    {
        // We use spawn coords to spawn
        if (map->IsLoaded(i_data->posX, i_data->posY))
        {
            Creature* pCreature = new Creature;
            //DEBUG_LOG("Spawning creature %u",*itr);
            if (!pCreature->LoadFromDB(i_guid, map))
            {
                delete pCreature;
            }
            else
            {
                map->Add(pCreature);
            }
        }
    }

    uint32 i_guid;
    CreatureData const* i_data;
};

void Creature::SpawnInMaps(uint32 db_guid, CreatureData const* data)
{
    SpawnCreatureInMapsWorker worker(db_guid, data);
    sMapMgr.DoForAllMapsWithMapId(data->mapid, worker);
}

bool Creature::HasStaticDBSpawnData() const
{
    return sObjectMgr.GetCreatureData(GetGUIDLow()) != NULL;
}<|MERGE_RESOLUTION|>--- conflicted
+++ resolved
@@ -1873,16 +1873,8 @@
 
 CreatureDataAddon const* Creature::GetCreatureAddon() const
 {
-<<<<<<< HEAD
-    if (m_DBTableGuid)
-    {
-        if (CreatureDataAddon const* addon = ObjectMgr::GetCreatureAddon(m_DBTableGuid))
-            return addon;
-    }
-=======
     if (CreatureDataAddon const* addon = ObjectMgr::GetCreatureAddon(GetGUIDLow()))
         return addon;
->>>>>>> 66fbe150
 
     // dependent from difficulty mode entry
     if (GetEntry() != GetCreatureInfo()->Entry)
