--- conflicted
+++ resolved
@@ -1926,19 +1926,12 @@
     // dependent from difficulty mode entry
     if (GetEntry() != GetCreatureInfo()->Entry)
     {
-<<<<<<< HEAD
-=======
         // If CreatureTemplateAddon for difficulty_entry_N exist, it's there for a reason
->>>>>>> d9409936
         if (CreatureDataAddon const* addon =  ObjectMgr::GetCreatureTemplateAddon(GetCreatureInfo()->Entry))
             return addon;
     }
 
-<<<<<<< HEAD
-    // fallback to entry of normal mode
-=======
     // Return CreatureTemplateAddon when nothing else exist
->>>>>>> d9409936
     return ObjectMgr::GetCreatureTemplateAddon(GetEntry());
 }
 
