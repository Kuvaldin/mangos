/*
 * Copyright (C) 2005-2010 MaNGOS <http://getmangos.com/>
 *
 * This program is free software; you can redistribute it and/or modify
 * it under the terms of the GNU General Public License as published by
 * the Free Software Foundation; either version 2 of the License, or
 * (at your option) any later version.
 *
 * This program is distributed in the hope that it will be useful,
 * but WITHOUT ANY WARRANTY; without even the implied warranty of
 * MERCHANTABILITY or FITNESS FOR A PARTICULAR PURPOSE.  See the
 * GNU General Public License for more details.
 *
 * You should have received a copy of the GNU General Public License
 * along with this program; if not, write to the Free Software
 * Foundation, Inc., 59 Temple Place, Suite 330, Boston, MA  02111-1307  USA
 */

#include "Creature.h"
#include "Database/DatabaseEnv.h"
#include "WorldPacket.h"
#include "World.h"
#include "ObjectMgr.h"
#include "ObjectGuid.h"
#include "SpellMgr.h"
#include "QuestDef.h"
#include "GossipDef.h"
#include "Player.h"
#include "PoolManager.h"
#include "Opcodes.h"
#include "Log.h"
#include "LootMgr.h"
#include "MapManager.h"
#include "CreatureAI.h"
#include "CreatureAISelector.h"
#include "Formulas.h"
#include "WaypointMovementGenerator.h"
#include "InstanceData.h"
#include "BattleGroundMgr.h"
#include "Spell.h"
#include "Util.h"
#include "GridNotifiers.h"
#include "GridNotifiersImpl.h"
#include "CellImpl.h"

// apply implementation of the singletons
#include "Policies/SingletonImp.h"

TrainerSpell const* TrainerSpellData::Find(uint32 spell_id) const
{
    TrainerSpellMap::const_iterator itr = spellList.find(spell_id);
    if (itr != spellList.end())
        return &itr->second;

    return NULL;
}

bool VendorItemData::RemoveItem( uint32 item_id )
{
    bool found = false;
    for(VendorItemList::iterator i = m_items.begin(); i != m_items.end(); )
    {
        // can have many examples
        if((*i)->item == item_id)
        {
            i = m_items.erase(i);
            found = true;
        }
        else
            ++i;
    }

    return found;
}

VendorItem const* VendorItemData::FindItemCostPair(uint32 item_id, uint32 extendedCost) const
{
    for(VendorItemList::const_iterator i = m_items.begin(); i != m_items.end(); ++i )
        if((*i)->item == item_id && (*i)->ExtendedCost == extendedCost)
            return *i;
    return NULL;
}

bool AssistDelayEvent::Execute(uint64 /*e_time*/, uint32 /*p_time*/)
{
    if (Unit* victim = m_owner.GetMap()->GetUnit(m_victimGuid))
    {
        while (!m_assistantGuids.empty())
        {
            Creature* assistant = m_owner.GetMap()->GetAnyTypeCreature(*m_assistantGuids.rbegin());
            m_assistantGuids.pop_back();

            if (assistant && assistant->CanAssistTo(&m_owner, victim))
            {
                assistant->SetNoCallAssistance(true);
                if(assistant->AI())
                    assistant->AI()->AttackStart(victim);
            }
        }
    }
    return true;
}

AssistDelayEvent::AssistDelayEvent( ObjectGuid victim, Unit& owner, std::list<Creature*> const& assistants ) : BasicEvent(), m_victimGuid(victim), m_owner(owner)
{
    // Pushing guids because in delay can happen some creature gets despawned => invalid pointer
    m_assistantGuids.reserve(assistants.size());
    for (std::list<Creature*>::const_iterator itr = assistants.begin(); itr != assistants.end(); ++itr)
        m_assistantGuids.push_back((*itr)->GetObjectGuid());
}

bool ForcedDespawnDelayEvent::Execute(uint64 /*e_time*/, uint32 /*p_time*/)
{
    m_owner.ForcedDespawn();
    return true;
}

Creature::Creature(CreatureSubtype subtype) :
Unit(), i_AI(NULL),
lootForPickPocketed(false), lootForBody(false), lootForSkin(false),m_lootMoney(0),
m_corpseDecayTimer(0), m_respawnTime(0), m_respawnDelay(25), m_corpseDelay(60), m_respawnradius(5.0f),
m_subtype(subtype), m_defaultMovementType(IDLE_MOTION_TYPE), m_DBTableGuid(0), m_equipmentId(0),
m_AlreadyCallAssistance(false), m_AlreadySearchedAssistance(false),
m_regenHealth(true), m_AI_locked(false), m_isDeadByDefault(false), m_needNotify(false),
m_meleeDamageSchoolMask(SPELL_SCHOOL_MASK_NORMAL),
m_creatureInfo(NULL), m_splineFlags(SPLINEFLAG_WALKMODE)
{
    m_regenTimer = 200;
    m_valuesCount = UNIT_END;

    for(int i = 0; i < CREATURE_MAX_SPELLS; ++i)
        m_spells[i] = 0;

    m_CreatureSpellCooldowns.clear();
    m_CreatureCategoryCooldowns.clear();

    m_splineFlags = SPLINEFLAG_WALKMODE;
}

Creature::~Creature()
{
    CleanupsBeforeDelete();

    m_vendorItemCounts.clear();

    delete i_AI;
    i_AI = NULL;
}

void Creature::AddToWorld()
{
    ///- Register the creature for guid lookup
    if(!IsInWorld() && GetObjectGuid().IsCreatureOrVehicle())
        GetMap()->GetObjectsStore().insert<Creature>(GetGUID(), (Creature*)this);

    Unit::AddToWorld();
}

void Creature::RemoveFromWorld()
{
    ///- Remove the creature from the accessor
    if(IsInWorld() && GetObjectGuid().IsCreatureOrVehicle())
        GetMap()->GetObjectsStore().erase<Creature>(GetGUID(), (Creature*)NULL);

    Unit::RemoveFromWorld();
}

void Creature::RemoveCorpse()
{
    if (((getDeathState() != CORPSE && getDeathState() != GHOULED) && !m_isDeadByDefault) || (getDeathState() != ALIVE && m_isDeadByDefault))
        return;

    m_corpseDecayTimer = 0;
    SetDeathState(DEAD);
    UpdateObjectVisibility();

    // stop loot rolling before loot clear and for close client dialogs
    StopGroupLoot();

    loot.clear();
    uint32 respawnDelay = 0;

    if (AI())
        AI()->CorpseRemoved(respawnDelay);

    // script can set time (in seconds) explicit, override the original
    if (respawnDelay)
        m_respawnTime = time(NULL) + respawnDelay;

    float x, y, z, o;
    GetRespawnCoord(x, y, z, &o);
    GetMap()->CreatureRelocation(this, x, y, z, o);
}

/**
 * change the entry of creature until respawn
 */
bool Creature::InitEntry(uint32 Entry, const CreatureData *data )
{
    CreatureInfo const *normalInfo = ObjectMgr::GetCreatureTemplate(Entry);
    if(!normalInfo)
    {
        sLog.outErrorDb("Creature::UpdateEntry creature entry %u does not exist.", Entry);
        return false;
    }

    // difficulties for dungeons/battleground ordered in normal way
    // and if more high version not exist must be used lesser version
    // for raid order different:
    // 10 man normal version must be used instead nonexistent 10 man heroic version
    // 25 man normal version must be used instead nonexistent 25 man heroic version
    CreatureInfo const *cinfo = normalInfo;
    for (uint8 diff = uint8(GetMap()->GetDifficulty()); diff > 0;)
    {
        // we already have valid Map pointer for current creature!
        if (normalInfo->DifficultyEntry[diff - 1])
        {
            cinfo = ObjectMgr::GetCreatureTemplate(normalInfo->DifficultyEntry[diff - 1]);
            if (cinfo)
                break;                                      // template found

            // check and reported at startup, so just ignore (restore normalInfo)
            cinfo = normalInfo;
        }

        // for raid heroic to normal, for other to prev in normal order
        if ((diff == int(RAID_DIFFICULTY_10MAN_HEROIC) || diff == int(RAID_DIFFICULTY_25MAN_HEROIC)) &&
            GetMap()->IsRaid())
            diff -= 2;                                      // to normal raid difficulty cases
        else
            --diff;
    }

    SetEntry(Entry);                                        // normal entry always
    m_creatureInfo = cinfo;                                 // map mode related always

    SetObjectScale(cinfo->scale);

    // equal to player Race field, but creature does not have race
    SetByteValue(UNIT_FIELD_BYTES_0, 0, 0);

    // known valid are: CLASS_WARRIOR,CLASS_PALADIN,CLASS_ROGUE,CLASS_MAGE
    SetByteValue(UNIT_FIELD_BYTES_0, 1, uint8(cinfo->unit_class));

    uint32 display_id = ChooseDisplayId(GetCreatureInfo(), data);
    if (!display_id)                                        // Cancel load if no display id
    {
        sLog.outErrorDb("Creature (Entry: %u) has no model defined in table `creature_template`, can't load.", Entry);
        return false;
    }

    CreatureModelInfo const *minfo = sObjectMgr.GetCreatureModelRandomGender(display_id);
    if (!minfo)                                             // Cancel load if no model defined
    {
        sLog.outErrorDb("Creature (Entry: %u) has no model info defined in table `creature_model_info`, can't load.", Entry);
        return false;
    }

    display_id = minfo->modelid;                            // it can be different (for another gender)

    SetNativeDisplayId(display_id);

    // normally the same as native, but some has exceptions (Spell::DoSummonTotem)
    SetDisplayId(display_id);

    SetByteValue(UNIT_FIELD_BYTES_0, 2, minfo->gender);
    SetByteValue(UNIT_FIELD_BYTES_0, 3, uint8(cinfo->powerType));

    // Load creature equipment
    if (!data || data->equipmentId == 0)
    {
        if (cinfo->equipmentId == 0)
            LoadEquipment(normalInfo->equipmentId);         // use default from normal template if diff does not have any
        else
            LoadEquipment(cinfo->equipmentId);              // else use from diff template
    }
    else if (data && data->equipmentId != -1)
    {                                                       // override, -1 means no equipment
        LoadEquipment(data->equipmentId);
    }

    SetName(normalInfo->Name);                              // at normal entry always

    SetFloatValue(UNIT_MOD_CAST_SPEED, 1.0f);

    SetSpeedRate(MOVE_WALK, cinfo->speed_walk);
    SetSpeedRate(MOVE_RUN,  cinfo->speed_run);
    SetSpeedRate(MOVE_SWIM, 1.0f);                          // using 1.0 rate
    SetSpeedRate(MOVE_FLIGHT, 1.0f);                        // using 1.0 rate

    // checked at loading
    m_defaultMovementType = MovementGeneratorType(cinfo->MovementType);

    return true;
}

bool Creature::UpdateEntry(uint32 Entry, Team team, const CreatureData *data, bool preserveHPAndPower)
{
    if (!InitEntry(Entry, data))
        return false;

    m_regenHealth = GetCreatureInfo()->RegenHealth;

    // creatures always have melee weapon ready if any
    SetSheath(SHEATH_STATE_MELEE);

    SelectLevel(GetCreatureInfo(), preserveHPAndPower ? GetHealthPercent() : 100.0f, 100.0f);

    if (team == HORDE)
        setFaction(GetCreatureInfo()->faction_H);
    else
        setFaction(GetCreatureInfo()->faction_A);

    SetUInt32Value(UNIT_NPC_FLAGS,GetCreatureInfo()->npcflag);

    SetAttackTime(BASE_ATTACK,  GetCreatureInfo()->baseattacktime);
    SetAttackTime(OFF_ATTACK,   GetCreatureInfo()->baseattacktime);
    SetAttackTime(RANGED_ATTACK,GetCreatureInfo()->rangeattacktime);

    uint32 unitFlags = GetCreatureInfo()->unit_flags;

    // we may need to append or remove additional flags
    if (HasFlag(UNIT_FIELD_FLAGS, UNIT_FLAG_IN_COMBAT))
        unitFlags |= UNIT_FLAG_IN_COMBAT;

    SetUInt32Value(UNIT_FIELD_FLAGS, unitFlags);

    // preserve all current dynamic flags if exist
    uint32 dynFlags = GetUInt32Value(UNIT_DYNAMIC_FLAGS);
    SetUInt32Value(UNIT_DYNAMIC_FLAGS, dynFlags ? dynFlags : GetCreatureInfo()->dynamicflags);

    SetModifierValue(UNIT_MOD_ARMOR,             BASE_VALUE, float(GetCreatureInfo()->armor));
    SetModifierValue(UNIT_MOD_RESISTANCE_HOLY,   BASE_VALUE, float(GetCreatureInfo()->resistance1));
    SetModifierValue(UNIT_MOD_RESISTANCE_FIRE,   BASE_VALUE, float(GetCreatureInfo()->resistance2));
    SetModifierValue(UNIT_MOD_RESISTANCE_NATURE, BASE_VALUE, float(GetCreatureInfo()->resistance3));
    SetModifierValue(UNIT_MOD_RESISTANCE_FROST,  BASE_VALUE, float(GetCreatureInfo()->resistance4));
    SetModifierValue(UNIT_MOD_RESISTANCE_SHADOW, BASE_VALUE, float(GetCreatureInfo()->resistance5));
    SetModifierValue(UNIT_MOD_RESISTANCE_ARCANE, BASE_VALUE, float(GetCreatureInfo()->resistance6));

    SetCanModifyStats(true);
    UpdateAllStats();

    // checked and error show at loading templates
    if (FactionTemplateEntry const* factionTemplate = sFactionTemplateStore.LookupEntry(GetCreatureInfo()->faction_A))
    {
        if (factionTemplate->factionFlags & FACTION_TEMPLATE_FLAG_PVP)
            SetPvP(true);
        else
            SetPvP(false);
    }

    for(int i = 0; i < CREATURE_MAX_SPELLS; ++i)
        m_spells[i] = GetCreatureInfo()->spells[i];

    return true;
}

uint32 Creature::ChooseDisplayId(const CreatureInfo *cinfo, const CreatureData *data /*= NULL*/)
{
    // Use creature model explicit, override template (creature.modelid)
    if (data && data->modelid_override)
        return data->modelid_override;

    // use defaults from the template
    uint32 display_id = 0;

    // models may be categorized as (in this order):
    // if mod4 && mod3 && mod2 && mod1  use any, by 25%-chance (other gender is selected and replaced after this function)
    // if mod3 && mod2 && mod1          use mod3 unless mod2 has modelid_alt_model (then all by 33%-chance)
    // if mod2                          use mod2 unless mod2 has modelid_alt_model (then both by 50%-chance)
    // if mod1                          use mod1

    // model selected here may be replaced with other_gender using own function

    if (cinfo->ModelId[3] && cinfo->ModelId[2] && cinfo->ModelId[1] && cinfo->ModelId[0])
    {
        display_id = cinfo->ModelId[urand(0,3)];
    }
    else if (cinfo->ModelId[2] && cinfo->ModelId[1] && cinfo->ModelId[0])
    {
        uint32 modelid_tmp = sObjectMgr.GetCreatureModelAlternativeModel(cinfo->ModelId[1]);
        display_id = modelid_tmp ? cinfo->ModelId[urand(0,2)] : cinfo->ModelId[2];
    }
    else if (cinfo->ModelId[1])
    {
        // We use this to eliminate invisible models vs. "dummy" models (infernals, etc).
        // Where it's expected to select one of two, model must have a alternative model defined (alternative model is normally the same as defined in ModelId1).
        // Same pattern is used in the above model selection, but the result may be ModelId3 and not ModelId2 as here.
        uint32 modelid_tmp = sObjectMgr.GetCreatureModelAlternativeModel(cinfo->ModelId[1]);
        display_id = modelid_tmp ? modelid_tmp : cinfo->ModelId[1];
    }
    else if (cinfo->ModelId[0])
    {
        display_id = cinfo->ModelId[0];
    }

    // fail safe, we use creature entry 1 and make error
    if (!display_id)
    {
        sLog.outErrorDb("Call customer support, ChooseDisplayId can not select native model for creature entry %u, model from creature entry 1 will be used instead.", cinfo->Entry);

        if (const CreatureInfo *creatureDefault = sObjectMgr.GetCreatureTemplate(1))
            display_id = creatureDefault->ModelId[0];
    }

    return display_id;
}

void Creature::Update(uint32 diff)
{
    if (m_needNotify)
    {
        m_needNotify = false;
        RelocationNotify();

        if (!IsInWorld())
            return;
    }

    switch( m_deathState )
    {
        case JUST_ALIVED:
            // Don't must be called, see Creature::SetDeathState JUST_ALIVED -> ALIVE promoting.
            sLog.outError("Creature (GUIDLow: %u Entry: %u ) in wrong state: JUST_ALIVED (4)",GetGUIDLow(),GetEntry());
            break;
        case JUST_DIED:
            // Don't must be called, see Creature::SetDeathState JUST_DIED -> CORPSE promoting.
            sLog.outError("Creature (GUIDLow: %u Entry: %u ) in wrong state: JUST_DEAD (1)",GetGUIDLow(),GetEntry());
            break;
        case DEAD:
        {
            if( m_respawnTime <= time(NULL) )
            {
                DEBUG_FILTER_LOG(LOG_FILTER_AI_AND_MOVEGENSS, "Respawning...");
                m_respawnTime = 0;
                lootForPickPocketed = false;
                lootForBody         = false;
                lootForSkin         = false;

                if(m_originalEntry != GetEntry())
                    UpdateEntry(m_originalEntry);

                CreatureInfo const *cinfo = GetCreatureInfo();

                SelectLevel(cinfo);
                SetUInt32Value(UNIT_DYNAMIC_FLAGS, 0);
                if (m_isDeadByDefault)
                {
                    SetDeathState(JUST_DIED);
                    SetHealth(0);
                    i_motionMaster.Clear();
                    clearUnitState(UNIT_STAT_ALL_STATE);
                    LoadCreatureAddon(true);
                }
                else
                    SetDeathState( JUST_ALIVED );

                //Call AI respawn virtual function
                i_AI->JustRespawned();

                GetMap()->Add(this);
            }
            break;
        }
        case CORPSE:
        {
            if (m_isDeadByDefault)
                break;

            if (m_corpseDecayTimer <= diff)
            {
                // since pool system can fail to roll unspawned object, this one can remain spawned, so must set respawn nevertheless
                uint16 poolid = GetDBTableGUIDLow() ? sPoolMgr.IsPartOfAPool<Creature>(GetDBTableGUIDLow()) : 0;
                if (poolid)
                    sPoolMgr.UpdatePool<Creature>(poolid, GetDBTableGUIDLow());

                if (IsInWorld())                            // can be despawned by update pool
                {
                    RemoveCorpse();
                    DEBUG_FILTER_LOG(LOG_FILTER_AI_AND_MOVEGENSS, "Removing corpse... %u ", GetEntry());
                }
            }
            else
            {
                m_corpseDecayTimer -= diff;
                if (m_groupLootId)
                {
                    if(diff < m_groupLootTimer)
                        m_groupLootTimer -= diff;
                    else
                        StopGroupLoot();
                }
            }

            break;
        }
        case ALIVE:
        {
            if (m_isDeadByDefault)
            {
                if (m_corpseDecayTimer <= diff)
                {
                    // since pool system can fail to roll unspawned object, this one can remain spawned, so must set respawn nevertheless
                    uint16 poolid = GetDBTableGUIDLow() ? sPoolMgr.IsPartOfAPool<Creature>(GetDBTableGUIDLow()) : 0;

                    if (poolid)
                        sPoolMgr.UpdatePool<Creature>(poolid, GetDBTableGUIDLow());

                    if (IsInWorld())                        // can be despawned by update pool
                    {
                        RemoveCorpse();
                        DEBUG_FILTER_LOG(LOG_FILTER_AI_AND_MOVEGENSS, "Removing alive corpse... %u ", GetEntry());
                    }
                    else
                        return;
                }
                else
                {
                    m_corpseDecayTimer -= diff;
                }
            }

            Unit::Update( diff );

            // creature can be dead after Unit::Update call
            // CORPSE/DEAD state will processed at next tick (in other case death timer will be updated unexpectedly)
            if(!isAlive())
                break;

            if(!IsInEvadeMode())
            {
                // do not allow the AI to be changed during update
                m_AI_locked = true;
                i_AI->UpdateAI(diff);
                m_AI_locked = false;
            }

            // creature can be dead after UpdateAI call
            // CORPSE/DEAD state will processed at next tick (in other case death timer will be updated unexpectedly)
            if(!isAlive())
                break;

            if (IsPet())                           // Regenerated before
                break;

            if(m_regenTimer > 0)
            {
                if(diff >= m_regenTimer)
                    m_regenTimer = 0;
                else
                    m_regenTimer -= diff;
            }
            if (m_regenTimer != 0)
                break;

            if (!isInCombat() || IsPolymorphed())
                RegenerateHealth();

            Regenerate(getPowerType());
            m_regenTimer = REGEN_TIME_FULL;

            break;
        }
        case CORPSE_FALLING:
        {
            SetDeathState(CORPSE);
        }
        default:
            break;
    }
}

void Creature::Regenerate(Powers power)
{
    uint32 curValue = GetPower(power);
    uint32 maxValue = GetMaxPower(power);

    if (curValue >= maxValue)
        return;

    float addvalue = 0.0f;

    switch(power)
    {
        case POWER_MANA:
        {
            // Combat and any controlled creature
            if (isInCombat() || !GetCharmerOrOwnerGuid().IsEmpty())
            {
                if(!IsUnderLastManaUseEffect())
                {
                    float ManaIncreaseRate = sWorld.getConfig(CONFIG_FLOAT_RATE_POWER_MANA);
                    float Spirit = GetStat(STAT_SPIRIT);

                    addvalue = int32((Spirit / 5.0f + 17.0f) * ManaIncreaseRate);
                }
            }
            else
                addvalue = maxValue / 3;
            break;
        }
        case POWER_ENERGY:
            if (GetObjectGuid().IsVehicle())
            {
                if (VehicleEntry const* vehicleInfo = sVehicleStore.LookupEntry(GetCreatureInfo()->VehicleId))
                {

                    switch (vehicleInfo->m_powerType)
                    {
                        case ENERGY_TYPE_PYRITE:
                        case ENERGY_TYPE_BLOOD:
                        case ENERGY_TYPE_OOZE:
                        break;

                        case ENERGY_TYPE_STEAM:
                        default:
                            addvalue = 10 * sWorld.getConfig(CONFIG_FLOAT_RATE_POWER_ENERGY);
                        break;
                    }
                }
            }
            else
                addvalue = 20 * sWorld.getConfig(CONFIG_FLOAT_RATE_POWER_ENERGY);
            break;
        case POWER_FOCUS:
            addvalue = 24 * sWorld.getConfig(CONFIG_FLOAT_RATE_POWER_FOCUS);
            break;
        default:
            return;
    }

    // Apply modifiers (if any)

    AuraList const& ModPowerRegenAuras = GetAurasByType(SPELL_AURA_MOD_POWER_REGEN);
    for(AuraList::const_iterator i = ModPowerRegenAuras.begin(); i != ModPowerRegenAuras.end(); ++i)
        if ((*i)->GetModifier()->m_miscvalue == power)
            addvalue += (*i)->GetModifier()->m_amount;

    AuraList const& ModPowerRegenPCTAuras = GetAurasByType(SPELL_AURA_MOD_POWER_REGEN_PERCENT);
    for(AuraList::const_iterator i = ModPowerRegenPCTAuras.begin(); i != ModPowerRegenPCTAuras.end(); ++i)
        if ((*i)->GetModifier()->m_miscvalue == power)
            addvalue *= ((*i)->GetModifier()->m_amount + 100) / 100.0f;

    ModifyPower(power, int32(addvalue));
}

void Creature::RegenerateHealth()
{
    if (!IsRegeneratingHealth())
        return;

    uint32 curValue = GetHealth();
    uint32 maxValue = GetMaxHealth();

    if (curValue >= maxValue)
        return;

    uint32 addvalue = 0;

    // Not only pet, but any controlled creature
    if (!GetCharmerOrOwnerGuid().IsEmpty())
    {
        float HealthIncreaseRate = sWorld.getConfig(CONFIG_FLOAT_RATE_HEALTH);
        float Spirit = GetStat(STAT_SPIRIT);

        if( GetPower(POWER_MANA) > 0 )
            addvalue = uint32(Spirit * 0.25 * HealthIncreaseRate);
        else
            addvalue = uint32(Spirit * 0.80 * HealthIncreaseRate);
    }
    else
        addvalue = maxValue/3;

    ModifyHealth(addvalue);
}

void Creature::DoFleeToGetAssistance()
{
    if (!getVictim())
        return;

    float radius = sWorld.getConfig(CONFIG_FLOAT_CREATURE_FAMILY_FLEE_ASSISTANCE_RADIUS);
    if (radius >0)
    {
        Creature* pCreature = NULL;

        MaNGOS::NearestAssistCreatureInCreatureRangeCheck u_check(this, getVictim(), radius);
        MaNGOS::CreatureLastSearcher<MaNGOS::NearestAssistCreatureInCreatureRangeCheck> searcher(pCreature, u_check);
        Cell::VisitGridObjects(this, searcher, radius);

        SetNoSearchAssistance(true);
        UpdateSpeed(MOVE_RUN, false);

        if(!pCreature)
            SetFeared(true, getVictim()->GetObjectGuid(), 0 ,sWorld.getConfig(CONFIG_UINT32_CREATURE_FAMILY_FLEE_DELAY));
        else
            GetMotionMaster()->MoveSeekAssistance(pCreature->GetPositionX(), pCreature->GetPositionY(), pCreature->GetPositionZ());
    }
}

bool Creature::AIM_Initialize()
{
    // make sure nothing can change the AI during AI update
    if(m_AI_locked)
    {
        DEBUG_FILTER_LOG(LOG_FILTER_AI_AND_MOVEGENSS, "AIM_Initialize: failed to init, locked.");
        return false;
    }

    CreatureAI * oldAI = i_AI;
    i_motionMaster.Initialize();
    i_AI = FactorySelector::selectAI(this);
    if (oldAI)
        delete oldAI;
    return true;
}

bool Creature::Create(uint32 guidlow, Map *map, uint32 phaseMask, uint32 Entry, Team team, const CreatureData *data)
{
    CreatureInfo const *cinfo = sObjectMgr.GetCreatureTemplate(Entry);

    if (!cinfo)
    {
        sLog.outErrorDb("Creature entry %u does not exist.", Entry);
        return false;
    }

    MANGOS_ASSERT(map);

    HighGuid hi = cinfo->VehicleId ? HIGHGUID_VEHICLE : HIGHGUID_UNIT;

    if (map->GetInstanceId() == 0)
    {
        // Creature can be loaded already in map if grid has been unloaded while creature walk to another grid
        // FIXME: until creature guids is global and for instances used dynamic generated guids
        // in instance possible load creature duplicates with same DB guid but different in game guids
        // This will be until implementing per-map creature guids
        if (map->GetCreature(ObjectGuid(hi, Entry, guidlow)))
            return false;
    }
    else
        guidlow = sObjectMgr.GenerateLowGuid(hi);

    ObjectGuid guid(hi, Entry, guidlow);

    SetMap(map);
    SetPhaseMask(phaseMask,false);

    //oX = x;     oY = y;    dX = x;    dY = y;    m_moveTime = 0;    m_startMove = 0;
    const bool bResult = CreateFromProto(guid, Entry, team, data);

    if (bResult)
    {
        //Notify the map's instance data.
        //Only works if you create the object in it, not if it is moves to that map.
        //Normally non-players do not teleport to other maps.
        if(map->IsDungeon() && ((InstanceMap*)map)->GetInstanceData())
            ((InstanceMap*)map)->GetInstanceData()->OnCreatureCreate(this);

        switch (GetCreatureInfo()->rank)
        {
            case CREATURE_ELITE_RARE:
                m_corpseDelay = sWorld.getConfig(CONFIG_UINT32_CORPSE_DECAY_RARE);
                break;
            case CREATURE_ELITE_ELITE:
                m_corpseDelay = sWorld.getConfig(CONFIG_UINT32_CORPSE_DECAY_ELITE);
                break;
            case CREATURE_ELITE_RAREELITE:
                m_corpseDelay = sWorld.getConfig(CONFIG_UINT32_CORPSE_DECAY_RAREELITE);
                break;
            case CREATURE_ELITE_WORLDBOSS:
                m_corpseDelay = sWorld.getConfig(CONFIG_UINT32_CORPSE_DECAY_WORLDBOSS);
                break;
            default:
                m_corpseDelay = sWorld.getConfig(CONFIG_UINT32_CORPSE_DECAY_NORMAL);
                break;
        }
        LoadCreatureAddon();
    }

    return bResult;
}

bool Creature::IsTrainerOf(Player* pPlayer, bool msg) const
{
    if (!isTrainer())
        return false;

    // pet trainers not have spells in fact now
    if (GetCreatureInfo()->trainer_type != TRAINER_TYPE_PETS)
    {
        TrainerSpellData const* trainer_spells = GetTrainerSpells();

        // for not pet trainer expected not empty trainer list always
        if (!trainer_spells || trainer_spells->spellList.empty())
        {
            sLog.outErrorDb("Creature %u (Entry: %u) have UNIT_NPC_FLAG_TRAINER but have empty trainer spell list.",
                GetGUIDLow(),GetEntry());
            return false;
        }
    }

    switch(GetCreatureInfo()->trainer_type)
    {
        case TRAINER_TYPE_CLASS:
            if (pPlayer->getClass() != GetCreatureInfo()->trainer_class)
            {
                if (msg)
                {
                    pPlayer->PlayerTalkClass->ClearMenus();
                    switch(GetCreatureInfo()->trainer_class)
                    {
                        case CLASS_DRUID:  pPlayer->PlayerTalkClass->SendGossipMenu( 4913,GetGUID()); break;
                        case CLASS_HUNTER: pPlayer->PlayerTalkClass->SendGossipMenu(10090,GetGUID()); break;
                        case CLASS_MAGE:   pPlayer->PlayerTalkClass->SendGossipMenu(  328,GetGUID()); break;
                        case CLASS_PALADIN:pPlayer->PlayerTalkClass->SendGossipMenu( 1635,GetGUID()); break;
                        case CLASS_PRIEST: pPlayer->PlayerTalkClass->SendGossipMenu( 4436,GetGUID()); break;
                        case CLASS_ROGUE:  pPlayer->PlayerTalkClass->SendGossipMenu( 4797,GetGUID()); break;
                        case CLASS_SHAMAN: pPlayer->PlayerTalkClass->SendGossipMenu( 5003,GetGUID()); break;
                        case CLASS_WARLOCK:pPlayer->PlayerTalkClass->SendGossipMenu( 5836,GetGUID()); break;
                        case CLASS_WARRIOR:pPlayer->PlayerTalkClass->SendGossipMenu( 4985,GetGUID()); break;
                    }
                }
                return false;
            }
            break;
        case TRAINER_TYPE_PETS:
            if (pPlayer->getClass() != CLASS_HUNTER)
            {
                if (msg)
                {
                    pPlayer->PlayerTalkClass->ClearMenus();
                    pPlayer->PlayerTalkClass->SendGossipMenu(3620, GetGUID());
                }
                return false;
            }
            break;
        case TRAINER_TYPE_MOUNTS:
            if (GetCreatureInfo()->trainer_race && pPlayer->getRace() != GetCreatureInfo()->trainer_race)
            {
                if (msg)
                {
                    pPlayer->PlayerTalkClass->ClearMenus();
                    switch(GetCreatureInfo()->trainer_class)
                    {
                        case RACE_DWARF:        pPlayer->PlayerTalkClass->SendGossipMenu(5865,GetGUID()); break;
                        case RACE_GNOME:        pPlayer->PlayerTalkClass->SendGossipMenu(4881,GetGUID()); break;
                        case RACE_HUMAN:        pPlayer->PlayerTalkClass->SendGossipMenu(5861,GetGUID()); break;
                        case RACE_NIGHTELF:     pPlayer->PlayerTalkClass->SendGossipMenu(5862,GetGUID()); break;
                        case RACE_ORC:          pPlayer->PlayerTalkClass->SendGossipMenu(5863,GetGUID()); break;
                        case RACE_TAUREN:       pPlayer->PlayerTalkClass->SendGossipMenu(5864,GetGUID()); break;
                        case RACE_TROLL:        pPlayer->PlayerTalkClass->SendGossipMenu(5816,GetGUID()); break;
                        case RACE_UNDEAD_PLAYER:pPlayer->PlayerTalkClass->SendGossipMenu( 624,GetGUID()); break;
                        case RACE_BLOODELF:     pPlayer->PlayerTalkClass->SendGossipMenu(5862,GetGUID()); break;
                        case RACE_DRAENEI:      pPlayer->PlayerTalkClass->SendGossipMenu(5864,GetGUID()); break;
                    }
                }
                return false;
            }
            break;
        case TRAINER_TYPE_TRADESKILLS:
            if (GetCreatureInfo()->trainer_spell && !pPlayer->HasSpell(GetCreatureInfo()->trainer_spell))
            {
                if (msg)
                {
                    pPlayer->PlayerTalkClass->ClearMenus();
                    pPlayer->PlayerTalkClass->SendGossipMenu(11031, GetGUID());
                }
                return false;
            }
            break;
        default:
            return false;                                   // checked and error output at creature_template loading
    }
    return true;
}

bool Creature::CanInteractWithBattleMaster(Player* pPlayer, bool msg) const
{
    if(!isBattleMaster())
        return false;

    BattleGroundTypeId bgTypeId = sBattleGroundMgr.GetBattleMasterBG(GetEntry());
    if (bgTypeId == BATTLEGROUND_TYPE_NONE)
        return false;

    if(!msg)
        return pPlayer->GetBGAccessByLevel(bgTypeId);

    if(!pPlayer->GetBGAccessByLevel(bgTypeId))
    {
        pPlayer->PlayerTalkClass->ClearMenus();
        switch(bgTypeId)
        {
            case BATTLEGROUND_AV:  pPlayer->PlayerTalkClass->SendGossipMenu(7616, GetGUID()); break;
            case BATTLEGROUND_WS:  pPlayer->PlayerTalkClass->SendGossipMenu(7599, GetGUID()); break;
            case BATTLEGROUND_AB:  pPlayer->PlayerTalkClass->SendGossipMenu(7642, GetGUID()); break;
            case BATTLEGROUND_EY:
            case BATTLEGROUND_NA:
            case BATTLEGROUND_BE:
            case BATTLEGROUND_AA:
            case BATTLEGROUND_RL:
            case BATTLEGROUND_SA:
            case BATTLEGROUND_DS:
            case BATTLEGROUND_RV: pPlayer->PlayerTalkClass->SendGossipMenu(10024, GetGUID()); break;
            default: break;
        }
        return false;
    }
    return true;
}

bool Creature::CanTrainAndResetTalentsOf(Player* pPlayer) const
{
    return pPlayer->getLevel() >= 10
        && GetCreatureInfo()->trainer_type == TRAINER_TYPE_CLASS
        && pPlayer->getClass() == GetCreatureInfo()->trainer_class;
}

void Creature::PrepareBodyLootState()
{
    loot.clear();

    // only dead
    if (!isAlive())
    {
        // if have normal loot then prepare it access
        if (!lootForBody)
        {
            // have normal loot
            if (GetCreatureInfo()->maxgold > 0 || GetCreatureInfo()->lootid ||
                // ... or can have skinning after
                (GetCreatureInfo()->SkinLootId && sWorld.getConfig(CONFIG_BOOL_CORPSE_EMPTY_LOOT_SHOW)))
            {
                SetFlag(UNIT_DYNAMIC_FLAGS, UNIT_DYNFLAG_LOOTABLE);
                return;
            }
        }

        lootForBody = true;                                 // pass this loot mode

        // if not have normal loot allow skinning if need
        if (!lootForSkin && GetCreatureInfo()->SkinLootId)
        {
            RemoveFlag(UNIT_DYNAMIC_FLAGS, UNIT_DYNFLAG_LOOTABLE);
            SetFlag(UNIT_FIELD_FLAGS, UNIT_FLAG_SKINNABLE);
            return;
        }
    }

    RemoveFlag(UNIT_DYNAMIC_FLAGS, UNIT_DYNFLAG_LOOTABLE);
    RemoveFlag(UNIT_FIELD_FLAGS, UNIT_FLAG_SKINNABLE);
}

/**
 * Set player and group (if player group member) who tap creature
 */
void Creature::SetLootRecipient(Unit *unit)
{
    // set the player whose group should receive the right
    // to loot the creature after it dies
    // should be set to NULL after the loot disappears

    if (!unit)
    {
        m_lootRecipientGuid.Clear();
        m_lootGroupRecipientId = 0;
        RemoveFlag(UNIT_DYNAMIC_FLAGS, UNIT_DYNFLAG_TAPPED);
        RemoveFlag(UNIT_DYNAMIC_FLAGS, UNIT_DYNFLAG_TAPPED_BY_PLAYER);
        return;
    }

    Player* player = unit->GetCharmerOrOwnerPlayerOrPlayerItself();
    if(!player)                                             // normal creature, no player involved
        return;

    // set player for non group case or if group will disbanded
    m_lootRecipientGuid = player->GetObjectGuid();

    // set group for group existing case including if player will leave group at loot time
    if (Group* group = player->GetGroup())
        m_lootGroupRecipientId = group->GetId();

    SetFlag(UNIT_DYNAMIC_FLAGS, UNIT_DYNFLAG_TAPPED);
    SetFlag(UNIT_DYNAMIC_FLAGS, UNIT_DYNFLAG_TAPPED_BY_PLAYER);
}

void Creature::SaveToDB()
{
    // this should only be used when the creature has already been loaded
    // preferably after adding to map, because mapid may not be valid otherwise
    CreatureData const *data = sObjectMgr.GetCreatureData(m_DBTableGuid);
    if(!data)
    {
        sLog.outError("Creature::SaveToDB failed, cannot get creature data!");
        return;
    }

    SaveToDB(GetMapId(), data->spawnMask,GetPhaseMask());
}

void Creature::SaveToDB(uint32 mapid, uint8 spawnMask, uint32 phaseMask)
{
    // update in loaded data
    if (!m_DBTableGuid)
        m_DBTableGuid = GetGUIDLow();
    CreatureData& data = sObjectMgr.NewOrExistCreatureData(m_DBTableGuid);

    uint32 displayId = GetNativeDisplayId();

    // check if it's a custom model and if not, use 0 for displayId
    CreatureInfo const *cinfo = GetCreatureInfo();
    if (cinfo)
    {
        if (displayId != cinfo->ModelId[0] && displayId != cinfo->ModelId[1] &&
            displayId != cinfo->ModelId[2] && displayId != cinfo->ModelId[3])
        {
            for(int i = 0; i < MAX_CREATURE_MODEL && displayId; ++i)
                if (cinfo->ModelId[i])
                    if (CreatureModelInfo const *minfo = sObjectMgr.GetCreatureModelInfo(cinfo->ModelId[i]))
                        if (displayId == minfo->modelid_other_gender)
                            displayId = 0;
        }
        else
            displayId = 0;
    }

    // data->guid = guid don't must be update at save
    data.id = GetEntry();
    data.mapid = mapid;
    data.phaseMask = phaseMask;
    data.modelid_override = displayId;
    data.equipmentId = GetEquipmentId();
    data.posX = GetPositionX();
    data.posY = GetPositionY();
    data.posZ = GetPositionZ();
    data.orientation = GetOrientation();
    data.spawntimesecs = m_respawnDelay;
    // prevent add data integrity problems
    data.spawndist = GetDefaultMovementType()==IDLE_MOTION_TYPE ? 0 : m_respawnradius;
    data.currentwaypoint = 0;
    data.curhealth = GetHealth();
    data.curmana = GetPower(POWER_MANA);
    data.is_dead = m_isDeadByDefault;
    // prevent add data integrity problems
    data.movementType = !m_respawnradius && GetDefaultMovementType()==RANDOM_MOTION_TYPE
        ? IDLE_MOTION_TYPE : GetDefaultMovementType();
    data.spawnMask = spawnMask;

    // updated in DB
    WorldDatabase.BeginTransaction();

    WorldDatabase.PExecuteLog("DELETE FROM creature WHERE guid = '%u'", m_DBTableGuid);

    std::ostringstream ss;
    ss << "INSERT INTO creature VALUES ("
        << m_DBTableGuid << ","
        << GetEntry() << ","
        << mapid <<","
        << uint32(spawnMask) << ","                         // cast to prevent save as symbol
        << uint16(GetPhaseMask()) << ","                    // prevent out of range error
        << displayId <<","
        << GetEquipmentId() <<","
        << GetPositionX() << ","
        << GetPositionY() << ","
        << GetPositionZ() << ","
        << GetOrientation() << ","
        << m_respawnDelay << ","                            //respawn time
        << (float) m_respawnradius << ","                   //spawn distance (float)
        << (uint32) (0) << ","                              //currentwaypoint
        << GetHealth() << ","                               //curhealth
        << GetPower(POWER_MANA) << ","                      //curmana
        << (m_isDeadByDefault ? 1 : 0) << ","               //is_dead
        << GetDefaultMovementType() << ")";                 //default movement generator type

    WorldDatabase.PExecuteLog("%s", ss.str().c_str());

    WorldDatabase.CommitTransaction();
}

void Creature::SelectLevel(const CreatureInfo *cinfo, float percentHealth, float percentMana)
{
    uint32 rank = IsPet()? 0 : cinfo->rank;

    // level
    uint32 minlevel = std::min(cinfo->maxlevel, cinfo->minlevel);
    uint32 maxlevel = std::max(cinfo->maxlevel, cinfo->minlevel);
    uint32 level = minlevel == maxlevel ? minlevel : urand(minlevel, maxlevel);
    SetLevel(level);

    float rellevel = maxlevel == minlevel ? 0 : (float(level - minlevel))/(maxlevel - minlevel);

    // health
    float healthmod = _GetHealthMod(rank);

    uint32 minhealth = std::min(cinfo->maxhealth, cinfo->minhealth);
    uint32 maxhealth = std::max(cinfo->maxhealth, cinfo->minhealth);
    uint32 health = uint32(healthmod * (minhealth + uint32(rellevel*(maxhealth - minhealth))));

    SetCreateHealth(health);
    SetMaxHealth(health);

    if (percentHealth == 100.0f)
        SetHealth(health);
    else
        SetHealthPercent(percentHealth);

    SetModifierValue(UNIT_MOD_HEALTH, BASE_VALUE, float(health));

    Powers powerType = Powers(cinfo->powerType);
    uint32 maxPower = 0;

    switch(powerType)
    {
        case POWER_MANA:
        {
            uint32 minmana = std::min(cinfo->maxmana, cinfo->minmana);
            uint32 maxmana = std::max(cinfo->maxmana, cinfo->minmana);
            maxPower = minmana + uint32(rellevel * (maxmana - minmana));

            SetCreateMana(maxPower);
            break;
        }
        case POWER_ENERGY:
        {
            maxPower = uint32(GetCreatePowers(powerType) * cinfo->power_mod);
            break;
        }
    }

    SetMaxPower(powerType, maxPower);
    SetPower(powerType, maxPower);

    SetModifierValue(UnitMods(UNIT_MOD_POWER_START + powerType), BASE_VALUE, float(maxPower));

    // damage
    float damagemod = _GetDamageMod(rank);

    SetBaseWeaponDamage(BASE_ATTACK, MINDAMAGE, cinfo->mindmg * damagemod);
    SetBaseWeaponDamage(BASE_ATTACK, MAXDAMAGE, cinfo->maxdmg * damagemod);

    SetFloatValue(UNIT_FIELD_MINRANGEDDAMAGE,cinfo->minrangedmg * damagemod);
    SetFloatValue(UNIT_FIELD_MAXRANGEDDAMAGE,cinfo->maxrangedmg * damagemod);

    SetModifierValue(UNIT_MOD_ATTACK_POWER, BASE_VALUE, cinfo->attackpower * damagemod);
}

float Creature::_GetHealthMod(int32 Rank)
{
    switch (Rank)                                           // define rates for each elite rank
    {
        case CREATURE_ELITE_NORMAL:
            return sWorld.getConfig(CONFIG_FLOAT_RATE_CREATURE_NORMAL_HP);
        case CREATURE_ELITE_ELITE:
            return sWorld.getConfig(CONFIG_FLOAT_RATE_CREATURE_ELITE_ELITE_HP);
        case CREATURE_ELITE_RAREELITE:
            return sWorld.getConfig(CONFIG_FLOAT_RATE_CREATURE_ELITE_RAREELITE_HP);
        case CREATURE_ELITE_WORLDBOSS:
            return sWorld.getConfig(CONFIG_FLOAT_RATE_CREATURE_ELITE_WORLDBOSS_HP);
        case CREATURE_ELITE_RARE:
            return sWorld.getConfig(CONFIG_FLOAT_RATE_CREATURE_ELITE_RARE_HP);
        default:
            return sWorld.getConfig(CONFIG_FLOAT_RATE_CREATURE_ELITE_ELITE_HP);
    }
}

float Creature::_GetDamageMod(int32 Rank)
{
    switch (Rank)                                           // define rates for each elite rank
    {
        case CREATURE_ELITE_NORMAL:
            return sWorld.getConfig(CONFIG_FLOAT_RATE_CREATURE_NORMAL_DAMAGE);
        case CREATURE_ELITE_ELITE:
            return sWorld.getConfig(CONFIG_FLOAT_RATE_CREATURE_ELITE_ELITE_DAMAGE);
        case CREATURE_ELITE_RAREELITE:
            return sWorld.getConfig(CONFIG_FLOAT_RATE_CREATURE_ELITE_RAREELITE_DAMAGE);
        case CREATURE_ELITE_WORLDBOSS:
            return sWorld.getConfig(CONFIG_FLOAT_RATE_CREATURE_ELITE_WORLDBOSS_DAMAGE);
        case CREATURE_ELITE_RARE:
            return sWorld.getConfig(CONFIG_FLOAT_RATE_CREATURE_ELITE_RARE_DAMAGE);
        default:
            return sWorld.getConfig(CONFIG_FLOAT_RATE_CREATURE_ELITE_ELITE_DAMAGE);
    }
}

float Creature::GetSpellDamageMod(int32 Rank)
{
    switch (Rank)                                           // define rates for each elite rank
    {
        case CREATURE_ELITE_NORMAL:
            return sWorld.getConfig(CONFIG_FLOAT_RATE_CREATURE_NORMAL_SPELLDAMAGE);
        case CREATURE_ELITE_ELITE:
            return sWorld.getConfig(CONFIG_FLOAT_RATE_CREATURE_ELITE_ELITE_SPELLDAMAGE);
        case CREATURE_ELITE_RAREELITE:
            return sWorld.getConfig(CONFIG_FLOAT_RATE_CREATURE_ELITE_RAREELITE_SPELLDAMAGE);
        case CREATURE_ELITE_WORLDBOSS:
            return sWorld.getConfig(CONFIG_FLOAT_RATE_CREATURE_ELITE_WORLDBOSS_SPELLDAMAGE);
        case CREATURE_ELITE_RARE:
            return sWorld.getConfig(CONFIG_FLOAT_RATE_CREATURE_ELITE_RARE_SPELLDAMAGE);
        default:
            return sWorld.getConfig(CONFIG_FLOAT_RATE_CREATURE_ELITE_ELITE_SPELLDAMAGE);
    }
}

<<<<<<< HEAD
bool Creature::CreateFromProto(ObjectGuid guid, uint32 Entry, uint32 team, const CreatureData *data)
=======
bool Creature::CreateFromProto(uint32 guidlow, uint32 Entry, Team team, const CreatureData *data)
>>>>>>> 25d1f27b
{
    m_originalEntry = Entry;

    Object::_Create(guid);

    if (!UpdateEntry(Entry, team, data, false))
        return false;

    // Checked at startup
    if (GetCreatureInfo()->VehicleId)
        CreateVehicleKit(GetCreatureInfo()->VehicleId);

    return true;
}

bool Creature::LoadFromDB(uint32 guidlow, Map *map)
{
    CreatureData const* data = sObjectMgr.GetCreatureData(guidlow);

    if(!data)
    {
        sLog.outErrorDb("Creature (GUID: %u) not found in table `creature`, can't load. ", guidlow);
        return false;
    }

    m_DBTableGuid = guidlow;

    if (!Create(guidlow, map, data->phaseMask, data->id, TEAM_NONE, data))
        return false;

    Relocate(data->posX, data->posY, data->posZ, data->orientation);

    if(!IsPositionValid())
    {
        sLog.outError("Creature (guidlow %d, entry %d) not loaded. Suggested coordinates isn't valid (X: %f Y: %f)", GetGUIDLow(), GetEntry(), GetPositionX(), GetPositionY());
        return false;
    }

    m_respawnradius = data->spawndist;

    m_respawnDelay = data->spawntimesecs;
    m_isDeadByDefault = data->is_dead;
    m_deathState = m_isDeadByDefault ? DEAD : ALIVE;

    m_respawnTime  = sObjectMgr.GetCreatureRespawnTime(m_DBTableGuid, GetInstanceId());
    if(m_respawnTime > time(NULL))                          // not ready to respawn
    {
        m_deathState = DEAD;
        if(CanFly())
        {
            float tz = GetTerrain()->GetHeight(data->posX, data->posY, data->posZ, false);
            if(data->posZ - tz > 0.1)
                Relocate(data->posX, data->posY, tz);
        }
    }
    else if(m_respawnTime)                                  // respawn time set but expired
    {
        m_respawnTime = 0;
        sObjectMgr.SaveCreatureRespawnTime(m_DBTableGuid,GetInstanceId(),0);
    }

    uint32 curhealth = data->curhealth;
    if(curhealth)
    {
        curhealth = uint32(curhealth*_GetHealthMod(GetCreatureInfo()->rank));
        if(curhealth < 1)
            curhealth = 1;
    }

    SetHealth(m_deathState == ALIVE ? curhealth : 0);
    SetPower(POWER_MANA, data->curmana);

    SetMeleeDamageSchool(SpellSchools(GetCreatureInfo()->dmgschool));

    // checked at creature_template loading
    m_defaultMovementType = MovementGeneratorType(data->movementType);

    AIM_Initialize();
    return true;
}

void Creature::LoadEquipment(uint32 equip_entry, bool force)
{
    if(equip_entry == 0)
    {
        if (force)
        {
            for (uint8 i = 0; i < 3; ++i)
                SetUInt32Value(UNIT_VIRTUAL_ITEM_SLOT_ID + i, 0);
            m_equipmentId = 0;
        }
        return;
    }

    EquipmentInfo const *einfo = sObjectMgr.GetEquipmentInfo(equip_entry);
    if (!einfo)
        return;

    m_equipmentId = equip_entry;
    for (uint8 i = 0; i < 3; ++i)
        SetUInt32Value(UNIT_VIRTUAL_ITEM_SLOT_ID + i, einfo->equipentry[i]);
}

bool Creature::HasQuest(uint32 quest_id) const
{
    QuestRelationsMapBounds bounds = sObjectMgr.GetCreatureQuestRelationsMapBounds(GetEntry());
    for(QuestRelationsMap::const_iterator itr = bounds.first; itr != bounds.second; ++itr)
    {
        if (itr->second == quest_id)
            return true;
    }
    return false;
}

bool Creature::HasInvolvedQuest(uint32 quest_id) const
{
    QuestRelationsMapBounds bounds = sObjectMgr.GetCreatureQuestInvolvedRelationsMapBounds(GetEntry());
    for(QuestRelationsMap::const_iterator itr = bounds.first; itr != bounds.second; ++itr)
    {
        if (itr->second == quest_id)
            return true;
    }
    return false;
}

void Creature::DeleteFromDB()
{
    if (!m_DBTableGuid)
    {
        DEBUG_LOG("Trying to delete not saved creature!");
        return;
    }

    sObjectMgr.SaveCreatureRespawnTime(m_DBTableGuid,GetInstanceId(),0);
    sObjectMgr.DeleteCreatureData(m_DBTableGuid);

    WorldDatabase.BeginTransaction();
    WorldDatabase.PExecuteLog("DELETE FROM creature WHERE guid = '%u'", m_DBTableGuid);
    WorldDatabase.PExecuteLog("DELETE FROM creature_addon WHERE guid = '%u'", m_DBTableGuid);
    WorldDatabase.PExecuteLog("DELETE FROM creature_movement WHERE id = '%u'", m_DBTableGuid);
    WorldDatabase.PExecuteLog("DELETE FROM game_event_creature WHERE guid = '%u'", m_DBTableGuid);
    WorldDatabase.PExecuteLog("DELETE FROM game_event_model_equip WHERE guid = '%u'", m_DBTableGuid);
    WorldDatabase.PExecuteLog("DELETE FROM creature_battleground WHERE guid = '%u'", m_DBTableGuid);
    WorldDatabase.CommitTransaction();
}

float Creature::GetAttackDistance(Unit const* pl) const
{
    float aggroRate = sWorld.getConfig(CONFIG_FLOAT_RATE_CREATURE_AGGRO);
    if(aggroRate == 0)
        return 0.0f;

    uint32 playerlevel   = pl->GetLevelForTarget(this);
    uint32 creaturelevel = GetLevelForTarget(pl);

    int32 leveldif       = int32(playerlevel) - int32(creaturelevel);

    // "The maximum Aggro Radius has a cap of 25 levels under. Example: A level 30 char has the same Aggro Radius of a level 5 char on a level 60 mob."
    if ( leveldif < - 25)
        leveldif = -25;

    // "The aggro radius of a mob having the same level as the player is roughly 20 yards"
    float RetDistance = 20;

    // "Aggro Radius varies with level difference at a rate of roughly 1 yard/level"
    // radius grow if playlevel < creaturelevel
    RetDistance -= (float)leveldif;

    if(creaturelevel+5 <= sWorld.getConfig(CONFIG_UINT32_MAX_PLAYER_LEVEL))
    {
        // detect range auras
        RetDistance += GetTotalAuraModifier(SPELL_AURA_MOD_DETECT_RANGE);

        // detected range auras
        RetDistance += pl->GetTotalAuraModifier(SPELL_AURA_MOD_DETECTED_RANGE);
    }

    // "Minimum Aggro Radius for a mob seems to be combat range (5 yards)"
    if(RetDistance < 5)
        RetDistance = 5;

    return (RetDistance*aggroRate);
}

void Creature::SetDeathState(DeathState s)
{
    if ((s == JUST_DIED && !m_isDeadByDefault) || (s == JUST_ALIVED && m_isDeadByDefault))
    {
        m_corpseDecayTimer = m_corpseDelay*IN_MILLISECONDS; // the max/default time for corpse decay (before creature is looted/AllLootRemovedFromCorpse() is called)
        m_respawnTime = time(NULL) + m_respawnDelay;        // respawn delay (spawntimesecs)

        // always save boss respawn time at death to prevent crash cheating
        if (sWorld.getConfig(CONFIG_BOOL_SAVE_RESPAWN_TIME_IMMEDIATLY) || IsWorldBoss())
            SaveRespawnTime();
    }

    Unit::SetDeathState(s);

    if (s == JUST_DIED)
    {
        SetTargetGuid(ObjectGuid());                        // remove target selection in any cases (can be set at aura remove in Unit::SetDeathState)
        SetUInt32Value(UNIT_NPC_FLAGS, UNIT_NPC_FLAG_NONE);

        if (HasSearchedAssistance())
        {
            SetNoSearchAssistance(false);
            UpdateSpeed(MOVE_RUN, false);
        }

        // return, since we promote to CORPSE_FALLING. CORPSE_FALLING is promoted to CORPSE at next update.
        if (CanFly() && FallGround())
            return;

        Unit::SetDeathState(CORPSE);
    }

    if (s == JUST_ALIVED)
    {
        SetHealth(GetMaxHealth());
        SetLootRecipient(NULL);
        CreatureInfo const *cinfo = GetCreatureInfo();
        SetUInt32Value(UNIT_DYNAMIC_FLAGS, 0);
        RemoveFlag (UNIT_FIELD_FLAGS, UNIT_FLAG_SKINNABLE);
        AddSplineFlag(SPLINEFLAG_WALKMODE);
        SetUInt32Value(UNIT_NPC_FLAGS, cinfo->npcflag);
        Unit::SetDeathState(ALIVE);
        clearUnitState(UNIT_STAT_ALL_STATE);
        i_motionMaster.Clear();
        SetMeleeDamageSchool(SpellSchools(cinfo->dmgschool));
        LoadCreatureAddon(true);
    }
}

bool Creature::FallGround()
{
    // Only if state is JUST_DIED. CORPSE_FALLING is set below and promoted to CORPSE later
    if (getDeathState() != JUST_DIED)
        return false;

    // use larger distance for vmap height search than in most other cases
    float tz = GetTerrain()->GetHeight(GetPositionX(), GetPositionY(), GetPositionZ(), true, MAX_FALL_DISTANCE);

    if (tz < INVALID_HEIGHT)
    {
        DEBUG_LOG("FallGround: creature %u at map %u (x: %f, y: %f, z: %f), not able to retrive a proper GetHeight (z: %f).",
            GetEntry(), GetMap()->GetId(), GetPositionX(), GetPositionX(), GetPositionZ(), tz);
    }

    // Abort too if the ground is very near
    if (fabs(GetPositionZ() - tz) < 0.1f)
        return false;

    Unit::SetDeathState(CORPSE_FALLING);

    float dz = tz - GetPositionZ();
    float distance = sqrt(dz*dz);

    // default run speed * 2 explicit, not verified though but result looks proper
    double speed = baseMoveSpeed[MOVE_RUN] * 2;

    speed *= 0.001;                                         // to milliseconds

    uint32 travelTime = uint32(distance/speed);

    DEBUG_LOG("FallGround: traveltime: %u, distance: %f, speed: %f, from %f to %f", travelTime, distance, speed, GetPositionZ(), tz);

    // For creatures that are moving towards target and dies, the visual effect is not nice.
    // It is possibly caused by a xyz mismatch in DestinationHolder's GetLocationNow and the location
    // of the mob in client. For mob that are already reached target or dies while not moving
    // the visual appear to be fairly close to the expected.

    GetMap()->CreatureRelocation(this, GetPositionX(), GetPositionY(), tz, GetOrientation());
    SendMonsterMove(GetPositionX(), GetPositionY(), tz, SPLINETYPE_NORMAL, SPLINEFLAG_FALLING, travelTime);
    return true;
}

void Creature::Respawn()
{
    RemoveCorpse();

    // forced recreate creature object at clients
    UnitVisibility currentVis = GetVisibility();
    SetVisibility(VISIBILITY_RESPAWN);
    UpdateObjectVisibility();
    SetVisibility(currentVis);                              // restore visibility state
    UpdateObjectVisibility();

    if (IsDespawned())
    {
        if (m_DBTableGuid)
            sObjectMgr.SaveCreatureRespawnTime(m_DBTableGuid,GetInstanceId(), 0);
        m_respawnTime = time(NULL);                         // respawn at next tick
    }
}

void Creature::ForcedDespawn(uint32 timeMSToDespawn)
{
    if (timeMSToDespawn)
    {
        ForcedDespawnDelayEvent *pEvent = new ForcedDespawnDelayEvent(*this);

        m_Events.AddEvent(pEvent, m_Events.CalculateTime(timeMSToDespawn));
        return;
    }

    if (isAlive())
        SetDeathState(JUST_DIED);

    RemoveCorpse();
    SetHealth(0);                                           // just for nice GM-mode view
}

bool Creature::IsImmuneToSpell(SpellEntry const* spellInfo)
{
    if (!spellInfo)
        return false;

    if (GetCreatureInfo()->MechanicImmuneMask & (1 << (spellInfo->Mechanic - 1)))
        return true;

    return Unit::IsImmuneToSpell(spellInfo);
}

bool Creature::IsImmuneToSpellEffect(SpellEntry const* spellInfo, SpellEffectIndex index) const
{
    if (GetCreatureInfo()->MechanicImmuneMask & (1 << (spellInfo->EffectMechanic[index] - 1)))
        return true;

    // Taunt immunity special flag check
    if (GetCreatureInfo()->flags_extra & CREATURE_FLAG_EXTRA_NOT_TAUNTABLE)
    {
        // Taunt aura apply check
        if (spellInfo->Effect[index] == SPELL_EFFECT_APPLY_AURA)
        {
            if (spellInfo->EffectApplyAuraName[index] == SPELL_AURA_MOD_TAUNT)
                return true;
        }
        // Spell effect taunt check
        else if (spellInfo->Effect[index] == SPELL_EFFECT_ATTACK_ME)
            return true;
    }

    return Unit::IsImmuneToSpellEffect(spellInfo, index);
}

SpellEntry const *Creature::ReachWithSpellAttack(Unit *pVictim)
{
    if(!pVictim)
        return NULL;

    for(uint32 i = 0; i < CREATURE_MAX_SPELLS; ++i)
    {
        if(!m_spells[i])
            continue;
        SpellEntry const *spellInfo = sSpellStore.LookupEntry(m_spells[i] );
        if(!spellInfo)
        {
            sLog.outError("WORLD: unknown spell id %i", m_spells[i]);
            continue;
        }

        bool bcontinue = true;
        for(int j = 0; j < MAX_EFFECT_INDEX; ++j)
        {
            if( (spellInfo->Effect[j] == SPELL_EFFECT_SCHOOL_DAMAGE )       ||
                (spellInfo->Effect[j] == SPELL_EFFECT_INSTAKILL)            ||
                (spellInfo->Effect[j] == SPELL_EFFECT_ENVIRONMENTAL_DAMAGE) ||
                (spellInfo->Effect[j] == SPELL_EFFECT_HEALTH_LEECH )
                )
            {
                bcontinue = false;
                break;
            }
        }
        if(bcontinue) continue;

        if(spellInfo->manaCost > GetPower(POWER_MANA))
            continue;
        SpellRangeEntry const* srange = sSpellRangeStore.LookupEntry(spellInfo->rangeIndex);
        float range = GetSpellMaxRange(srange);
        float minrange = GetSpellMinRange(srange);

        float dist = GetCombatDistance(pVictim);

        //if(!isInFront( pVictim, range ) && spellInfo->AttributesEx )
        //    continue;
        if( dist > range || dist < minrange )
            continue;
        if(spellInfo->PreventionType == SPELL_PREVENTION_TYPE_SILENCE && HasFlag(UNIT_FIELD_FLAGS, UNIT_FLAG_SILENCED))
            continue;
        if(spellInfo->PreventionType == SPELL_PREVENTION_TYPE_PACIFY && HasFlag(UNIT_FIELD_FLAGS, UNIT_FLAG_PACIFIED))
            continue;
        return spellInfo;
    }
    return NULL;
}

SpellEntry const *Creature::ReachWithSpellCure(Unit *pVictim)
{
    if(!pVictim)
        return NULL;

    for(uint32 i = 0; i < CREATURE_MAX_SPELLS; ++i)
    {
        if(!m_spells[i])
            continue;
        SpellEntry const *spellInfo = sSpellStore.LookupEntry(m_spells[i] );
        if(!spellInfo)
        {
            sLog.outError("WORLD: unknown spell id %i", m_spells[i]);
            continue;
        }

        bool bcontinue = true;
        for(int j = 0; j < MAX_EFFECT_INDEX; ++j)
        {
            if( (spellInfo->Effect[j] == SPELL_EFFECT_HEAL ) )
            {
                bcontinue = false;
                break;
            }
        }
        if(bcontinue)
            continue;

        if(spellInfo->manaCost > GetPower(POWER_MANA))
            continue;
        SpellRangeEntry const* srange = sSpellRangeStore.LookupEntry(spellInfo->rangeIndex);
        float range = GetSpellMaxRange(srange);
        float minrange = GetSpellMinRange(srange);

        float dist = GetCombatDistance(pVictim);

        //if(!isInFront( pVictim, range ) && spellInfo->AttributesEx )
        //    continue;
        if( dist > range || dist < minrange )
            continue;
        if(spellInfo->PreventionType == SPELL_PREVENTION_TYPE_SILENCE && HasFlag(UNIT_FIELD_FLAGS, UNIT_FLAG_SILENCED))
            continue;
        if(spellInfo->PreventionType == SPELL_PREVENTION_TYPE_PACIFY && HasFlag(UNIT_FIELD_FLAGS, UNIT_FLAG_PACIFIED))
            continue;
        return spellInfo;
    }
    return NULL;
}

bool Creature::IsVisibleInGridForPlayer(Player* pl) const
{
    // gamemaster in GM mode see all, including ghosts
    if(pl->isGameMaster())
        return true;

    if (GetCreatureInfo()->flags_extra & CREATURE_FLAG_EXTRA_INVISIBLE)
        return false;

    // Live player (or with not release body see live creatures or death creatures with corpse disappearing time > 0
    if(pl->isAlive() || pl->GetDeathTimer() > 0)
    {
        return (isAlive() || m_corpseDecayTimer > 0 || (m_isDeadByDefault && m_deathState == CORPSE));
    }

    // Dead player see live creatures near own corpse
    if(isAlive())
    {
        Corpse *corpse = pl->GetCorpse();
        if(corpse)
        {
            // 20 - aggro distance for same level, 25 - max additional distance if player level less that creature level
            if(corpse->IsWithinDistInMap(this,(20+25)*sWorld.getConfig(CONFIG_FLOAT_RATE_CREATURE_AGGRO)))
                return true;
        }
    }

    // Dead player can see ghosts
    if (GetCreatureInfo()->type_flags & CREATURE_TYPEFLAGS_GHOST_VISIBLE)
        return true;

    // and not see any other
    return false;
}

void Creature::SendAIReaction(AiReaction reactionType)
{
    WorldPacket data(SMSG_AI_REACTION, 12);

    data << GetObjectGuid();
    data << uint32(reactionType);

    ((WorldObject*)this)->SendMessageToSet(&data, true);

    DEBUG_FILTER_LOG(LOG_FILTER_AI_AND_MOVEGENSS, "WORLD: Sent SMSG_AI_REACTION, type %u.", reactionType);
}

void Creature::CallAssistance()
{
    if( !m_AlreadyCallAssistance && getVictim() && !IsPet() && !isCharmed())
    {
        SetNoCallAssistance(true);

        float radius = sWorld.getConfig(CONFIG_FLOAT_CREATURE_FAMILY_ASSISTANCE_RADIUS);
        if(radius > 0)
        {
            std::list<Creature*> assistList;

            {
                MaNGOS::AnyAssistCreatureInRangeCheck u_check(this, getVictim(), radius);
                MaNGOS::CreatureListSearcher<MaNGOS::AnyAssistCreatureInRangeCheck> searcher(assistList, u_check);
                Cell::VisitGridObjects(this,searcher, radius);
            }

            if (!assistList.empty())
            {
                AssistDelayEvent *e = new AssistDelayEvent(getVictim()->GetObjectGuid(), *this, assistList);
                m_Events.AddEvent(e, m_Events.CalculateTime(sWorld.getConfig(CONFIG_UINT32_CREATURE_FAMILY_ASSISTANCE_DELAY)));
            }
        }
    }
}

void Creature::CallForHelp(float fRadius)
{
    if (fRadius <= 0.0f || !getVictim() || IsPet() || isCharmed())
        return;

    MaNGOS::CallOfHelpCreatureInRangeDo u_do(this, getVictim(), fRadius);
    MaNGOS::CreatureWorker<MaNGOS::CallOfHelpCreatureInRangeDo> worker(this, u_do);
    Cell::VisitGridObjects(this,worker, fRadius);
}

bool Creature::CanAssistTo(const Unit* u, const Unit* enemy, bool checkfaction /*= true*/) const
{
    // we don't need help from zombies :)
    if (!isAlive())
        return false;

    // we don't need help from non-combatant ;)
    if (IsCivilian())
        return false;

    if (HasFlag(UNIT_FIELD_FLAGS, UNIT_FLAG_NON_ATTACKABLE | UNIT_FLAG_NOT_SELECTABLE | UNIT_FLAG_PASSIVE))
        return false;

    // skip fighting creature
    if (isInCombat())
        return false;

    // only free creature
    if (!GetCharmerOrOwnerGuid().IsEmpty())
        return false;

    // only from same creature faction
    if (checkfaction)
    {
        if (getFaction() != u->getFaction())
            return false;
    }
    else
    {
        if (!IsFriendlyTo(u))
            return false;
    }

    // skip non hostile to caster enemy creatures
    if (!IsHostileTo(enemy))
        return false;

    return true;
}

bool Creature::CanInitiateAttack()
{
    if (hasUnitState(UNIT_STAT_STUNNED | UNIT_STAT_DIED))
        return false;

    if (HasFlag(UNIT_FIELD_FLAGS, UNIT_FLAG_NON_ATTACKABLE | UNIT_FLAG_NOT_SELECTABLE))
        return false;

    if (isPassiveToHostile())
        return false;

    return true;
}

void Creature::SaveRespawnTime()
{
    if(IsPet() || !m_DBTableGuid)
        return;

    if(m_respawnTime > time(NULL))                          // dead (no corpse)
        sObjectMgr.SaveCreatureRespawnTime(m_DBTableGuid, GetInstanceId(), m_respawnTime);
    else if (m_corpseDecayTimer > 0)                        // dead (corpse)
        sObjectMgr.SaveCreatureRespawnTime(m_DBTableGuid, GetInstanceId(), time(NULL) + m_respawnDelay + m_corpseDecayTimer / IN_MILLISECONDS);
}

bool Creature::IsOutOfThreatArea(Unit* pVictim) const
{
    if (!pVictim)
        return true;

    if (!pVictim->IsInMap(this))
        return true;

    if (!pVictim->isTargetableForAttack())
        return true;

    if (!pVictim->isInAccessablePlaceFor(this))
        return true;

    if (!pVictim->isVisibleForOrDetect(this,this,false))
        return true;

    if(sMapStore.LookupEntry(GetMapId())->IsDungeon())
        return false;

    float AttackDist = GetAttackDistance(pVictim);
    float ThreatRadius = sWorld.getConfig(CONFIG_FLOAT_THREAT_RADIUS);

    //Use AttackDistance in distance check if threat radius is lower. This prevents creature bounce in and out of combat every update tick.
    return !pVictim->IsWithinDist3d(CombatStartX, CombatStartY, CombatStartZ,
        ThreatRadius > AttackDist ? ThreatRadius : AttackDist);
}

CreatureDataAddon const* Creature::GetCreatureAddon() const
{
    if (m_DBTableGuid)
    {
        if(CreatureDataAddon const* addon = ObjectMgr::GetCreatureAddon(m_DBTableGuid))
            return addon;
    }

    // dependent from difficulty mode entry
    return ObjectMgr::GetCreatureTemplateAddon(GetCreatureInfo()->Entry);
}

//creature_addon table
bool Creature::LoadCreatureAddon(bool reload)
{
    CreatureDataAddon const *cainfo = GetCreatureAddon();
    if(!cainfo)
        return false;

    if (cainfo->mount != 0)
        Mount(cainfo->mount);

    if (cainfo->bytes1 != 0)
    {
        // 0 StandState
        // 1 FreeTalentPoints   Pet only, so always 0 for default creature
        // 2 StandFlags
        // 3 StandMiscFlags

        SetByteValue(UNIT_FIELD_BYTES_1, 0, uint8(cainfo->bytes1 & 0xFF));
        //SetByteValue(UNIT_FIELD_BYTES_1, 1, uint8((cainfo->bytes1 >> 8) & 0xFF));
        SetByteValue(UNIT_FIELD_BYTES_1, 1, 0);
        SetByteValue(UNIT_FIELD_BYTES_1, 2, uint8((cainfo->bytes1 >> 16) & 0xFF));
        SetByteValue(UNIT_FIELD_BYTES_1, 3, uint8((cainfo->bytes1 >> 24) & 0xFF));
    }

    if (cainfo->bytes2 != 0)
    {
        // 0 SheathState
        // 1 UnitPVPStateFlags  Set at Creature::UpdateEntry (SetPvp())
        // 2 UnitRename         Pet only, so always 0 for default creature
        // 3 ShapeshiftForm     Must be determined/set by shapeshift spell/aura

        SetByteValue(UNIT_FIELD_BYTES_2, 0, uint8(cainfo->bytes2 & 0xFF));
        SetByteValue(UNIT_FIELD_BYTES_2, 1, uint8((cainfo->bytes2 >> 8) & 0xFF));
        //SetByteValue(UNIT_FIELD_BYTES_2, 2, uint8((cainfo->bytes2 >> 16) & 0xFF));
        SetByteValue(UNIT_FIELD_BYTES_2, 2, 0);
        //SetByteValue(UNIT_FIELD_BYTES_2, 3, uint8((cainfo->bytes2 >> 24) & 0xFF));
        SetByteValue(UNIT_FIELD_BYTES_2, 3, 0);
    }

    if (cainfo->emote != 0)
        SetUInt32Value(UNIT_NPC_EMOTESTATE, cainfo->emote);

    if (cainfo->splineFlags != 0)
        SetSplineFlags(SplineFlags(cainfo->splineFlags));

    if(cainfo->auras)
    {
        for (CreatureDataAddonAura const* cAura = cainfo->auras; cAura->spell_id; ++cAura)
        {
            SpellEntry const *AdditionalSpellInfo = sSpellStore.LookupEntry(cAura->spell_id);
            if (!AdditionalSpellInfo)
            {
                sLog.outErrorDb("Creature (GUIDLow: %u Entry: %u ) has wrong spell %u defined in `auras` field.",GetGUIDLow(),GetEntry(),cAura->spell_id);
                continue;
            }

            // skip already applied aura
            if(HasAura(cAura->spell_id,cAura->effect_idx))
            {
                if(!reload)
                    sLog.outErrorDb("Creature (GUIDLow: %u Entry: %u ) has duplicate aura (spell %u effect %u) in `auras` field.",GetGUIDLow(),GetEntry(),cAura->spell_id,cAura->effect_idx);

                continue;
            }

            SpellAuraHolder *holder = GetSpellAuraHolder(cAura->spell_id, GetGUID());

            bool addedToExisting = true;
            if (!holder)
            {
                holder = CreateSpellAuraHolder(AdditionalSpellInfo, this, this);
                addedToExisting = false;
            }
            Aura* AdditionalAura = CreateAura(AdditionalSpellInfo, cAura->effect_idx, NULL, holder, this, this, 0);
            holder->AddAura(AdditionalAura, cAura->effect_idx);

            if (addedToExisting)
            {
                AddAuraToModList(AdditionalAura);
                holder->SetInUse(true);
                AdditionalAura->ApplyModifier(true,true);
                holder->SetInUse(false);
            }
            else
                AddSpellAuraHolder(holder);

            DEBUG_FILTER_LOG(LOG_FILTER_SPELL_CAST, "Spell: %u - Aura %u added to creature (GUIDLow: %u Entry: %u )", cAura->spell_id, AdditionalSpellInfo->EffectApplyAuraName[EFFECT_INDEX_0],GetGUIDLow(),GetEntry());
        }
    }
    return true;
}

/// Send a message to LocalDefense channel for players opposition team in the zone
void Creature::SendZoneUnderAttackMessage(Player* attacker)
{
    Team enemy_team = attacker->GetTeam();

    WorldPacket data(SMSG_ZONE_UNDER_ATTACK, 4);
    data << uint32(GetZoneId());
    sWorld.SendGlobalMessage(&data, NULL, (enemy_team == ALLIANCE ? HORDE : ALLIANCE));
}

void Creature::SetInCombatWithZone()
{
    if (!CanHaveThreatList())
    {
        sLog.outError("Creature entry %u call SetInCombatWithZone but creature cannot have threat list.", GetEntry());
        return;
    }

    Map* pMap = GetMap();

    if (!pMap->IsDungeon())
    {
        sLog.outError("Creature entry %u call SetInCombatWithZone for map (id: %u) that isn't an instance.", GetEntry(), pMap->GetId());
        return;
    }

    Map::PlayerList const &PlList = pMap->GetPlayers();

    if (PlList.isEmpty())
        return;

    for(Map::PlayerList::const_iterator i = PlList.begin(); i != PlList.end(); ++i)
    {
        if (Player* pPlayer = i->getSource())
        {
            if (pPlayer->isGameMaster())
                continue;

            if (pPlayer->isAlive())
            {
                pPlayer->SetInCombatWith(this);
                AddThreat(pPlayer);
            }
        }
    }
}

Unit* Creature::SelectAttackingTarget(AttackingTarget target, uint32 position) const
{
    if (!CanHaveThreatList())
        return NULL;

    //ThreatList m_threatlist;
    ThreatList const& threatlist = getThreatManager().getThreatList();
    ThreatList::const_iterator i = threatlist.begin();
    ThreatList::const_reverse_iterator r = threatlist.rbegin();

    if (position >= threatlist.size() || !threatlist.size())
        return NULL;

    switch(target)
    {
        case ATTACKING_TARGET_RANDOM:
        {
            advance(i, position + (rand() % (threatlist.size() - position)));
            return GetMap()->GetUnit((*i)->getUnitGuid());
        }
        case ATTACKING_TARGET_TOPAGGRO:
        {
            advance(i, position);
            return GetMap()->GetUnit((*i)->getUnitGuid());
        }
        case ATTACKING_TARGET_BOTTOMAGGRO:
        {
            advance(r, position);
            return GetMap()->GetUnit((*r)->getUnitGuid());
        }
        // TODO: implement these
        //case ATTACKING_TARGET_RANDOM_PLAYER:
        //case ATTACKING_TARGET_TOPAGGRO_PLAYER:
        //case ATTACKING_TARGET_BOTTOMAGGRO_PLAYER:
    }

    return NULL;
}

void Creature::_AddCreatureSpellCooldown(uint32 spell_id, time_t end_time)
{
    m_CreatureSpellCooldowns[spell_id] = end_time;
}

void Creature::_AddCreatureCategoryCooldown(uint32 category, time_t apply_time)
{
    m_CreatureCategoryCooldowns[category] = apply_time;
}

void Creature::AddCreatureSpellCooldown(uint32 spellid)
{
    SpellEntry const *spellInfo = sSpellStore.LookupEntry(spellid);
    if(!spellInfo)
        return;

    uint32 cooldown = GetSpellRecoveryTime(spellInfo);
    if(cooldown)
        _AddCreatureSpellCooldown(spellid, time(NULL) + cooldown/IN_MILLISECONDS);

    if(spellInfo->Category)
        _AddCreatureCategoryCooldown(spellInfo->Category, time(NULL));
}

bool Creature::HasCategoryCooldown(uint32 spell_id) const
{
    SpellEntry const *spellInfo = sSpellStore.LookupEntry(spell_id);
    if(!spellInfo)
        return false;

    CreatureSpellCooldowns::const_iterator itr = m_CreatureCategoryCooldowns.find(spellInfo->Category);
    return (itr != m_CreatureCategoryCooldowns.end() && time_t(itr->second + (spellInfo->CategoryRecoveryTime / IN_MILLISECONDS)) > time(NULL));
}

bool Creature::HasSpellCooldown(uint32 spell_id) const
{
    CreatureSpellCooldowns::const_iterator itr = m_CreatureSpellCooldowns.find(spell_id);
    return (itr != m_CreatureSpellCooldowns.end() && itr->second > time(NULL)) || HasCategoryCooldown(spell_id);
}

bool Creature::IsInEvadeMode() const
{
    return !i_motionMaster.empty() && i_motionMaster.GetCurrentMovementGeneratorType() == HOME_MOTION_TYPE;
}

bool Creature::HasSpell(uint32 spellID) const
{
    uint8 i;
    for(i = 0; i < CREATURE_MAX_SPELLS; ++i)
        if(spellID == m_spells[i])
            break;
    return i < CREATURE_MAX_SPELLS;                         // break before end of iteration of known spells
}

time_t Creature::GetRespawnTimeEx() const
{
    time_t now = time(NULL);
    if(m_respawnTime > now)                                 // dead (no corpse)
        return m_respawnTime;
    else if (m_corpseDecayTimer > 0)                        // dead (corpse)
        return now + m_respawnDelay + m_corpseDecayTimer / IN_MILLISECONDS;
    else
        return now;
}

void Creature::GetRespawnCoord( float &x, float &y, float &z, float* ori, float* dist ) const
{
    if (m_DBTableGuid)
    {
        if (CreatureData const* data = sObjectMgr.GetCreatureData(GetDBTableGUIDLow()))
        {
            x = data->posX;
            y = data->posY;
            z = data->posZ;
            if (ori)
                *ori = data->orientation;
            if (dist)
                *dist = GetRespawnRadius();

            return;
        }
    }

    float orient;

    GetSummonPoint(x, y, z, orient);

    if (ori)
        *ori = orient;
    if (dist)
        *dist = GetRespawnRadius();
}

void Creature::AllLootRemovedFromCorpse()
{
    if (lootForBody && !HasFlag(UNIT_FIELD_FLAGS, UNIT_FLAG_SKINNABLE))
    {
        uint32 corpseLootedDelay;

        if (!lootForSkin)                                   // corpse was not skinned -> apply corpseLootedDelay
        {
            // use a static spawntimesecs/3 modifier (guessed/made up value) unless config are more than 0.0
            // spawntimesecs=3min:  corpse decay after 1min
            // spawntimesecs=4hour: corpse decay after 1hour 20min
            if (sWorld.getConfig(CONFIG_FLOAT_RATE_CORPSE_DECAY_LOOTED) > 0.0f)
                corpseLootedDelay = (uint32)((m_corpseDelay * IN_MILLISECONDS) * sWorld.getConfig(CONFIG_FLOAT_RATE_CORPSE_DECAY_LOOTED));
            else
                corpseLootedDelay = (m_respawnDelay*IN_MILLISECONDS) /3;
        }
        else                                                // corpse was skinned, corpse will despawn next update
            corpseLootedDelay = 0;

        // if m_respawnTime is not expired already
        if (m_respawnTime >= time(NULL))
        {
            // if spawntimesecs is larger than default corpse delay always use corpseLootedDelay
            if (m_respawnDelay > m_corpseDelay)
            {
                m_corpseDecayTimer = corpseLootedDelay;
            }
            else
            {
                // if m_respawnDelay is relatively short and corpseDecayTimer is larger than corpseLootedDelay
                if (m_corpseDecayTimer > corpseLootedDelay)
                    m_corpseDecayTimer = corpseLootedDelay;
            }
        }
        else
        {
            m_corpseDecayTimer = 0;

            // TODO: reaching here, means mob will respawn at next tick.
            // This might be a place to set some aggro delay so creature has
            // ~5 seconds before it can react to hostile surroundings.

            // It's worth noting that it will not be fully correct either way.
            // At this point another "instance" of the creature are presumably expected to
            // be spawned already, while this corpse will not appear in respawned form.
        }
    }
}

uint32 Creature::GetLevelForTarget( Unit const* target ) const
{
    if(!IsWorldBoss())
        return Unit::GetLevelForTarget(target);

    uint32 level = target->getLevel()+sWorld.getConfig(CONFIG_UINT32_WORLD_BOSS_LEVEL_DIFF);
    if(level < 1)
        return 1;
    if(level > 255)
        return 255;
    return level;
}

std::string Creature::GetAIName() const
{
    return ObjectMgr::GetCreatureTemplate(GetEntry())->AIName;
}

std::string Creature::GetScriptName() const
{
    return sObjectMgr.GetScriptName(GetScriptId());
}

uint32 Creature::GetScriptId() const
{
    return ObjectMgr::GetCreatureTemplate(GetEntry())->ScriptID;
}

VendorItemData const* Creature::GetVendorItems() const
{
    return sObjectMgr.GetNpcVendorItemList(GetEntry());
}

VendorItemData const* Creature::GetVendorTemplateItems() const
{
    return GetCreatureInfo()->vendorId ? sObjectMgr.GetNpcVendorItemList(GetCreatureInfo()->vendorId) : NULL;
}

uint32 Creature::GetVendorItemCurrentCount(VendorItem const* vItem)
{
    if(!vItem->maxcount)
        return vItem->maxcount;

    VendorItemCounts::iterator itr = m_vendorItemCounts.begin();
    for(; itr != m_vendorItemCounts.end(); ++itr)
        if(itr->itemId==vItem->item)
            break;

    if(itr == m_vendorItemCounts.end())
        return vItem->maxcount;

    VendorItemCount* vCount = &*itr;

    time_t ptime = time(NULL);

    if( vCount->lastIncrementTime + vItem->incrtime <= ptime )
    {
        ItemPrototype const* pProto = ObjectMgr::GetItemPrototype(vItem->item);

        uint32 diff = uint32((ptime - vCount->lastIncrementTime)/vItem->incrtime);
        if((vCount->count + diff * pProto->BuyCount) >= vItem->maxcount )
        {
            m_vendorItemCounts.erase(itr);
            return vItem->maxcount;
        }

        vCount->count += diff * pProto->BuyCount;
        vCount->lastIncrementTime = ptime;
    }

    return vCount->count;
}

uint32 Creature::UpdateVendorItemCurrentCount(VendorItem const* vItem, uint32 used_count)
{
    if(!vItem->maxcount)
        return 0;

    VendorItemCounts::iterator itr = m_vendorItemCounts.begin();
    for(; itr != m_vendorItemCounts.end(); ++itr)
        if(itr->itemId==vItem->item)
            break;

    if(itr == m_vendorItemCounts.end())
    {
        uint32 new_count = vItem->maxcount > used_count ? vItem->maxcount-used_count : 0;
        m_vendorItemCounts.push_back(VendorItemCount(vItem->item,new_count));
        return new_count;
    }

    VendorItemCount* vCount = &*itr;

    time_t ptime = time(NULL);

    if( vCount->lastIncrementTime + vItem->incrtime <= ptime )
    {
        ItemPrototype const* pProto = ObjectMgr::GetItemPrototype(vItem->item);

        uint32 diff = uint32((ptime - vCount->lastIncrementTime)/vItem->incrtime);
        if((vCount->count + diff * pProto->BuyCount) < vItem->maxcount )
            vCount->count += diff * pProto->BuyCount;
        else
            vCount->count = vItem->maxcount;
    }

    vCount->count = vCount->count > used_count ? vCount->count-used_count : 0;
    vCount->lastIncrementTime = ptime;
    return vCount->count;
}

TrainerSpellData const* Creature::GetTrainerSpells() const
{
    return sObjectMgr.GetNpcTrainerSpells(GetEntry());
}

// overwrite WorldObject function for proper name localization
const char* Creature::GetNameForLocaleIdx(int32 loc_idx) const
{
    if (loc_idx >= 0)
    {
        CreatureLocale const *cl = sObjectMgr.GetCreatureLocale(GetEntry());
        if (cl)
        {
            if (cl->Name.size() > (size_t)loc_idx && !cl->Name[loc_idx].empty())
                return cl->Name[loc_idx].c_str();
        }
    }

    return GetName();
}

void Creature::SetActiveObjectState( bool on )
{
    if(m_isActiveObject==on)
        return;

    bool world = IsInWorld();

    Map* map;
    if(world)
    {
        map = GetMap();
        map->Remove(this,false);
    }

    m_isActiveObject = on;

    if(world)
        map->Add(this);
}

void Creature::SendMonsterMoveWithSpeedToCurrentDestination(Player* player)
{
    float x, y, z;
    if(GetMotionMaster()->GetDestination(x, y, z))
        SendMonsterMoveWithSpeed(x, y, z, 0, player);
}

void Creature::SendAreaSpiritHealerQueryOpcode(Player *pl)
{
    uint32 next_resurrect = 0;
    if (Spell* pcurSpell = GetCurrentSpell(CURRENT_CHANNELED_SPELL))
        next_resurrect = pcurSpell->GetCastedTime();
    WorldPacket data(SMSG_AREA_SPIRIT_HEALER_TIME, 8 + 4);
    data << GetGUID() << next_resurrect;
    pl->SendDirectMessage(&data);
}

void Creature::RelocationNotify()
{
    MaNGOS::CreatureRelocationNotifier relocationNotifier(*this);
    float radius = MAX_CREATURE_ATTACK_RADIUS * sWorld.getConfig(CONFIG_FLOAT_RATE_CREATURE_AGGRO);
    Cell::VisitAllObjects(this, relocationNotifier, radius);
}<|MERGE_RESOLUTION|>--- conflicted
+++ resolved
@@ -1202,11 +1202,7 @@
     }
 }
 
-<<<<<<< HEAD
-bool Creature::CreateFromProto(ObjectGuid guid, uint32 Entry, uint32 team, const CreatureData *data)
-=======
-bool Creature::CreateFromProto(uint32 guidlow, uint32 Entry, Team team, const CreatureData *data)
->>>>>>> 25d1f27b
+bool Creature::CreateFromProto(ObjectGuid guid, uint32 Entry, Team team, const CreatureData *data)
 {
     m_originalEntry = Entry;
 
