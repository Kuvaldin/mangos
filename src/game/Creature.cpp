/*
 * Copyright (C) 2005-2011 MaNGOS <http://getmangos.com/>
 *
 * This program is free software; you can redistribute it and/or modify
 * it under the terms of the GNU General Public License as published by
 * the Free Software Foundation; either version 2 of the License, or
 * (at your option) any later version.
 *
 * This program is distributed in the hope that it will be useful,
 * but WITHOUT ANY WARRANTY; without even the implied warranty of
 * MERCHANTABILITY or FITNESS FOR A PARTICULAR PURPOSE.  See the
 * GNU General Public License for more details.
 *
 * You should have received a copy of the GNU General Public License
 * along with this program; if not, write to the Free Software
 * Foundation, Inc., 59 Temple Place, Suite 330, Boston, MA  02111-1307  USA
 */

#include "Creature.h"
#include "Database/DatabaseEnv.h"
#include "WorldPacket.h"
#include "World.h"
#include "ObjectMgr.h"
#include "ScriptMgr.h"
#include "ObjectGuid.h"
#include "SpellMgr.h"
#include "QuestDef.h"
#include "GossipDef.h"
#include "Player.h"
#include "GameEventMgr.h"
#include "PoolManager.h"
#include "Opcodes.h"
#include "Log.h"
#include "LootMgr.h"
#include "MapManager.h"
#include "CreatureAI.h"
#include "CreatureAISelector.h"
#include "Formulas.h"
#include "WaypointMovementGenerator.h"
#include "InstanceData.h"
#include "MapPersistentStateMgr.h"
#include "BattleGroundMgr.h"
#include "Spell.h"
#include "Util.h"
#include "GridNotifiers.h"
#include "GridNotifiersImpl.h"
#include "CellImpl.h"
#include "movement/MoveSplineInit.h"
#include "movement/MoveSpline.h"

// apply implementation of the singletons
#include "Policies/SingletonImp.h"


ObjectGuid CreatureData::GetObjectGuid(uint32 lowguid) const
{
    // info existence checked at loading
    return ObjectMgr::GetCreatureTemplate(id)->GetObjectGuid(lowguid);
}

TrainerSpell const* TrainerSpellData::Find(uint32 spell_id) const
{
    TrainerSpellMap::const_iterator itr = spellList.find(spell_id);
    if (itr != spellList.end())
        return &itr->second;

    return NULL;
}

bool VendorItemData::RemoveItem( uint32 item_id )
{
    bool found = false;
    for(VendorItemList::iterator i = m_items.begin(); i != m_items.end(); )
    {
        // can have many examples
        if((*i)->item == item_id)
        {
            i = m_items.erase(i);
            found = true;
        }
        else
            ++i;
    }

    return found;
}

VendorItem const* VendorItemData::FindItemCostPair(uint32 item_id, uint32 extendedCost) const
{
    for(VendorItemList::const_iterator i = m_items.begin(); i != m_items.end(); ++i )
        if((*i)->item == item_id && (*i)->ExtendedCost == extendedCost)
            return *i;
    return NULL;
}

bool AssistDelayEvent::Execute(uint64 /*e_time*/, uint32 /*p_time*/)
{
    if (Unit* victim = m_owner.GetMap()->GetUnit(m_victimGuid))
    {
        while (!m_assistantGuids.empty())
        {
            Creature* assistant = m_owner.GetMap()->GetAnyTypeCreature(*m_assistantGuids.rbegin());
            m_assistantGuids.pop_back();

            if (assistant && assistant->CanAssistTo(&m_owner, victim))
            {
                assistant->SetNoCallAssistance(true);
                if(assistant->AI())
                    assistant->AI()->AttackStart(victim);
            }
        }
    }
    return true;
}

AssistDelayEvent::AssistDelayEvent( ObjectGuid victim, Unit& owner, std::list<Creature*> const& assistants ) : BasicEvent(), m_victimGuid(victim), m_owner(owner)
{
    // Pushing guids because in delay can happen some creature gets despawned => invalid pointer
    m_assistantGuids.reserve(assistants.size());
    for (std::list<Creature*>::const_iterator itr = assistants.begin(); itr != assistants.end(); ++itr)
        m_assistantGuids.push_back((*itr)->GetObjectGuid());
}

bool ForcedDespawnDelayEvent::Execute(uint64 /*e_time*/, uint32 /*p_time*/)
{
    m_owner.ForcedDespawn();
    return true;
}

void CreatureCreatePos::SelectFinalPoint(Creature* cr)
{
    // if object provided then selected point at specific dist/angle from object forward look
    if (m_closeObject)
    {
        if (m_dist == 0.0f)
        {
            m_pos.x = m_closeObject->GetPositionX();
            m_pos.y = m_closeObject->GetPositionY();
            m_pos.z = m_closeObject->GetPositionZ();
        }
        else
            m_closeObject->GetClosePoint(m_pos.x, m_pos.y, m_pos.z, cr->GetObjectBoundingRadius(), m_dist, m_angle);
    }
}

bool CreatureCreatePos::Relocate(Creature* cr) const
{
    cr->Relocate(m_pos.x, m_pos.y, m_pos.z, m_pos.o);

    if (!cr->IsPositionValid())
    {
        sLog.outError("%s not created. Suggested coordinates isn't valid (X: %f Y: %f)", cr->GetGuidStr().c_str(), cr->GetPositionX(), cr->GetPositionY());
        return false;
    }

    return true;
}

Creature::Creature(CreatureSubtype subtype) :
Unit(), i_AI(NULL),
lootForPickPocketed(false), lootForBody(false), lootForSkin(false),m_lootMoney(0),
m_corpseDecayTimer(0), m_respawnTime(0), m_respawnDelay(25), m_corpseDelay(60), m_respawnradius(5.0f),
m_subtype(subtype), m_defaultMovementType(IDLE_MOTION_TYPE), m_equipmentId(0),
m_AlreadyCallAssistance(false), m_AlreadySearchedAssistance(false),
m_regenHealth(true), m_AI_locked(false), m_isDeadByDefault(false),
m_meleeDamageSchoolMask(SPELL_SCHOOL_MASK_NORMAL), m_originalEntry(0), m_temporaryFactionFlags(TEMPFACTION_NONE),
m_creatureInfo(NULL)
{
    m_regenTimer = 200;
    m_valuesCount = UNIT_END;

    m_CreatureSpellCooldowns.clear();
    m_CreatureCategoryCooldowns.clear();
}

Creature::~Creature()
{
    CleanupsBeforeDelete();

    m_vendorItemCounts.clear();

    delete i_AI;
    i_AI = NULL;
}

void Creature::AddToWorld()
{
    ///- Register the creature for guid lookup
    if (!IsInWorld() && GetObjectGuid().IsCreatureOrVehicle())
        GetMap()->GetObjectsStore().insert<Creature>(GetObjectGuid(), (Creature*)this);

    Unit::AddToWorld();

    if (GetVehicleKit())
        GetVehicleKit()->Reset();
}

void Creature::RemoveFromWorld()
{
    ///- Remove the creature from the accessor
    if (IsInWorld() && GetObjectGuid().IsCreatureOrVehicle())
        GetMap()->GetObjectsStore().erase<Creature>(GetObjectGuid(), (Creature*)NULL);

    Unit::RemoveFromWorld();
}

void Creature::RemoveCorpse()
{
    if (((getDeathState() != CORPSE && getDeathState() != GHOULED) && !m_isDeadByDefault) || (getDeathState() != ALIVE && m_isDeadByDefault))
        return;

    m_corpseDecayTimer = 0;
    SetDeathState(DEAD);
    UpdateObjectVisibility();

    // stop loot rolling before loot clear and for close client dialogs
    StopGroupLoot();

    loot.clear();
    uint32 respawnDelay = 0;

    if (AI())
        AI()->CorpseRemoved(respawnDelay);

    // script can set time (in seconds) explicit, override the original
    if (respawnDelay)
        m_respawnTime = time(NULL) + respawnDelay;

    float x, y, z, o;
    GetRespawnCoord(x, y, z, &o);
    GetMap()->CreatureRelocation(this, x, y, z, o);
}

/**
 * change the entry of creature until respawn
 */
bool Creature::InitEntry(uint32 Entry, CreatureData const* data /*=NULL*/, GameEventCreatureData const* eventData /*=NULL*/ )
{
    // use game event entry if any instead default suggested
    if (eventData && eventData->entry_id)
        Entry = eventData->entry_id;

    CreatureInfo const *normalInfo = ObjectMgr::GetCreatureTemplate(Entry);
    if(!normalInfo)
    {
        sLog.outErrorDb("Creature::UpdateEntry creature entry %u does not exist.", Entry);
        return false;
    }

    CreatureInfo const *cinfo = normalInfo;
    for (Difficulty diff = GetMap()->GetDifficulty(); diff > REGULAR_DIFFICULTY; diff = GetPrevDifficulty(diff, GetMap()->IsRaid()))
    {
        // we already have valid Map pointer for current creature!
        if (normalInfo->DifficultyEntry[diff - 1])
        {
            cinfo = ObjectMgr::GetCreatureTemplate(normalInfo->DifficultyEntry[diff - 1]);
            if (cinfo)
                break;                                      // template found

            // check and reported at startup, so just ignore (restore normalInfo)
            cinfo = normalInfo;
        }
    }

    SetEntry(Entry);                                        // normal entry always
    m_creatureInfo = cinfo;                                 // map mode related always

    SetObjectScale(cinfo->scale);

    // equal to player Race field, but creature does not have race
    SetByteValue(UNIT_FIELD_BYTES_0, 0, 0);

    // known valid are: CLASS_WARRIOR,CLASS_PALADIN,CLASS_ROGUE,CLASS_MAGE
    SetByteValue(UNIT_FIELD_BYTES_0, 1, uint8(cinfo->unit_class));

    uint32 display_id = ChooseDisplayId(GetCreatureInfo(), data, eventData);
    if (!display_id)                                        // Cancel load if no display id
    {
        sLog.outErrorDb("Creature (Entry: %u) has no model defined in table `creature_template`, can't load.", Entry);
        return false;
    }

    CreatureModelInfo const *minfo = sObjectMgr.GetCreatureModelRandomGender(display_id);
    if (!minfo)                                             // Cancel load if no model defined
    {
        sLog.outErrorDb("Creature (Entry: %u) has no model info defined in table `creature_model_info`, can't load.", Entry);
        return false;
    }

    display_id = minfo->modelid;                            // it can be different (for another gender)

    SetNativeDisplayId(display_id);

    // normally the same as native, but some has exceptions (Spell::DoSummonTotem)
    SetDisplayId(display_id);

    SetByteValue(UNIT_FIELD_BYTES_0, 2, minfo->gender);
    SetByteValue(UNIT_FIELD_BYTES_0, 3, uint8(cinfo->powerType));

    // Load creature equipment
    if (eventData && eventData->equipment_id)
    {
        LoadEquipment(eventData->equipment_id);             // use event equipment if any for active event
    }
    else if (!data || data->equipmentId == 0)
    {
        if (cinfo->equipmentId == 0)
            LoadEquipment(normalInfo->equipmentId);         // use default from normal template if diff does not have any
        else
            LoadEquipment(cinfo->equipmentId);              // else use from diff template
    }
    else if (data && data->equipmentId != -1)
    {                                                       // override, -1 means no equipment
        LoadEquipment(data->equipmentId);
    }

    SetName(normalInfo->Name);                              // at normal entry always

    SetFloatValue(UNIT_MOD_CAST_SPEED, 1.0f);

    // update speed for the new CreatureInfo base speed mods
    UpdateSpeed(MOVE_WALK, false);
    UpdateSpeed(MOVE_RUN,  false);

    SetLevitate(CanFly());

    // checked at loading
    m_defaultMovementType = MovementGeneratorType(cinfo->MovementType);

    return true;
}

bool Creature::UpdateEntry(uint32 Entry, Team team, const CreatureData *data /*=NULL*/, GameEventCreatureData const* eventData /*=NULL*/, bool preserveHPAndPower /*=true*/)
{
    if (!InitEntry(Entry, data, eventData))
        return false;

    m_regenHealth = GetCreatureInfo()->RegenHealth;

    // creatures always have melee weapon ready if any
    SetSheath(SHEATH_STATE_MELEE);

    SelectLevel(GetCreatureInfo(), preserveHPAndPower ? GetHealthPercent() : 100.0f, 100.0f);

    if (team == HORDE)
        setFaction(GetCreatureInfo()->faction_H);
    else
        setFaction(GetCreatureInfo()->faction_A);

    SetUInt32Value(UNIT_NPC_FLAGS,GetCreatureInfo()->npcflag);

    SetAttackTime(BASE_ATTACK,  GetCreatureInfo()->baseattacktime);
    SetAttackTime(OFF_ATTACK,   GetCreatureInfo()->baseattacktime);
    SetAttackTime(RANGED_ATTACK,GetCreatureInfo()->rangeattacktime);

    uint32 unitFlags = GetCreatureInfo()->unit_flags;

    // we may need to append or remove additional flags
    if (HasFlag(UNIT_FIELD_FLAGS, UNIT_FLAG_IN_COMBAT))
        unitFlags |= UNIT_FLAG_IN_COMBAT;

    SetUInt32Value(UNIT_FIELD_FLAGS, unitFlags);

    // preserve all current dynamic flags if exist
    uint32 dynFlags = GetUInt32Value(UNIT_DYNAMIC_FLAGS);
    SetUInt32Value(UNIT_DYNAMIC_FLAGS, dynFlags ? dynFlags : GetCreatureInfo()->dynamicflags);

    SetModifierValue(UNIT_MOD_ARMOR,             BASE_VALUE, float(GetCreatureInfo()->armor));
    SetModifierValue(UNIT_MOD_RESISTANCE_HOLY,   BASE_VALUE, float(GetCreatureInfo()->resistance1));
    SetModifierValue(UNIT_MOD_RESISTANCE_FIRE,   BASE_VALUE, float(GetCreatureInfo()->resistance2));
    SetModifierValue(UNIT_MOD_RESISTANCE_NATURE, BASE_VALUE, float(GetCreatureInfo()->resistance3));
    SetModifierValue(UNIT_MOD_RESISTANCE_FROST,  BASE_VALUE, float(GetCreatureInfo()->resistance4));
    SetModifierValue(UNIT_MOD_RESISTANCE_SHADOW, BASE_VALUE, float(GetCreatureInfo()->resistance5));
    SetModifierValue(UNIT_MOD_RESISTANCE_ARCANE, BASE_VALUE, float(GetCreatureInfo()->resistance6));

    SetCanModifyStats(true);
    UpdateAllStats();

    // checked and error show at loading templates
    if (FactionTemplateEntry const* factionTemplate = sFactionTemplateStore.LookupEntry(GetCreatureInfo()->faction_A))
    {
        if (factionTemplate->factionFlags & FACTION_TEMPLATE_FLAG_PVP)
            SetPvP(true);
        else
            SetPvP(false);
    }

    SetVehicleId(GetCreatureInfo()->vehicleId);

    // if eventData set then event active and need apply spell_start
    if (eventData)
        ApplyGameEventSpells(eventData, true);

    return true;
}

uint32 Creature::ChooseDisplayId(const CreatureInfo *cinfo, const CreatureData *data /*= NULL*/, GameEventCreatureData const* eventData /*=NULL*/)
{
    // Use creature event model explicit, override any other static models
    if (eventData && eventData->modelid)
        return eventData->modelid;

    // Use creature model explicit, override template (creature.modelid)
    if (data && data->modelid_override)
        return data->modelid_override;

    // use defaults from the template
    uint32 display_id = 0;

    // models may be categorized as (in this order):
    // if mod4 && mod3 && mod2 && mod1  use any, by 25%-chance (other gender is selected and replaced after this function)
    // if mod3 && mod2 && mod1          use mod3 unless mod2 has modelid_alt_model (then all by 33%-chance)
    // if mod2                          use mod2 unless mod2 has modelid_alt_model (then both by 50%-chance)
    // if mod1                          use mod1

    // model selected here may be replaced with other_gender using own function

    if (cinfo->ModelId[3] && cinfo->ModelId[2] && cinfo->ModelId[1] && cinfo->ModelId[0])
    {
        display_id = cinfo->ModelId[urand(0,3)];
    }
    else if (cinfo->ModelId[2] && cinfo->ModelId[1] && cinfo->ModelId[0])
    {
        uint32 modelid_tmp = sObjectMgr.GetCreatureModelAlternativeModel(cinfo->ModelId[1]);
        display_id = modelid_tmp ? cinfo->ModelId[urand(0,2)] : cinfo->ModelId[2];
    }
    else if (cinfo->ModelId[1])
    {
        // We use this to eliminate invisible models vs. "dummy" models (infernals, etc).
        // Where it's expected to select one of two, model must have a alternative model defined (alternative model is normally the same as defined in ModelId1).
        // Same pattern is used in the above model selection, but the result may be ModelId3 and not ModelId2 as here.
        uint32 modelid_tmp = sObjectMgr.GetCreatureModelAlternativeModel(cinfo->ModelId[1]);
        display_id = modelid_tmp ? modelid_tmp : cinfo->ModelId[1];
    }
    else if (cinfo->ModelId[0])
    {
        display_id = cinfo->ModelId[0];
    }

    // fail safe, we use creature entry 1 and make error
    if (!display_id)
    {
        sLog.outErrorDb("Call customer support, ChooseDisplayId can not select native model for creature entry %u, model from creature entry 1 will be used instead.", cinfo->Entry);

        if (const CreatureInfo *creatureDefault = ObjectMgr::GetCreatureTemplate(1))
            display_id = creatureDefault->ModelId[0];
    }

    return display_id;
}

void Creature::Update(uint32 update_diff, uint32 diff)
{
    switch( m_deathState )
    {
        case JUST_ALIVED:
            // Don't must be called, see Creature::SetDeathState JUST_ALIVED -> ALIVE promoting.
            sLog.outError("Creature (GUIDLow: %u Entry: %u ) in wrong state: JUST_ALIVED (4)",GetGUIDLow(),GetEntry());
            break;
        case JUST_DIED:
            // Don't must be called, see Creature::SetDeathState JUST_DIED -> CORPSE promoting.
            sLog.outError("Creature (GUIDLow: %u Entry: %u ) in wrong state: JUST_DEAD (1)",GetGUIDLow(),GetEntry());
            break;
        case DEAD:
        {
            if( m_respawnTime <= time(NULL) )
            {
                DEBUG_FILTER_LOG(LOG_FILTER_AI_AND_MOVEGENSS, "Respawning...");
                m_respawnTime = 0;
                lootForPickPocketed = false;
                lootForBody         = false;
                lootForSkin         = false;

                // Clear possible auras having IsDeathPersistent() attribute
                RemoveAllAuras();

                if(m_originalEntry != GetEntry())
                {
                    // need preserver gameevent state
                    GameEventCreatureData const* eventData = sGameEventMgr.GetCreatureUpdateDataForActiveEvent(GetGUIDLow());
                    UpdateEntry(m_originalEntry, TEAM_NONE, NULL, eventData);
                }

                if (GetDisplayId() != GetNativeDisplayId() )
                    SetDisplayId(GetNativeDisplayId() );

                CreatureInfo const *cinfo = GetCreatureInfo();

                SelectLevel(cinfo);
                SetUInt32Value(UNIT_DYNAMIC_FLAGS, UNIT_DYNFLAG_NONE);
                if (m_isDeadByDefault)
                {
                    SetDeathState(JUST_DIED);
                    SetHealth(0);
                    i_motionMaster.Clear();
                    clearUnitState(UNIT_STAT_ALL_STATE);
                    LoadCreatureAddon(true);
                }
                else
                    SetDeathState( JUST_ALIVED );

                //Call AI respawn virtual function
                if (AI())
                    AI()->JustRespawned();

                GetMap()->Add(this);
            }
            break;
        }
        case CORPSE:
        {
            if (m_isDeadByDefault)
                break;

            if (m_corpseDecayTimer <= update_diff)
            {
                // since pool system can fail to roll unspawned object, this one can remain spawned, so must set respawn nevertheless
                if (uint16 poolid = sPoolMgr.IsPartOfAPool<Creature>(GetGUIDLow()))
                    sPoolMgr.UpdatePool<Creature>(*GetMap()->GetPersistentState(), poolid, GetGUIDLow());

                if (IsInWorld())                            // can be despawned by update pool
                {
                    RemoveCorpse();
                    DEBUG_FILTER_LOG(LOG_FILTER_AI_AND_MOVEGENSS, "Removing corpse... %u ", GetEntry());
                }
            }
            else
            {
                m_corpseDecayTimer -= update_diff;
                if (m_groupLootId)
                {
                    if(update_diff < m_groupLootTimer)
                        m_groupLootTimer -= update_diff;
                    else
                        StopGroupLoot();
                }
                m_Events.Update(update_diff);
                _UpdateSpells(update_diff);
            }
            break;
        }
        case ALIVE:
        {
            if (m_isDeadByDefault)
            {
                if (m_corpseDecayTimer <= update_diff)
                {
                    // since pool system can fail to roll unspawned object, this one can remain spawned, so must set respawn nevertheless
                    if (uint16 poolid = sPoolMgr.IsPartOfAPool<Creature>(GetGUIDLow()))
                        sPoolMgr.UpdatePool<Creature>(*GetMap()->GetPersistentState(), poolid, GetGUIDLow());

                    if (IsInWorld())                        // can be despawned by update pool
                    {
                        RemoveCorpse();
                        DEBUG_FILTER_LOG(LOG_FILTER_AI_AND_MOVEGENSS, "Removing alive corpse... %u ", GetEntry());
                    }
                    else
                        return;
                }
                else
                {
                    m_corpseDecayTimer -= update_diff;
                }
            }

            Unit::Update( update_diff, diff );

            // creature can be dead after Unit::Update call
            // CORPSE/DEAD state will processed at next tick (in other case death timer will be updated unexpectedly)
            if(!isAlive())
                break;

            if(!IsInEvadeMode())
            {
                if (AI())
                {
                    // do not allow the AI to be changed during update
                    m_AI_locked = true;
                    AI()->UpdateAI(diff);   // AI not react good at real update delays (while freeze in non-active part of map)
                    m_AI_locked = false;
                }
            }

            // creature can be dead after UpdateAI call
            // CORPSE/DEAD state will processed at next tick (in other case death timer will be updated unexpectedly)
            if(!isAlive())
                break;

            if (IsPet())                           // Regenerated before
                break;

            RegenerateAll(update_diff);
            break;
        }
        case CORPSE_FALLING:
        {
            SetDeathState(CORPSE);
        }
        default:
            break;
    }
}

void Creature::RegenerateAll(uint32 update_diff)
{
    if(m_regenTimer > 0)
    {
        if(update_diff >= m_regenTimer)
            m_regenTimer = 0;
        else
            m_regenTimer -= update_diff;
    }
    if (m_regenTimer != 0)
        return;

    if (!isInCombat() || IsPolymorphed())
        RegenerateHealth();

    Regenerate(getPowerType());

    m_regenTimer = REGEN_TIME_FULL;
}

void Creature::Regenerate(Powers power)
{
    uint32 curValue = GetPower(power);
    uint32 maxValue = GetMaxPower(power);

    if (curValue >= maxValue)
        return;

    float addvalue = 0.0f;

    switch(power)
    {
        case POWER_MANA:
        {
            // Combat and any controlled creature
            if (isInCombat() || !GetCharmerOrOwnerGuid().IsEmpty())
            {
                if(!IsUnderLastManaUseEffect())
                {
                    float ManaIncreaseRate = sWorld.getConfig(CONFIG_FLOAT_RATE_POWER_MANA);
                    float Spirit = GetStat(STAT_SPIRIT);

                    addvalue = int32((Spirit / 5.0f + 17.0f) * ManaIncreaseRate);
                }
            }
            else
                addvalue = maxValue / 3;
            break;
        }
        case POWER_ENERGY:
            if (IsVehicle())
            {
                if (VehicleEntry const* vehicleInfo = sVehicleStore.LookupEntry(GetCreatureInfo()->vehicleId))
                {

                    switch (vehicleInfo->m_powerType)
                    {
                        case ENERGY_TYPE_PYRITE:
                        case ENERGY_TYPE_BLOOD:
                        case ENERGY_TYPE_OOZE:
                        break;

                        case ENERGY_TYPE_STEAM:
                        default:
                            addvalue = 10 * sWorld.getConfig(CONFIG_FLOAT_RATE_POWER_ENERGY);
                        break;
                    }
                }
            }
            else
                addvalue = 20 * sWorld.getConfig(CONFIG_FLOAT_RATE_POWER_ENERGY);
            break;
        case POWER_FOCUS:
            addvalue = 24 * sWorld.getConfig(CONFIG_FLOAT_RATE_POWER_FOCUS);
            break;
        default:
            return;
    }

    // Apply modifiers (if any)

    AuraList const& ModPowerRegenAuras = GetAurasByType(SPELL_AURA_MOD_POWER_REGEN);
    for(AuraList::const_iterator i = ModPowerRegenAuras.begin(); i != ModPowerRegenAuras.end(); ++i)
        if ((*i)->GetModifier()->m_miscvalue == power)
            addvalue += (*i)->GetModifier()->m_amount;

    AuraList const& ModPowerRegenPCTAuras = GetAurasByType(SPELL_AURA_MOD_POWER_REGEN_PERCENT);
    for(AuraList::const_iterator i = ModPowerRegenPCTAuras.begin(); i != ModPowerRegenPCTAuras.end(); ++i)
        if ((*i)->GetModifier()->m_miscvalue == power)
            addvalue *= ((*i)->GetModifier()->m_amount + 100) / 100.0f;

    ModifyPower(power, int32(addvalue));
}

void Creature::RegenerateHealth()
{
    if (!IsRegeneratingHealth())
        return;

    uint32 curValue = GetHealth();
    uint32 maxValue = GetMaxHealth();

    if (curValue >= maxValue)
        return;

    uint32 addvalue = 0;

    // Not only pet, but any controlled creature
    if (GetCharmerOrOwnerGuid())
    {
        float HealthIncreaseRate = sWorld.getConfig(CONFIG_FLOAT_RATE_HEALTH);
        float Spirit = GetStat(STAT_SPIRIT);

        if( GetPower(POWER_MANA) > 0 )
            addvalue = uint32(Spirit * 0.25 * HealthIncreaseRate);
        else
            addvalue = uint32(Spirit * 0.80 * HealthIncreaseRate);
    }
    else
        addvalue = maxValue/3;

    ModifyHealth(addvalue);
}

void Creature::DoFleeToGetAssistance()
{
    if (!getVictim())
        return;

    float radius = sWorld.getConfig(CONFIG_FLOAT_CREATURE_FAMILY_FLEE_ASSISTANCE_RADIUS);
    if (radius >0)
    {
        Creature* pCreature = NULL;

        MaNGOS::NearestAssistCreatureInCreatureRangeCheck u_check(this, getVictim(), radius);
        MaNGOS::CreatureLastSearcher<MaNGOS::NearestAssistCreatureInCreatureRangeCheck> searcher(pCreature, u_check);
        Cell::VisitGridObjects(this, searcher, radius);

        SetNoSearchAssistance(true);
        UpdateSpeed(MOVE_RUN, false);

        if(!pCreature)
            SetFeared(true, getVictim()->GetObjectGuid(), 0 ,sWorld.getConfig(CONFIG_UINT32_CREATURE_FAMILY_FLEE_DELAY));
        else
            GetMotionMaster()->MoveSeekAssistance(pCreature->GetPositionX(), pCreature->GetPositionY(), pCreature->GetPositionZ());
    }
}

bool Creature::AIM_Initialize()
{
    // make sure nothing can change the AI during AI update
    if(m_AI_locked)
    {
        DEBUG_FILTER_LOG(LOG_FILTER_AI_AND_MOVEGENSS, "AIM_Initialize: failed to init, locked.");
        return false;
    }

    CreatureAI * oldAI = i_AI;
    i_motionMaster.Initialize();
    i_AI = FactorySelector::selectAI(this);
    if (oldAI)
        delete oldAI;
    return true;
}

bool Creature::Create(uint32 guidlow, CreatureCreatePos& cPos, CreatureInfo const* cinfo, Team team /*= TEAM_NONE*/, const CreatureData *data /*= NULL*/, GameEventCreatureData const* eventData /*= NULL*/)
{

    SetMap(cPos.GetMap());
    SetPhaseMask(cPos.GetPhaseMask(), false);

    if (!CreateFromProto(guidlow, cinfo, team, data, eventData))
        return false;

    cPos.SelectFinalPoint(this);

    if (!cPos.Relocate(this))
        return false;

    //Notify the map's instance data.
    //Only works if you create the object in it, not if it is moves to that map.
    //Normally non-players do not teleport to other maps.
    if (InstanceData* iData = GetMap()->GetInstanceData())
        iData->OnCreatureCreate(this);

    switch (GetCreatureInfo()->rank)
    {
        case CREATURE_ELITE_RARE:
            m_corpseDelay = sWorld.getConfig(CONFIG_UINT32_CORPSE_DECAY_RARE);
            break;
        case CREATURE_ELITE_ELITE:
            m_corpseDelay = sWorld.getConfig(CONFIG_UINT32_CORPSE_DECAY_ELITE);
            break;
        case CREATURE_ELITE_RAREELITE:
            m_corpseDelay = sWorld.getConfig(CONFIG_UINT32_CORPSE_DECAY_RAREELITE);
            break;
        case CREATURE_ELITE_WORLDBOSS:
            m_corpseDelay = sWorld.getConfig(CONFIG_UINT32_CORPSE_DECAY_WORLDBOSS);
            break;
        default:
            m_corpseDelay = sWorld.getConfig(CONFIG_UINT32_CORPSE_DECAY_NORMAL);
            break;
    }

    LoadCreatureAddon();

    return true;
}

bool Creature::IsTrainerOf(Player* pPlayer, bool msg) const
{
    if (!isTrainer())
        return false;

    // pet trainers not have spells in fact now
    if (GetCreatureInfo()->trainer_type != TRAINER_TYPE_PETS)
    {
        TrainerSpellData const* cSpells = GetTrainerSpells();
        TrainerSpellData const* tSpells = GetTrainerTemplateSpells();

        // for not pet trainer expected not empty trainer list always
        if ((!cSpells || cSpells->spellList.empty()) && (!tSpells || tSpells->spellList.empty()))
        {
            sLog.outErrorDb("Creature %u (Entry: %u) have UNIT_NPC_FLAG_TRAINER but have empty trainer spell list.",
                GetGUIDLow(),GetEntry());
            return false;
        }
    }

    switch(GetCreatureInfo()->trainer_type)
    {
        case TRAINER_TYPE_CLASS:
            if (pPlayer->getClass() != GetCreatureInfo()->trainer_class)
            {
                if (msg)
                {
                    pPlayer->PlayerTalkClass->ClearMenus();
                    switch(GetCreatureInfo()->trainer_class)
                    {
                        case CLASS_DRUID:  pPlayer->PlayerTalkClass->SendGossipMenu( 4913, GetObjectGuid()); break;
                        case CLASS_HUNTER: pPlayer->PlayerTalkClass->SendGossipMenu(10090, GetObjectGuid()); break;
                        case CLASS_MAGE:   pPlayer->PlayerTalkClass->SendGossipMenu(  328, GetObjectGuid()); break;
                        case CLASS_PALADIN:pPlayer->PlayerTalkClass->SendGossipMenu( 1635, GetObjectGuid()); break;
                        case CLASS_PRIEST: pPlayer->PlayerTalkClass->SendGossipMenu( 4436, GetObjectGuid()); break;
                        case CLASS_ROGUE:  pPlayer->PlayerTalkClass->SendGossipMenu( 4797, GetObjectGuid()); break;
                        case CLASS_SHAMAN: pPlayer->PlayerTalkClass->SendGossipMenu( 5003, GetObjectGuid()); break;
                        case CLASS_WARLOCK:pPlayer->PlayerTalkClass->SendGossipMenu( 5836, GetObjectGuid()); break;
                        case CLASS_WARRIOR:pPlayer->PlayerTalkClass->SendGossipMenu( 4985, GetObjectGuid()); break;
                    }
                }
                return false;
            }
            break;
        case TRAINER_TYPE_PETS:
            if (pPlayer->getClass() != CLASS_HUNTER)
            {
                if (msg)
                {
                    pPlayer->PlayerTalkClass->ClearMenus();
                    pPlayer->PlayerTalkClass->SendGossipMenu(3620, GetObjectGuid());
                }
                return false;
            }
            break;
        case TRAINER_TYPE_MOUNTS:
            if (GetCreatureInfo()->trainer_race && pPlayer->getRace() != GetCreatureInfo()->trainer_race)
            {
                // Allowed to train if exalted
                if (FactionTemplateEntry const* faction_template = getFactionTemplateEntry())
                {
                    if (pPlayer->GetReputationRank(faction_template->faction) == REP_EXALTED)
                        return true;
                }

                if (msg)
                {
                    pPlayer->PlayerTalkClass->ClearMenus();
                    switch(GetCreatureInfo()->trainer_class)
                    {
                        case RACE_DWARF:        pPlayer->PlayerTalkClass->SendGossipMenu(5865, GetObjectGuid()); break;
                        case RACE_GNOME:        pPlayer->PlayerTalkClass->SendGossipMenu(4881, GetObjectGuid()); break;
                        case RACE_HUMAN:        pPlayer->PlayerTalkClass->SendGossipMenu(5861, GetObjectGuid()); break;
                        case RACE_NIGHTELF:     pPlayer->PlayerTalkClass->SendGossipMenu(5862, GetObjectGuid()); break;
                        case RACE_ORC:          pPlayer->PlayerTalkClass->SendGossipMenu(5863, GetObjectGuid()); break;
                        case RACE_TAUREN:       pPlayer->PlayerTalkClass->SendGossipMenu(5864, GetObjectGuid()); break;
                        case RACE_TROLL:        pPlayer->PlayerTalkClass->SendGossipMenu(5816, GetObjectGuid()); break;
                        case RACE_UNDEAD:       pPlayer->PlayerTalkClass->SendGossipMenu( 624, GetObjectGuid()); break;
                        case RACE_BLOODELF:     pPlayer->PlayerTalkClass->SendGossipMenu(5862, GetObjectGuid()); break;
                        case RACE_DRAENEI:      pPlayer->PlayerTalkClass->SendGossipMenu(5864, GetObjectGuid()); break;
                    }
                }
                return false;
            }
            break;
        case TRAINER_TYPE_TRADESKILLS:
            if (GetCreatureInfo()->trainer_spell && !pPlayer->HasSpell(GetCreatureInfo()->trainer_spell))
            {
                if (msg)
                {
                    pPlayer->PlayerTalkClass->ClearMenus();
                    pPlayer->PlayerTalkClass->SendGossipMenu(11031, GetObjectGuid());
                }
                return false;
            }
            break;
        default:
            return false;                                   // checked and error output at creature_template loading
    }
    return true;
}

bool Creature::CanInteractWithBattleMaster(Player* pPlayer, bool msg) const
{
    if(!isBattleMaster())
        return false;

    BattleGroundTypeId bgTypeId = sBattleGroundMgr.GetBattleMasterBG(GetEntry());
    if (bgTypeId == BATTLEGROUND_TYPE_NONE)
        return false;

    if(!msg)
        return pPlayer->GetBGAccessByLevel(bgTypeId);

    if(!pPlayer->GetBGAccessByLevel(bgTypeId))
    {
        pPlayer->PlayerTalkClass->ClearMenus();
        switch(bgTypeId)
        {
            case BATTLEGROUND_AV:  pPlayer->PlayerTalkClass->SendGossipMenu(7616, GetObjectGuid()); break;
            case BATTLEGROUND_WS:  pPlayer->PlayerTalkClass->SendGossipMenu(7599, GetObjectGuid()); break;
            case BATTLEGROUND_AB:  pPlayer->PlayerTalkClass->SendGossipMenu(7642, GetObjectGuid()); break;
            case BATTLEGROUND_EY:
            case BATTLEGROUND_NA:
            case BATTLEGROUND_BE:
            case BATTLEGROUND_AA:
            case BATTLEGROUND_RL:
            case BATTLEGROUND_SA:
            case BATTLEGROUND_DS:
            case BATTLEGROUND_RV: pPlayer->PlayerTalkClass->SendGossipMenu(10024, GetObjectGuid()); break;
            default: break;
        }
        return false;
    }
    return true;
}

bool Creature::CanTrainAndResetTalentsOf(Player* pPlayer) const
{
    return pPlayer->getLevel() >= 10
        && GetCreatureInfo()->trainer_type == TRAINER_TYPE_CLASS
        && pPlayer->getClass() == GetCreatureInfo()->trainer_class;
}

void Creature::PrepareBodyLootState()
{
    loot.clear();

    // only dead
    if (!isAlive())
    {
        // if have normal loot then prepare it access
        if (!lootForBody)
        {
            // have normal loot
            if (GetCreatureInfo()->maxgold > 0 || GetCreatureInfo()->lootid ||
                // ... or can have skinning after
                (GetCreatureInfo()->SkinLootId && sWorld.getConfig(CONFIG_BOOL_CORPSE_EMPTY_LOOT_SHOW)))
            {
                SetFlag(UNIT_DYNAMIC_FLAGS, UNIT_DYNFLAG_LOOTABLE);
                return;
            }
        }

        lootForBody = true;                                 // pass this loot mode

        // if not have normal loot allow skinning if need
        if (!lootForSkin && GetCreatureInfo()->SkinLootId)
        {
            RemoveFlag(UNIT_DYNAMIC_FLAGS, UNIT_DYNFLAG_LOOTABLE);
            SetFlag(UNIT_FIELD_FLAGS, UNIT_FLAG_SKINNABLE);
            return;
        }
    }

    RemoveFlag(UNIT_DYNAMIC_FLAGS, UNIT_DYNFLAG_LOOTABLE);
    RemoveFlag(UNIT_FIELD_FLAGS, UNIT_FLAG_SKINNABLE);
}

/**
 * Set player and group (if player group member) who tap creature
 */
void Creature::SetLootRecipient(Unit *unit)
{
    // set the player whose group should receive the right
    // to loot the creature after it dies
    // should be set to NULL after the loot disappears

    if (!unit)
    {
        m_lootRecipientGuid.Clear();
        m_lootGroupRecipientId = 0;
        RemoveFlag(UNIT_DYNAMIC_FLAGS, UNIT_DYNFLAG_TAPPED);
        RemoveFlag(UNIT_DYNAMIC_FLAGS, UNIT_DYNFLAG_TAPPED_BY_PLAYER);
        return;
    }

    Player* player = unit->GetCharmerOrOwnerPlayerOrPlayerItself();
    if(!player)                                             // normal creature, no player involved
        return;

    // set player for non group case or if group will disbanded
    m_lootRecipientGuid = player->GetObjectGuid();

    // set group for group existing case including if player will leave group at loot time
    if (Group* group = player->GetGroup())
        m_lootGroupRecipientId = group->GetId();

    SetFlag(UNIT_DYNAMIC_FLAGS, UNIT_DYNFLAG_TAPPED);
    SetFlag(UNIT_DYNAMIC_FLAGS, UNIT_DYNFLAG_TAPPED_BY_PLAYER);
}

void Creature::SaveToDB()
{
    // this should only be used when the creature has already been loaded
    // preferably after adding to map, because mapid may not be valid otherwise
    CreatureData const *data = sObjectMgr.GetCreatureData(GetGUIDLow());
    if(!data)
    {
        sLog.outError("Creature::SaveToDB failed, cannot get creature data!");
        return;
    }

    SaveToDB(GetMapId(), data->spawnMask,GetPhaseMask());
}

void Creature::SaveToDB(uint32 mapid, uint8 spawnMask, uint32 phaseMask)
{
    // update in loaded data
    CreatureData& data = sObjectMgr.NewOrExistCreatureData(GetGUIDLow());

    uint32 displayId = GetNativeDisplayId();

    // check if it's a custom model and if not, use 0 for displayId
    CreatureInfo const *cinfo = GetCreatureInfo();
    if (cinfo)
    {
        if (displayId != cinfo->ModelId[0] && displayId != cinfo->ModelId[1] &&
            displayId != cinfo->ModelId[2] && displayId != cinfo->ModelId[3])
        {
            for(int i = 0; i < MAX_CREATURE_MODEL && displayId; ++i)
                if (cinfo->ModelId[i])
                    if (CreatureModelInfo const *minfo = sObjectMgr.GetCreatureModelInfo(cinfo->ModelId[i]))
                        if (displayId == minfo->modelid_other_gender)
                            displayId = 0;
        }
        else
            displayId = 0;
    }

    // data->guid = guid don't must be update at save
    data.id = GetEntry();
    data.mapid = mapid;
    data.phaseMask = phaseMask;
    data.modelid_override = displayId;
    data.equipmentId = GetEquipmentId();
    data.posX = GetPositionX();
    data.posY = GetPositionY();
    data.posZ = GetPositionZ();
    data.orientation = GetOrientation();
    data.spawntimesecs = m_respawnDelay;
    // prevent add data integrity problems
    data.spawndist = GetDefaultMovementType()==IDLE_MOTION_TYPE ? 0 : m_respawnradius;
    data.currentwaypoint = 0;
    data.curhealth = GetHealth();
    data.curmana = GetPower(POWER_MANA);
    data.is_dead = m_isDeadByDefault;
    // prevent add data integrity problems
    data.movementType = !m_respawnradius && GetDefaultMovementType()==RANDOM_MOTION_TYPE
        ? IDLE_MOTION_TYPE : GetDefaultMovementType();
    data.spawnMask = spawnMask;

    // updated in DB
    WorldDatabase.BeginTransaction();

    WorldDatabase.PExecuteLog("DELETE FROM creature WHERE guid=%u", GetGUIDLow());

    std::ostringstream ss;
    ss << "INSERT INTO creature VALUES ("
        << GetGUIDLow() << ","
        << GetEntry() << ","
        << mapid <<","
        << uint32(spawnMask) << ","                         // cast to prevent save as symbol
        << uint16(GetPhaseMask()) << ","                    // prevent out of range error
        << displayId <<","
        << GetEquipmentId() <<","
        << GetPositionX() << ","
        << GetPositionY() << ","
        << GetPositionZ() << ","
        << GetOrientation() << ","
        << m_respawnDelay << ","                            //respawn time
        << (float) m_respawnradius << ","                   //spawn distance (float)
        << (uint32) (0) << ","                              //currentwaypoint
        << GetHealth() << ","                               //curhealth
        << GetPower(POWER_MANA) << ","                      //curmana
        << (m_isDeadByDefault ? 1 : 0) << ","               //is_dead
        << GetDefaultMovementType() << ")";                 //default movement generator type

    WorldDatabase.PExecuteLog("%s", ss.str().c_str());

    WorldDatabase.CommitTransaction();
}

void Creature::SelectLevel(const CreatureInfo *cinfo, float percentHealth, float percentMana)
{
    uint32 rank = IsPet()? 0 : cinfo->rank;

    // level
    uint32 minlevel = std::min(cinfo->maxlevel, cinfo->minlevel);
    uint32 maxlevel = std::max(cinfo->maxlevel, cinfo->minlevel);
    uint32 level = minlevel == maxlevel ? minlevel : urand(minlevel, maxlevel);
    SetLevel(level);

    float rellevel = maxlevel == minlevel ? 0 : (float(level - minlevel))/(maxlevel - minlevel);

    // health
    float healthmod = _GetHealthMod(rank);

    uint32 minhealth = std::min(cinfo->maxhealth, cinfo->minhealth);
    uint32 maxhealth = std::max(cinfo->maxhealth, cinfo->minhealth);
    uint32 health = uint32(healthmod * (minhealth + uint32(rellevel*(maxhealth - minhealth))));

    SetCreateHealth(health);
    SetMaxHealth(health);

    if (percentHealth == 100.0f)
        SetHealth(health);
    else
        SetHealthPercent(percentHealth);

    SetModifierValue(UNIT_MOD_HEALTH, BASE_VALUE, float(health));

    Powers powerType = Powers(cinfo->powerType);
    uint32 maxPower = 0;

    switch(powerType)
    {
        case POWER_MANA:
        {
            uint32 minmana = std::min(cinfo->maxmana, cinfo->minmana);
            uint32 maxmana = std::max(cinfo->maxmana, cinfo->minmana);
            maxPower = minmana + uint32(rellevel * (maxmana - minmana));

            SetCreateMana(maxPower);
            break;
        }
        case POWER_ENERGY:
        {
            maxPower = uint32(GetCreatePowers(powerType) * cinfo->power_mod);
            break;
        }
    }

    SetMaxPower(powerType, maxPower);
    SetPower(powerType, maxPower);

    SetModifierValue(UnitMods(UNIT_MOD_POWER_START + powerType), BASE_VALUE, float(maxPower));

    // damage
    float damagemod = _GetDamageMod(rank);

    SetBaseWeaponDamage(BASE_ATTACK, MINDAMAGE, cinfo->mindmg * damagemod);
    SetBaseWeaponDamage(BASE_ATTACK, MAXDAMAGE, cinfo->maxdmg * damagemod);

    SetFloatValue(UNIT_FIELD_MINRANGEDDAMAGE,cinfo->minrangedmg * damagemod);
    SetFloatValue(UNIT_FIELD_MAXRANGEDDAMAGE,cinfo->maxrangedmg * damagemod);

    SetModifierValue(UNIT_MOD_ATTACK_POWER, BASE_VALUE, cinfo->attackpower * damagemod);
}

float Creature::_GetHealthMod(int32 Rank)
{
    switch (Rank)                                           // define rates for each elite rank
    {
        case CREATURE_ELITE_NORMAL:
            return sWorld.getConfig(CONFIG_FLOAT_RATE_CREATURE_NORMAL_HP);
        case CREATURE_ELITE_ELITE:
            return sWorld.getConfig(CONFIG_FLOAT_RATE_CREATURE_ELITE_ELITE_HP);
        case CREATURE_ELITE_RAREELITE:
            return sWorld.getConfig(CONFIG_FLOAT_RATE_CREATURE_ELITE_RAREELITE_HP);
        case CREATURE_ELITE_WORLDBOSS:
            return sWorld.getConfig(CONFIG_FLOAT_RATE_CREATURE_ELITE_WORLDBOSS_HP);
        case CREATURE_ELITE_RARE:
            return sWorld.getConfig(CONFIG_FLOAT_RATE_CREATURE_ELITE_RARE_HP);
        default:
            return sWorld.getConfig(CONFIG_FLOAT_RATE_CREATURE_ELITE_ELITE_HP);
    }
}

float Creature::_GetDamageMod(int32 Rank)
{
    switch (Rank)                                           // define rates for each elite rank
    {
        case CREATURE_ELITE_NORMAL:
            return sWorld.getConfig(CONFIG_FLOAT_RATE_CREATURE_NORMAL_DAMAGE);
        case CREATURE_ELITE_ELITE:
            return sWorld.getConfig(CONFIG_FLOAT_RATE_CREATURE_ELITE_ELITE_DAMAGE);
        case CREATURE_ELITE_RAREELITE:
            return sWorld.getConfig(CONFIG_FLOAT_RATE_CREATURE_ELITE_RAREELITE_DAMAGE);
        case CREATURE_ELITE_WORLDBOSS:
            return sWorld.getConfig(CONFIG_FLOAT_RATE_CREATURE_ELITE_WORLDBOSS_DAMAGE);
        case CREATURE_ELITE_RARE:
            return sWorld.getConfig(CONFIG_FLOAT_RATE_CREATURE_ELITE_RARE_DAMAGE);
        default:
            return sWorld.getConfig(CONFIG_FLOAT_RATE_CREATURE_ELITE_ELITE_DAMAGE);
    }
}

float Creature::GetSpellDamageMod(int32 Rank)
{
    switch (Rank)                                           // define rates for each elite rank
    {
        case CREATURE_ELITE_NORMAL:
            return sWorld.getConfig(CONFIG_FLOAT_RATE_CREATURE_NORMAL_SPELLDAMAGE);
        case CREATURE_ELITE_ELITE:
            return sWorld.getConfig(CONFIG_FLOAT_RATE_CREATURE_ELITE_ELITE_SPELLDAMAGE);
        case CREATURE_ELITE_RAREELITE:
            return sWorld.getConfig(CONFIG_FLOAT_RATE_CREATURE_ELITE_RAREELITE_SPELLDAMAGE);
        case CREATURE_ELITE_WORLDBOSS:
            return sWorld.getConfig(CONFIG_FLOAT_RATE_CREATURE_ELITE_WORLDBOSS_SPELLDAMAGE);
        case CREATURE_ELITE_RARE:
            return sWorld.getConfig(CONFIG_FLOAT_RATE_CREATURE_ELITE_RARE_SPELLDAMAGE);
        default:
            return sWorld.getConfig(CONFIG_FLOAT_RATE_CREATURE_ELITE_ELITE_SPELLDAMAGE);
    }
}

bool Creature::CreateFromProto(uint32 guidlow, CreatureInfo const* cinfo, Team team, const CreatureData *data /*=NULL*/, GameEventCreatureData const* eventData /*=NULL*/)
{
    m_originalEntry = cinfo->Entry;

    Object::_Create(guidlow, cinfo->Entry, cinfo->GetHighGuid());

    if (!UpdateEntry(cinfo->Entry, team, data, eventData, false))
        return false;

    // Checked at startup
    if (GetCreatureInfo()->vehicleId)
        SetVehicleId(GetCreatureInfo()->vehicleId);

    return true;
}

bool Creature::LoadFromDB(uint32 guidlow, Map *map)
{
    CreatureData const* data = sObjectMgr.GetCreatureData(guidlow);

    if(!data)
    {
        sLog.outErrorDb("Creature (GUID: %u) not found in table `creature`, can't load. ", guidlow);
        return false;
    }

    CreatureInfo const *cinfo = ObjectMgr::GetCreatureTemplate(data->id);
    if(!cinfo)
    {
        sLog.outErrorDb("Creature (Entry: %u) not found in table `creature_template`, can't load. ", data->id);
        return false;
    }

    GameEventCreatureData const* eventData = sGameEventMgr.GetCreatureUpdateDataForActiveEvent(guidlow);

    // Creature can be loaded already in map if grid has been unloaded while creature walk to another grid
    if (map->GetCreature(cinfo->GetObjectGuid(guidlow)))
        return false;

    CreatureCreatePos pos(map, data->posX, data->posY, data->posZ, data->orientation, data->phaseMask);

    if (!Create(guidlow, pos, cinfo, TEAM_NONE, data, eventData))
        return false;

    m_respawnradius = data->spawndist;

    m_respawnDelay = data->spawntimesecs;
    m_isDeadByDefault = data->is_dead;
    m_deathState = m_isDeadByDefault ? DEAD : ALIVE;

    m_respawnTime  = map->GetPersistentState()->GetCreatureRespawnTime(GetGUIDLow());

    if(m_respawnTime > time(NULL))                          // not ready to respawn
    {
        m_deathState = DEAD;
        if(CanFly())
        {
            float tz = GetTerrain()->GetHeight(data->posX, data->posY, data->posZ, false);
            if(data->posZ - tz > 0.1)
                Relocate(data->posX, data->posY, tz);
        }
    }
    else if(m_respawnTime)                                  // respawn time set but expired
    {
        m_respawnTime = 0;

        GetMap()->GetPersistentState()->SaveCreatureRespawnTime(GetGUIDLow(), 0);
    }

    uint32 curhealth = data->curhealth;
    if (curhealth)
    {
        curhealth = uint32(curhealth*_GetHealthMod(GetCreatureInfo()->rank));
        if(curhealth < 1)
            curhealth = 1;
    }

    SetHealth(m_deathState == ALIVE ? curhealth : 0);
    SetPower(POWER_MANA, data->curmana);

    SetMeleeDamageSchool(SpellSchools(GetCreatureInfo()->dmgschool));

    // checked at creature_template loading
    m_defaultMovementType = MovementGeneratorType(data->movementType);

    AIM_Initialize();
    return true;
}

void Creature::LoadEquipment(uint32 equip_entry, bool force)
{
    if(equip_entry == 0)
    {
        if (force)
        {
            for (uint8 i = 0; i < MAX_VIRTUAL_ITEM_SLOT; ++i)
                SetVirtualItem(VirtualItemSlot(i), 0);
            m_equipmentId = 0;
        }
        return;
    }

    EquipmentInfo const *einfo = sObjectMgr.GetEquipmentInfo(equip_entry);
    if (!einfo)
        return;

    m_equipmentId = equip_entry;
    for (uint8 i = 0; i < MAX_VIRTUAL_ITEM_SLOT; ++i)
        SetVirtualItem(VirtualItemSlot(i), einfo->equipentry[i]);
}

bool Creature::HasQuest(uint32 quest_id) const
{
    QuestRelationsMapBounds bounds = sObjectMgr.GetCreatureQuestRelationsMapBounds(GetEntry());
    for(QuestRelationsMap::const_iterator itr = bounds.first; itr != bounds.second; ++itr)
    {
        if (itr->second == quest_id)
            return true;
    }
    return false;
}

bool Creature::HasInvolvedQuest(uint32 quest_id) const
{
    QuestRelationsMapBounds bounds = sObjectMgr.GetCreatureQuestInvolvedRelationsMapBounds(GetEntry());
    for(QuestRelationsMap::const_iterator itr = bounds.first; itr != bounds.second; ++itr)
    {
        if (itr->second == quest_id)
            return true;
    }
    return false;
}


struct CreatureRespawnDeleteWorker
{
    explicit CreatureRespawnDeleteWorker(uint32 guid) : i_guid(guid) {}

    void operator() (MapPersistentState* state)
    {
        state->SaveCreatureRespawnTime(i_guid, 0);
    }

    uint32 i_guid;
};

void Creature::DeleteFromDB()
{
    CreatureData const* data = sObjectMgr.GetCreatureData(GetGUIDLow());
    if (!data)
    {
        DEBUG_LOG("Trying to delete not saved creature!");
        return;
    }

    DeleteFromDB(GetGUIDLow(), data);
}

void Creature::DeleteFromDB(uint32 lowguid, CreatureData const* data)
{
    CreatureRespawnDeleteWorker worker (lowguid);
    sMapPersistentStateMgr.DoForAllStatesWithMapId(data->mapid, worker);

    sObjectMgr.DeleteCreatureData(lowguid);

    WorldDatabase.BeginTransaction();
    WorldDatabase.PExecuteLog("DELETE FROM creature WHERE guid=%u", lowguid);
    WorldDatabase.PExecuteLog("DELETE FROM creature_addon WHERE guid=%u", lowguid);
    WorldDatabase.PExecuteLog("DELETE FROM creature_movement WHERE id=%u", lowguid);
    WorldDatabase.PExecuteLog("DELETE FROM game_event_creature WHERE guid=%u", lowguid);
    WorldDatabase.PExecuteLog("DELETE FROM game_event_creature_data WHERE guid=%u", lowguid);
    WorldDatabase.PExecuteLog("DELETE FROM creature_battleground WHERE guid=%u", lowguid);
    WorldDatabase.CommitTransaction();
}

float Creature::GetAttackDistance(Unit const* pl) const
{
    float aggroRate = sWorld.getConfig(CONFIG_FLOAT_RATE_CREATURE_AGGRO);
    if(aggroRate == 0)
        return 0.0f;

    uint32 playerlevel   = pl->GetLevelForTarget(this);
    uint32 creaturelevel = GetLevelForTarget(pl);

    int32 leveldif       = int32(playerlevel) - int32(creaturelevel);

    // "The maximum Aggro Radius has a cap of 25 levels under. Example: A level 30 char has the same Aggro Radius of a level 5 char on a level 60 mob."
    if ( leveldif < - 25)
        leveldif = -25;

    // "The aggro radius of a mob having the same level as the player is roughly 20 yards"
    float RetDistance = 20;

    // "Aggro Radius varies with level difference at a rate of roughly 1 yard/level"
    // radius grow if playlevel < creaturelevel
    RetDistance -= (float)leveldif;

    if(creaturelevel+5 <= sWorld.getConfig(CONFIG_UINT32_MAX_PLAYER_LEVEL))
    {
        // detect range auras
        RetDistance += GetTotalAuraModifier(SPELL_AURA_MOD_DETECT_RANGE);

        // detected range auras
        RetDistance += pl->GetTotalAuraModifier(SPELL_AURA_MOD_DETECTED_RANGE);
    }

    // "Minimum Aggro Radius for a mob seems to be combat range (5 yards)"
    if(RetDistance < 5)
        RetDistance = 5;

    return (RetDistance*aggroRate);
}

void Creature::SetDeathState(DeathState s)
{
    if ((s == JUST_DIED && !m_isDeadByDefault) || (s == JUST_ALIVED && m_isDeadByDefault))
    {
        m_corpseDecayTimer = m_corpseDelay*IN_MILLISECONDS; // the max/default time for corpse decay (before creature is looted/AllLootRemovedFromCorpse() is called)
        m_respawnTime = time(NULL) + m_respawnDelay;        // respawn delay (spawntimesecs)

        // always save boss respawn time at death to prevent crash cheating
        if (sWorld.getConfig(CONFIG_BOOL_SAVE_RESPAWN_TIME_IMMEDIATELY) || IsWorldBoss())
            SaveRespawnTime();
    }

    Unit::SetDeathState(s);

    if (s == JUST_DIED)
    {
        SetTargetGuid(ObjectGuid());                        // remove target selection in any cases (can be set at aura remove in Unit::SetDeathState)
        SetUInt32Value(UNIT_NPC_FLAGS, UNIT_NPC_FLAG_NONE);

        if (HasSearchedAssistance())
        {
            SetNoSearchAssistance(false);
            UpdateSpeed(MOVE_RUN, false);
        }

        // FIXME: may not be blizzlike
        if (Pet* pet = GetPet())
            pet->Unsummon(PET_SAVE_AS_DELETED, this);

        // return, since we promote to CORPSE_FALLING. CORPSE_FALLING is promoted to CORPSE at next update.
        if (CanFly() && FallGround())
            return;

        Unit::SetDeathState(CORPSE);
    }

    if (s == JUST_ALIVED)
    {
        CreatureInfo const *cinfo = GetCreatureInfo();

        SetHealth(GetMaxHealth());
        SetLootRecipient(NULL);

        if (GetTemporaryFactionFlags() & TEMPFACTION_RESTORE_RESPAWN)
            ClearTemporaryFaction();

        Unit::SetDeathState(ALIVE);

        clearUnitState(UNIT_STAT_ALL_STATE);
        i_motionMaster.Clear();

        SetMeleeDamageSchool(SpellSchools(cinfo->dmgschool));

        // Dynamic flags may be adjusted by spells. Clear them
        // first and let spell from *addon apply where needed.
        SetUInt32Value(UNIT_DYNAMIC_FLAGS, UNIT_DYNFLAG_NONE);
        LoadCreatureAddon(true);

        // Flags after LoadCreatureAddon. Any spell in *addon
        // will not be able to adjust these.
        SetUInt32Value(UNIT_NPC_FLAGS, cinfo->npcflag);
        RemoveFlag(UNIT_FIELD_FLAGS, UNIT_FLAG_SKINNABLE);
    }
}

bool Creature::FallGround()
{
    // Only if state is JUST_DIED. CORPSE_FALLING is set below and promoted to CORPSE later
    if (getDeathState() != JUST_DIED)
        return false;

    // use larger distance for vmap height search than in most other cases
    float tz = GetTerrain()->GetHeight(GetPositionX(), GetPositionY(), GetPositionZ(), true, MAX_FALL_DISTANCE);

    if (tz <= INVALID_HEIGHT)
    {
        DEBUG_LOG("FallGround: creature %u at map %u (x: %f, y: %f, z: %f), not able to retrive a proper GetHeight (z: %f).",
            GetEntry(), GetMap()->GetId(), GetPositionX(), GetPositionX(), GetPositionZ(), tz);
        return false;
    }

    // Abort too if the ground is very near
    if (fabs(GetPositionZ() - tz) < 0.1f)
        return false;

    Unit::SetDeathState(CORPSE_FALLING);

    // For creatures that are moving towards target and dies, the visual effect is not nice.
    // It is possibly caused by a xyz mismatch in DestinationHolder's GetLocationNow and the location
    // of the mob in client. For mob that are already reached target or dies while not moving
    // the visual appear to be fairly close to the expected.

    Movement::MoveSplineInit init(*this);
    init.MoveTo(GetPositionX(),GetPositionY(),tz);
    init.SetFall();
    init.Launch();

    // hacky solution: by some reason died creatures not updated, that's why need finalize movement state
    GetMap()->CreatureRelocation(this, GetPositionX(), GetPositionY(), tz, GetOrientation());
    movespline->_Finalize();
    return true;
}

void Creature::Respawn()
{
    RemoveCorpse();

    // forced recreate creature object at clients
    UnitVisibility currentVis = GetVisibility();
    SetVisibility(VISIBILITY_RESPAWN);
    UpdateObjectVisibility();
    SetVisibility(currentVis);                              // restore visibility state
    UpdateObjectVisibility();

    if (IsDespawned())
    {
        if (HasStaticDBSpawnData())
            GetMap()->GetPersistentState()->SaveCreatureRespawnTime(GetGUIDLow(), 0);
        m_respawnTime = time(NULL);                         // respawn at next tick
    }
}

void Creature::ForcedDespawn(uint32 timeMSToDespawn)
{
    if (timeMSToDespawn)
    {
        ForcedDespawnDelayEvent *pEvent = new ForcedDespawnDelayEvent(*this);

        m_Events.AddEvent(pEvent, m_Events.CalculateTime(timeMSToDespawn));
        return;
    }

    if (isAlive())
        SetDeathState(JUST_DIED);

    RemoveCorpse();
    SetHealth(0);                                           // just for nice GM-mode view
}

bool Creature::IsImmuneToSpell(SpellEntry const* spellInfo)
{
    if (!spellInfo)
        return false;

    if (GetCreatureInfo()->MechanicImmuneMask & (1 << (spellInfo->Mechanic - 1)))
        return true;

    return Unit::IsImmuneToSpell(spellInfo);
}

bool Creature::IsImmuneToSpellEffect(SpellEntry const* spellInfo, SpellEffectIndex index) const
{
    if (GetCreatureInfo()->MechanicImmuneMask & (1 << (spellInfo->EffectMechanic[index] - 1)))
        return true;

    // Taunt immunity special flag check
    if (GetCreatureInfo()->flags_extra & CREATURE_FLAG_EXTRA_NOT_TAUNTABLE)
    {
        // Taunt aura apply check
        if (spellInfo->Effect[index] == SPELL_EFFECT_APPLY_AURA)
        {
            if (spellInfo->EffectApplyAuraName[index] == SPELL_AURA_MOD_TAUNT)
                return true;
        }
        // Spell effect taunt check
        else if (spellInfo->Effect[index] == SPELL_EFFECT_ATTACK_ME)
            return true;
    }

    return Unit::IsImmuneToSpellEffect(spellInfo, index);
}

SpellEntry const *Creature::ReachWithSpellAttack(Unit *pVictim)
{
    if(!pVictim)
        return NULL;

    for(uint32 i = 0; i <= GetSpellMaxIndex(); ++i)
    {
        uint32 spellID = GetSpell(i);
        if(!spellID)
            continue;

        SpellEntry const *spellInfo = sSpellStore.LookupEntry(spellID);
        if(!spellInfo)
        {
            sLog.outError("WORLD: unknown spell id %i", spellID);
            continue;
        }

        bool bcontinue = true;
        for(int j = 0; j < MAX_EFFECT_INDEX; ++j)
        {
            if( (spellInfo->Effect[j] == SPELL_EFFECT_SCHOOL_DAMAGE )       ||
                (spellInfo->Effect[j] == SPELL_EFFECT_INSTAKILL)            ||
                (spellInfo->Effect[j] == SPELL_EFFECT_ENVIRONMENTAL_DAMAGE) ||
                (spellInfo->Effect[j] == SPELL_EFFECT_HEALTH_LEECH )
                )
            {
                bcontinue = false;
                break;
            }
        }
        if(bcontinue) continue;

        if(spellInfo->manaCost > GetPower(POWER_MANA))
            continue;
        SpellRangeEntry const* srange = sSpellRangeStore.LookupEntry(spellInfo->rangeIndex);
        float range = GetSpellMaxRange(srange);
        float minrange = GetSpellMinRange(srange);

        float dist = GetCombatDistance(pVictim);

        //if(!isInFront( pVictim, range ) && spellInfo->AttributesEx )
        //    continue;
        if( dist > range || dist < minrange )
            continue;
        if(spellInfo->PreventionType == SPELL_PREVENTION_TYPE_SILENCE && HasFlag(UNIT_FIELD_FLAGS, UNIT_FLAG_SILENCED))
            continue;
        if(spellInfo->PreventionType == SPELL_PREVENTION_TYPE_PACIFY && HasFlag(UNIT_FIELD_FLAGS, UNIT_FLAG_PACIFIED))
            continue;
        return spellInfo;
    }
    return NULL;
}

SpellEntry const *Creature::ReachWithSpellCure(Unit *pVictim)
{
    if(!pVictim)
        return NULL;

    for(uint32 i = 0; i <= GetSpellMaxIndex(); ++i)
    {
        uint32 spellID = GetSpell(i);
        if (spellID)
            continue;

        SpellEntry const *spellInfo = sSpellStore.LookupEntry(spellID);
        if(!spellInfo)
        {
            sLog.outError("WORLD: unknown spell id %i", spellID);
            continue;
        }

        bool bcontinue = true;
        for(int j = 0; j < MAX_EFFECT_INDEX; ++j)
        {
            if( (spellInfo->Effect[j] == SPELL_EFFECT_HEAL ) )
            {
                bcontinue = false;
                break;
            }
        }
        if(bcontinue)
            continue;

        if(spellInfo->manaCost > GetPower(POWER_MANA))
            continue;
        SpellRangeEntry const* srange = sSpellRangeStore.LookupEntry(spellInfo->rangeIndex);
        float range = GetSpellMaxRange(srange);
        float minrange = GetSpellMinRange(srange);

        float dist = GetCombatDistance(pVictim);

        //if(!isInFront( pVictim, range ) && spellInfo->AttributesEx )
        //    continue;
        if( dist > range || dist < minrange )
            continue;
        if(spellInfo->PreventionType == SPELL_PREVENTION_TYPE_SILENCE && HasFlag(UNIT_FIELD_FLAGS, UNIT_FLAG_SILENCED))
            continue;
        if(spellInfo->PreventionType == SPELL_PREVENTION_TYPE_PACIFY && HasFlag(UNIT_FIELD_FLAGS, UNIT_FLAG_PACIFIED))
            continue;
        return spellInfo;
    }
    return NULL;
}

bool Creature::IsVisibleInGridForPlayer(Player* pl) const
{
    // gamemaster in GM mode see all, including ghosts
    if(pl->isGameMaster())
        return true;

    if (GetCreatureInfo()->flags_extra & CREATURE_FLAG_EXTRA_INVISIBLE)
        return false;

    // Live player (or with not release body see live creatures or death creatures with corpse disappearing time > 0
    if(pl->isAlive() || pl->GetDeathTimer() > 0)
    {
        return (isAlive() || m_corpseDecayTimer > 0 || (m_isDeadByDefault && m_deathState == CORPSE));
    }

    // Dead player see live creatures near own corpse
    if(isAlive())
    {
        Corpse *corpse = pl->GetCorpse();
        if(corpse)
        {
            // 20 - aggro distance for same level, 25 - max additional distance if player level less that creature level
            if(corpse->IsWithinDistInMap(this,(20+25)*sWorld.getConfig(CONFIG_FLOAT_RATE_CREATURE_AGGRO)))
                return true;
        }
    }

    // Dead player can see ghosts
    if (GetCreatureInfo()->type_flags & CREATURE_TYPEFLAGS_GHOST_VISIBLE)
        return true;

    // and not see any other
    return false;
}

void Creature::SendAIReaction(AiReaction reactionType)
{
    WorldPacket data(SMSG_AI_REACTION, 12);

    data << GetObjectGuid();
    data << uint32(reactionType);

    ((WorldObject*)this)->SendMessageToSet(&data, true);

    DEBUG_FILTER_LOG(LOG_FILTER_AI_AND_MOVEGENSS, "WORLD: Sent SMSG_AI_REACTION, type %u.", reactionType);
}

void Creature::CallAssistance()
{
    // FIXME: should player pets call for assistance?
    if (!m_AlreadyCallAssistance && getVictim() && !isCharmed())
    {
        SetNoCallAssistance(true);

        float radius = sWorld.getConfig(CONFIG_FLOAT_CREATURE_FAMILY_ASSISTANCE_RADIUS);
        if(radius > 0)
        {
            std::list<Creature*> assistList;

            {
                MaNGOS::AnyAssistCreatureInRangeCheck u_check(this, getVictim(), radius);
                MaNGOS::CreatureListSearcher<MaNGOS::AnyAssistCreatureInRangeCheck> searcher(assistList, u_check);
                Cell::VisitGridObjects(this,searcher, radius);
            }

            if (!assistList.empty())
            {
                AssistDelayEvent *e = new AssistDelayEvent(getVictim()->GetObjectGuid(), *this, assistList);
                m_Events.AddEvent(e, m_Events.CalculateTime(sWorld.getConfig(CONFIG_UINT32_CREATURE_FAMILY_ASSISTANCE_DELAY)));
            }
        }
    }
}

void Creature::CallForHelp(float fRadius)
{
    if (fRadius <= 0.0f || !getVictim() || IsPet() || isCharmed())
        return;

    MaNGOS::CallOfHelpCreatureInRangeDo u_do(this, getVictim(), fRadius);
    MaNGOS::CreatureWorker<MaNGOS::CallOfHelpCreatureInRangeDo> worker(this, u_do);
    Cell::VisitGridObjects(this,worker, fRadius);
}

bool Creature::CanAssistTo(const Unit* u, const Unit* enemy, bool checkfaction /*= true*/) const
{
    // we don't need help from zombies :)
    if (!isAlive())
        return false;

    // we don't need help from non-combatant ;)
    if (IsCivilian())
        return false;

    if (HasFlag(UNIT_FIELD_FLAGS, UNIT_FLAG_NON_ATTACKABLE | UNIT_FLAG_NOT_SELECTABLE | UNIT_FLAG_PASSIVE))
        return false;

    // skip fighting creature
    if (isInCombat())
        return false;

    // only free creature
    if (GetCharmerOrOwnerGuid())
        return false;

    // only from same creature faction
    if (checkfaction)
    {
        if (getFaction() != u->getFaction())
            return false;
    }
    else
    {
        if (!IsFriendlyTo(u))
            return false;
    }

    // skip non hostile to caster enemy creatures
    if (!IsHostileTo(enemy))
        return false;

    return true;
}

bool Creature::CanInitiateAttack()
{
    if (hasUnitState(UNIT_STAT_STUNNED | UNIT_STAT_DIED))
        return false;

    if (HasFlag(UNIT_FIELD_FLAGS, UNIT_FLAG_NON_ATTACKABLE | UNIT_FLAG_NOT_SELECTABLE))
        return false;

    if (isPassiveToHostile())
        return false;

    return true;
}

void Creature::SaveRespawnTime()
{
    if(IsPet() || !HasStaticDBSpawnData())
        return;

    if(m_respawnTime > time(NULL))                          // dead (no corpse)
        GetMap()->GetPersistentState()->SaveCreatureRespawnTime(GetGUIDLow(), m_respawnTime);
    else if (m_corpseDecayTimer > 0)                        // dead (corpse)
        GetMap()->GetPersistentState()->SaveCreatureRespawnTime(GetGUIDLow(), time(NULL) + m_respawnDelay + m_corpseDecayTimer / IN_MILLISECONDS);
}

bool Creature::IsOutOfThreatArea(Unit* pVictim) const
{
    if (!pVictim)
        return true;

    if (!pVictim->IsInMap(this))
        return true;

    if (!pVictim->isTargetableForAttack())
        return true;

    if (!pVictim->isInAccessablePlaceFor(this))
        return true;

    if (!pVictim->isVisibleForOrDetect(this,this,false))
        return true;

    if(sMapStore.LookupEntry(GetMapId())->IsDungeon())
        return false;

    float AttackDist = GetAttackDistance(pVictim);
    float ThreatRadius = sWorld.getConfig(CONFIG_FLOAT_THREAT_RADIUS);

    //Use AttackDistance in distance check if threat radius is lower. This prevents creature bounce in and out of combat every update tick.
    return !pVictim->IsWithinDist3d(m_combatStartX, m_combatStartY, m_combatStartZ,
        ThreatRadius > AttackDist ? ThreatRadius : AttackDist);
}

CreatureDataAddon const* Creature::GetCreatureAddon() const
{
    if (CreatureDataAddon const* addon = ObjectMgr::GetCreatureAddon(GetGUIDLow()))
        return addon;

    // dependent from difficulty mode entry
    if (GetEntry() != GetCreatureInfo()->Entry)
    {
        // If CreatureTemplateAddon for difficulty_entry_N exist, it's there for a reason
        if (CreatureDataAddon const* addon =  ObjectMgr::GetCreatureTemplateAddon(GetCreatureInfo()->Entry))
            return addon;
    }

    // Return CreatureTemplateAddon when nothing else exist
    return ObjectMgr::GetCreatureTemplateAddon(GetEntry());
}

//creature_addon table
bool Creature::LoadCreatureAddon(bool reload)
{
    CreatureDataAddon const *cainfo = GetCreatureAddon();
    if(!cainfo)
        return false;

    if (cainfo->mount != 0)
        Mount(cainfo->mount);

    if (cainfo->bytes1 != 0)
    {
        // 0 StandState
        // 1 FreeTalentPoints   Pet only, so always 0 for default creature
        // 2 StandFlags
        // 3 StandMiscFlags

        SetByteValue(UNIT_FIELD_BYTES_1, 0, uint8(cainfo->bytes1 & 0xFF));
        //SetByteValue(UNIT_FIELD_BYTES_1, 1, uint8((cainfo->bytes1 >> 8) & 0xFF));
        SetByteValue(UNIT_FIELD_BYTES_1, 1, 0);
        SetByteValue(UNIT_FIELD_BYTES_1, 2, uint8((cainfo->bytes1 >> 16) & 0xFF));
        SetByteValue(UNIT_FIELD_BYTES_1, 3, uint8((cainfo->bytes1 >> 24) & 0xFF));
    }

    // UNIT_FIELD_BYTES_2
    // 0 SheathState
    // 1 UnitPVPStateFlags  Set at Creature::UpdateEntry (SetPvp())
    // 2 UnitRename         Pet only, so always 0 for default creature
    // 3 ShapeshiftForm     Must be determined/set by shapeshift spell/aura
    SetByteValue(UNIT_FIELD_BYTES_2, 0, cainfo->sheath_state);

    if (cainfo->pvp_state != 0)
        SetByteValue(UNIT_FIELD_BYTES_2, 1, cainfo->pvp_state);

    //SetByteValue(UNIT_FIELD_BYTES_2, 2, 0);
    //SetByteValue(UNIT_FIELD_BYTES_2, 3, 0);

    if (cainfo->emote != 0)
        SetUInt32Value(UNIT_NPC_EMOTESTATE, cainfo->emote);

    if (cainfo->splineFlags & SPLINEFLAG_FLYING)
        SetLevitate(true);

    if(cainfo->auras)
    {
        for (uint32 const* cAura = cainfo->auras; *cAura; ++cAura)
        {
            SpellEntry const *AdditionalSpellInfo = sSpellStore.LookupEntry(*cAura);
            if (!AdditionalSpellInfo)
            {
                sLog.outErrorDb("Creature (GUIDLow: %u Entry: %u ) has wrong spell %u defined in `auras` field.",GetGUIDLow(),GetEntry(), *cAura);
                continue;
            }

            if (HasAura(*cAura))
            {
                if (!reload)
                    sLog.outErrorDb("Creature (GUIDLow: %u Entry: %u) has duplicate spell %u in `auras` field.", GetGUIDLow(), GetEntry(), *cAura);

                continue;
            }

            CastSpell(this, AdditionalSpellInfo, true);
        }
    }
    return true;
}

/// Send a message to LocalDefense channel for players opposition team in the zone
void Creature::SendZoneUnderAttackMessage(Player* attacker)
{
    Team enemy_team = attacker->GetTeam();

    WorldPacket data(SMSG_ZONE_UNDER_ATTACK, 4);
    data << uint32(GetZoneId());
    sWorld.SendGlobalMessage(&data, NULL, (enemy_team == ALLIANCE ? HORDE : ALLIANCE));
}

void Creature::SetInCombatWithZone()
{
    if (!CanHaveThreatList())
    {
        sLog.outError("Creature entry %u call SetInCombatWithZone but creature cannot have threat list.", GetEntry());
        return;
    }

    Map* pMap = GetMap();

    if (!pMap->IsDungeon())
    {
        sLog.outError("Creature entry %u call SetInCombatWithZone for map (id: %u) that isn't an instance.", GetEntry(), pMap->GetId());
        return;
    }

    Map::PlayerList const &PlList = pMap->GetPlayers();

    if (PlList.isEmpty())
        return;

    for(Map::PlayerList::const_iterator i = PlList.begin(); i != PlList.end(); ++i)
    {
        if (Player* pPlayer = i->getSource())
        {
            if (pPlayer->isGameMaster())
                continue;

            if (pPlayer->isAlive() && !IsFriendlyTo(pPlayer))
            {
                pPlayer->SetInCombatWith(this);
                AddThreat(pPlayer);
            }
        }
    }
}

Unit* Creature::SelectAttackingTarget(AttackingTarget target, uint32 position) const
{
    if (!CanHaveThreatList())
        return NULL;

    //ThreatList m_threatlist;
    ThreatList const& threatlist = getThreatManager().getThreatList();
    ThreatList::const_iterator i = threatlist.begin();
    ThreatList::const_reverse_iterator r = threatlist.rbegin();

    if (position >= threatlist.size() || !threatlist.size())
        return NULL;

    switch(target)
    {
        case ATTACKING_TARGET_RANDOM:
        {
            advance(i, position + (rand() % (threatlist.size() - position)));
            return GetMap()->GetUnit((*i)->getUnitGuid());
        }
        case ATTACKING_TARGET_TOPAGGRO:
        {
            advance(i, position);
            return GetMap()->GetUnit((*i)->getUnitGuid());
        }
        case ATTACKING_TARGET_BOTTOMAGGRO:
        {
            advance(r, position);
            return GetMap()->GetUnit((*r)->getUnitGuid());
        }
        case ATTACKING_TARGET_RANDOM_PLAYER:
        {
            std::vector<Unit*> threatPlayers;
            threatPlayers.reserve(threatlist.size());
            for (; i != threatlist.end(); ++i)
            {
                Unit *target = GetMap()->GetUnit((*i)->getUnitGuid());
                if (target && target->GetTypeId() == TYPEID_PLAYER)
                    threatPlayers.push_back(target);
            }
            if (threatPlayers.empty() || position >= threatPlayers.size())
                return NULL;
            return threatPlayers[urand(position, threatPlayers.size()-1)];
        }
        case ATTACKING_TARGET_TOPAGGRO_PLAYER:
        {
            for (; i != threatlist.end(); ++i)
            {
                Unit *target = GetMap()->GetUnit((*i)->getUnitGuid());
                if (target && target->GetTypeId() == TYPEID_PLAYER)
                {
                    if (!position)
                        return target;
                    else
                        --position;
                }
            }
            return NULL;
        }
        case ATTACKING_TARGET_BOTTOMAGGRO_PLAYER:
        {
            for (; r != threatlist.rend(); ++r)
            {
                Unit *target = GetMap()->GetUnit((*r)->getUnitGuid());
                if (target && target->GetTypeId() == TYPEID_PLAYER)
                {
                    if (!position)
                        return target;
                    else
                        --position;
                }
            }
            return NULL;
        }
    }

    return NULL;
}

void Creature::_AddCreatureSpellCooldown(uint32 spell_id, time_t end_time)
{
    m_CreatureSpellCooldowns[spell_id] = end_time;
}

void Creature::_AddCreatureCategoryCooldown(uint32 category, time_t apply_time)
{
    m_CreatureCategoryCooldowns[category] = apply_time;
}

void Creature::AddCreatureSpellCooldown(uint32 spellid)
{
    SpellEntry const *spellInfo = sSpellStore.LookupEntry(spellid);
    if(!spellInfo)
        return;

    uint32 cooldown = GetSpellRecoveryTime(spellInfo);
    if(cooldown)
        _AddCreatureSpellCooldown(spellid, time(NULL) + cooldown/IN_MILLISECONDS);

    if(spellInfo->Category)
        _AddCreatureCategoryCooldown(spellInfo->Category, time(NULL));
}

bool Creature::HasCategoryCooldown(uint32 spell_id) const
{
    SpellEntry const *spellInfo = sSpellStore.LookupEntry(spell_id);
    if(!spellInfo)
        return false;

    CreatureSpellCooldowns::const_iterator itr = m_CreatureCategoryCooldowns.find(spellInfo->Category);
    return (itr != m_CreatureCategoryCooldowns.end() && time_t(itr->second + (spellInfo->CategoryRecoveryTime / IN_MILLISECONDS)) > time(NULL));
}

bool Creature::HasSpellCooldown(uint32 spell_id) const
{
    CreatureSpellCooldowns::const_iterator itr = m_CreatureSpellCooldowns.find(spell_id);
    return (itr != m_CreatureSpellCooldowns.end() && itr->second > time(NULL)) || HasCategoryCooldown(spell_id);
}

bool Creature::IsInEvadeMode() const
{
    return !i_motionMaster.empty() && i_motionMaster.GetCurrentMovementGeneratorType() == HOME_MOTION_TYPE;
}

bool Creature::HasSpell(uint32 spellID)
{
    for(uint8 i = 0; i <= GetSpellMaxIndex(); ++i)
        if (spellID == GetSpell(i))
            return true;
    return false;
}

time_t Creature::GetRespawnTimeEx() const
{
    time_t now = time(NULL);
    if(m_respawnTime > now)                                 // dead (no corpse)
        return m_respawnTime;
    else if (m_corpseDecayTimer > 0)                        // dead (corpse)
        return now + m_respawnDelay + m_corpseDecayTimer / IN_MILLISECONDS;
    else
        return now;
}

void Creature::GetRespawnCoord( float &x, float &y, float &z, float* ori, float* dist ) const
{
    if (CreatureData const* data = sObjectMgr.GetCreatureData(GetGUIDLow()))
    {
        x = data->posX;
        y = data->posY;
        z = data->posZ;
        if (ori)
            *ori = data->orientation;
        if (dist)
            *dist = GetRespawnRadius();
    }
    else
    {
        float orient;

        GetSummonPoint(x, y, z, orient);

        if (ori)
            *ori = orient;
        if (dist)
            *dist = GetRespawnRadius();
    }

    //lets check if our creatures have valid spawn coordinates
    MANGOS_ASSERT(MaNGOS::IsValidMapCoord(x, y, z) || PrintCoordinatesError(x, y, z, "respawn"));
}

void Creature::AllLootRemovedFromCorpse()
{
    if (lootForBody && !HasFlag(UNIT_FIELD_FLAGS, UNIT_FLAG_SKINNABLE))
    {
        uint32 corpseLootedDelay;

        if (!lootForSkin)                                   // corpse was not skinned -> apply corpseLootedDelay
        {
            // use a static spawntimesecs/3 modifier (guessed/made up value) unless config are more than 0.0
            // spawntimesecs=3min:  corpse decay after 1min
            // spawntimesecs=4hour: corpse decay after 1hour 20min
            if (sWorld.getConfig(CONFIG_FLOAT_RATE_CORPSE_DECAY_LOOTED) > 0.0f)
                corpseLootedDelay = (uint32)((m_corpseDelay * IN_MILLISECONDS) * sWorld.getConfig(CONFIG_FLOAT_RATE_CORPSE_DECAY_LOOTED));
            else
                corpseLootedDelay = (m_respawnDelay*IN_MILLISECONDS) /3;
        }
        else                                                // corpse was skinned, corpse will despawn next update
            corpseLootedDelay = 0;

        // if m_respawnTime is not expired already
        if (m_respawnTime >= time(NULL))
        {
            // if spawntimesecs is larger than default corpse delay always use corpseLootedDelay
            if (m_respawnDelay > m_corpseDelay)
            {
                m_corpseDecayTimer = corpseLootedDelay;
            }
            else
            {
                // if m_respawnDelay is relatively short and corpseDecayTimer is larger than corpseLootedDelay
                if (m_corpseDecayTimer > corpseLootedDelay)
                    m_corpseDecayTimer = corpseLootedDelay;
            }
        }
        else
        {
            m_corpseDecayTimer = 0;

            // TODO: reaching here, means mob will respawn at next tick.
            // This might be a place to set some aggro delay so creature has
            // ~5 seconds before it can react to hostile surroundings.

            // It's worth noting that it will not be fully correct either way.
            // At this point another "instance" of the creature are presumably expected to
            // be spawned already, while this corpse will not appear in respawned form.
        }
    }
}

uint32 Creature::GetLevelForTarget( Unit const* target ) const
{
    if(!IsWorldBoss())
        return Unit::GetLevelForTarget(target);

    uint32 level = target->getLevel()+sWorld.getConfig(CONFIG_UINT32_WORLD_BOSS_LEVEL_DIFF);
    if(level < 1)
        return 1;
    if(level > 255)
        return 255;
    return level;
}

std::string Creature::GetAIName() const
{
    return ObjectMgr::GetCreatureTemplate(GetEntry())->AIName;
}

std::string Creature::GetScriptName() const
{
    return sScriptMgr.GetScriptName(GetScriptId());
}

uint32 Creature::GetScriptId() const
{
    return ObjectMgr::GetCreatureTemplate(GetEntry())->ScriptID;
}

VendorItemData const* Creature::GetVendorItems() const
{
    return sObjectMgr.GetNpcVendorItemList(GetEntry());
}

VendorItemData const* Creature::GetVendorTemplateItems() const
{
    uint32 vendorId = GetCreatureInfo()->vendorId;
    return vendorId ? sObjectMgr.GetNpcVendorTemplateItemList(vendorId) : NULL;
}

uint32 Creature::GetVendorItemCurrentCount(VendorItem const* vItem)
{
    if(!vItem->maxcount)
        return vItem->maxcount;

    VendorItemCounts::iterator itr = m_vendorItemCounts.begin();
    for(; itr != m_vendorItemCounts.end(); ++itr)
        if(itr->itemId==vItem->item)
            break;

    if(itr == m_vendorItemCounts.end())
        return vItem->maxcount;

    VendorItemCount* vCount = &*itr;

    time_t ptime = time(NULL);

    if( vCount->lastIncrementTime + vItem->incrtime <= ptime )
    {
        ItemPrototype const* pProto = ObjectMgr::GetItemPrototype(vItem->item);

        uint32 diff = uint32((ptime - vCount->lastIncrementTime)/vItem->incrtime);
        if((vCount->count + diff * pProto->BuyCount) >= vItem->maxcount )
        {
            m_vendorItemCounts.erase(itr);
            return vItem->maxcount;
        }

        vCount->count += diff * pProto->BuyCount;
        vCount->lastIncrementTime = ptime;
    }

    return vCount->count;
}

uint32 Creature::UpdateVendorItemCurrentCount(VendorItem const* vItem, uint32 used_count)
{
    if(!vItem->maxcount)
        return 0;

    VendorItemCounts::iterator itr = m_vendorItemCounts.begin();
    for(; itr != m_vendorItemCounts.end(); ++itr)
        if(itr->itemId==vItem->item)
            break;

    if(itr == m_vendorItemCounts.end())
    {
        uint32 new_count = vItem->maxcount > used_count ? vItem->maxcount-used_count : 0;
        m_vendorItemCounts.push_back(VendorItemCount(vItem->item,new_count));
        return new_count;
    }

    VendorItemCount* vCount = &*itr;

    time_t ptime = time(NULL);

    if( vCount->lastIncrementTime + vItem->incrtime <= ptime )
    {
        ItemPrototype const* pProto = ObjectMgr::GetItemPrototype(vItem->item);

        uint32 diff = uint32((ptime - vCount->lastIncrementTime)/vItem->incrtime);
        if((vCount->count + diff * pProto->BuyCount) < vItem->maxcount )
            vCount->count += diff * pProto->BuyCount;
        else
            vCount->count = vItem->maxcount;
    }

    vCount->count = vCount->count > used_count ? vCount->count-used_count : 0;
    vCount->lastIncrementTime = ptime;
    return vCount->count;
}

TrainerSpellData const* Creature::GetTrainerTemplateSpells() const
{
    uint32 trainerId = GetCreatureInfo()->trainerId;
    return trainerId ? sObjectMgr.GetNpcTrainerTemplateSpells(trainerId) : NULL;
}

TrainerSpellData const* Creature::GetTrainerSpells() const
{
    return sObjectMgr.GetNpcTrainerSpells(GetEntry());
}

// overwrite WorldObject function for proper name localization
const char* Creature::GetNameForLocaleIdx(int32 loc_idx) const
{
    if (loc_idx >= 0)
    {
        CreatureLocale const *cl = sObjectMgr.GetCreatureLocale(GetEntry());
        if (cl)
        {
            if (cl->Name.size() > (size_t)loc_idx && !cl->Name[loc_idx].empty())
                return cl->Name[loc_idx].c_str();
        }
    }

    return GetName();
}

void Creature::SetFactionTemporary(uint32 factionId, uint32 tempFactionFlags)
{
    m_temporaryFactionFlags = tempFactionFlags;
    setFaction(factionId);
}

void Creature::ClearTemporaryFaction()
{
    // No restore if creature is charmed/possessed.
    // For later we may consider extend to restore to charmer faction where charmer is creature.
    // This can also be done by update any pet/charmed of creature at any faction change to charmer.
    if (isCharmed())
        return;

    m_temporaryFactionFlags = TEMPFACTION_NONE;
    setFaction(GetCreatureInfo()->faction_A);
}

void Creature::SetActiveObjectState( bool on )
{
    if(m_isActiveObject==on)
        return;

    bool world = IsInWorld();

    Map* map;
    if(world)
    {
        map = GetMap();
        map->Remove(this,false);
    }

    m_isActiveObject = on;

    if(world)
        map->Add(this);
}

void Creature::SendAreaSpiritHealerQueryOpcode(Player *pl)
{
    uint32 next_resurrect = 0;
    if (Spell* pcurSpell = GetCurrentSpell(CURRENT_CHANNELED_SPELL))
        next_resurrect = pcurSpell->GetCastedTime();
    WorldPacket data(SMSG_AREA_SPIRIT_HEALER_TIME, 8 + 4);
    data << ObjectGuid(GetObjectGuid());
    data << uint32(next_resurrect);
    pl->SendDirectMessage(&data);
}

void Creature::ApplyGameEventSpells(GameEventCreatureData const* eventData, bool activated)
{
    uint32 cast_spell = activated ? eventData->spell_id_start : eventData->spell_id_end;
    uint32 remove_spell = activated ? eventData->spell_id_end : eventData->spell_id_start;

    if (remove_spell)
        if (SpellEntry const* spellEntry = sSpellStore.LookupEntry(remove_spell))
            if (IsSpellAppliesAura(spellEntry))
                RemoveAurasDueToSpell(remove_spell);

    if (cast_spell)
        CastSpell(this, cast_spell, true);
}

void Creature::FillGuidsListFromThreatList( std::vector<ObjectGuid>& guids, uint32 maxamount /*= 0*/ )
{
    if (!CanHaveThreatList())
        return;

    ThreatList const& threats = getThreatManager().getThreatList();

    maxamount = maxamount > 0 ? std::min(maxamount,uint32(threats.size())) : threats.size();

    guids.reserve(guids.size() + maxamount);

    for (ThreatList::const_iterator itr = threats.begin(); maxamount && itr != threats.end(); ++itr, --maxamount)
        guids.push_back((*itr)->getUnitGuid());
}

struct AddCreatureToRemoveListInMapsWorker
{
    AddCreatureToRemoveListInMapsWorker(ObjectGuid guid) : i_guid(guid) {}

    void operator() (Map* map)
    {
        if (Creature* pCreature = map->GetCreature(i_guid))
            pCreature->AddObjectToRemoveList();
    }

    ObjectGuid i_guid;
};

void Creature::AddToRemoveListInMaps(uint32 db_guid, CreatureData const* data)
{
    AddCreatureToRemoveListInMapsWorker worker(data->GetObjectGuid(db_guid));
    sMapMgr.DoForAllMapsWithMapId(data->mapid, worker);
}

struct SpawnCreatureInMapsWorker
{
    SpawnCreatureInMapsWorker(uint32 guid, CreatureData const* data)
        : i_guid(guid), i_data(data) {}

    void operator() (Map* map)
    {
        // We use spawn coords to spawn
        if (map->IsLoaded(i_data->posX, i_data->posY))
        {
            Creature* pCreature = new Creature;
            //DEBUG_LOG("Spawning creature %u",*itr);
            if (!pCreature->LoadFromDB(i_guid, map))
            {
                delete pCreature;
            }
            else
            {
                map->Add(pCreature);
            }
        }
    }

    uint32 i_guid;
    CreatureData const* i_data;
};

void Creature::SpawnInMaps(uint32 db_guid, CreatureData const* data)
{
    SpawnCreatureInMapsWorker worker(db_guid, data);
    sMapMgr.DoForAllMapsWithMapId(data->mapid, worker);
}

bool Creature::HasStaticDBSpawnData() const
{
    return sObjectMgr.GetCreatureData(GetGUIDLow()) != NULL;
}

<<<<<<< HEAD
uint32 Creature::GetSpell(uint8 index, uint8 activeState)
{
    if (index > GetSpellMaxIndex(activeState))
        return 0;

    CreatureSpellsList const* spellList = sObjectMgr.GetCreatureSpells(GetEntry(), activeState);
    if (!spellList)
        return 0;

    CreatureSpellsList::const_iterator itr = spellList->find(index);

    if (itr == spellList->end())
        return 0;

    CreatureSpellEntry const* spellEntry = &itr->second;

    if (!spellEntry)
        return 0;

    if (spellEntry->disabled)
        return 0;

    // other checks there

    return spellEntry->spell;
}

uint8 Creature::GetSpellMaxIndex(uint8 activeState)
{
    CreatureSpellsList const* spellList = sObjectMgr.GetCreatureSpells(GetEntry(),activeState);
    if (!spellList)
        return 0;

    return (spellList ? spellList->rbegin()->first : 0);

=======
void Creature::SetWalk(bool enable)
{
    if (enable)
        m_movementInfo.AddMovementFlag(MOVEFLAG_WALK_MODE);
    else
        m_movementInfo.RemoveMovementFlag(MOVEFLAG_WALK_MODE);
    WorldPacket data(enable ? SMSG_SPLINE_MOVE_SET_WALK_MODE : SMSG_SPLINE_MOVE_SET_RUN_MODE, 9);
    data << GetPackGUID();
    SendMessageToSet(&data, true);
}

void Creature::SetLevitate(bool enable)
{
    if (enable)
        m_movementInfo.AddMovementFlag(MOVEFLAG_LEVITATING);
    else
        m_movementInfo.RemoveMovementFlag(MOVEFLAG_LEVITATING);
    WorldPacket data(enable ? SMSG_SPLINE_MOVE_GRAVITY_DISABLE : SMSG_SPLINE_MOVE_GRAVITY_ENABLE, 9);
    data << GetPackGUID();
    SendMessageToSet(&data, true);
>>>>>>> 70fe2e92
}<|MERGE_RESOLUTION|>--- conflicted
+++ resolved
@@ -2529,7 +2529,6 @@
     return sObjectMgr.GetCreatureData(GetGUIDLow()) != NULL;
 }
 
-<<<<<<< HEAD
 uint32 Creature::GetSpell(uint8 index, uint8 activeState)
 {
     if (index > GetSpellMaxIndex(activeState))
@@ -2564,8 +2563,8 @@
         return 0;
 
     return (spellList ? spellList->rbegin()->first : 0);
-
-=======
+}
+
 void Creature::SetWalk(bool enable)
 {
     if (enable)
@@ -2586,5 +2585,4 @@
     WorldPacket data(enable ? SMSG_SPLINE_MOVE_GRAVITY_DISABLE : SMSG_SPLINE_MOVE_GRAVITY_ENABLE, 9);
     data << GetPackGUID();
     SendMessageToSet(&data, true);
->>>>>>> 70fe2e92
 }