--- conflicted
+++ resolved
@@ -761,17 +761,8 @@
 
     HighGuid hi = cinfo->VehicleId ? HIGHGUID_VEHICLE : HIGHGUID_UNIT;
 
-    if (map->GetInstanceId() == 0)
-    {
-        // Creature can be loaded already in map if grid has been unloaded while creature walk to another grid
-        // FIXME: until creature guids is global and for instances used dynamic generated guids
-        // in instance possible load creature duplicates with same DB guid but different in game guids
-        // This will be until implementing per-map creature guids
-        if (map->GetCreature(ObjectGuid(hi, Entry, guidlow)))
-            return false;
-    }
-    else
-        guidlow = sObjectMgr.GenerateLowGuid(hi);
+    if (map->GetCreature(ObjectGuid(hi, Entry, guidlow)))
+        return false;
 
     ObjectGuid guid(hi, Entry, guidlow);
 
@@ -1264,13 +1255,10 @@
     GameEventCreatureData const* eventData = sGameEventMgr.GetCreatureUpdateDataForActiveEvent(guidlow);
 
     m_DBTableGuid = guidlow;
-<<<<<<< HEAD
-=======
 
     // Creature can be loaded already in map if grid has been unloaded while creature walk to another grid
     if (map->GetCreature(ObjectGuid(HIGHGUID_UNIT, data->id, guidlow)))
         return false;
->>>>>>> aa7eb2e0
 
     if (!Create(guidlow, map, data->phaseMask, data->id, TEAM_NONE, data, eventData))
         return false;
