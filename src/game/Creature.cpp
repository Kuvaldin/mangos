--- conflicted
+++ resolved
@@ -773,29 +773,11 @@
 
 bool Creature::Create(uint32 guidlow, CreatureCreatePos& cPos, CreatureInfo const* cinfo, Team team /*= TEAM_NONE*/, const CreatureData *data /*= NULL*/, GameEventCreatureData const* eventData /*= NULL*/)
 {
-    CreatureInfo const *cinfo = sObjectMgr.GetCreatureTemplate(Entry);
-
-    if (!cinfo)
-    {
-        sLog.outErrorDb("Creature entry %u does not exist.", Entry);
-        return false;
-    }
 
     SetMap(cPos.GetMap());
     SetPhaseMask(cPos.GetPhaseMask(), false);
 
-<<<<<<< HEAD
-    HighGuid hi = cinfo->VehicleId ? HIGHGUID_VEHICLE : HIGHGUID_UNIT;
-
-    ObjectGuid guid(hi, Entry, guidlow);
-
-    if (cPos.GetMap()->GetCreature(guid))
-        return false;
-
-    if (!CreateFromProto(guid, Entry, team, data, eventData))
-=======
     if (!CreateFromProto(guidlow, cinfo, team, data, eventData))
->>>>>>> b7eadbe2
         return false;
 
     cPos.SelectFinalPoint(this);
@@ -1260,19 +1242,11 @@
     }
 }
 
-<<<<<<< HEAD
-bool Creature::CreateFromProto(ObjectGuid guid, uint32 Entry, Team team, const CreatureData *data /*=NULL*/, GameEventCreatureData const* eventData /*=NULL*/)
-{
-    m_originalEntry = Entry;
-
-    Object::_Create(guid);
-=======
 bool Creature::CreateFromProto(uint32 guidlow, CreatureInfo const* cinfo, Team team, const CreatureData *data /*=NULL*/, GameEventCreatureData const* eventData /*=NULL*/)
 {
     m_originalEntry = cinfo->Entry;
 
     Object::_Create(guidlow, cinfo->Entry, cinfo->GetHighGuid());
->>>>>>> b7eadbe2
 
     if (!UpdateEntry(cinfo->Entry, team, data, eventData, false))
         return false;
