--- conflicted
+++ resolved
@@ -580,17 +580,12 @@
 
     float addvalue = 0.0f;
 
-<<<<<<< HEAD
     switch(power)
-=======
-    // Combat and any controlled creature
-    if (isInCombat() || !GetCharmerOrOwnerGuid().IsEmpty())
->>>>>>> 2cceb937
     {
         case POWER_MANA:
         {
             // Combat and any controlled creature
-            if (isInCombat() || GetCharmerOrOwnerGUID())
+            if (isInCombat() || !GetCharmerOrOwnerGuid().IsEmpty())
             {
                 if(!IsUnderLastManaUseEffect())
                 {
