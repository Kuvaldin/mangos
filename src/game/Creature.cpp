/*
 * Copyright (C) 2005-2011 MaNGOS <http://getmangos.com/>
 *
 * This program is free software; you can redistribute it and/or modify
 * it under the terms of the GNU General Public License as published by
 * the Free Software Foundation; either version 2 of the License, or
 * (at your option) any later version.
 *
 * This program is distributed in the hope that it will be useful,
 * but WITHOUT ANY WARRANTY; without even the implied warranty of
 * MERCHANTABILITY or FITNESS FOR A PARTICULAR PURPOSE.  See the
 * GNU General Public License for more details.
 *
 * You should have received a copy of the GNU General Public License
 * along with this program; if not, write to the Free Software
 * Foundation, Inc., 59 Temple Place, Suite 330, Boston, MA  02111-1307  USA
 */

#include "Creature.h"
#include "Database/DatabaseEnv.h"
#include "WorldPacket.h"
#include "World.h"
#include "ObjectMgr.h"
#include "ScriptMgr.h"
#include "ObjectGuid.h"
#include "SpellMgr.h"
#include "QuestDef.h"
#include "GossipDef.h"
#include "Player.h"
#include "GameEventMgr.h"
#include "PoolManager.h"
#include "Opcodes.h"
#include "Log.h"
#include "LootMgr.h"
#include "MapManager.h"
#include "CreatureAI.h"
#include "CreatureAISelector.h"
#include "Formulas.h"
#include "WaypointMovementGenerator.h"
#include "InstanceData.h"
#include "MapPersistentStateMgr.h"
#include "BattleGroundMgr.h"
#include "Spell.h"
#include "Util.h"
#include "GridNotifiers.h"
#include "GridNotifiersImpl.h"
#include "CellImpl.h"
#include "TemporarySummon.h"
#include "movement/MoveSplineInit.h"
<<<<<<< HEAD
#include "movement/MoveSpline.h"
#include "CreatureLinkingMgr.h"
=======
>>>>>>> 7ec08fc1

// apply implementation of the singletons
#include "Policies/SingletonImp.h"


ObjectGuid CreatureData::GetObjectGuid(uint32 lowguid) const
{
    // info existence checked at loading
    return ObjectMgr::GetCreatureTemplate(id)->GetObjectGuid(lowguid);
}

TrainerSpell const* TrainerSpellData::Find(uint32 spell_id) const
{
    TrainerSpellMap::const_iterator itr = spellList.find(spell_id);
    if (itr != spellList.end())
        return &itr->second;

    return NULL;
}

bool VendorItemData::RemoveItem( uint32 item_id )
{
    bool found = false;
    for(VendorItemList::iterator i = m_items.begin(); i != m_items.end(); )
    {
        // can have many examples
        if((*i)->item == item_id)
        {
            i = m_items.erase(i);
            found = true;
        }
        else
            ++i;
    }

    return found;
}

VendorItem const* VendorItemData::FindItemCostPair(uint32 item_id, uint32 extendedCost) const
{
    for(VendorItemList::const_iterator i = m_items.begin(); i != m_items.end(); ++i )
        if((*i)->item == item_id && (*i)->ExtendedCost == extendedCost)
            return *i;
    return NULL;
}

bool AssistDelayEvent::Execute(uint64 /*e_time*/, uint32 /*p_time*/)
{
    if (Unit* victim = m_owner.GetMap()->GetUnit(m_victimGuid))
    {
        while (!m_assistantGuids.empty())
        {
            Creature* assistant = m_owner.GetMap()->GetAnyTypeCreature(*m_assistantGuids.rbegin());
            m_assistantGuids.pop_back();

            if (assistant && assistant->CanAssistTo(&m_owner, victim))
            {
                assistant->SetNoCallAssistance(true);
                if (assistant->AI())
                    assistant->AI()->AttackStart(victim);
            }
        }
    }
    return true;
}

AssistDelayEvent::AssistDelayEvent( ObjectGuid victim, Unit& owner, std::list<Creature*> const& assistants ) : BasicEvent(), m_victimGuid(victim), m_owner(owner)
{
    // Pushing guids because in delay can happen some creature gets despawned => invalid pointer
    m_assistantGuids.reserve(assistants.size());
    for (std::list<Creature*>::const_iterator itr = assistants.begin(); itr != assistants.end(); ++itr)
        m_assistantGuids.push_back((*itr)->GetObjectGuid());
}

bool ForcedDespawnDelayEvent::Execute(uint64 /*e_time*/, uint32 /*p_time*/)
{
    m_owner.ForcedDespawn();
    return true;
}

void CreatureCreatePos::SelectFinalPoint(Creature* cr)
{
    // if object provided then selected point at specific dist/angle from object forward look
    if (m_closeObject)
    {
        if (m_dist == 0.0f)
        {
            m_pos.x = m_closeObject->GetPositionX();
            m_pos.y = m_closeObject->GetPositionY();
            m_pos.z = m_closeObject->GetPositionZ();
        }
        else
            m_closeObject->GetClosePoint(m_pos.x, m_pos.y, m_pos.z, cr->GetObjectBoundingRadius(), m_dist, m_angle);
    }
}

bool CreatureCreatePos::Relocate(Creature* cr) const
{
    cr->Relocate(m_pos.x, m_pos.y, m_pos.z, m_pos.o);

    if (!cr->IsPositionValid())
    {
        sLog.outError("%s not created. Suggested coordinates isn't valid (X: %f Y: %f)", cr->GetGuidStr().c_str(), cr->GetPositionX(), cr->GetPositionY());
        return false;
    }

    return true;
}

Creature::Creature(CreatureSubtype subtype) :
Unit(), i_AI(NULL),
lootForPickPocketed(false), lootForBody(false), lootForSkin(false),m_lootMoney(0),
m_corpseDecayTimer(0), m_respawnTime(0), m_respawnDelay(25), m_corpseDelay(60), m_respawnradius(5.0f),
m_subtype(subtype), m_defaultMovementType(IDLE_MOTION_TYPE), m_equipmentId(0),
m_AlreadyCallAssistance(false), m_AlreadySearchedAssistance(false),
m_regenHealth(true), m_AI_locked(false), m_isDeadByDefault(false),
m_meleeDamageSchoolMask(SPELL_SCHOOL_MASK_NORMAL), m_originalEntry(0), m_temporaryFactionFlags(TEMPFACTION_NONE),
m_creatureInfo(NULL)
{
    m_regenTimer = 200;
    m_valuesCount = UNIT_END;

    m_CreatureSpellCooldowns.clear();
    m_CreatureCategoryCooldowns.clear();

    SetWalk(true);
}

Creature::~Creature()
{
    CleanupsBeforeDelete();

    m_vendorItemCounts.clear();

    delete i_AI;
    i_AI = NULL;
}

void Creature::AddToWorld()
{
    ///- Register the creature for guid lookup
    if (!IsInWorld() && GetObjectGuid().IsCreatureOrVehicle())
        GetMap()->GetObjectsStore().insert<Creature>(GetObjectGuid(), (Creature*)this);

    if (IsInWorld() && GetObjectGuid().IsPet())
    {
        DEBUG_LOG("Creature::AddToWorld called, but creature (guid %u) is pet! Crush possible later.", GetObjectGuid().GetCounter());
        ((Pet*)this)->AddToWorld();
    }
    else
        Unit::AddToWorld();

    if (GetVehicleKit())
        GetVehicleKit()->Reset();
}

void Creature::RemoveFromWorld()
{
    ///- Remove the creature from the accessor
    if (IsInWorld() && GetObjectGuid().IsCreatureOrVehicle())
        GetMap()->GetObjectsStore().erase<Creature>(GetObjectGuid(), (Creature*)NULL);

    if (IsInWorld() && GetObjectGuid().IsPet())
    {
        DEBUG_LOG("Creature::RemoveFromWorld called, but creature (guid %u) is pet! Crush possible later.", GetObjectGuid().GetCounter());
        ((Pet*)this)->RemoveFromWorld();
    }
    else
        Unit::RemoveFromWorld();
}

void Creature::RemoveCorpse()
{
    if (((getDeathState() != CORPSE && getDeathState() != GHOULED) && !m_isDeadByDefault) || (getDeathState() != ALIVE && m_isDeadByDefault))
        return;

    m_corpseDecayTimer = 0;
    SetDeathState(DEAD);
    UpdateObjectVisibility();

    // stop loot rolling before loot clear and for close client dialogs
    StopGroupLoot();

    loot.clear();
    uint32 respawnDelay = 0;

    if (AI())
        AI()->CorpseRemoved(respawnDelay);

    // script can set time (in seconds) explicit, override the original
    if (respawnDelay)
        m_respawnTime = time(NULL) + respawnDelay;

    float x, y, z, o;
    GetRespawnCoord(x, y, z, &o);
    GetMap()->CreatureRelocation(this, x, y, z, o);
}

/**
 * change the entry of creature until respawn
 */
bool Creature::InitEntry(uint32 Entry, CreatureData const* data /*=NULL*/, GameEventCreatureData const* eventData /*=NULL*/ )
{
    // use game event entry if any instead default suggested
    if (eventData && eventData->entry_id)
        Entry = eventData->entry_id;

    CreatureInfo const *normalInfo = ObjectMgr::GetCreatureTemplate(Entry);
    if(!normalInfo)
    {
        sLog.outErrorDb("Creature::UpdateEntry creature entry %u does not exist.", Entry);
        return false;
    }

    CreatureInfo const *cinfo = normalInfo;
    for (Difficulty diff = GetMap()->GetDifficulty(); diff > REGULAR_DIFFICULTY; diff = GetPrevDifficulty(diff, GetMap()->IsRaid()))
    {
        // we already have valid Map pointer for current creature!
        if (normalInfo->DifficultyEntry[diff - 1])
        {
            cinfo = ObjectMgr::GetCreatureTemplate(normalInfo->DifficultyEntry[diff - 1]);
            if (cinfo)
                break;                                      // template found

            // check and reported at startup, so just ignore (restore normalInfo)
            cinfo = normalInfo;
        }
    }

    SetEntry(Entry);                                        // normal entry always
    m_creatureInfo = cinfo;                                 // map mode related always

    SetObjectScale(cinfo->scale);

    // equal to player Race field, but creature does not have race
    SetByteValue(UNIT_FIELD_BYTES_0, 0, 0);

    // known valid are: CLASS_WARRIOR,CLASS_PALADIN,CLASS_ROGUE,CLASS_MAGE
    SetByteValue(UNIT_FIELD_BYTES_0, 1, uint8(cinfo->unit_class));

    uint32 display_id = ChooseDisplayId(GetCreatureInfo(), data, eventData);
    if (!display_id)                                        // Cancel load if no display id
    {
        sLog.outErrorDb("Creature (Entry: %u) has no model defined in table `creature_template`, can't load.", Entry);
        return false;
    }

    CreatureModelInfo const *minfo = sObjectMgr.GetCreatureModelRandomGender(display_id);
    if (!minfo)                                             // Cancel load if no model defined
    {
        sLog.outErrorDb("Creature (Entry: %u) has no model info defined in table `creature_model_info`, can't load.", Entry);
        return false;
    }

    display_id = minfo->modelid;                            // it can be different (for another gender)

    SetNativeDisplayId(display_id);

    // normally the same as native, but some has exceptions (Spell::DoSummonTotem)
    SetDisplayId(display_id);

    SetByteValue(UNIT_FIELD_BYTES_0, 2, minfo->gender);
    SetByteValue(UNIT_FIELD_BYTES_0, 3, uint8(cinfo->powerType));

    // Load creature equipment
    if (eventData && eventData->equipment_id)
    {
        LoadEquipment(eventData->equipment_id);             // use event equipment if any for active event
    }
    else if (!data || data->equipmentId == 0)
    {
        if (cinfo->equipmentId == 0)
            LoadEquipment(normalInfo->equipmentId);         // use default from normal template if diff does not have any
        else
            LoadEquipment(cinfo->equipmentId);              // else use from diff template
    }
    else if (data && data->equipmentId != -1)
    {                                                       // override, -1 means no equipment
        LoadEquipment(data->equipmentId);
    }

    SetName(normalInfo->Name);                              // at normal entry always

    SetFloatValue(UNIT_MOD_CAST_SPEED, 1.0f);

    // update speed for the new CreatureInfo base speed mods
    UpdateSpeed(MOVE_WALK, false);
    UpdateSpeed(MOVE_RUN,  false);

    SetLevitate(CanFly());

    // checked at loading
    m_defaultMovementType = MovementGeneratorType(cinfo->MovementType);

    return true;
}

bool Creature::UpdateEntry(uint32 Entry, Team team, const CreatureData *data /*=NULL*/, GameEventCreatureData const* eventData /*=NULL*/, bool preserveHPAndPower /*=true*/)
{
    if (!InitEntry(Entry, data, eventData))
        return false;

    m_regenHealth = GetCreatureInfo()->RegenHealth;

    // creatures always have melee weapon ready if any
    SetSheath(SHEATH_STATE_MELEE);

    SelectLevel(GetCreatureInfo(), preserveHPAndPower ? GetHealthPercent() : 100.0f, 100.0f);

    if (team == HORDE)
        setFaction(GetCreatureInfo()->faction_H);
    else
        setFaction(GetCreatureInfo()->faction_A);

    SetUInt32Value(UNIT_NPC_FLAGS,GetCreatureInfo()->npcflag);

    uint32 attackTimer = GetCreatureInfo()->baseattacktime;

    SetAttackTime(BASE_ATTACK,  attackTimer);
    SetAttackTime(OFF_ATTACK,   attackTimer - attackTimer/4);
    SetAttackTime(RANGED_ATTACK,GetCreatureInfo()->rangeattacktime);

    uint32 unitFlags = GetCreatureInfo()->unit_flags;

    // we may need to append or remove additional flags
    if (HasFlag(UNIT_FIELD_FLAGS, UNIT_FLAG_IN_COMBAT))
        unitFlags |= UNIT_FLAG_IN_COMBAT;

    SetUInt32Value(UNIT_FIELD_FLAGS, unitFlags);

    // preserve all current dynamic flags if exist
    uint32 dynFlags = GetUInt32Value(UNIT_DYNAMIC_FLAGS);
    SetUInt32Value(UNIT_DYNAMIC_FLAGS, dynFlags ? dynFlags : GetCreatureInfo()->dynamicflags);

    SetModifierValue(UNIT_MOD_ARMOR,             BASE_VALUE, float(GetCreatureInfo()->armor));
    SetModifierValue(UNIT_MOD_RESISTANCE_HOLY,   BASE_VALUE, float(GetCreatureInfo()->resistance1));
    SetModifierValue(UNIT_MOD_RESISTANCE_FIRE,   BASE_VALUE, float(GetCreatureInfo()->resistance2));
    SetModifierValue(UNIT_MOD_RESISTANCE_NATURE, BASE_VALUE, float(GetCreatureInfo()->resistance3));
    SetModifierValue(UNIT_MOD_RESISTANCE_FROST,  BASE_VALUE, float(GetCreatureInfo()->resistance4));
    SetModifierValue(UNIT_MOD_RESISTANCE_SHADOW, BASE_VALUE, float(GetCreatureInfo()->resistance5));
    SetModifierValue(UNIT_MOD_RESISTANCE_ARCANE, BASE_VALUE, float(GetCreatureInfo()->resistance6));

    SetCanModifyStats(true);
    UpdateAllStats();

    // checked and error show at loading templates
    if (FactionTemplateEntry const* factionTemplate = sFactionTemplateStore.LookupEntry(GetCreatureInfo()->faction_A))
    {
        if (factionTemplate->factionFlags & FACTION_TEMPLATE_FLAG_PVP)
            SetPvP(true);
        else
            SetPvP(false);
    }

    SetVehicleId(GetCreatureInfo()->vehicleId);

    // if eventData set then event active and need apply spell_start
    if (eventData)
        ApplyGameEventSpells(eventData, true);

    return true;
}

uint32 Creature::ChooseDisplayId(const CreatureInfo *cinfo, const CreatureData *data /*= NULL*/, GameEventCreatureData const* eventData /*=NULL*/)
{
    // Use creature event model explicit, override any other static models
    if (eventData && eventData->modelid)
        return eventData->modelid;

    // Use creature model explicit, override template (creature.modelid)
    if (data && data->modelid_override)
        return data->modelid_override;

    // use defaults from the template
    uint32 display_id = 0;

    // models may be categorized as (in this order):
    // if mod4 && mod3 && mod2 && mod1  use any, by 25%-chance (other gender is selected and replaced after this function)
    // if mod3 && mod2 && mod1          use mod3 unless mod2 has modelid_alt_model (then all by 33%-chance)
    // if mod2                          use mod2 unless mod2 has modelid_alt_model (then both by 50%-chance)
    // if mod1                          use mod1

    // model selected here may be replaced with other_gender using own function

    if (cinfo->ModelId[3] && cinfo->ModelId[2] && cinfo->ModelId[1] && cinfo->ModelId[0])
    {
        display_id = cinfo->ModelId[urand(0,3)];
    }
    else if (cinfo->ModelId[2] && cinfo->ModelId[1] && cinfo->ModelId[0])
    {
        uint32 modelid_tmp = sObjectMgr.GetCreatureModelAlternativeModel(cinfo->ModelId[1]);
        display_id = modelid_tmp ? cinfo->ModelId[urand(0,2)] : cinfo->ModelId[2];
    }
    else if (cinfo->ModelId[1])
    {
        // We use this to eliminate invisible models vs. "dummy" models (infernals, etc).
        // Where it's expected to select one of two, model must have a alternative model defined (alternative model is normally the same as defined in ModelId1).
        // Same pattern is used in the above model selection, but the result may be ModelId3 and not ModelId2 as here.
        uint32 modelid_tmp = sObjectMgr.GetCreatureModelAlternativeModel(cinfo->ModelId[1]);
        display_id = modelid_tmp ? modelid_tmp : cinfo->ModelId[1];
    }
    else if (cinfo->ModelId[0])
    {
        display_id = cinfo->ModelId[0];
    }

    // fail safe, we use creature entry 1 and make error
    if (!display_id)
    {
        sLog.outErrorDb("Call customer support, ChooseDisplayId can not select native model for creature entry %u, model from creature entry 1 will be used instead.", cinfo->Entry);

        if (const CreatureInfo *creatureDefault = ObjectMgr::GetCreatureTemplate(1))
            display_id = creatureDefault->ModelId[0];
    }

    return display_id;
}

void Creature::Update(uint32 update_diff, uint32 diff)
{
    switch( m_deathState )
    {
        case JUST_ALIVED:
            // Don't must be called, see Creature::SetDeathState JUST_ALIVED -> ALIVE promoting.
            sLog.outError("Creature (GUIDLow: %u Entry: %u ) in wrong state: JUST_ALIVED (4)",GetGUIDLow(),GetEntry());
            break;
        case JUST_DIED:
            // Don't must be called, see Creature::SetDeathState JUST_DIED -> CORPSE promoting.
            sLog.outError("Creature (GUIDLow: %u Entry: %u ) in wrong state: JUST_DEAD (1)",GetGUIDLow(),GetEntry());
            break;
        case DEAD:
        {
            if (m_respawnTime <= time(NULL) && (!m_isSpawningLinked || GetMap()->GetCreatureLinkingHolder()->CanSpawn(this)))
            {
                DEBUG_FILTER_LOG(LOG_FILTER_AI_AND_MOVEGENSS, "Respawning...");
                m_respawnTime = 0;
                lootForPickPocketed = false;
                lootForBody         = false;
                lootForSkin         = false;

                // Clear possible auras having IsDeathPersistent() attribute
                RemoveAllAuras();

                if (m_originalEntry != GetEntry())
                {
                    // need preserver gameevent state
                    GameEventCreatureData const* eventData = sGameEventMgr.GetCreatureUpdateDataForActiveEvent(GetGUIDLow());
                    UpdateEntry(m_originalEntry, TEAM_NONE, NULL, eventData);
                }

                if (GetDisplayId() != GetNativeDisplayId() )
                    SetDisplayId(GetNativeDisplayId() );

                CreatureInfo const *cinfo = GetCreatureInfo();

                SelectLevel(cinfo);
                SetUInt32Value(UNIT_DYNAMIC_FLAGS, UNIT_DYNFLAG_NONE);
                if (m_isDeadByDefault)
                {
                    SetDeathState(JUST_DIED);
                    SetHealth(0);
                    i_motionMaster.Clear();
                    clearUnitState(UNIT_STAT_ALL_STATE);
                    LoadCreatureAddon(true);
                }
                else
                    SetDeathState( JUST_ALIVED );

                //Call AI respawn virtual function
                if (AI())
                    AI()->JustRespawned();

                if (m_isCreatureLinkingTrigger)
                    GetMap()->GetCreatureLinkingHolder()->DoCreatureLinkingEvent(LINKING_EVENT_RESPAWN, this);

                GetMap()->Add(this);
            }
            break;
        }
        case CORPSE:
        {
            Unit::Update(update_diff, diff);

            if (m_isDeadByDefault)
                break;

            if (m_corpseDecayTimer <= update_diff)
            {
                // since pool system can fail to roll unspawned object, this one can remain spawned, so must set respawn nevertheless
                if (uint16 poolid = sPoolMgr.IsPartOfAPool<Creature>(GetGUIDLow()))
                    sPoolMgr.UpdatePool<Creature>(*GetMap()->GetPersistentState(), poolid, GetGUIDLow());

                if (IsInWorld())                            // can be despawned by update pool
                {
                    RemoveCorpse();
                    DEBUG_FILTER_LOG(LOG_FILTER_AI_AND_MOVEGENSS, "Removing corpse... %u ", GetEntry());
                }
            }
            else
            {
                Unit::Update(update_diff, diff);
                m_corpseDecayTimer -= update_diff;
                if (m_groupLootId)
                {
                    if (update_diff < m_groupLootTimer)
                        m_groupLootTimer -= update_diff;
                    else
                        StopGroupLoot();
                }
            }
            break;
        }
        case ALIVE:
        {
            if (m_isDeadByDefault)
            {
                if (m_corpseDecayTimer <= update_diff)
                {
                    // since pool system can fail to roll unspawned object, this one can remain spawned, so must set respawn nevertheless
                    if (uint16 poolid = sPoolMgr.IsPartOfAPool<Creature>(GetGUIDLow()))
                        sPoolMgr.UpdatePool<Creature>(*GetMap()->GetPersistentState(), poolid, GetGUIDLow());

                    if (IsInWorld())                        // can be despawned by update pool
                    {
                        RemoveCorpse();
                        DEBUG_FILTER_LOG(LOG_FILTER_AI_AND_MOVEGENSS, "Removing alive corpse... %u ", GetEntry());
                    }
                    else
                        return;
                }
                else
                {
                    m_corpseDecayTimer -= update_diff;
                }
            }

            Unit::Update( update_diff, diff );

            // creature can be dead after Unit::Update call
            // CORPSE/DEAD state will processed at next tick (in other case death timer will be updated unexpectedly)
            if(!isAlive())
                break;

            if(!IsInEvadeMode())
            {
                if (AI())
                {
                    // do not allow the AI to be changed during update
                    m_AI_locked = true;
                    AI()->UpdateAI(diff);   // AI not react good at real update delays (while freeze in non-active part of map)
                    m_AI_locked = false;
                }
            }

            // creature can be dead after UpdateAI call
            // CORPSE/DEAD state will processed at next tick (in other case death timer will be updated unexpectedly)
            if(!isAlive())
                break;

            if (IsPet())                           // Regenerated before
                break;

            RegenerateAll(update_diff);
            break;
        }
        case CORPSE_FALLING:
        {
            SetDeathState(CORPSE);
        }
        default:
            break;
    }
}

void Creature::RegenerateAll(uint32 update_diff)
{
    if (m_regenTimer > 0)
    {
        if (update_diff >= m_regenTimer)
            m_regenTimer = 0;
        else
            m_regenTimer -= update_diff;
    }
    if (m_regenTimer != 0)
        return;

    if (!isInCombat() || IsPolymorphed())
        RegenerateHealth();

    Regenerate(getPowerType());

    m_regenTimer = REGEN_TIME_FULL;
}

void Creature::Regenerate(Powers power)
{
    uint32 curValue = GetPower(power);
    uint32 maxValue = GetMaxPower(power);

    if (curValue >= maxValue)
        return;

    float addvalue = 0.0f;

    switch(power)
    {
        case POWER_MANA:
        {
            // Combat and any controlled creature
            if (isInCombat() || !GetCharmerOrOwnerGuid().IsEmpty())
            {
                if(!IsUnderLastManaUseEffect())
                {
                    float ManaIncreaseRate = sWorld.getConfig(CONFIG_FLOAT_RATE_POWER_MANA);
                    float Spirit = GetStat(STAT_SPIRIT);

                    addvalue = int32((Spirit / 5.0f + 17.0f) * ManaIncreaseRate);
                }
            }
            else
                addvalue = maxValue / 3;
            break;
        }
        case POWER_ENERGY:
            if (IsVehicle())
            {
                if (VehicleEntry const* vehicleInfo = sVehicleStore.LookupEntry(GetCreatureInfo()->vehicleId))
                {

                    switch (vehicleInfo->m_powerType)
                    {
                        case ENERGY_TYPE_PYRITE:
                        case ENERGY_TYPE_BLOOD:
                        case ENERGY_TYPE_OOZE:
                        break;

                        case ENERGY_TYPE_STEAM:
                        default:
                            addvalue = 10 * sWorld.getConfig(CONFIG_FLOAT_RATE_POWER_ENERGY);
                        break;
                    }
                }
            }
            else
                addvalue = 20 * sWorld.getConfig(CONFIG_FLOAT_RATE_POWER_ENERGY);
            break;
        case POWER_FOCUS:
            addvalue = 24 * sWorld.getConfig(CONFIG_FLOAT_RATE_POWER_FOCUS);
            break;
        default:
            return;
    }

    // Apply modifiers (if any)

    AuraList const& ModPowerRegenAuras = GetAurasByType(SPELL_AURA_MOD_POWER_REGEN);
    for(AuraList::const_iterator i = ModPowerRegenAuras.begin(); i != ModPowerRegenAuras.end(); ++i)
        if ((*i)->GetModifier()->m_miscvalue == power)
            addvalue += (*i)->GetModifier()->m_amount;

    AuraList const& ModPowerRegenPCTAuras = GetAurasByType(SPELL_AURA_MOD_POWER_REGEN_PERCENT);
    for(AuraList::const_iterator i = ModPowerRegenPCTAuras.begin(); i != ModPowerRegenPCTAuras.end(); ++i)
        if ((*i)->GetModifier()->m_miscvalue == power)
            addvalue *= ((*i)->GetModifier()->m_amount + 100) / 100.0f;

    ModifyPower(power, int32(addvalue));
}

void Creature::RegenerateHealth()
{
    if (!IsRegeneratingHealth())
        return;

    uint32 curValue = GetHealth();
    uint32 maxValue = GetMaxHealth();

    if (curValue >= maxValue)
        return;

    uint32 addvalue = 0;

    // Not only pet, but any controlled creature
    if (GetCharmerOrOwnerGuid())
    {
        float HealthIncreaseRate = sWorld.getConfig(CONFIG_FLOAT_RATE_HEALTH);
        float Spirit = GetStat(STAT_SPIRIT);

        if ( GetPower(POWER_MANA) > 0 )
            addvalue = uint32(Spirit * 0.25 * HealthIncreaseRate);
        else
            addvalue = uint32(Spirit * 0.80 * HealthIncreaseRate);
    }
    else
        addvalue = maxValue/3;

    ModifyHealth(addvalue);
}

void Creature::DoFleeToGetAssistance()
{
    if (!getVictim())
        return;

    float radius = sWorld.getConfig(CONFIG_FLOAT_CREATURE_FAMILY_FLEE_ASSISTANCE_RADIUS);
    if (radius >0)
    {
        Creature* pCreature = NULL;

        MaNGOS::NearestAssistCreatureInCreatureRangeCheck u_check(this, getVictim(), radius);
        MaNGOS::CreatureLastSearcher<MaNGOS::NearestAssistCreatureInCreatureRangeCheck> searcher(pCreature, u_check);
        Cell::VisitGridObjects(this, searcher, radius);

        SetNoSearchAssistance(true);
        UpdateSpeed(MOVE_RUN, false);

        if(!pCreature)
            SetFeared(true, getVictim()->GetObjectGuid(), 0 ,sWorld.getConfig(CONFIG_UINT32_CREATURE_FAMILY_FLEE_DELAY));
        else
            GetMotionMaster()->MoveSeekAssistance(pCreature->GetPositionX(), pCreature->GetPositionY(), pCreature->GetPositionZ());
    }
}

bool Creature::AIM_Initialize()
{
    // make sure nothing can change the AI during AI update
    if (m_AI_locked)
    {
        DEBUG_FILTER_LOG(LOG_FILTER_AI_AND_MOVEGENSS, "AIM_Initialize: failed to init, locked.");
        return false;
    }

    CreatureAI * oldAI = i_AI;
    i_motionMaster.Initialize();
    i_AI = FactorySelector::selectAI(this);
    if (oldAI)
        delete oldAI;
    return true;
}

bool Creature::Create(uint32 guidlow, CreatureCreatePos& cPos, CreatureInfo const* cinfo, Team team /*= TEAM_NONE*/, const CreatureData *data /*= NULL*/, GameEventCreatureData const* eventData /*= NULL*/)
{

    SetMap(cPos.GetMap());
    SetPhaseMask(cPos.GetPhaseMask(), false);

    if (!CreateFromProto(guidlow, cinfo, team, data, eventData))
        return false;

    cPos.SelectFinalPoint(this);

    if (!cPos.Relocate(this))
        return false;

    //Notify the map's instance data.
    //Only works if you create the object in it, not if it is moves to that map.
    //Normally non-players do not teleport to other maps.
    if (InstanceData* iData = GetMap()->GetInstanceData())
        iData->OnCreatureCreate(this);

    switch (GetCreatureInfo()->rank)
    {
        case CREATURE_ELITE_RARE:
            m_corpseDelay = sWorld.getConfig(CONFIG_UINT32_CORPSE_DECAY_RARE);
            break;
        case CREATURE_ELITE_ELITE:
            m_corpseDelay = sWorld.getConfig(CONFIG_UINT32_CORPSE_DECAY_ELITE);
            break;
        case CREATURE_ELITE_RAREELITE:
            m_corpseDelay = sWorld.getConfig(CONFIG_UINT32_CORPSE_DECAY_RAREELITE);
            break;
        case CREATURE_ELITE_WORLDBOSS:
            m_corpseDelay = sWorld.getConfig(CONFIG_UINT32_CORPSE_DECAY_WORLDBOSS);
            break;
        default:
            m_corpseDelay = sWorld.getConfig(CONFIG_UINT32_CORPSE_DECAY_NORMAL);
            break;
    }

    // Add to CreatureLinkingHolder if needed
    if (sCreatureLinkingMgr.GetLinkedTriggerInformation(this))
        cPos.GetMap()->GetCreatureLinkingHolder()->AddSlaveToHolder(this);
    if (sCreatureLinkingMgr.IsLinkedEventTrigger(this))
    {
        m_isCreatureLinkingTrigger = true;
        cPos.GetMap()->GetCreatureLinkingHolder()->AddMasterToHolder(this);
    }

    LoadCreatureAddon();

    return true;
}

bool Creature::IsTrainerOf(Player* pPlayer, bool msg) const
{
    if (!isTrainer())
        return false;

    // pet trainers not have spells in fact now
    if (GetCreatureInfo()->trainer_type != TRAINER_TYPE_PETS)
    {
        TrainerSpellData const* cSpells = GetTrainerSpells();
        TrainerSpellData const* tSpells = GetTrainerTemplateSpells();

        // for not pet trainer expected not empty trainer list always
        if ((!cSpells || cSpells->spellList.empty()) && (!tSpells || tSpells->spellList.empty()))
        {
            sLog.outErrorDb("Creature %u (Entry: %u) have UNIT_NPC_FLAG_TRAINER but have empty trainer spell list.",
                GetGUIDLow(),GetEntry());
            return false;
        }
    }

    switch(GetCreatureInfo()->trainer_type)
    {
        case TRAINER_TYPE_CLASS:
            if (pPlayer->getClass() != GetCreatureInfo()->trainer_class)
            {
                if (msg)
                {
                    pPlayer->PlayerTalkClass->ClearMenus();
                    switch(GetCreatureInfo()->trainer_class)
                    {
                        case CLASS_DRUID:  pPlayer->PlayerTalkClass->SendGossipMenu( 4913, GetObjectGuid()); break;
                        case CLASS_HUNTER: pPlayer->PlayerTalkClass->SendGossipMenu(10090, GetObjectGuid()); break;
                        case CLASS_MAGE:   pPlayer->PlayerTalkClass->SendGossipMenu(  328, GetObjectGuid()); break;
                        case CLASS_PALADIN:pPlayer->PlayerTalkClass->SendGossipMenu( 1635, GetObjectGuid()); break;
                        case CLASS_PRIEST: pPlayer->PlayerTalkClass->SendGossipMenu( 4436, GetObjectGuid()); break;
                        case CLASS_ROGUE:  pPlayer->PlayerTalkClass->SendGossipMenu( 4797, GetObjectGuid()); break;
                        case CLASS_SHAMAN: pPlayer->PlayerTalkClass->SendGossipMenu( 5003, GetObjectGuid()); break;
                        case CLASS_WARLOCK:pPlayer->PlayerTalkClass->SendGossipMenu( 5836, GetObjectGuid()); break;
                        case CLASS_WARRIOR:pPlayer->PlayerTalkClass->SendGossipMenu( 4985, GetObjectGuid()); break;
                    }
                }
                return false;
            }
            break;
        case TRAINER_TYPE_PETS:
            if (pPlayer->getClass() != CLASS_HUNTER)
            {
                if (msg)
                {
                    pPlayer->PlayerTalkClass->ClearMenus();
                    pPlayer->PlayerTalkClass->SendGossipMenu(3620, GetObjectGuid());
                }
                return false;
            }
            break;
        case TRAINER_TYPE_MOUNTS:
            if (GetCreatureInfo()->trainer_race && pPlayer->getRace() != GetCreatureInfo()->trainer_race)
            {
                // Allowed to train if exalted
                if (FactionTemplateEntry const* faction_template = getFactionTemplateEntry())
                {
                    if (pPlayer->GetReputationRank(faction_template->faction) == REP_EXALTED)
                        return true;
                }

                if (msg)
                {
                    pPlayer->PlayerTalkClass->ClearMenus();
                    switch(GetCreatureInfo()->trainer_class)
                    {
                        case RACE_DWARF:        pPlayer->PlayerTalkClass->SendGossipMenu(5865, GetObjectGuid()); break;
                        case RACE_GNOME:        pPlayer->PlayerTalkClass->SendGossipMenu(4881, GetObjectGuid()); break;
                        case RACE_HUMAN:        pPlayer->PlayerTalkClass->SendGossipMenu(5861, GetObjectGuid()); break;
                        case RACE_NIGHTELF:     pPlayer->PlayerTalkClass->SendGossipMenu(5862, GetObjectGuid()); break;
                        case RACE_ORC:          pPlayer->PlayerTalkClass->SendGossipMenu(5863, GetObjectGuid()); break;
                        case RACE_TAUREN:       pPlayer->PlayerTalkClass->SendGossipMenu(5864, GetObjectGuid()); break;
                        case RACE_TROLL:        pPlayer->PlayerTalkClass->SendGossipMenu(5816, GetObjectGuid()); break;
                        case RACE_UNDEAD:       pPlayer->PlayerTalkClass->SendGossipMenu( 624, GetObjectGuid()); break;
                        case RACE_BLOODELF:     pPlayer->PlayerTalkClass->SendGossipMenu(5862, GetObjectGuid()); break;
                        case RACE_DRAENEI:      pPlayer->PlayerTalkClass->SendGossipMenu(5864, GetObjectGuid()); break;
                    }
                }
                return false;
            }
            break;
        case TRAINER_TYPE_TRADESKILLS:
            if (GetCreatureInfo()->trainer_spell && !pPlayer->HasSpell(GetCreatureInfo()->trainer_spell))
            {
                if (msg)
                {
                    pPlayer->PlayerTalkClass->ClearMenus();
                    pPlayer->PlayerTalkClass->SendGossipMenu(11031, GetObjectGuid());
                }
                return false;
            }
            break;
        default:
            return false;                                   // checked and error output at creature_template loading
    }
    return true;
}

bool Creature::CanInteractWithBattleMaster(Player* pPlayer, bool msg) const
{
    if(!isBattleMaster())
        return false;

    BattleGroundTypeId bgTypeId = sBattleGroundMgr.GetBattleMasterBG(GetEntry());
    if (bgTypeId == BATTLEGROUND_TYPE_NONE)
        return false;

    if(!msg)
        return pPlayer->GetBGAccessByLevel(bgTypeId);

    if(!pPlayer->GetBGAccessByLevel(bgTypeId))
    {
        pPlayer->PlayerTalkClass->ClearMenus();
        switch(bgTypeId)
        {
            case BATTLEGROUND_AV:  pPlayer->PlayerTalkClass->SendGossipMenu(7616, GetObjectGuid()); break;
            case BATTLEGROUND_WS:  pPlayer->PlayerTalkClass->SendGossipMenu(7599, GetObjectGuid()); break;
            case BATTLEGROUND_AB:  pPlayer->PlayerTalkClass->SendGossipMenu(7642, GetObjectGuid()); break;
            case BATTLEGROUND_EY:
            case BATTLEGROUND_NA:
            case BATTLEGROUND_BE:
            case BATTLEGROUND_AA:
            case BATTLEGROUND_RL:
            case BATTLEGROUND_SA:
            case BATTLEGROUND_DS:
            case BATTLEGROUND_RV: pPlayer->PlayerTalkClass->SendGossipMenu(10024, GetObjectGuid()); break;
            default: break;
        }
        return false;
    }
    return true;
}

bool Creature::CanTrainAndResetTalentsOf(Player* pPlayer) const
{
    return pPlayer->getLevel() >= 10
        && GetCreatureInfo()->trainer_type == TRAINER_TYPE_CLASS
        && pPlayer->getClass() == GetCreatureInfo()->trainer_class;
}

void Creature::PrepareBodyLootState()
{
    loot.clear();

    // only dead
    if (!isAlive())
    {
        // if have normal loot then prepare it access
        if (!lootForBody)
        {
            // have normal loot
            if (GetCreatureInfo()->maxgold > 0 || GetCreatureInfo()->lootid ||
                // ... or can have skinning after
                (GetCreatureInfo()->SkinLootId && sWorld.getConfig(CONFIG_BOOL_CORPSE_EMPTY_LOOT_SHOW)))
            {
                SetFlag(UNIT_DYNAMIC_FLAGS, UNIT_DYNFLAG_LOOTABLE);
                return;
            }
        }

        lootForBody = true;                                 // pass this loot mode

        // if not have normal loot allow skinning if need
        if (!lootForSkin && GetCreatureInfo()->SkinLootId)
        {
            RemoveFlag(UNIT_DYNAMIC_FLAGS, UNIT_DYNFLAG_LOOTABLE);
            SetFlag(UNIT_FIELD_FLAGS, UNIT_FLAG_SKINNABLE);
            return;
        }
    }

    RemoveFlag(UNIT_DYNAMIC_FLAGS, UNIT_DYNFLAG_LOOTABLE);
    RemoveFlag(UNIT_FIELD_FLAGS, UNIT_FLAG_SKINNABLE);
}

/**
 * Set player and group (if player group member) who tap creature
 */
void Creature::SetLootRecipient(Unit *unit)
{
    // set the player whose group should receive the right
    // to loot the creature after it dies
    // should be set to NULL after the loot disappears

    if (!unit)
    {
        m_lootRecipientGuid.Clear();
        m_lootGroupRecipientId = 0;
        RemoveFlag(UNIT_DYNAMIC_FLAGS, UNIT_DYNFLAG_TAPPED);
        RemoveFlag(UNIT_DYNAMIC_FLAGS, UNIT_DYNFLAG_TAPPED_BY_PLAYER);
        return;
    }

    Player* player = unit->GetCharmerOrOwnerPlayerOrPlayerItself();
    if(!player)                                             // normal creature, no player involved
        return;

    // set player for non group case or if group will disbanded
    m_lootRecipientGuid = player->GetObjectGuid();

    // set group for group existing case including if player will leave group at loot time
    if (Group* group = player->GetGroup())
        m_lootGroupRecipientId = group->GetId();

    SetFlag(UNIT_DYNAMIC_FLAGS, UNIT_DYNFLAG_TAPPED);
    SetFlag(UNIT_DYNAMIC_FLAGS, UNIT_DYNFLAG_TAPPED_BY_PLAYER);
}

void Creature::SaveToDB()
{
    // this should only be used when the creature has already been loaded
    // preferably after adding to map, because mapid may not be valid otherwise
    CreatureData const *data = sObjectMgr.GetCreatureData(GetGUIDLow());
    if(!data)
    {
        sLog.outError("Creature::SaveToDB failed, cannot get creature data!");
        return;
    }

    SaveToDB(GetMapId(), data->spawnMask,GetPhaseMask());
}

void Creature::SaveToDB(uint32 mapid, uint8 spawnMask, uint32 phaseMask)
{
    // update in loaded data
    CreatureData& data = sObjectMgr.NewOrExistCreatureData(GetGUIDLow());

    uint32 displayId = GetNativeDisplayId();

    // check if it's a custom model and if not, use 0 for displayId
    CreatureInfo const *cinfo = GetCreatureInfo();
    if (cinfo)
    {
        if (displayId != cinfo->ModelId[0] && displayId != cinfo->ModelId[1] &&
            displayId != cinfo->ModelId[2] && displayId != cinfo->ModelId[3])
        {
            for(int i = 0; i < MAX_CREATURE_MODEL && displayId; ++i)
                if (cinfo->ModelId[i])
                    if (CreatureModelInfo const *minfo = sObjectMgr.GetCreatureModelInfo(cinfo->ModelId[i]))
                        if (displayId == minfo->modelid_other_gender)
                            displayId = 0;
        }
        else
            displayId = 0;
    }

    // data->guid = guid don't must be update at save
    data.id = GetEntry();
    data.mapid = mapid;
    data.phaseMask = phaseMask;
    data.modelid_override = displayId;
    data.equipmentId = GetEquipmentId();
    data.posX = GetPositionX();
    data.posY = GetPositionY();
    data.posZ = GetPositionZ();
    data.orientation = GetOrientation();
    data.spawntimesecs = m_respawnDelay;
    // prevent add data integrity problems
    data.spawndist = GetDefaultMovementType()==IDLE_MOTION_TYPE ? 0 : m_respawnradius;
    data.currentwaypoint = 0;
    data.curhealth = GetHealth();
    data.curmana = GetPower(POWER_MANA);
    data.is_dead = m_isDeadByDefault;
    // prevent add data integrity problems
    data.movementType = !m_respawnradius && GetDefaultMovementType()==RANDOM_MOTION_TYPE
        ? IDLE_MOTION_TYPE : GetDefaultMovementType();
    data.spawnMask = spawnMask;

    // updated in DB
    WorldDatabase.BeginTransaction();

    WorldDatabase.PExecuteLog("DELETE FROM creature WHERE guid=%u", GetGUIDLow());

    std::ostringstream ss;
    ss << "INSERT INTO creature VALUES ("
        << GetGUIDLow() << ","
        << GetEntry() << ","
        << mapid <<","
        << uint32(spawnMask) << ","                         // cast to prevent save as symbol
        << uint16(GetPhaseMask()) << ","                    // prevent out of range error
        << displayId <<","
        << GetEquipmentId() <<","
        << GetPositionX() << ","
        << GetPositionY() << ","
        << GetPositionZ() << ","
        << GetOrientation() << ","
        << m_respawnDelay << ","                            //respawn time
        << (float) m_respawnradius << ","                   //spawn distance (float)
        << (uint32) (0) << ","                              //currentwaypoint
        << GetHealth() << ","                               //curhealth
        << GetPower(POWER_MANA) << ","                      //curmana
        << (m_isDeadByDefault ? 1 : 0) << ","               //is_dead
        << GetDefaultMovementType() << ")";                 //default movement generator type

    WorldDatabase.PExecuteLog("%s", ss.str().c_str());

    WorldDatabase.CommitTransaction();
}

void Creature::SelectLevel(const CreatureInfo *cinfo, float percentHealth, float percentMana)
{
    uint32 rank = IsPet()? 0 : cinfo->rank;

    // level
    uint32 minlevel = std::min(cinfo->maxlevel, cinfo->minlevel);
    uint32 maxlevel = std::max(cinfo->maxlevel, cinfo->minlevel);
    uint32 level = minlevel == maxlevel ? minlevel : urand(minlevel, maxlevel);
    SetLevel(level);

    float rellevel = maxlevel == minlevel ? 0 : (float(level - minlevel))/(maxlevel - minlevel);

    // health
    float healthmod = _GetHealthMod(rank);

    uint32 minhealth = std::min(cinfo->maxhealth, cinfo->minhealth);
    uint32 maxhealth = std::max(cinfo->maxhealth, cinfo->minhealth);
    uint32 health = uint32(healthmod * (minhealth + uint32(rellevel*(maxhealth - minhealth))));

    SetCreateHealth(health);
    SetMaxHealth(health);

    if (percentHealth == 100.0f)
        SetHealth(health);
    else
        SetHealthPercent(percentHealth);

    SetModifierValue(UNIT_MOD_HEALTH, BASE_VALUE, float(health));

    Powers powerType = Powers(cinfo->powerType);
    uint32 maxPower = 0;

    switch(powerType)
    {
        case POWER_MANA:
        {
            uint32 minmana = std::min(cinfo->maxmana, cinfo->minmana);
            uint32 maxmana = std::max(cinfo->maxmana, cinfo->minmana);
            maxPower = minmana + uint32(rellevel * (maxmana - minmana));

            SetCreateMana(maxPower);
            break;
        }
        case POWER_ENERGY:
        {
            maxPower = uint32(GetCreatePowers(powerType) * cinfo->power_mod);
            break;
        }
        default:
            break;
    }

    SetMaxPower(powerType, maxPower);
    SetPower(powerType, maxPower);

    SetModifierValue(UnitMods(UNIT_MOD_POWER_START + powerType), BASE_VALUE, float(maxPower));

    // damage
    float damagemod = _GetDamageMod(rank);

    SetBaseWeaponDamage(BASE_ATTACK, MINDAMAGE, cinfo->mindmg * damagemod);
    SetBaseWeaponDamage(BASE_ATTACK, MAXDAMAGE, cinfo->maxdmg * damagemod);

    SetBaseWeaponDamage(OFF_ATTACK, MINDAMAGE, cinfo->mindmg * damagemod);
    SetBaseWeaponDamage(OFF_ATTACK, MAXDAMAGE, cinfo->maxdmg * damagemod);

    SetFloatValue(UNIT_FIELD_MINRANGEDDAMAGE, cinfo->minrangedmg * damagemod);
    SetFloatValue(UNIT_FIELD_MAXRANGEDDAMAGE, cinfo->maxrangedmg * damagemod);

    SetModifierValue(UNIT_MOD_ATTACK_POWER, BASE_VALUE, cinfo->attackpower * damagemod);
}

float Creature::_GetHealthMod(int32 Rank)
{
    switch (Rank)                                           // define rates for each elite rank
    {
        case CREATURE_ELITE_NORMAL:
            return sWorld.getConfig(CONFIG_FLOAT_RATE_CREATURE_NORMAL_HP);
        case CREATURE_ELITE_ELITE:
            return sWorld.getConfig(CONFIG_FLOAT_RATE_CREATURE_ELITE_ELITE_HP);
        case CREATURE_ELITE_RAREELITE:
            return sWorld.getConfig(CONFIG_FLOAT_RATE_CREATURE_ELITE_RAREELITE_HP);
        case CREATURE_ELITE_WORLDBOSS:
            return sWorld.getConfig(CONFIG_FLOAT_RATE_CREATURE_ELITE_WORLDBOSS_HP);
        case CREATURE_ELITE_RARE:
            return sWorld.getConfig(CONFIG_FLOAT_RATE_CREATURE_ELITE_RARE_HP);
        default:
            return sWorld.getConfig(CONFIG_FLOAT_RATE_CREATURE_ELITE_ELITE_HP);
    }
}

float Creature::_GetDamageMod(int32 Rank)
{
    switch (Rank)                                           // define rates for each elite rank
    {
        case CREATURE_ELITE_NORMAL:
            return sWorld.getConfig(CONFIG_FLOAT_RATE_CREATURE_NORMAL_DAMAGE);
        case CREATURE_ELITE_ELITE:
            return sWorld.getConfig(CONFIG_FLOAT_RATE_CREATURE_ELITE_ELITE_DAMAGE);
        case CREATURE_ELITE_RAREELITE:
            return sWorld.getConfig(CONFIG_FLOAT_RATE_CREATURE_ELITE_RAREELITE_DAMAGE);
        case CREATURE_ELITE_WORLDBOSS:
            return sWorld.getConfig(CONFIG_FLOAT_RATE_CREATURE_ELITE_WORLDBOSS_DAMAGE);
        case CREATURE_ELITE_RARE:
            return sWorld.getConfig(CONFIG_FLOAT_RATE_CREATURE_ELITE_RARE_DAMAGE);
        default:
            return sWorld.getConfig(CONFIG_FLOAT_RATE_CREATURE_ELITE_ELITE_DAMAGE);
    }
}

float Creature::GetSpellDamageMod(int32 Rank)
{
    switch (Rank)                                           // define rates for each elite rank
    {
        case CREATURE_ELITE_NORMAL:
            return sWorld.getConfig(CONFIG_FLOAT_RATE_CREATURE_NORMAL_SPELLDAMAGE);
        case CREATURE_ELITE_ELITE:
            return sWorld.getConfig(CONFIG_FLOAT_RATE_CREATURE_ELITE_ELITE_SPELLDAMAGE);
        case CREATURE_ELITE_RAREELITE:
            return sWorld.getConfig(CONFIG_FLOAT_RATE_CREATURE_ELITE_RAREELITE_SPELLDAMAGE);
        case CREATURE_ELITE_WORLDBOSS:
            return sWorld.getConfig(CONFIG_FLOAT_RATE_CREATURE_ELITE_WORLDBOSS_SPELLDAMAGE);
        case CREATURE_ELITE_RARE:
            return sWorld.getConfig(CONFIG_FLOAT_RATE_CREATURE_ELITE_RARE_SPELLDAMAGE);
        default:
            return sWorld.getConfig(CONFIG_FLOAT_RATE_CREATURE_ELITE_ELITE_SPELLDAMAGE);
    }
}

bool Creature::CreateFromProto(uint32 guidlow, CreatureInfo const* cinfo, Team team, const CreatureData *data /*=NULL*/, GameEventCreatureData const* eventData /*=NULL*/)
{
    m_originalEntry = cinfo->Entry;

    Object::_Create(guidlow, cinfo->Entry, cinfo->GetHighGuid());

    if (!UpdateEntry(cinfo->Entry, team, data, eventData, false))
        return false;

    // Checked at startup
    if (GetCreatureInfo()->vehicleId)
        SetVehicleId(GetCreatureInfo()->vehicleId);

    return true;
}

bool Creature::LoadFromDB(uint32 guidlow, Map *map)
{
    CreatureData const* data = sObjectMgr.GetCreatureData(guidlow);

    if(!data)
    {
        sLog.outErrorDb("Creature (GUID: %u) not found in table `creature`, can't load. ", guidlow);
        return false;
    }

    CreatureInfo const *cinfo = ObjectMgr::GetCreatureTemplate(data->id);
    if(!cinfo)
    {
        sLog.outErrorDb("Creature (Entry: %u) not found in table `creature_template`, can't load. ", data->id);
        return false;
    }

    GameEventCreatureData const* eventData = sGameEventMgr.GetCreatureUpdateDataForActiveEvent(guidlow);

    // Creature can be loaded already in map if grid has been unloaded while creature walk to another grid
    if (map->GetCreature(cinfo->GetObjectGuid(guidlow)))
        return false;

    CreatureCreatePos pos(map, data->posX, data->posY, data->posZ, data->orientation, data->phaseMask);

    if (!Create(guidlow, pos, cinfo, TEAM_NONE, data, eventData))
        return false;

    m_respawnradius = data->spawndist;

    m_respawnDelay = data->spawntimesecs;
    m_isDeadByDefault = data->is_dead;
    m_deathState = m_isDeadByDefault ? DEAD : ALIVE;

    m_respawnTime  = map->GetPersistentState()->GetCreatureRespawnTime(GetGUIDLow());

    if (m_respawnTime > time(NULL))                          // not ready to respawn
    {
        m_deathState = DEAD;
        if (CanFly())
        {
            float tz = GetTerrain()->GetHeight(data->posX, data->posY, data->posZ, false);
            if (data->posZ - tz > 0.1)
                Relocate(data->posX, data->posY, tz);
        }
    }
    else if (m_respawnTime)                                  // respawn time set but expired
    {
        m_respawnTime = 0;
        if (GetMap()->GetPersistentState())
            GetMap()->GetPersistentState()->SaveCreatureRespawnTime(GetGUIDLow(), 0);
    }

    uint32 curhealth = data->curhealth;
    if (curhealth)
    {
        curhealth = uint32(curhealth*_GetHealthMod(GetCreatureInfo()->rank));
        if (curhealth < 1)
            curhealth = 1;
    }

    if (sCreatureLinkingMgr.IsSpawnedByLinkedMob(this))
    {
        m_isSpawningLinked = true;
        if (m_deathState == ALIVE && !GetMap()->GetCreatureLinkingHolder()->CanSpawn(this))
        {
            m_deathState = DEAD;

            // Just set to Dead, so need to relocate like abouve
            if(CanFly())
            {
                float tz = GetTerrain()->GetHeight(data->posX, data->posY, data->posZ, false);
                if(data->posZ - tz > 0.1)
                    Relocate(data->posX, data->posY, tz);
            }
        }
    }

    SetHealth(m_deathState == ALIVE ? curhealth : 0);
    SetPower(POWER_MANA, data->curmana);

    SetMeleeDamageSchool(SpellSchools(GetCreatureInfo()->dmgschool));

    // checked at creature_template loading
    m_defaultMovementType = MovementGeneratorType(data->movementType);

    AIM_Initialize();

    // Creature Linking, Initial load id handled like respawn
    if (m_isCreatureLinkingTrigger && isAlive())
        GetMap()->GetCreatureLinkingHolder()->DoCreatureLinkingEvent(LINKING_EVENT_RESPAWN, this);

    return true;
}

void Creature::LoadEquipment(uint32 equip_entry, bool force)
{
    if (equip_entry == 0)
    {
        if (force)
        {
            for (uint8 i = 0; i < MAX_VIRTUAL_ITEM_SLOT; ++i)
                SetVirtualItem(VirtualItemSlot(i), 0);
            m_equipmentId = 0;
        }
        return;
    }

    EquipmentInfo const *einfo = sObjectMgr.GetEquipmentInfo(equip_entry);
    if (!einfo)
        return;

    m_equipmentId = equip_entry;
    for (uint8 i = 0; i < MAX_VIRTUAL_ITEM_SLOT; ++i)
        SetVirtualItem(VirtualItemSlot(i), einfo->equipentry[i]);
}

bool Creature::HasQuest(uint32 quest_id) const
{
    QuestRelationsMapBounds bounds = sObjectMgr.GetCreatureQuestRelationsMapBounds(GetEntry());
    for(QuestRelationsMap::const_iterator itr = bounds.first; itr != bounds.second; ++itr)
    {
        if (itr->second == quest_id)
            return true;
    }
    return false;
}

bool Creature::HasInvolvedQuest(uint32 quest_id) const
{
    QuestRelationsMapBounds bounds = sObjectMgr.GetCreatureQuestInvolvedRelationsMapBounds(GetEntry());
    for(QuestRelationsMap::const_iterator itr = bounds.first; itr != bounds.second; ++itr)
    {
        if (itr->second == quest_id)
            return true;
    }
    return false;
}


struct CreatureRespawnDeleteWorker
{
    explicit CreatureRespawnDeleteWorker(uint32 guid) : i_guid(guid) {}

    void operator() (MapPersistentState* state)
    {
        state->SaveCreatureRespawnTime(i_guid, 0);
    }

    uint32 i_guid;
};

void Creature::DeleteFromDB()
{
    CreatureData const* data = sObjectMgr.GetCreatureData(GetGUIDLow());
    if (!data)
    {
        DEBUG_LOG("Trying to delete not saved creature!");
        return;
    }

    DeleteFromDB(GetGUIDLow(), data);
}

void Creature::DeleteFromDB(uint32 lowguid, CreatureData const* data)
{
    CreatureRespawnDeleteWorker worker (lowguid);
    sMapPersistentStateMgr.DoForAllStatesWithMapId(data->mapid, worker);

    sObjectMgr.DeleteCreatureData(lowguid);

    WorldDatabase.BeginTransaction();
    WorldDatabase.PExecuteLog("DELETE FROM creature WHERE guid=%u", lowguid);
    WorldDatabase.PExecuteLog("DELETE FROM creature_addon WHERE guid=%u", lowguid);
    WorldDatabase.PExecuteLog("DELETE FROM creature_movement WHERE id=%u", lowguid);
    WorldDatabase.PExecuteLog("DELETE FROM game_event_creature WHERE guid=%u", lowguid);
    WorldDatabase.PExecuteLog("DELETE FROM game_event_creature_data WHERE guid=%u", lowguid);
    WorldDatabase.PExecuteLog("DELETE FROM creature_battleground WHERE guid=%u", lowguid);
    WorldDatabase.CommitTransaction();
}

float Creature::GetAttackDistance(Unit const* pl) const
{
    float aggroRate = sWorld.getConfig(CONFIG_FLOAT_RATE_CREATURE_AGGRO);
    if (aggroRate == 0)
        return 0.0f;

    uint32 playerlevel   = pl->GetLevelForTarget(this);
    uint32 creaturelevel = GetLevelForTarget(pl);

    int32 leveldif       = int32(playerlevel) - int32(creaturelevel);

    // "The maximum Aggro Radius has a cap of 25 levels under. Example: A level 30 char has the same Aggro Radius of a level 5 char on a level 60 mob."
    if ( leveldif < - 25)
        leveldif = -25;

    // "The aggro radius of a mob having the same level as the player is roughly 20 yards"
    float RetDistance = 20;

    // "Aggro Radius varies with level difference at a rate of roughly 1 yard/level"
    // radius grow if playlevel < creaturelevel
    RetDistance -= (float)leveldif;

    if (creaturelevel+5 <= sWorld.getConfig(CONFIG_UINT32_MAX_PLAYER_LEVEL))
    {
        // detect range auras
        RetDistance += GetTotalAuraModifier(SPELL_AURA_MOD_DETECT_RANGE);

        // detected range auras
        RetDistance += pl->GetTotalAuraModifier(SPELL_AURA_MOD_DETECTED_RANGE);
    }

    // "Minimum Aggro Radius for a mob seems to be combat range (5 yards)"
    if (RetDistance < 5)
        RetDistance = 5;

    return (RetDistance*aggroRate);
}

void Creature::SetDeathState(DeathState s)
{
    if ((s == JUST_DIED && !m_isDeadByDefault) || (s == JUST_ALIVED && m_isDeadByDefault))
    {
        m_corpseDecayTimer = m_corpseDelay*IN_MILLISECONDS; // the max/default time for corpse decay (before creature is looted/AllLootRemovedFromCorpse() is called)
        m_respawnTime = time(NULL) + m_respawnDelay;        // respawn delay (spawntimesecs)

        // always save boss respawn time at death to prevent crash cheating
        if (sWorld.getConfig(CONFIG_BOOL_SAVE_RESPAWN_TIME_IMMEDIATELY) || IsWorldBoss())
            SaveRespawnTime();
    }

    Unit::SetDeathState(s);

    if (s == JUST_DIED)
    {
        SetTargetGuid(ObjectGuid());                        // remove target selection in any cases (can be set at aura remove in Unit::SetDeathState)
        SetUInt32Value(UNIT_NPC_FLAGS, UNIT_NPC_FLAG_NONE);

        if (HasSearchedAssistance())
        {
            SetNoSearchAssistance(false);
            UpdateSpeed(MOVE_RUN, false);
        }

        // FIXME: may not be blizzlike
        if (Pet* pet = GetPet())
            pet->Unsummon(PET_SAVE_AS_DELETED, this);

        // return, since we promote to CORPSE_FALLING. CORPSE_FALLING is promoted to CORPSE at next update.
        if (CanFly() && FallGround())
            return;
        else
            SetLevitate(false);

        Unit::SetDeathState(CORPSE);
    }

    if (s == JUST_ALIVED)
    {
        CreatureInfo const *cinfo = GetCreatureInfo();

        SetHealth(GetMaxHealth());
        SetLootRecipient(NULL);
        SetWalk(true);

        if (GetTemporaryFactionFlags() & TEMPFACTION_RESTORE_RESPAWN)
            ClearTemporaryFaction();

        Unit::SetDeathState(ALIVE);

        clearUnitState(UNIT_STAT_ALL_STATE);
        i_motionMaster.Initialize();

        SetMeleeDamageSchool(SpellSchools(cinfo->dmgschool));

        // Dynamic flags may be adjusted by spells. Clear them
        // first and let spell from *addon apply where needed.
        SetUInt32Value(UNIT_DYNAMIC_FLAGS, UNIT_DYNFLAG_NONE);
        LoadCreatureAddon(true);

        // Flags after LoadCreatureAddon. Any spell in *addon
        // will not be able to adjust these.
        SetUInt32Value(UNIT_NPC_FLAGS, cinfo->npcflag);
        RemoveFlag(UNIT_FIELD_FLAGS, UNIT_FLAG_SKINNABLE);
    }
}

bool Creature::FallGround()
{
    // Only if state is JUST_DIED. CORPSE_FALLING is set below and promoted to CORPSE later
    if (getDeathState() != JUST_DIED)
        return false;

    // use larger distance for vmap height search than in most other cases
    float tz = GetTerrain()->GetHeight(GetPositionX(), GetPositionY(), GetPositionZ(), true, MAX_FALL_DISTANCE);

    if (tz <= INVALID_HEIGHT)
    {
        DEBUG_LOG("FallGround: creature %u at map %u (x: %f, y: %f, z: %f), not able to retrive a proper GetHeight (z: %f).",
            GetEntry(), GetMap()->GetId(), GetPositionX(), GetPositionX(), GetPositionZ(), tz);
        return false;
    }

    // Abort too if the ground is very near
    if (fabs(GetPositionZ() - tz) < 0.1f)
        return false;

    Unit::SetDeathState(CORPSE_FALLING);

    Movement::MoveSplineInit init(*this);
    init.MoveTo(GetPositionX(),GetPositionY(),tz);
    init.SetFall();
    init.Launch();
<<<<<<< HEAD

=======
>>>>>>> 7ec08fc1
    return true;
}

void Creature::Respawn()
{
    RemoveCorpse();

    // forced recreate creature object at clients
    UnitVisibility currentVis = GetVisibility();
    SetVisibility(VISIBILITY_RESPAWN);
    UpdateObjectVisibility();
    SetVisibility(currentVis);                              // restore visibility state
    UpdateObjectVisibility();

    if (IsDespawned())
    {
        if (HasStaticDBSpawnData())
            if (GetMap()->GetPersistentState())
                GetMap()->GetPersistentState()->SaveCreatureRespawnTime(GetGUIDLow(), 0);
        m_respawnTime = time(NULL);                         // respawn at next tick
    }
}

void Creature::ForcedDespawn(uint32 timeMSToDespawn)
{
    if (timeMSToDespawn)
    {
        ForcedDespawnDelayEvent *pEvent = new ForcedDespawnDelayEvent(*this);

        m_Events.AddEvent(pEvent, m_Events.CalculateTime(timeMSToDespawn));
        return;
    }

    if (isAlive())
        SetDeathState(JUST_DIED);

    RemoveCorpse();
    SetHealth(0);                                           // just for nice GM-mode view

    if (IsTemporarySummon())
         ((TemporarySummon*)this)->UnSummon();
}

bool Creature::IsImmuneToSpell(SpellEntry const* spellInfo)
{
    if (!spellInfo)
        return false;

    if (GetCreatureInfo()->MechanicImmuneMask & (1 << (spellInfo->Mechanic - 1)))
        return true;

    return Unit::IsImmuneToSpell(spellInfo);
}

bool Creature::IsImmuneToSpellEffect(SpellEntry const* spellInfo, SpellEffectIndex index) const
{
    if (GetCreatureInfo()->MechanicImmuneMask & (1 << (spellInfo->EffectMechanic[index] - 1)))
        return true;

    // Taunt immunity special flag check
    if (GetCreatureInfo()->flags_extra & CREATURE_FLAG_EXTRA_NOT_TAUNTABLE)
    {
        // Taunt aura apply check
        if (spellInfo->Effect[index] == SPELL_EFFECT_APPLY_AURA)
        {
            if (spellInfo->EffectApplyAuraName[index] == SPELL_AURA_MOD_TAUNT)
                return true;
        }
        // Spell effect taunt check
        else if (spellInfo->Effect[index] == SPELL_EFFECT_ATTACK_ME)
            return true;
    }

    return Unit::IsImmuneToSpellEffect(spellInfo, index);
}

SpellEntry const *Creature::ReachWithSpellAttack(Unit *pVictim)
{
    if(!pVictim)
        return NULL;

    for(uint32 i = 0; i <= GetSpellMaxIndex(); ++i)
    {
        uint32 spellID = GetSpell(i);
        if(!spellID)
            continue;

        SpellEntry const *spellInfo = sSpellStore.LookupEntry(spellID);
        if(!spellInfo)
        {
            sLog.outError("WORLD: unknown spell id %i", spellID);
            continue;
        }

        bool bcontinue = true;
        for(int j = 0; j < MAX_EFFECT_INDEX; ++j)
        {
            if ( (spellInfo->Effect[j] == SPELL_EFFECT_SCHOOL_DAMAGE )       ||
                (spellInfo->Effect[j] == SPELL_EFFECT_INSTAKILL)            ||
                (spellInfo->Effect[j] == SPELL_EFFECT_ENVIRONMENTAL_DAMAGE) ||
                (spellInfo->Effect[j] == SPELL_EFFECT_HEALTH_LEECH )
                )
            {
                bcontinue = false;
                break;
            }
        }
        if (bcontinue) continue;

        if (spellInfo->manaCost > GetPower(POWER_MANA))
            continue;
        SpellRangeEntry const* srange = sSpellRangeStore.LookupEntry(spellInfo->rangeIndex);
        float range = GetSpellMaxRange(srange);
        float minrange = GetSpellMinRange(srange);

        float dist = GetCombatDistance(pVictim);

        //if(!isInFront( pVictim, range ) && spellInfo->AttributesEx )
        //    continue;
        if ( dist > range || dist < minrange )
            continue;
        if (spellInfo->PreventionType == SPELL_PREVENTION_TYPE_SILENCE && HasFlag(UNIT_FIELD_FLAGS, UNIT_FLAG_SILENCED))
            continue;
        if (spellInfo->PreventionType == SPELL_PREVENTION_TYPE_PACIFY && HasFlag(UNIT_FIELD_FLAGS, UNIT_FLAG_PACIFIED))
            continue;
        return spellInfo;
    }
    return NULL;
}

SpellEntry const *Creature::ReachWithSpellCure(Unit *pVictim)
{
    if(!pVictim)
        return NULL;

    for(uint32 i = 0; i <= GetSpellMaxIndex(); ++i)
    {
        uint32 spellID = GetSpell(i);
        if (!spellID)
            continue;

        SpellEntry const *spellInfo = sSpellStore.LookupEntry(spellID);
        if(!spellInfo)
        {
            sLog.outError("WORLD: unknown spell id %i", spellID);
            continue;
        }

        bool bcontinue = true;
        for(int j = 0; j < MAX_EFFECT_INDEX; ++j)
        {
            if ( (spellInfo->Effect[j] == SPELL_EFFECT_HEAL ) )
            {
                bcontinue = false;
                break;
            }
        }
        if (bcontinue)
            continue;

        if (spellInfo->manaCost > GetPower(POWER_MANA))
            continue;
        SpellRangeEntry const* srange = sSpellRangeStore.LookupEntry(spellInfo->rangeIndex);
        float range = GetSpellMaxRange(srange);
        float minrange = GetSpellMinRange(srange);

        float dist = GetCombatDistance(pVictim);

        //if(!isInFront( pVictim, range ) && spellInfo->AttributesEx )
        //    continue;
        if ( dist > range || dist < minrange )
            continue;
        if (spellInfo->PreventionType == SPELL_PREVENTION_TYPE_SILENCE && HasFlag(UNIT_FIELD_FLAGS, UNIT_FLAG_SILENCED))
            continue;
        if (spellInfo->PreventionType == SPELL_PREVENTION_TYPE_PACIFY && HasFlag(UNIT_FIELD_FLAGS, UNIT_FLAG_PACIFIED))
            continue;
        return spellInfo;
    }
    return NULL;
}

bool Creature::IsVisibleInGridForPlayer(Player* pl) const
{
    // gamemaster in GM mode see all, including ghosts
    if (pl->isGameMaster())
        return true;

    if (GetCreatureInfo()->flags_extra & CREATURE_FLAG_EXTRA_INVISIBLE)
        return false;

    // Live player (or with not release body see live creatures or death creatures with corpse disappearing time > 0
    if (pl->isAlive() || pl->GetDeathTimer() > 0)
    {
        return (isAlive() || m_corpseDecayTimer > 0 || (m_isDeadByDefault && m_deathState == CORPSE));
    }

    // Dead player see live creatures near own corpse
    if (isAlive())
    {
        Corpse *corpse = pl->GetCorpse();
        if (corpse)
        {
            // 20 - aggro distance for same level, 25 - max additional distance if player level less that creature level
            if (corpse->IsWithinDistInMap(this,(20+25)*sWorld.getConfig(CONFIG_FLOAT_RATE_CREATURE_AGGRO)))
                return true;
        }
    }

    // Dead player can see ghosts
    if (GetCreatureInfo()->type_flags & CREATURE_TYPEFLAGS_GHOST_VISIBLE)
        return true;

    // and not see any other
    return false;
}

void Creature::SendAIReaction(AiReaction reactionType)
{
    WorldPacket data(SMSG_AI_REACTION, 12);

    data << GetObjectGuid();
    data << uint32(reactionType);

    ((WorldObject*)this)->SendMessageToSet(&data, true);

    DEBUG_FILTER_LOG(LOG_FILTER_AI_AND_MOVEGENSS, "WORLD: Sent SMSG_AI_REACTION, type %u.", reactionType);
}

void Creature::CallAssistance()
{
    // FIXME: should player pets call for assistance?
    if (!m_AlreadyCallAssistance && getVictim() && !isCharmed())
    {
        SetNoCallAssistance(true);

        float radius = sWorld.getConfig(CONFIG_FLOAT_CREATURE_FAMILY_ASSISTANCE_RADIUS);
        if (radius > 0)
        {
            std::list<Creature*> assistList;

            {
                MaNGOS::AnyAssistCreatureInRangeCheck u_check(this, getVictim(), radius);
                MaNGOS::CreatureListSearcher<MaNGOS::AnyAssistCreatureInRangeCheck> searcher(assistList, u_check);
                Cell::VisitGridObjects(this,searcher, radius);
            }

            if (!assistList.empty())
            {
                AssistDelayEvent *e = new AssistDelayEvent(getVictim()->GetObjectGuid(), *this, assistList);
                m_Events.AddEvent(e, m_Events.CalculateTime(sWorld.getConfig(CONFIG_UINT32_CREATURE_FAMILY_ASSISTANCE_DELAY)));
            }
        }
    }
}

void Creature::CallForHelp(float fRadius)
{
    if (fRadius <= 0.0f || !getVictim() || IsPet() || isCharmed())
        return;

    MaNGOS::CallOfHelpCreatureInRangeDo u_do(this, getVictim(), fRadius);
    MaNGOS::CreatureWorker<MaNGOS::CallOfHelpCreatureInRangeDo> worker(this, u_do);
    Cell::VisitGridObjects(this,worker, fRadius);
}

bool Creature::CanAssistTo(const Unit* u, const Unit* enemy, bool checkfaction /*= true*/) const
{
    // we don't need help from zombies :)
    if (!isAlive())
        return false;

    // we don't need help from non-combatant ;)
    if (IsCivilian())
        return false;

    if (HasFlag(UNIT_FIELD_FLAGS, UNIT_FLAG_NON_ATTACKABLE | UNIT_FLAG_NOT_SELECTABLE | UNIT_FLAG_PASSIVE))
        return false;

    // skip fighting creature
    if (isInCombat())
        return false;

    // only free creature
    if (GetCharmerOrOwnerGuid())
        return false;

    // only from same creature faction
    if (checkfaction)
    {
        if (getFaction() != u->getFaction())
            return false;
    }
    else
    {
        if (!IsFriendlyTo(u))
            return false;
    }

    // skip non hostile to caster enemy creatures
    if (!IsHostileTo(enemy))
        return false;

    return true;
}

bool Creature::CanInitiateAttack()
{
    if (hasUnitState(UNIT_STAT_STUNNED | UNIT_STAT_DIED))
        return false;

    if (HasFlag(UNIT_FIELD_FLAGS, UNIT_FLAG_NON_ATTACKABLE | UNIT_FLAG_NOT_SELECTABLE))
        return false;

    if (isPassiveToHostile())
        return false;

    return true;
}

void Creature::SaveRespawnTime()
{
    if (IsPet() || !HasStaticDBSpawnData())
        return;

    if (m_respawnTime > time(NULL))                          // dead (no corpse)
    {
        if (GetMap()->GetPersistentState())
            GetMap()->GetPersistentState()->SaveCreatureRespawnTime(GetGUIDLow(), m_respawnTime);
    }
    else if (m_corpseDecayTimer > 0)                        // dead (corpse)
    {
        if (GetMap()->GetPersistentState())
            GetMap()->GetPersistentState()->SaveCreatureRespawnTime(GetGUIDLow(), time(NULL) + m_respawnDelay + m_corpseDecayTimer / IN_MILLISECONDS);
    }
}

bool Creature::IsOutOfThreatArea(Unit* pVictim) const
{
    if (!pVictim)
        return true;

    if (!pVictim->IsInMap(this))
        return true;

    if (!pVictim->isTargetableForAttack())
        return true;

    if (!pVictim->isInAccessablePlaceFor(this))
        return true;

    if (!pVictim->isVisibleForOrDetect(this,this,false))
        return true;

    if (sMapStore.LookupEntry(GetMapId())->IsDungeon())
        return false;

    float AttackDist = GetAttackDistance(pVictim);
    float ThreatRadius = sWorld.getConfig(CONFIG_FLOAT_THREAT_RADIUS);

    //Use AttackDistance in distance check if threat radius is lower. This prevents creature bounce in and out of combat every update tick.
    return !pVictim->IsWithinDist3d(m_combatStartX, m_combatStartY, m_combatStartZ,
        ThreatRadius > AttackDist ? ThreatRadius : AttackDist);
}

CreatureDataAddon const* Creature::GetCreatureAddon() const
{
    if (CreatureDataAddon const* addon = ObjectMgr::GetCreatureAddon(GetGUIDLow()))
        return addon;

    // dependent from difficulty mode entry
    if (GetEntry() != GetCreatureInfo()->Entry)
    {
        // If CreatureTemplateAddon for difficulty_entry_N exist, it's there for a reason
        if (CreatureDataAddon const* addon =  ObjectMgr::GetCreatureTemplateAddon(GetCreatureInfo()->Entry))
            return addon;
    }

    // Return CreatureTemplateAddon when nothing else exist
    return ObjectMgr::GetCreatureTemplateAddon(GetEntry());
}

//creature_addon table
bool Creature::LoadCreatureAddon(bool reload)
{
    CreatureDataAddon const *cainfo = GetCreatureAddon();
    if(!cainfo)
        return false;

    if (cainfo->mount != 0)
        Mount(cainfo->mount);

    if (cainfo->bytes1 != 0)
    {
        // 0 StandState
        // 1 FreeTalentPoints   Pet only, so always 0 for default creature
        // 2 StandFlags
        // 3 StandMiscFlags

        SetByteValue(UNIT_FIELD_BYTES_1, 0, uint8(cainfo->bytes1 & 0xFF));
        //SetByteValue(UNIT_FIELD_BYTES_1, 1, uint8((cainfo->bytes1 >> 8) & 0xFF));
        SetByteValue(UNIT_FIELD_BYTES_1, 1, 0);
        SetByteValue(UNIT_FIELD_BYTES_1, 2, uint8((cainfo->bytes1 >> 16) & 0xFF));
        SetByteValue(UNIT_FIELD_BYTES_1, 3, uint8((cainfo->bytes1 >> 24) & 0xFF));
    }

    // UNIT_FIELD_BYTES_2
    // 0 SheathState
    // 1 UnitPVPStateFlags  Set at Creature::UpdateEntry (SetPvp())
    // 2 UnitRename         Pet only, so always 0 for default creature
    // 3 ShapeshiftForm     Must be determined/set by shapeshift spell/aura
    SetByteValue(UNIT_FIELD_BYTES_2, 0, cainfo->sheath_state);

    if (cainfo->pvp_state != 0)
        SetByteValue(UNIT_FIELD_BYTES_2, 1, cainfo->pvp_state);

    //SetByteValue(UNIT_FIELD_BYTES_2, 2, 0);
    //SetByteValue(UNIT_FIELD_BYTES_2, 3, 0);

    if (cainfo->emote != 0)
        SetUInt32Value(UNIT_NPC_EMOTESTATE, cainfo->emote);

    if (cainfo->splineFlags & SPLINEFLAG_FLYING)
        SetLevitate(true);

    if (cainfo->auras)
    {
        for (uint32 const* cAura = cainfo->auras; *cAura; ++cAura)
        {
            if (HasAura(*cAura))
            {
                if (!reload)
                    sLog.outErrorDb("Creature (GUIDLow: %u Entry: %u) has spell %u in `auras` field, but aura is already applied.", GetGUIDLow(), GetEntry(), *cAura);

                continue;
            }

            CastSpell(this, *cAura, true);
        }
    }
    return true;
}

/// Send a message to LocalDefense channel for players opposition team in the zone
void Creature::SendZoneUnderAttackMessage(Player* attacker)
{
    Team enemy_team = attacker->GetTeam();

    WorldPacket data(SMSG_ZONE_UNDER_ATTACK, 4);
    data << uint32(GetZoneId());
    sWorld.SendGlobalMessage(&data, NULL, (enemy_team == ALLIANCE ? HORDE : ALLIANCE));
}

void Creature::SetInCombatWithZone()
{
    if (!CanHaveThreatList())
    {
        sLog.outError("Creature entry %u call SetInCombatWithZone but creature cannot have threat list.", GetEntry());
        return;
    }

    Map* pMap = GetMap();

    if (!pMap->IsDungeon())
    {
        sLog.outError("Creature entry %u call SetInCombatWithZone for map (id: %u) that isn't an instance.", GetEntry(), pMap->GetId());
        return;
    }

    Map::PlayerList const &PlList = pMap->GetPlayers();

    if (PlList.isEmpty())
        return;

    for(Map::PlayerList::const_iterator i = PlList.begin(); i != PlList.end(); ++i)
    {
        if (Player* pPlayer = i->getSource())
        {
            if (pPlayer->isGameMaster())
                continue;

            if (pPlayer->isAlive() && !IsFriendlyTo(pPlayer))
            {
                pPlayer->SetInCombatWith(this);
                AddThreat(pPlayer);
            }
        }
    }
}

bool Creature::MeetsSelectAttackingRequirement(Unit* pTarget, SpellEntry const* pSpellInfo, uint32 selectFlags) const
{
    if (selectFlags & SELECT_FLAG_PLAYER && pTarget->GetTypeId() != TYPEID_PLAYER)
        return false;

    if (selectFlags & SELECT_FLAG_POWER_MANA && pTarget->getPowerType() != POWER_MANA)
        return false;
    else if (selectFlags & SELECT_FLAG_POWER_RAGE && pTarget->getPowerType() != POWER_RAGE)
        return false;
    else if (selectFlags & SELECT_FLAG_POWER_ENERGY && pTarget->getPowerType() != POWER_ENERGY)
        return false;
    else if (selectFlags & SELECT_FLAG_POWER_RUNIC && pTarget->getPowerType() != POWER_RUNIC_POWER)
        return false;

    if (selectFlags & SELECT_FLAG_IN_MELEE_RANGE && !CanReachWithMeleeAttack(pTarget))
        return false;

    if (selectFlags & SELECT_FLAG_IN_LOS && !IsWithinLOSInMap(pTarget))
        return false;

    if (pSpellInfo)
    {
        switch (pSpellInfo->rangeIndex)
        {
            case SPELL_RANGE_IDX_SELF_ONLY: return false;
            case SPELL_RANGE_IDX_ANYWHERE:  return true;
            case SPELL_RANGE_IDX_COMBAT:    return CanReachWithMeleeAttack(pTarget);
        }

        SpellRangeEntry const* srange = sSpellRangeStore.LookupEntry(pSpellInfo->rangeIndex);
        float max_range = GetSpellMaxRange(srange);
        float min_range = GetSpellMinRange(srange);
        float dist = GetCombatDistance(pTarget);

        return dist < max_range && dist >= min_range;
    }

    return true;
}

Unit* Creature::SelectAttackingTarget(AttackingTarget target, uint32 position, uint32 uiSpellEntry, uint32 selectFlags) const
{
    return SelectAttackingTarget(target, position, sSpellStore.LookupEntry(uiSpellEntry), selectFlags);
}

Unit* Creature::SelectAttackingTarget(AttackingTarget target, uint32 position, SpellEntry const* pSpellInfo /*= NULL*/, uint32 selectFlags/*= 0*/) const
{
    if (!CanHaveThreatList())
        return NULL;

    // ThreatList m_threatlist;
    ThreatList const& threatlist = getThreatManager().getThreatList();
    ThreatList::const_iterator itr = threatlist.begin();
    ThreatList::const_reverse_iterator ritr = threatlist.rbegin();

    if (position >= threatlist.size() || !threatlist.size())
        return NULL;

    switch (target)
    {
        case ATTACKING_TARGET_RANDOM:
        {
            std::vector<Unit*> suitableUnits;
            suitableUnits.reserve(threatlist.size() - position);
            advance(itr, position);
            for (itr; itr != threatlist.end(); ++itr)
                if (Unit* pTarget = GetMap()->GetUnit((*itr)->getUnitGuid()))
                    if (!selectFlags || MeetsSelectAttackingRequirement(pTarget, pSpellInfo, selectFlags))
                        suitableUnits.push_back(pTarget);

            if (!suitableUnits.empty())
                return suitableUnits[urand(0, suitableUnits.size()-1)];

            break;
        }
        case ATTACKING_TARGET_TOPAGGRO:
        {
            advance(itr, position);
            for (itr; itr != threatlist.end(); ++itr)
                if (Unit* pTarget = GetMap()->GetUnit((*itr)->getUnitGuid()))
                    if (!selectFlags || MeetsSelectAttackingRequirement(pTarget, pSpellInfo, selectFlags))
                        return pTarget;

            break;
        }
        case ATTACKING_TARGET_BOTTOMAGGRO:
        {
            advance(ritr, position);
            for (ritr; ritr != threatlist.rend(); ++ritr)
                if (Unit* pTarget = GetMap()->GetUnit((*itr)->getUnitGuid()))
                    if (!selectFlags || MeetsSelectAttackingRequirement(pTarget, pSpellInfo, selectFlags))
                        return pTarget;

            break;
        }
    }

    return NULL;
}

void Creature::_AddCreatureSpellCooldown(uint32 spell_id, time_t end_time)
{
    m_CreatureSpellCooldowns[spell_id] = end_time;
}

void Creature::_AddCreatureCategoryCooldown(uint32 category, time_t apply_time)
{
    m_CreatureCategoryCooldowns[category] = apply_time;
}

void Creature::AddCreatureSpellCooldown(uint32 spellid)
{
    SpellEntry const *spellInfo = sSpellStore.LookupEntry(spellid);
    if(!spellInfo)
        return;

    uint32 cooldown = GetSpellRecoveryTime(spellInfo);
    if (cooldown)
        _AddCreatureSpellCooldown(spellid, time(NULL) + cooldown/IN_MILLISECONDS);

    if (spellInfo->Category)
        _AddCreatureCategoryCooldown(spellInfo->Category, time(NULL));
}

bool Creature::HasCategoryCooldown(uint32 spell_id) const
{
    SpellEntry const *spellInfo = sSpellStore.LookupEntry(spell_id);
    if(!spellInfo)
        return false;

    CreatureSpellCooldowns::const_iterator itr = m_CreatureCategoryCooldowns.find(spellInfo->Category);
    return (itr != m_CreatureCategoryCooldowns.end() && time_t(itr->second + (spellInfo->CategoryRecoveryTime / IN_MILLISECONDS)) > time(NULL));
}

bool Creature::HasSpellCooldown(uint32 spell_id) const
{
    CreatureSpellCooldowns::const_iterator itr = m_CreatureSpellCooldowns.find(spell_id);
    return (itr != m_CreatureSpellCooldowns.end() && itr->second > time(NULL)) || HasCategoryCooldown(spell_id);
}

bool Creature::IsInEvadeMode() const
{
    return !i_motionMaster.empty() && i_motionMaster.GetCurrentMovementGeneratorType() == HOME_MOTION_TYPE;
}

bool Creature::HasSpell(uint32 spellID)
{
    for(uint8 i = 0; i <= GetSpellMaxIndex(); ++i)
        if (spellID == GetSpell(i))
            return true;
    return false;
}

time_t Creature::GetRespawnTimeEx() const
{
    time_t now = time(NULL);
    if (m_respawnTime > now)                                 // dead (no corpse)
        return m_respawnTime;
    else if (m_corpseDecayTimer > 0)                        // dead (corpse)
        return now + m_respawnDelay + m_corpseDecayTimer / IN_MILLISECONDS;
    else
        return now;
}

void Creature::GetRespawnCoord( float &x, float &y, float &z, float* ori, float* dist ) const
{
    if (CreatureData const* data = sObjectMgr.GetCreatureData(GetGUIDLow()))
    {
        x = data->posX;
        y = data->posY;
        z = data->posZ;
        if (ori)
            *ori = data->orientation;
        if (dist)
            *dist = GetRespawnRadius();
    }
    else
    {
        float orient;

        GetSummonPoint(x, y, z, orient);

        if (ori)
            *ori = orient;
        if (dist)
            *dist = GetRespawnRadius();
    }

    //lets check if our creatures have valid spawn coordinates
    MANGOS_ASSERT(MaNGOS::IsValidMapCoord(x, y, z) || PrintCoordinatesError(x, y, z, "respawn"));
}

void Creature::AllLootRemovedFromCorpse()
{
    if (lootForBody && !HasFlag(UNIT_FIELD_FLAGS, UNIT_FLAG_SKINNABLE))
    {
        uint32 corpseLootedDelay;

        if (!lootForSkin)                                   // corpse was not skinned -> apply corpseLootedDelay
        {
            // use a static spawntimesecs/3 modifier (guessed/made up value) unless config are more than 0.0
            // spawntimesecs=3min:  corpse decay after 1min
            // spawntimesecs=4hour: corpse decay after 1hour 20min
            if (sWorld.getConfig(CONFIG_FLOAT_RATE_CORPSE_DECAY_LOOTED) > 0.0f)
                corpseLootedDelay = (uint32)((m_corpseDelay * IN_MILLISECONDS) * sWorld.getConfig(CONFIG_FLOAT_RATE_CORPSE_DECAY_LOOTED));
            else
                corpseLootedDelay = (m_respawnDelay*IN_MILLISECONDS) /3;
        }
        else                                                // corpse was skinned, corpse will despawn next update
            corpseLootedDelay = 0;

        // if m_respawnTime is not expired already
        if (m_respawnTime >= time(NULL))
        {
            // if spawntimesecs is larger than default corpse delay always use corpseLootedDelay
            if (m_respawnDelay > m_corpseDelay)
            {
                m_corpseDecayTimer = corpseLootedDelay;
            }
            else
            {
                // if m_respawnDelay is relatively short and corpseDecayTimer is larger than corpseLootedDelay
                if (m_corpseDecayTimer > corpseLootedDelay)
                    m_corpseDecayTimer = corpseLootedDelay;
            }
        }
        else
        {
            m_corpseDecayTimer = 0;

            // TODO: reaching here, means mob will respawn at next tick.
            // This might be a place to set some aggro delay so creature has
            // ~5 seconds before it can react to hostile surroundings.

            // It's worth noting that it will not be fully correct either way.
            // At this point another "instance" of the creature are presumably expected to
            // be spawned already, while this corpse will not appear in respawned form.
        }
    }
}

uint32 Creature::GetLevelForTarget( Unit const* target ) const
{
    if(!IsWorldBoss())
        return Unit::GetLevelForTarget(target);

    uint32 level = target->getLevel()+sWorld.getConfig(CONFIG_UINT32_WORLD_BOSS_LEVEL_DIFF);
    if (level < 1)
        return 1;
    if (level > 255)
        return 255;
    return level;
}

std::string Creature::GetAIName() const
{
    return ObjectMgr::GetCreatureTemplate(GetEntry())->AIName;
}

std::string Creature::GetScriptName() const
{
    return sScriptMgr.GetScriptName(GetScriptId());
}

uint32 Creature::GetScriptId() const
{
    return ObjectMgr::GetCreatureTemplate(GetEntry())->ScriptID;
}

VendorItemData const* Creature::GetVendorItems() const
{
    return sObjectMgr.GetNpcVendorItemList(GetEntry());
}

VendorItemData const* Creature::GetVendorTemplateItems() const
{
    uint32 vendorId = GetCreatureInfo()->vendorId;
    return vendorId ? sObjectMgr.GetNpcVendorTemplateItemList(vendorId) : NULL;
}

uint32 Creature::GetVendorItemCurrentCount(VendorItem const* vItem)
{
    if(!vItem->maxcount)
        return vItem->maxcount;

    VendorItemCounts::iterator itr = m_vendorItemCounts.begin();
    for(; itr != m_vendorItemCounts.end(); ++itr)
        if (itr->itemId==vItem->item)
            break;

    if (itr == m_vendorItemCounts.end())
        return vItem->maxcount;

    VendorItemCount* vCount = &*itr;

    time_t ptime = time(NULL);

    if ( vCount->lastIncrementTime + vItem->incrtime <= ptime )
    {
        ItemPrototype const* pProto = ObjectMgr::GetItemPrototype(vItem->item);

        uint32 diff = uint32((ptime - vCount->lastIncrementTime)/vItem->incrtime);
        if((vCount->count + diff * pProto->BuyCount) >= vItem->maxcount )
        {
            m_vendorItemCounts.erase(itr);
            return vItem->maxcount;
        }

        vCount->count += diff * pProto->BuyCount;
        vCount->lastIncrementTime = ptime;
    }

    return vCount->count;
}

uint32 Creature::UpdateVendorItemCurrentCount(VendorItem const* vItem, uint32 used_count)
{
    if(!vItem->maxcount)
        return 0;

    VendorItemCounts::iterator itr = m_vendorItemCounts.begin();
    for(; itr != m_vendorItemCounts.end(); ++itr)
        if (itr->itemId==vItem->item)
            break;

    if (itr == m_vendorItemCounts.end())
    {
        uint32 new_count = vItem->maxcount > used_count ? vItem->maxcount-used_count : 0;
        m_vendorItemCounts.push_back(VendorItemCount(vItem->item,new_count));
        return new_count;
    }

    VendorItemCount* vCount = &*itr;

    time_t ptime = time(NULL);

    if ( vCount->lastIncrementTime + vItem->incrtime <= ptime )
    {
        ItemPrototype const* pProto = ObjectMgr::GetItemPrototype(vItem->item);

        uint32 diff = uint32((ptime - vCount->lastIncrementTime)/vItem->incrtime);
        if((vCount->count + diff * pProto->BuyCount) < vItem->maxcount )
            vCount->count += diff * pProto->BuyCount;
        else
            vCount->count = vItem->maxcount;
    }

    vCount->count = vCount->count > used_count ? vCount->count-used_count : 0;
    vCount->lastIncrementTime = ptime;
    return vCount->count;
}

TrainerSpellData const* Creature::GetTrainerTemplateSpells() const
{
    uint32 trainerId = GetCreatureInfo()->trainerId;
    return trainerId ? sObjectMgr.GetNpcTrainerTemplateSpells(trainerId) : NULL;
}

TrainerSpellData const* Creature::GetTrainerSpells() const
{
    return sObjectMgr.GetNpcTrainerSpells(GetEntry());
}

// overwrite WorldObject function for proper name localization
const char* Creature::GetNameForLocaleIdx(int32 loc_idx) const
{
    char const* name = GetName();
    sObjectMgr.GetCreatureLocaleStrings(GetEntry(), loc_idx, &name);
    return name;
}

void Creature::SetFactionTemporary(uint32 factionId, uint32 tempFactionFlags)
{
    m_temporaryFactionFlags = tempFactionFlags;
    setFaction(factionId);
}

void Creature::ClearTemporaryFaction()
{
    // No restore if creature is charmed/possessed.
    // For later we may consider extend to restore to charmer faction where charmer is creature.
    // This can also be done by update any pet/charmed of creature at any faction change to charmer.
    if (isCharmed())
        return;

    m_temporaryFactionFlags = TEMPFACTION_NONE;
    setFaction(GetCreatureInfo()->faction_A);
}

<<<<<<< HEAD
void Creature::SetActiveObjectState( bool on )
{
    if (m_isActiveObject==on)
        return;

    bool world = IsInWorld();

    Map* map;
    if (world)
    {
        map = GetMap();
        map->Remove(this,false);
    }

    m_isActiveObject = on;

    if (world)
        map->Add(this);
}

=======
>>>>>>> 7ec08fc1
void Creature::SendAreaSpiritHealerQueryOpcode(Player *pl)
{
    uint32 next_resurrect = 0;
    if (Spell* pcurSpell = GetCurrentSpell(CURRENT_CHANNELED_SPELL))
        next_resurrect = pcurSpell->GetCastedTime();
    WorldPacket data(SMSG_AREA_SPIRIT_HEALER_TIME, 8 + 4);
    data << ObjectGuid(GetObjectGuid());
    data << uint32(next_resurrect);
    pl->SendDirectMessage(&data);
}

void Creature::ApplyGameEventSpells(GameEventCreatureData const* eventData, bool activated)
{
    uint32 cast_spell = activated ? eventData->spell_id_start : eventData->spell_id_end;
    uint32 remove_spell = activated ? eventData->spell_id_end : eventData->spell_id_start;

    if (remove_spell)
        if (SpellEntry const* spellEntry = sSpellStore.LookupEntry(remove_spell))
            if (IsSpellAppliesAura(spellEntry))
                RemoveAurasDueToSpell(remove_spell);

    if (cast_spell)
        CastSpell(this, cast_spell, true);
}

void Creature::FillGuidsListFromThreatList( std::vector<ObjectGuid>& guids, uint32 maxamount /*= 0*/ )
{
    if (!CanHaveThreatList())
        return;

    ThreatList const& threats = getThreatManager().getThreatList();

    maxamount = maxamount > 0 ? std::min(maxamount,uint32(threats.size())) : threats.size();

    guids.reserve(guids.size() + maxamount);

    for (ThreatList::const_iterator itr = threats.begin(); maxamount && itr != threats.end(); ++itr, --maxamount)
        guids.push_back((*itr)->getUnitGuid());
}

struct AddCreatureToRemoveListInMapsWorker
{
    AddCreatureToRemoveListInMapsWorker(ObjectGuid guid) : i_guid(guid) {}

    void operator() (Map* map)
    {
        if (Creature* pCreature = map->GetCreature(i_guid))
            pCreature->AddObjectToRemoveList();
    }

    ObjectGuid i_guid;
};

void Creature::AddToRemoveListInMaps(uint32 db_guid, CreatureData const* data)
{
    AddCreatureToRemoveListInMapsWorker worker(data->GetObjectGuid(db_guid));
    sMapMgr.DoForAllMapsWithMapId(data->mapid, worker);
}

struct SpawnCreatureInMapsWorker
{
    SpawnCreatureInMapsWorker(uint32 guid, CreatureData const* data)
        : i_guid(guid), i_data(data) {}

    void operator() (Map* map)
    {
        // We use spawn coords to spawn
        if (map->IsLoaded(i_data->posX, i_data->posY))
        {
            Creature* pCreature = new Creature;
            //DEBUG_LOG("Spawning creature %u",*itr);
            if (!pCreature->LoadFromDB(i_guid, map))
            {
                delete pCreature;
            }
            else
            {
                map->Add(pCreature);
            }
        }
    }

    uint32 i_guid;
    CreatureData const* i_data;
};

void Creature::SpawnInMaps(uint32 db_guid, CreatureData const* data)
{
    SpawnCreatureInMapsWorker worker(db_guid, data);
    sMapMgr.DoForAllMapsWithMapId(data->mapid, worker);
}

bool Creature::HasStaticDBSpawnData() const
{
    return sObjectMgr.GetCreatureData(GetGUIDLow()) != NULL;
}

uint32 Creature::GetSpell(uint8 index, uint8 activeState)
{
    if (index > GetSpellMaxIndex(activeState))
        return 0;

    CreatureSpellsList const* spellList = sObjectMgr.GetCreatureSpells(GetEntry(), activeState);
    if (!spellList)
        return 0;

    CreatureSpellsList::const_iterator itr = spellList->find(index);

    if (itr == spellList->end())
        return 0;

    CreatureSpellEntry const* spellEntry = &itr->second;

    if (!spellEntry)
        return 0;

    if (spellEntry->disabled)
        return 0;

    // other checks there

    return spellEntry->spell;
}

uint8 Creature::GetSpellMaxIndex(uint8 activeState)
{
    CreatureSpellsList const* spellList = sObjectMgr.GetCreatureSpells(GetEntry(),activeState);
    if (!spellList)
        return 0;

    return (spellList ? spellList->rbegin()->first : 0);
}

void Creature::SetWalk(bool enable)
{
    if (enable)
        m_movementInfo.AddMovementFlag(MOVEFLAG_WALK_MODE);
    else
        m_movementInfo.RemoveMovementFlag(MOVEFLAG_WALK_MODE);
    WorldPacket data(enable ? SMSG_SPLINE_MOVE_SET_WALK_MODE : SMSG_SPLINE_MOVE_SET_RUN_MODE, 9);
    data << GetPackGUID();
    SendMessageToSet(&data, true);
}

void Creature::SetLevitate(bool enable)
{
    if (enable)
        m_movementInfo.AddMovementFlag(MOVEFLAG_LEVITATING);
    else
        m_movementInfo.RemoveMovementFlag(MOVEFLAG_LEVITATING);
    WorldPacket data(enable ? SMSG_SPLINE_MOVE_GRAVITY_DISABLE : SMSG_SPLINE_MOVE_GRAVITY_ENABLE, 9);
    data << GetPackGUID();
    SendMessageToSet(&data, true);
}<|MERGE_RESOLUTION|>--- conflicted
+++ resolved
@@ -47,11 +47,6 @@
 #include "CellImpl.h"
 #include "TemporarySummon.h"
 #include "movement/MoveSplineInit.h"
-<<<<<<< HEAD
-#include "movement/MoveSpline.h"
-#include "CreatureLinkingMgr.h"
-=======
->>>>>>> 7ec08fc1
 
 // apply implementation of the singletons
 #include "Policies/SingletonImp.h"
@@ -1605,10 +1600,6 @@
     init.MoveTo(GetPositionX(),GetPositionY(),tz);
     init.SetFall();
     init.Launch();
-<<<<<<< HEAD
-
-=======
->>>>>>> 7ec08fc1
     return true;
 }
 
@@ -2487,29 +2478,6 @@
     setFaction(GetCreatureInfo()->faction_A);
 }
 
-<<<<<<< HEAD
-void Creature::SetActiveObjectState( bool on )
-{
-    if (m_isActiveObject==on)
-        return;
-
-    bool world = IsInWorld();
-
-    Map* map;
-    if (world)
-    {
-        map = GetMap();
-        map->Remove(this,false);
-    }
-
-    m_isActiveObject = on;
-
-    if (world)
-        map->Add(this);
-}
-
-=======
->>>>>>> 7ec08fc1
 void Creature::SendAreaSpiritHealerQueryOpcode(Player *pl)
 {
     uint32 next_resurrect = 0;
