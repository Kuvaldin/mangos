--- conflicted
+++ resolved
@@ -866,19 +866,11 @@
 				>
 			</File>
 			<File
-<<<<<<< HEAD
-				RelativePath="..\..\src\game\MapUpdater.cpp"
-				>
-			</File>
-			<File
-				RelativePath="..\..\src\game\MapUpdater.h"
-=======
 				RelativePath="..\..\src\game\MapPersistentStateMgr.cpp"
 				>
 			</File>
 			<File
 				RelativePath="..\..\src\game\MapPersistentStateMgr.h"
->>>>>>> b284f4ed
 				>
 			</File>
 			<File
