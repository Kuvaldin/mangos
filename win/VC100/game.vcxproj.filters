--- conflicted
+++ resolved
@@ -303,16 +303,11 @@
     <ClCompile Include="..\..\src\game\OutdoorPvP\OutdoorPvPTF.cpp">
       <Filter>OutdoorPvP</Filter>
     </ClCompile>
-<<<<<<< HEAD
-    <ClCompile Include="..\..\src\game\WorldPvP\WorldPvPWG.cpp">
-      <Filter>WorldPvP</Filter>
+    <ClCompile Include="..\..\src\game\OutdoorPvP\OutdoorPvPWG.cpp">
+      <Filter>OutdoorPvP</Filter>
     </ClCompile>		
-    <ClCompile Include="..\..\src\game\WorldPvP\WorldPvPZM.cpp">
-      <Filter>WorldPvP</Filter>
-=======
     <ClCompile Include="..\..\src\game\OutdoorPvP\OutdoorPvPZM.cpp">
       <Filter>OutdoorPvP</Filter>
->>>>>>> a7a6ba90
     </ClCompile>
     <ClCompile Include="..\..\src\game\ConfusedMovementGenerator.cpp">
       <Filter>Motion generators</Filter>
@@ -833,29 +828,14 @@
     <ClInclude Include="..\..\src\game\OutdoorPvP\OutdoorPvPSI.h">
       <Filter>OutdoorPvP</Filter>
     </ClInclude>
-<<<<<<< HEAD
-    <ClInclude Include="..\..\src\game\WorldPvP\WorldPvPTF.h">
-      <Filter>WorldPvP</Filter>	  
-    </ClInclude>
-    <ClInclude Include="..\..\src\game\WorldPvP\WorldPvPWG.h">
-      <Filter>WorldPvP</Filter>
+    <ClInclude Include="..\..\src\game\OutdoorPvP\OutdoorPvPTF.h">
+      <Filter>OutdoorPvP</Filter>	  
+    </ClInclude>
+    <ClInclude Include="..\..\src\game\OutdoorPvP\OutdoorPvPWG.h">
+      <Filter>OutdoorPvP</Filter>
     </ClInclude>		
-    <ClInclude Include="..\..\src\game\WorldPvP\WorldPvPZM.h">
-      <Filter>WorldPvP</Filter>
-=======
-    <ClInclude Include="..\..\src\game\OutdoorPvP\OutdoorPvPTF.h">
-      <Filter>OutdoorPvP</Filter>
-    </ClInclude>
     <ClInclude Include="..\..\src\game\OutdoorPvP\OutdoorPvPZM.h">
       <Filter>OutdoorPvP</Filter>
->>>>>>> a7a6ba90
-    </ClInclude>
-<<<<<<< HEAD
-    <ClInclude Include="..\..\src\game\ZoneScript.h">
-      <Filter>World/Handlers</Filter>
-    </ClInclude>
-=======
->>>>>>> 269d295... [12097] Add Outdoor PvP placeholders and string texts
     <ClInclude Include="..\..\src\game\ConfusedMovementGenerator.h">
       <Filter>Motion generators</Filter>
     </ClInclude>
