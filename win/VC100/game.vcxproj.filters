--- conflicted
+++ resolved
@@ -838,10 +838,7 @@
     </ClInclude>		
     <ClInclude Include="..\..\src\game\OutdoorPvP\OutdoorPvPZM.h">
       <Filter>OutdoorPvP</Filter>
-<<<<<<< HEAD
-=======
-    </ClInclude>
->>>>>>> 75e2d8d7
+    </ClInclude>
     <ClInclude Include="..\..\src\game\ConfusedMovementGenerator.h">
       <Filter>Motion generators</Filter>
     </ClInclude>
