﻿<?xml version="1.0" encoding="utf-8"?>
<Project ToolsVersion="4.0" xmlns="http://schemas.microsoft.com/developer/msbuild/2003">
  <ItemGroup>
    <Filter Include="World/Handlers">
      <UniqueIdentifier>{d75ae330-80de-4aaf-8274-ae85f49dbcd9}</UniqueIdentifier>
    </Filter>
    <Filter Include="Motion generators">
      <UniqueIdentifier>{7ade1743-efdc-47a9-86a5-77ab3ad233a5}</UniqueIdentifier>
    </Filter>
    <Filter Include="Object">
      <UniqueIdentifier>{1ea64f0d-ee7e-492e-8516-2f2c5be80a2a}</UniqueIdentifier>
    </Filter>
    <Filter Include="Server">
      <UniqueIdentifier>{af0d7b92-aa88-4870-bf29-5f9856a954d5}</UniqueIdentifier>
    </Filter>
    <Filter Include="Chat Commands">
      <UniqueIdentifier>{4087621b-fd53-4335-933f-ab29141b4c9e}</UniqueIdentifier>
    </Filter>
    <Filter Include="Tool">
      <UniqueIdentifier>{efeae208-8789-4329-889a-b50baa18c19a}</UniqueIdentifier>
    </Filter>
    <Filter Include="References">
      <UniqueIdentifier>{64bb42b8-e7ba-4247-b337-492f644daeeb}</UniqueIdentifier>
    </Filter>
    <Filter Include="vmaps">
      <UniqueIdentifier>{948284d3-9d89-4609-8cdd-28a213edb53e}</UniqueIdentifier>
    </Filter>
  </ItemGroup>
  <ItemGroup>
    <ClCompile Include="..\..\src\game\AccountMgr.cpp">
      <Filter>World/Handlers</Filter>
    </ClCompile>
    <ClCompile Include="..\..\src\game\AchievementMgr.cpp">
      <Filter>World/Handlers</Filter>
    </ClCompile>
    <ClCompile Include="..\..\src\game\AntiCheat.cpp">
      <Filter>World/Handlers</Filter>
    </ClCompile>
    <ClCompile Include="..\..\src\game\ArenaTeamHandler.cpp">
      <Filter>World/Handlers</Filter>
    </ClCompile>
    <ClCompile Include="..\..\src\game\AuctionHouseHandler.cpp">
      <Filter>World/Handlers</Filter>
    </ClCompile>
    <ClCompile Include="..\..\src\game\BattleGround.cpp">
      <Filter>World/Handlers</Filter>
    </ClCompile>
    <ClCompile Include="..\..\src\game\BattleGroundAA.cpp">
      <Filter>World/Handlers</Filter>
    </ClCompile>
    <ClCompile Include="..\..\src\game\BattleGroundAB.cpp">
      <Filter>World/Handlers</Filter>
    </ClCompile>
    <ClCompile Include="..\..\src\game\BattleGroundAV.cpp">
      <Filter>World/Handlers</Filter>
    </ClCompile>
    <ClCompile Include="..\..\src\game\BattleGroundBE.cpp">
      <Filter>World/Handlers</Filter>
    </ClCompile>
    <ClCompile Include="..\..\src\game\BattleGroundDS.cpp">
      <Filter>World/Handlers</Filter>
    </ClCompile>
    <ClCompile Include="..\..\src\game\BattleGroundEY.cpp">
      <Filter>World/Handlers</Filter>
    </ClCompile>
    <ClCompile Include="..\..\src\game\BattleGroundHandler.cpp">
      <Filter>World/Handlers</Filter>
    </ClCompile>
    <ClCompile Include="..\..\src\game\BattleGroundIC.cpp">
      <Filter>World/Handlers</Filter>
    </ClCompile>
    <ClCompile Include="..\..\src\game\BattleGroundMgr.cpp">
      <Filter>World/Handlers</Filter>
    </ClCompile>
    <ClCompile Include="..\..\src\game\BattleGroundNA.cpp">
      <Filter>World/Handlers</Filter>
    </ClCompile>
    <ClCompile Include="..\..\src\game\BattleGroundRB.cpp">
      <Filter>World/Handlers</Filter>
    </ClCompile>
    <ClCompile Include="..\..\src\game\BattleGroundRL.cpp">
      <Filter>World/Handlers</Filter>
    </ClCompile>
    <ClCompile Include="..\..\src\game\BattleGroundRV.cpp">
      <Filter>World/Handlers</Filter>
    </ClCompile>
    <ClCompile Include="..\..\src\game\BattleGroundSA.cpp">
      <Filter>World/Handlers</Filter>
    </ClCompile>
    <ClCompile Include="..\..\src\game\BattleGroundWS.cpp">
      <Filter>World/Handlers</Filter>
    </ClCompile>
    <ClCompile Include="..\..\src\game\CalendarHandler.cpp">
      <Filter>World/Handlers</Filter>
    </ClCompile>
    <ClCompile Include="..\..\src\game\Channel.cpp">
      <Filter>World/Handlers</Filter>
    </ClCompile>
    <ClCompile Include="..\..\src\game\ChannelHandler.cpp">
      <Filter>World/Handlers</Filter>
    </ClCompile>
    <ClCompile Include="..\..\src\game\ChannelMgr.cpp">
      <Filter>World/Handlers</Filter>
    </ClCompile>
    <ClCompile Include="..\..\src\game\CharacterHandler.cpp">
      <Filter>World/Handlers</Filter>
    </ClCompile>
    <ClCompile Include="..\..\src\game\Chat.cpp">
      <Filter>World/Handlers</Filter>
    </ClCompile>
    <ClCompile Include="..\..\src\game\ChatHandler.cpp">
      <Filter>World/Handlers</Filter>
    </ClCompile>
    <ClCompile Include="..\..\src\game\CombatHandler.cpp">
      <Filter>World/Handlers</Filter>
    </ClCompile>
    <ClCompile Include="..\..\src\game\DuelHandler.cpp">
      <Filter>World/Handlers</Filter>
    </ClCompile>
    <ClCompile Include="..\..\src\game\GameEventMgr.cpp">
      <Filter>World/Handlers</Filter>
    </ClCompile>
    <ClCompile Include="..\..\src\game\GMTicketHandler.cpp">
      <Filter>World/Handlers</Filter>
    </ClCompile>
    <ClCompile Include="..\..\src\game\GossipDef.cpp">
      <Filter>World/Handlers</Filter>
    </ClCompile>
    <ClCompile Include="..\..\src\game\GridMap.cpp">
      <Filter>World/Handlers</Filter>
    </ClCompile>
    <ClCompile Include="..\..\src\game\GridNotifiers.cpp">
      <Filter>World/Handlers</Filter>
    </ClCompile>
    <ClCompile Include="..\..\src\game\GridStates.cpp">
      <Filter>World/Handlers</Filter>
    </ClCompile>
    <ClCompile Include="..\..\src\game\Group.cpp">
      <Filter>World/Handlers</Filter>
    </ClCompile>
    <ClCompile Include="..\..\src\game\GroupHandler.cpp">
      <Filter>World/Handlers</Filter>
    </ClCompile>
    <ClCompile Include="..\..\src\game\GuildHandler.cpp">
      <Filter>World/Handlers</Filter>
    </ClCompile>
    <ClCompile Include="..\..\src\game\InstanceData.cpp">
      <Filter>World/Handlers</Filter>
    </ClCompile>
    <ClCompile Include="..\..\src\game\InstanceSaveMgr.cpp">
      <Filter>World/Handlers</Filter>
    </ClCompile>
    <ClCompile Include="..\..\src\game\ItemHandler.cpp">
      <Filter>World/Handlers</Filter>
    </ClCompile>
    <ClCompile Include="..\..\src\game\LFGHandler.cpp">
      <Filter>World/Handlers</Filter>
    </ClCompile>
    <ClCompile Include="..\..\src\game\LootHandler.cpp">
      <Filter>World/Handlers</Filter>
    </ClCompile>
    <ClCompile Include="..\..\src\game\Mail.cpp">
      <Filter>World/Handlers</Filter>
    </ClCompile>
    <ClCompile Include="..\..\src\game\Map.cpp">
      <Filter>World/Handlers</Filter>
    </ClCompile>
    <ClCompile Include="..\..\src\game\MapManager.cpp">
      <Filter>World/Handlers</Filter>
    </ClCompile>
    <ClCompile Include="..\..\src\game\MapUpdater.cpp">
      <Filter>World/Handlers</Filter>
    </ClCompile>
    <ClCompile Include="..\..\src\game\MiscHandler.cpp">
      <Filter>World/Handlers</Filter>
    </ClCompile>
    <ClCompile Include="..\..\src\game\MovementHandler.cpp">
      <Filter>World/Handlers</Filter>
    </ClCompile>
    <ClCompile Include="..\..\src\game\NPCHandler.cpp">
      <Filter>World/Handlers</Filter>
    </ClCompile>
    <ClCompile Include="..\..\src\game\ObjectGridLoader.cpp">
      <Filter>World/Handlers</Filter>
    </ClCompile>
    <ClCompile Include="..\..\src\game\PetHandler.cpp">
      <Filter>World/Handlers</Filter>
    </ClCompile>
    <ClCompile Include="..\..\src\game\PetitionsHandler.cpp">
      <Filter>World/Handlers</Filter>
    </ClCompile>
    <ClCompile Include="..\..\src\game\PoolManager.cpp">
      <Filter>World/Handlers</Filter>
    </ClCompile>
    <ClCompile Include="..\..\src\game\QueryHandler.cpp">
      <Filter>World/Handlers</Filter>
    </ClCompile>
    <ClCompile Include="..\..\src\game\QuestDef.cpp">
      <Filter>World/Handlers</Filter>
    </ClCompile>
    <ClCompile Include="..\..\src\game\QuestHandler.cpp">
      <Filter>World/Handlers</Filter>
    </ClCompile>
    <ClCompile Include="..\..\src\game\ScriptCalls.cpp">
      <Filter>World/Handlers</Filter>
    </ClCompile>
    <ClCompile Include="..\..\src\game\SkillDiscovery.cpp">
      <Filter>World/Handlers</Filter>
    </ClCompile>
    <ClCompile Include="..\..\src\game\SkillExtraItems.cpp">
      <Filter>World/Handlers</Filter>
    </ClCompile>
    <ClCompile Include="..\..\src\game\SkillHandler.cpp">
      <Filter>World/Handlers</Filter>
    </ClCompile>
    <ClCompile Include="..\..\src\game\Spell.cpp">
      <Filter>World/Handlers</Filter>
    </ClCompile>
    <ClCompile Include="..\..\src\game\SpellAuras.cpp">
      <Filter>World/Handlers</Filter>
    </ClCompile>
    <ClCompile Include="..\..\src\game\SpellEffects.cpp">
      <Filter>World/Handlers</Filter>
    </ClCompile>
    <ClCompile Include="..\..\src\game\SpellHandler.cpp">
      <Filter>World/Handlers</Filter>
    </ClCompile>
    <ClCompile Include="..\..\src\game\TaxiHandler.cpp">
      <Filter>World/Handlers</Filter>
    </ClCompile>
    <ClCompile Include="..\..\src\game\TradeHandler.cpp">
      <Filter>World/Handlers</Filter>
    </ClCompile>
    <ClCompile Include="..\..\src\game\Transports.cpp">
      <Filter>World/Handlers</Filter>
    </ClCompile>
    <ClCompile Include="..\..\src\game\UpdateData.cpp">
      <Filter>World/Handlers</Filter>
    </ClCompile>
    <ClCompile Include="..\..\src\game\VoiceChatHandler.cpp">
      <Filter>World/Handlers</Filter>
    </ClCompile>
    <ClCompile Include="..\..\src\game\WaypointManager.cpp">
      <Filter>World/Handlers</Filter>
    </ClCompile>
    <ClCompile Include="..\..\src\game\Weather.cpp">
      <Filter>World/Handlers</Filter>
    </ClCompile>
    <ClCompile Include="..\..\src\game\World.cpp">
      <Filter>World/Handlers</Filter>
    </ClCompile>
    <ClCompile Include="..\..\src\game\ConfusedMovementGenerator.cpp">
      <Filter>Motion generators</Filter>
    </ClCompile>
    <ClCompile Include="..\..\src\game\DestinationHolder.cpp">
      <Filter>Motion generators</Filter>
    </ClCompile>
    <ClCompile Include="..\..\src\game\FleeingMovementGenerator.cpp">
      <Filter>Motion generators</Filter>
    </ClCompile>
    <ClCompile Include="..\..\src\game\HomeMovementGenerator.cpp">
      <Filter>Motion generators</Filter>
    </ClCompile>
    <ClCompile Include="..\..\src\game\IdleMovementGenerator.cpp">
      <Filter>Motion generators</Filter>
    </ClCompile>
    <ClCompile Include="..\..\src\game\MotionMaster.cpp">
      <Filter>Motion generators</Filter>
    </ClCompile>
    <ClCompile Include="..\..\src\game\MovementGenerator.cpp">
      <Filter>Motion generators</Filter>
    </ClCompile>
    <ClCompile Include="..\..\src\game\PointMovementGenerator.cpp">
      <Filter>Motion generators</Filter>
    </ClCompile>
    <ClCompile Include="..\..\src\game\RandomMovementGenerator.cpp">
      <Filter>Motion generators</Filter>
    </ClCompile>
    <ClCompile Include="..\..\src\game\TargetedMovementGenerator.cpp">
      <Filter>Motion generators</Filter>
    </ClCompile>
    <ClCompile Include="..\..\src\game\WaypointMovementGenerator.cpp">
      <Filter>Motion generators</Filter>
    </ClCompile>
    <ClCompile Include="..\..\src\game\AggressorAI.cpp">
      <Filter>Object</Filter>
    </ClCompile>
    <ClCompile Include="..\..\src\game\ArenaTeam.cpp">
      <Filter>Object</Filter>
    </ClCompile>
    <ClCompile Include="..\..\src\game\AuctionHouseMgr.cpp">
      <Filter>Object</Filter>
    </ClCompile>
    <ClCompile Include="..\..\src\game\Bag.cpp">
      <Filter>Object</Filter>
    </ClCompile>
    <ClCompile Include="..\..\src\game\Calendar.cpp">
      <Filter>Object</Filter>
    </ClCompile>
    <ClCompile Include="..\..\src\game\Corpse.cpp">
      <Filter>Object</Filter>
    </ClCompile>
    <ClCompile Include="..\..\src\game\Creature.cpp">
      <Filter>Object</Filter>
    </ClCompile>
    <ClCompile Include="..\..\src\game\CreatureAI.cpp">
      <Filter>Object</Filter>
    </ClCompile>
    <ClCompile Include="..\..\src\game\CreatureAIRegistry.cpp">
      <Filter>Object</Filter>
    </ClCompile>
    <ClCompile Include="..\..\src\game\CreatureAISelector.cpp">
      <Filter>Object</Filter>
    </ClCompile>
    <ClCompile Include="..\..\src\game\CreatureEventAI.cpp">
      <Filter>Object</Filter>
    </ClCompile>
    <ClCompile Include="..\..\src\game\CreatureEventAIMgr.cpp">
      <Filter>Object</Filter>
    </ClCompile>
    <ClCompile Include="..\..\src\game\DynamicObject.cpp">
      <Filter>Object</Filter>
    </ClCompile>
    <ClCompile Include="..\..\src\game\GameObject.cpp">
      <Filter>Object</Filter>
    </ClCompile>
    <ClCompile Include="..\..\src\game\GMTicketMgr.cpp">
      <Filter>Object</Filter>
    </ClCompile>
    <ClCompile Include="..\..\src\game\GuardAI.cpp">
      <Filter>Object</Filter>
    </ClCompile>
    <ClCompile Include="..\..\src\game\Guild.cpp">
      <Filter>Object</Filter>
    </ClCompile>
    <ClCompile Include="..\..\src\game\Item.cpp">
      <Filter>Object</Filter>
    </ClCompile>
    <ClCompile Include="..\..\src\game\ItemEnchantmentMgr.cpp">
      <Filter>Object</Filter>
    </ClCompile>
    <ClCompile Include="..\..\src\game\LootMgr.cpp">
      <Filter>Object</Filter>
    </ClCompile>
    <ClCompile Include="..\..\src\game\NullCreatureAI.cpp">
      <Filter>Object</Filter>
    </ClCompile>
    <ClCompile Include="..\..\src\game\Object.cpp">
      <Filter>Object</Filter>
    </ClCompile>
    <ClCompile Include="..\..\src\game\ObjectAccessor.cpp">
      <Filter>Object</Filter>
    </ClCompile>
    <ClCompile Include="..\..\src\game\ObjectGuid.cpp">
      <Filter>Object</Filter>
    </ClCompile>
    <ClCompile Include="..\..\src\game\ObjectMgr.cpp">
      <Filter>Object</Filter>
    </ClCompile>
    <ClCompile Include="..\..\src\game\ObjectPosSelector.cpp">
      <Filter>Object</Filter>
    </ClCompile>
    <ClCompile Include="..\..\src\game\Pet.cpp">
      <Filter>Object</Filter>
    </ClCompile>
    <ClCompile Include="..\..\src\game\PetAI.cpp">
      <Filter>Object</Filter>
    </ClCompile>
    <ClCompile Include="..\..\src\game\Player.cpp">
      <Filter>Object</Filter>
    </ClCompile>
    <ClCompile Include="..\..\src\game\ReactorAI.cpp">
      <Filter>Object</Filter>
    </ClCompile>
    <ClCompile Include="..\..\src\game\ReputationMgr.cpp">
      <Filter>Object</Filter>
    </ClCompile>
    <ClCompile Include="..\..\src\game\SocialMgr.cpp">
      <Filter>Object</Filter>
    </ClCompile>
    <ClCompile Include="..\..\src\game\SpellMgr.cpp">
      <Filter>Object</Filter>
    </ClCompile>
    <ClCompile Include="..\..\src\game\StatSystem.cpp">
      <Filter>Object</Filter>
    </ClCompile>
    <ClCompile Include="..\..\src\game\TemporarySummon.cpp">
      <Filter>Object</Filter>
    </ClCompile>
    <ClCompile Include="..\..\src\game\Totem.cpp">
      <Filter>Object</Filter>
    </ClCompile>
    <ClCompile Include="..\..\src\game\TotemAI.cpp">
      <Filter>Object</Filter>
    </ClCompile>
    <ClCompile Include="..\..\src\game\Unit.cpp">
      <Filter>Object</Filter>
    </ClCompile>
    <ClCompile Include="..\..\src\game\Vehicle.cpp">
      <Filter>Object</Filter>
    </ClCompile>
    <ClCompile Include="..\..\src\game\DBCStores.cpp">
      <Filter>Server</Filter>
    </ClCompile>
    <ClCompile Include="..\..\src\game\Opcodes.cpp">
      <Filter>Server</Filter>
    </ClCompile>
    <ClCompile Include="..\..\src\game\WorldSession.cpp">
      <Filter>Server</Filter>
    </ClCompile>
    <ClCompile Include="..\..\src\game\WorldSocket.cpp">
      <Filter>Server</Filter>
    </ClCompile>
    <ClCompile Include="..\..\src\game\WorldSocketMgr.cpp">
      <Filter>Server</Filter>
    </ClCompile>
    <ClCompile Include="..\..\src\game\debugcmds.cpp">
      <Filter>Chat Commands</Filter>
    </ClCompile>
    <ClCompile Include="..\..\src\game\Level0.cpp">
      <Filter>Chat Commands</Filter>
    </ClCompile>
    <ClCompile Include="..\..\src\game\Level1.cpp">
      <Filter>Chat Commands</Filter>
    </ClCompile>
    <ClCompile Include="..\..\src\game\Level2.cpp">
      <Filter>Chat Commands</Filter>
    </ClCompile>
    <ClCompile Include="..\..\src\game\Level3.cpp">
      <Filter>Chat Commands</Filter>
    </ClCompile>
    <ClCompile Include="..\..\src\game\PlayerDump.cpp">
      <Filter>Tool</Filter>
    </ClCompile>
    <ClCompile Include="..\..\src\game\FollowerReference.cpp">
      <Filter>References</Filter>
    </ClCompile>
    <ClCompile Include="..\..\src\game\GroupReference.cpp">
      <Filter>References</Filter>
    </ClCompile>
    <ClCompile Include="..\..\src\game\HostileRefManager.cpp">
      <Filter>References</Filter>
    </ClCompile>
    <ClCompile Include="..\..\src\game\ThreatManager.cpp">
      <Filter>References</Filter>
    </ClCompile>
    <ClCompile Include="..\..\src\game\pchdef.cpp" />
    <ClCompile Include="..\..\src\game\CharacterDatabaseCleaner.cpp">
      <Filter>Tool</Filter>
    </ClCompile>
    <ClCompile Include="..\..\src\game\Camera.cpp">
      <Filter>Object</Filter>
    </ClCompile>
    <ClCompile Include="..\..\src\game\UnitAuraProcHandler.cpp">
      <Filter>World/Handlers</Filter>
    </ClCompile>
<<<<<<< HEAD
    <ClCompile Include="..\..\src\game\ChatLexicsCutter.cpp" />
    <ClCompile Include="..\..\src\game\ChatLog.cpp" />
    <ClCompile Include="..\..\src\game\VehicleHandler.cpp" />
    <ClCompile Include="..\..\src\game\AuctionHouseBot.cpp">
      <Filter>Object</Filter>
=======
    <ClCompile Include="..\..\src\game\vmap\BIH.cpp">
      <Filter>vmaps</Filter>
    </ClCompile>
    <ClCompile Include="..\..\src\game\vmap\MapTree.cpp">
      <Filter>vmaps</Filter>
    </ClCompile>
    <ClCompile Include="..\..\src\game\vmap\ModelInstance.cpp">
      <Filter>vmaps</Filter>
    </ClCompile>
    <ClCompile Include="..\..\src\game\vmap\TileAssembler.cpp">
      <Filter>vmaps</Filter>
    </ClCompile>
    <ClCompile Include="..\..\src\game\vmap\VMapFactory.cpp">
      <Filter>vmaps</Filter>
    </ClCompile>
    <ClCompile Include="..\..\src\game\vmap\VMapManager2.cpp">
      <Filter>vmaps</Filter>
    </ClCompile>
    <ClCompile Include="..\..\src\game\vmap\WorldModel.cpp">
      <Filter>vmaps</Filter>
>>>>>>> d6b1e5bf
    </ClCompile>
  </ItemGroup>
  <ItemGroup>
    <ClInclude Include="..\..\src\game\AccountMgr.h">
      <Filter>World/Handlers</Filter>
    </ClInclude>
    <ClInclude Include="..\..\src\game\AchievementMgr.h">
      <Filter>World/Handlers</Filter>
    </ClInclude>
    <ClInclude Include="..\..\src\game\AntiCheat.h">
      <Filter>World/Handlers</Filter>
    </ClInclude>
    <ClInclude Include="..\..\src\game\BattleGround.h">
      <Filter>World/Handlers</Filter>
    </ClInclude>
    <ClInclude Include="..\..\src\game\BattleGroundAA.h">
      <Filter>World/Handlers</Filter>
    </ClInclude>
    <ClInclude Include="..\..\src\game\BattleGroundAB.h">
      <Filter>World/Handlers</Filter>
    </ClInclude>
    <ClInclude Include="..\..\src\game\BattleGroundAV.h">
      <Filter>World/Handlers</Filter>
    </ClInclude>
    <ClInclude Include="..\..\src\game\BattleGroundBE.h">
      <Filter>World/Handlers</Filter>
    </ClInclude>
    <ClInclude Include="..\..\src\game\BattleGroundDS.h">
      <Filter>World/Handlers</Filter>
    </ClInclude>
    <ClInclude Include="..\..\src\game\BattleGroundEY.h">
      <Filter>World/Handlers</Filter>
    </ClInclude>
    <ClInclude Include="..\..\src\game\BattleGroundIC.h">
      <Filter>World/Handlers</Filter>
    </ClInclude>
    <ClInclude Include="..\..\src\game\BattleGroundMgr.h">
      <Filter>World/Handlers</Filter>
    </ClInclude>
    <ClInclude Include="..\..\src\game\BattleGroundNA.h">
      <Filter>World/Handlers</Filter>
    </ClInclude>
    <ClInclude Include="..\..\src\game\BattleGroundRB.h">
      <Filter>World/Handlers</Filter>
    </ClInclude>
    <ClInclude Include="..\..\src\game\BattleGroundRL.h">
      <Filter>World/Handlers</Filter>
    </ClInclude>
    <ClInclude Include="..\..\src\game\BattleGroundRV.h">
      <Filter>World/Handlers</Filter>
    </ClInclude>
    <ClInclude Include="..\..\src\game\BattleGroundSA.h">
      <Filter>World/Handlers</Filter>
    </ClInclude>
    <ClInclude Include="..\..\src\game\BattleGroundWS.h">
      <Filter>World/Handlers</Filter>
    </ClInclude>
    <ClInclude Include="..\..\src\game\Cell.h">
      <Filter>World/Handlers</Filter>
    </ClInclude>
    <ClInclude Include="..\..\src\game\CellImpl.h">
      <Filter>World/Handlers</Filter>
    </ClInclude>
    <ClInclude Include="..\..\src\game\Channel.h">
      <Filter>World/Handlers</Filter>
    </ClInclude>
    <ClInclude Include="..\..\src\game\ChannelMgr.h">
      <Filter>World/Handlers</Filter>
    </ClInclude>
    <ClInclude Include="..\..\src\game\Chat.h">
      <Filter>World/Handlers</Filter>
    </ClInclude>
    <ClInclude Include="..\..\src\game\GameEventMgr.h">
      <Filter>World/Handlers</Filter>
    </ClInclude>
    <ClInclude Include="..\..\src\game\GossipDef.h">
      <Filter>World/Handlers</Filter>
    </ClInclude>
    <ClInclude Include="..\..\src\game\GridDefines.h">
      <Filter>World/Handlers</Filter>
    </ClInclude>
    <ClInclude Include="..\..\src\game\GridMap.h">
      <Filter>World/Handlers</Filter>
    </ClInclude>
    <ClInclude Include="..\..\src\game\GridNotifiers.h">
      <Filter>World/Handlers</Filter>
    </ClInclude>
    <ClInclude Include="..\..\src\game\GridNotifiersImpl.h">
      <Filter>World/Handlers</Filter>
    </ClInclude>
    <ClInclude Include="..\..\src\game\GridStates.h">
      <Filter>World/Handlers</Filter>
    </ClInclude>
    <ClInclude Include="..\..\src\game\Group.h">
      <Filter>World/Handlers</Filter>
    </ClInclude>
    <ClInclude Include="..\..\src\game\InstanceData.h">
      <Filter>World/Handlers</Filter>
    </ClInclude>
    <ClInclude Include="..\..\src\game\InstanceSaveMgr.h">
      <Filter>World/Handlers</Filter>
    </ClInclude>
    <ClInclude Include="..\..\src\game\Mail.h">
      <Filter>World/Handlers</Filter>
    </ClInclude>
    <ClInclude Include="..\..\src\game\Map.h">
      <Filter>World/Handlers</Filter>
    </ClInclude>
    <ClInclude Include="..\..\src\game\MapManager.h">
      <Filter>World/Handlers</Filter>
    </ClInclude>
    <ClInclude Include="..\..\src\game\MapUpdater.h">
      <Filter>World/Handlers</Filter>
    </ClInclude>
    <ClInclude Include="..\..\src\game\NPCHandler.h">
      <Filter>World/Handlers</Filter>
    </ClInclude>
    <ClInclude Include="..\..\src\game\ObjectGridLoader.h">
      <Filter>World/Handlers</Filter>
    </ClInclude>
    <ClInclude Include="..\..\src\game\Path.h">
      <Filter>World/Handlers</Filter>
    </ClInclude>
    <ClInclude Include="..\..\src\game\PoolManager.h">
      <Filter>World/Handlers</Filter>
    </ClInclude>
    <ClInclude Include="..\..\src\game\QuestDef.h">
      <Filter>World/Handlers</Filter>
    </ClInclude>
    <ClInclude Include="..\..\src\game\ScriptCalls.h">
      <Filter>World/Handlers</Filter>
    </ClInclude>
    <ClInclude Include="..\..\src\game\SkillDiscovery.h">
      <Filter>World/Handlers</Filter>
    </ClInclude>
    <ClInclude Include="..\..\src\game\SkillExtraItems.h">
      <Filter>World/Handlers</Filter>
    </ClInclude>
    <ClInclude Include="..\..\src\game\Spell.h">
      <Filter>World/Handlers</Filter>
    </ClInclude>
    <ClInclude Include="..\..\src\game\SpellAuraDefines.h">
      <Filter>World/Handlers</Filter>
    </ClInclude>
    <ClInclude Include="..\..\src\game\SpellAuras.h">
      <Filter>World/Handlers</Filter>
    </ClInclude>
    <ClInclude Include="..\..\src\game\Transports.h">
      <Filter>World/Handlers</Filter>
    </ClInclude>
    <ClInclude Include="..\..\src\game\UpdateData.h">
      <Filter>World/Handlers</Filter>
    </ClInclude>
    <ClInclude Include="..\..\src\game\WaypointManager.h">
      <Filter>World/Handlers</Filter>
    </ClInclude>
    <ClInclude Include="..\..\src\game\Weather.h">
      <Filter>World/Handlers</Filter>
    </ClInclude>
    <ClInclude Include="..\..\src\game\World.h">
      <Filter>World/Handlers</Filter>
    </ClInclude>
    <ClInclude Include="..\..\src\game\ConfusedMovementGenerator.h">
      <Filter>Motion generators</Filter>
    </ClInclude>
    <ClInclude Include="..\..\src\game\DestinationHolder.h">
      <Filter>Motion generators</Filter>
    </ClInclude>
    <ClInclude Include="..\..\src\game\DestinationHolderImp.h">
      <Filter>Motion generators</Filter>
    </ClInclude>
    <ClInclude Include="..\..\src\game\FleeingMovementGenerator.h">
      <Filter>Motion generators</Filter>
    </ClInclude>
    <ClInclude Include="..\..\src\game\HomeMovementGenerator.h">
      <Filter>Motion generators</Filter>
    </ClInclude>
    <ClInclude Include="..\..\src\game\IdleMovementGenerator.h">
      <Filter>Motion generators</Filter>
    </ClInclude>
    <ClInclude Include="..\..\src\game\MotionMaster.h">
      <Filter>Motion generators</Filter>
    </ClInclude>
    <ClInclude Include="..\..\src\game\MovementGenerator.h">
      <Filter>Motion generators</Filter>
    </ClInclude>
    <ClInclude Include="..\..\src\game\PointMovementGenerator.h">
      <Filter>Motion generators</Filter>
    </ClInclude>
    <ClInclude Include="..\..\src\game\RandomMovementGenerator.h">
      <Filter>Motion generators</Filter>
    </ClInclude>
    <ClInclude Include="..\..\src\game\TargetedMovementGenerator.h">
      <Filter>Motion generators</Filter>
    </ClInclude>
    <ClInclude Include="..\..\src\game\Traveller.h">
      <Filter>Motion generators</Filter>
    </ClInclude>
    <ClInclude Include="..\..\src\game\WaypointMovementGenerator.h">
      <Filter>Motion generators</Filter>
    </ClInclude>
    <ClInclude Include="..\..\src\game\AggressorAI.h">
      <Filter>Object</Filter>
    </ClInclude>
    <ClInclude Include="..\..\src\game\ArenaTeam.h">
      <Filter>Object</Filter>
    </ClInclude>
    <ClInclude Include="..\..\src\game\AuctionHouseMgr.h">
      <Filter>Object</Filter>
    </ClInclude>
    <ClInclude Include="..\..\src\game\Bag.h">
      <Filter>Object</Filter>
    </ClInclude>
    <ClInclude Include="..\..\src\game\Calendar.h">
      <Filter>Object</Filter>
    </ClInclude>
    <ClInclude Include="..\..\src\game\Corpse.h">
      <Filter>Object</Filter>
    </ClInclude>
    <ClInclude Include="..\..\src\game\Creature.h">
      <Filter>Object</Filter>
    </ClInclude>
    <ClInclude Include="..\..\src\game\CreatureAI.h">
      <Filter>Object</Filter>
    </ClInclude>
    <ClInclude Include="..\..\src\game\CreatureAIImpl.h">
      <Filter>Object</Filter>
    </ClInclude>
    <ClInclude Include="..\..\src\game\CreatureAIRegistry.h">
      <Filter>Object</Filter>
    </ClInclude>
    <ClInclude Include="..\..\src\game\CreatureAISelector.h">
      <Filter>Object</Filter>
    </ClInclude>
    <ClInclude Include="..\..\src\game\CreatureEventAI.h">
      <Filter>Object</Filter>
    </ClInclude>
    <ClInclude Include="..\..\src\game\CreatureEventAIMgr.h">
      <Filter>Object</Filter>
    </ClInclude>
    <ClInclude Include="..\..\src\game\DynamicObject.h">
      <Filter>Object</Filter>
    </ClInclude>
    <ClInclude Include="..\..\src\game\Formulas.h">
      <Filter>Object</Filter>
    </ClInclude>
    <ClInclude Include="..\..\src\game\GameObject.h">
      <Filter>Object</Filter>
    </ClInclude>
    <ClInclude Include="..\..\src\game\GMTicketMgr.h">
      <Filter>Object</Filter>
    </ClInclude>
    <ClInclude Include="..\..\src\game\GuardAI.h">
      <Filter>Object</Filter>
    </ClInclude>
    <ClInclude Include="..\..\src\game\Guild.h">
      <Filter>Object</Filter>
    </ClInclude>
    <ClInclude Include="..\..\src\game\Item.h">
      <Filter>Object</Filter>
    </ClInclude>
    <ClInclude Include="..\..\src\game\ItemEnchantmentMgr.h">
      <Filter>Object</Filter>
    </ClInclude>
    <ClInclude Include="..\..\src\game\ItemPrototype.h">
      <Filter>Object</Filter>
    </ClInclude>
    <ClInclude Include="..\..\src\game\LootMgr.h">
      <Filter>Object</Filter>
    </ClInclude>
    <ClInclude Include="..\..\src\game\NullCreatureAI.h">
      <Filter>Object</Filter>
    </ClInclude>
    <ClInclude Include="..\..\src\game\Object.h">
      <Filter>Object</Filter>
    </ClInclude>
    <ClInclude Include="..\..\src\game\ObjectAccessor.h">
      <Filter>Object</Filter>
    </ClInclude>
    <ClInclude Include="..\..\src\game\ObjectGuid.h">
      <Filter>Object</Filter>
    </ClInclude>
    <ClInclude Include="..\..\src\game\ObjectMgr.h">
      <Filter>Object</Filter>
    </ClInclude>
    <ClInclude Include="..\..\src\game\ObjectPosSelector.h">
      <Filter>Object</Filter>
    </ClInclude>
    <ClInclude Include="..\..\src\game\Pet.h">
      <Filter>Object</Filter>
    </ClInclude>
    <ClInclude Include="..\..\src\game\PetAI.h">
      <Filter>Object</Filter>
    </ClInclude>
    <ClInclude Include="..\..\src\game\Player.h">
      <Filter>Object</Filter>
    </ClInclude>
    <ClInclude Include="..\..\src\game\ReactorAI.h">
      <Filter>Object</Filter>
    </ClInclude>
    <ClInclude Include="..\..\src\game\ReputationMgr.h">
      <Filter>Object</Filter>
    </ClInclude>
    <ClInclude Include="..\..\src\game\SocialMgr.h">
      <Filter>Object</Filter>
    </ClInclude>
    <ClInclude Include="..\..\src\game\SpellMgr.h">
      <Filter>Object</Filter>
    </ClInclude>
    <ClInclude Include="..\..\src\game\TemporarySummon.h">
      <Filter>Object</Filter>
    </ClInclude>
    <ClInclude Include="..\..\src\game\Totem.h">
      <Filter>Object</Filter>
    </ClInclude>
    <ClInclude Include="..\..\src\game\TotemAI.h">
      <Filter>Object</Filter>
    </ClInclude>
    <ClInclude Include="..\..\src\game\Unit.h">
      <Filter>Object</Filter>
    </ClInclude>
    <ClInclude Include="..\..\src\game\UnitEvents.h">
      <Filter>Object</Filter>
    </ClInclude>
    <ClInclude Include="..\..\src\game\UpdateFields.h">
      <Filter>Object</Filter>
    </ClInclude>
    <ClInclude Include="..\..\src\game\UpdateMask.h">
      <Filter>Object</Filter>
    </ClInclude>
    <ClInclude Include="..\..\src\game\Vehicle.h">
      <Filter>Object</Filter>
    </ClInclude>
    <ClInclude Include="..\..\src\game\DBCEnums.h">
      <Filter>Server</Filter>
    </ClInclude>
    <ClInclude Include="..\..\src\game\DBCfmt.h">
      <Filter>Server</Filter>
    </ClInclude>
    <ClInclude Include="..\..\src\game\DBCStores.h">
      <Filter>Server</Filter>
    </ClInclude>
    <ClInclude Include="..\..\src\game\DBCStructure.h">
      <Filter>Server</Filter>
    </ClInclude>
    <ClInclude Include="..\..\src\game\Opcodes.h">
      <Filter>Server</Filter>
    </ClInclude>
    <ClInclude Include="..\..\src\game\SharedDefines.h">
      <Filter>Server</Filter>
    </ClInclude>
    <ClInclude Include="..\..\src\game\WorldSession.h">
      <Filter>Server</Filter>
    </ClInclude>
    <ClInclude Include="..\..\src\game\WorldSocket.h">
      <Filter>Server</Filter>
    </ClInclude>
    <ClInclude Include="..\..\src\game\WorldSocketMgr.h">
      <Filter>Server</Filter>
    </ClInclude>
    <ClInclude Include="..\..\src\game\Language.h">
      <Filter>Tool</Filter>
    </ClInclude>
    <ClInclude Include="..\..\src\game\PlayerDump.h">
      <Filter>Tool</Filter>
    </ClInclude>
    <ClInclude Include="..\..\src\game\FollowerReference.h">
      <Filter>References</Filter>
    </ClInclude>
    <ClInclude Include="..\..\src\game\FollowerRefManager.h">
      <Filter>References</Filter>
    </ClInclude>
    <ClInclude Include="..\..\src\game\GroupReference.h">
      <Filter>References</Filter>
    </ClInclude>
    <ClInclude Include="..\..\src\game\GroupRefManager.h">
      <Filter>References</Filter>
    </ClInclude>
    <ClInclude Include="..\..\src\game\HostileRefManager.h">
      <Filter>References</Filter>
    </ClInclude>
    <ClInclude Include="..\..\src\game\MapReference.h">
      <Filter>References</Filter>
    </ClInclude>
    <ClInclude Include="..\..\src\game\MapRefManager.h">
      <Filter>References</Filter>
    </ClInclude>
    <ClInclude Include="..\..\src\game\ThreatManager.h">
      <Filter>References</Filter>
    </ClInclude>
    <ClInclude Include="..\..\src\game\pchdef.h" />
    <ClInclude Include="..\..\src\game\CharacterDatabaseCleaner.h">
      <Filter>Tool</Filter>
    </ClInclude>
    <ClInclude Include="..\..\src\game\Camera.h">
      <Filter>Object</Filter>
    </ClInclude>
<<<<<<< HEAD
    <ClInclude Include="..\..\src\game\ChatLexicsCutter.h" />
    <ClInclude Include="..\..\src\game\ChatLog.h" />
    <ClInclude Include="..\..\src\game\AuctionHouseBot.h">
      <Filter>Object</Filter>
=======
    <ClInclude Include="..\..\src\game\vmap\BIH.h">
      <Filter>vmaps</Filter>
    </ClInclude>
    <ClInclude Include="..\..\src\game\vmap\IVMapManager.h">
      <Filter>vmaps</Filter>
    </ClInclude>
    <ClInclude Include="..\..\src\game\vmap\MapTree.h">
      <Filter>vmaps</Filter>
    </ClInclude>
    <ClInclude Include="..\..\src\game\vmap\ModelInstance.h">
      <Filter>vmaps</Filter>
    </ClInclude>
    <ClInclude Include="..\..\src\game\vmap\TileAssembler.h">
      <Filter>vmaps</Filter>
    </ClInclude>
    <ClInclude Include="..\..\src\game\vmap\VMapDefinitions.h">
      <Filter>vmaps</Filter>
    </ClInclude>
    <ClInclude Include="..\..\src\game\vmap\VMapFactory.h">
      <Filter>vmaps</Filter>
    </ClInclude>
    <ClInclude Include="..\..\src\game\vmap\VMapManager2.h">
      <Filter>vmaps</Filter>
    </ClInclude>
    <ClInclude Include="..\..\src\game\vmap\VMapTools.h">
      <Filter>vmaps</Filter>
    </ClInclude>
    <ClInclude Include="..\..\src\game\vmap\WorldModel.h">
      <Filter>vmaps</Filter>
>>>>>>> d6b1e5bf
    </ClInclude>
  </ItemGroup>
</Project><|MERGE_RESOLUTION|>--- conflicted
+++ resolved
@@ -454,13 +454,18 @@
     <ClCompile Include="..\..\src\game\UnitAuraProcHandler.cpp">
       <Filter>World/Handlers</Filter>
     </ClCompile>
-<<<<<<< HEAD
-    <ClCompile Include="..\..\src\game\ChatLexicsCutter.cpp" />
-    <ClCompile Include="..\..\src\game\ChatLog.cpp" />
-    <ClCompile Include="..\..\src\game\VehicleHandler.cpp" />
+    <ClCompile Include="..\..\src\game\ChatLexicsCutter.cpp" >
+      <Filter>Object</Filter>
+    </ClCompile>
+    <ClCompile Include="..\..\src\game\ChatLog.cpp" >
+      <Filter>Object</Filter>
+    </ClCompile>
+    <ClCompile Include="..\..\src\game\VehicleHandler.cpp" >
+      <Filter>Object</Filter>
+    </ClCompile>
     <ClCompile Include="..\..\src\game\AuctionHouseBot.cpp">
       <Filter>Object</Filter>
-=======
+    </ClCompile>
     <ClCompile Include="..\..\src\game\vmap\BIH.cpp">
       <Filter>vmaps</Filter>
     </ClCompile>
@@ -481,7 +486,6 @@
     </ClCompile>
     <ClCompile Include="..\..\src\game\vmap\WorldModel.cpp">
       <Filter>vmaps</Filter>
->>>>>>> d6b1e5bf
     </ClCompile>
   </ItemGroup>
   <ItemGroup>
@@ -879,12 +883,15 @@
     <ClInclude Include="..\..\src\game\Camera.h">
       <Filter>Object</Filter>
     </ClInclude>
-<<<<<<< HEAD
-    <ClInclude Include="..\..\src\game\ChatLexicsCutter.h" />
-    <ClInclude Include="..\..\src\game\ChatLog.h" />
+    <ClInclude Include="..\..\src\game\ChatLexicsCutter.h" >
+      <Filter>Object</Filter>
+    </ClInclude>
+    <ClInclude Include="..\..\src\game\ChatLog.h" >
+      <Filter>Object</Filter>
+    </ClInclude>
     <ClInclude Include="..\..\src\game\AuctionHouseBot.h">
       <Filter>Object</Filter>
-=======
+    </ClInclude>
     <ClInclude Include="..\..\src\game\vmap\BIH.h">
       <Filter>vmaps</Filter>
     </ClInclude>
@@ -914,7 +921,6 @@
     </ClInclude>
     <ClInclude Include="..\..\src\game\vmap\WorldModel.h">
       <Filter>vmaps</Filter>
->>>>>>> d6b1e5bf
     </ClInclude>
   </ItemGroup>
 </Project>