﻿<?xml version="1.0" encoding="utf-8"?>
<Project DefaultTargets="Build" ToolsVersion="4.0" xmlns="http://schemas.microsoft.com/developer/msbuild/2003">
  <ItemGroup Label="ProjectConfigurations">
    <ProjectConfiguration Include="Debug_NoPCH|Win32">
      <Configuration>Debug_NoPCH</Configuration>
      <Platform>Win32</Platform>
    </ProjectConfiguration>
    <ProjectConfiguration Include="Debug_NoPCH|Win32">
      <Configuration>Debug_NoPCH</Configuration>
      <Platform>Win32</Platform>
    </ProjectConfiguration>
    <ProjectConfiguration Include="Debug_NoPCH|x64">
      <Configuration>Debug_NoPCH</Configuration>
      <Platform>x64</Platform>
    </ProjectConfiguration>
    <ProjectConfiguration Include="Debug_NoPCH|x64">
      <Configuration>Debug_NoPCH</Configuration>
      <Platform>x64</Platform>
    </ProjectConfiguration>
    <ProjectConfiguration Include="Debug|Win32">
      <Configuration>Debug</Configuration>
      <Platform>Win32</Platform>
    </ProjectConfiguration>
    <ProjectConfiguration Include="Debug|Win32">
      <Configuration>Debug</Configuration>
      <Platform>Win32</Platform>
    </ProjectConfiguration>
    <ProjectConfiguration Include="Debug|x64">
      <Configuration>Debug</Configuration>
      <Platform>x64</Platform>
    </ProjectConfiguration>
    <ProjectConfiguration Include="Debug|x64">
      <Configuration>Debug</Configuration>
      <Platform>x64</Platform>
    </ProjectConfiguration>
    <ProjectConfiguration Include="Release|Win32">
      <Configuration>Release</Configuration>
      <Platform>Win32</Platform>
    </ProjectConfiguration>
    <ProjectConfiguration Include="Release|Win32">
      <Configuration>Release</Configuration>
      <Platform>Win32</Platform>
    </ProjectConfiguration>
    <ProjectConfiguration Include="Release|x64">
      <Configuration>Release</Configuration>
      <Platform>x64</Platform>
    </ProjectConfiguration>
    <ProjectConfiguration Include="Release|x64">
      <Configuration>Release</Configuration>
      <Platform>x64</Platform>
    </ProjectConfiguration>
  </ItemGroup>
  <PropertyGroup Label="Globals">
    <ProjectGUID>{1DC6C4DA-A028-41F3-877D-D5400C594F88}</ProjectGUID>
    <RootNamespace>game</RootNamespace>
    <Keyword>Win32Proj</Keyword>
  </PropertyGroup>
  <Import Project="$(VCTargetsPath)\Microsoft.Cpp.Default.props" />
  <PropertyGroup Condition="'$(Configuration)|$(Platform)'=='Debug|Win32'" Label="Configuration">
    <ConfigurationType>StaticLibrary</ConfigurationType>
    <UseOfMfc>false</UseOfMfc>
    <CharacterSet>MultiByte</CharacterSet>
  </PropertyGroup>
  <PropertyGroup Condition="'$(Configuration)|$(Platform)'=='Release|Win32'" Label="Configuration">
    <ConfigurationType>StaticLibrary</ConfigurationType>
    <UseOfMfc>false</UseOfMfc>
    <CharacterSet>MultiByte</CharacterSet>
  </PropertyGroup>
  <PropertyGroup Label="Configuration" Condition="'$(Configuration)|$(Platform)'=='Debug|X64'">
    <ConfigurationType>StaticLibrary</ConfigurationType>
    <UseOfMfc>false</UseOfMfc>
    <CharacterSet>MultiByte</CharacterSet>
  </PropertyGroup>
  <PropertyGroup Label="Configuration" Condition="'$(Configuration)|$(Platform)'=='Release|X64'">
    <ConfigurationType>StaticLibrary</ConfigurationType>
    <UseOfMfc>false</UseOfMfc>
    <CharacterSet>MultiByte</CharacterSet>
  </PropertyGroup>
  <PropertyGroup Label="Configuration" Condition="'$(Configuration)|$(Platform)'=='Debug_NoPCH|Win32'">
    <ConfigurationType>StaticLibrary</ConfigurationType>
    <UseOfMfc>false</UseOfMfc>
    <CharacterSet>MultiByte</CharacterSet>
  </PropertyGroup>
  <PropertyGroup Label="Configuration" Condition="'$(Configuration)|$(Platform)'=='Debug_NoPCH|X64'">
    <ConfigurationType>StaticLibrary</ConfigurationType>
    <UseOfMfc>false</UseOfMfc>
    <CharacterSet>MultiByte</CharacterSet>
  </PropertyGroup>
  <Import Project="$(VCTargetsPath)\Microsoft.Cpp.props" />
  <ImportGroup Label="ExtensionSettings">
  </ImportGroup>
  <ImportGroup Label="PropertySheets">
    <Import Project="$(LocalAppData)\Microsoft\VisualStudio\10.0\Microsoft.Cpp.$(Platform).user.props" Condition="exists('$(LocalAppData)\Microsoft\VisualStudio\10.0\Microsoft.Cpp.$(Platform).user.props')" />
  </ImportGroup>
  <PropertyGroup Label="UserMacros" />
  <PropertyGroup>
    <_ProjectFileVersion>10.0.20506.1</_ProjectFileVersion>
    <OutDir Condition="'$(Configuration)|$(Platform)'=='Debug|Win32'">.\game__$(Platform)_$(Configuration)\</OutDir>
    <IntDir Condition="'$(Configuration)|$(Platform)'=='Debug|Win32'">.\game__$(Platform)_$(Configuration)\</IntDir>
    <TargetName Condition="'$(Configuration)|$(Platform)'=='Debug|Win32'">game</TargetName>
    <TargetExt Condition="'$(Configuration)|$(Platform)'=='Debug|Win32'">.lib</TargetExt>
    <OutDir Condition="'$(Configuration)|$(Platform)'=='Debug|X64'">.\game__$(Platform)_$(Configuration)\</OutDir>
    <IntDir Condition="'$(Configuration)|$(Platform)'=='Debug|X64'">.\game__$(Platform)_$(Configuration)\</IntDir>
    <TargetName Condition="'$(Configuration)|$(Platform)'=='Debug|X64'">game</TargetName>
    <TargetExt Condition="'$(Configuration)|$(Platform)'=='Debug|X64'">.lib</TargetExt>
    <OutDir Condition="'$(Configuration)|$(Platform)'=='Release|Win32'">.\game__$(Platform)_$(Configuration)\</OutDir>
    <IntDir Condition="'$(Configuration)|$(Platform)'=='Release|Win32'">.\game__$(Platform)_$(Configuration)\</IntDir>
    <TargetName Condition="'$(Configuration)|$(Platform)'=='Release|Win32'">game</TargetName>
    <TargetExt Condition="'$(Configuration)|$(Platform)'=='Release|Win32'">.lib</TargetExt>
    <OutDir Condition="'$(Configuration)|$(Platform)'=='Release|X64'">.\game__$(Platform)_$(Configuration)\</OutDir>
    <IntDir Condition="'$(Configuration)|$(Platform)'=='Release|X64'">.\game__$(Platform)_$(Configuration)\</IntDir>
    <TargetName Condition="'$(Configuration)|$(Platform)'=='Release|X64'">game</TargetName>
    <TargetExt Condition="'$(Configuration)|$(Platform)'=='Release|X64'">.lib</TargetExt>
    <OutDir Condition="'$(Configuration)|$(Platform)'=='Debug_NoPCH|Win32'">.\game__$(Platform)_$(Configuration)\</OutDir>
    <IntDir Condition="'$(Configuration)|$(Platform)'=='Debug_NoPCH|Win32'">.\game__$(Platform)_$(Configuration)\</IntDir>
    <TargetName Condition="'$(Configuration)|$(Platform)'=='Debug_NoPCH|Win32'">game</TargetName>
    <TargetExt Condition="'$(Configuration)|$(Platform)'=='Debug_NoPCH|Win32'">.lib</TargetExt>
    <OutDir Condition="'$(Configuration)|$(Platform)'=='Debug_NoPCH|X64'">.\game__$(Platform)_$(Configuration)\</OutDir>
    <IntDir Condition="'$(Configuration)|$(Platform)'=='Debug_NoPCH|X64'">.\game__$(Platform)_$(Configuration)\</IntDir>
    <TargetName Condition="'$(Configuration)|$(Platform)'=='Debug_NoPCH|X64'">game</TargetName>
    <TargetExt Condition="'$(Configuration)|$(Platform)'=='Debug_NoPCH|X64'">.lib</TargetExt>
    <CodeAnalysisRuleSet Condition="'$(Configuration)|$(Platform)'=='Debug_NoPCH|Win32'">AllRules.ruleset</CodeAnalysisRuleSet>
    <CodeAnalysisRules Condition="'$(Configuration)|$(Platform)'=='Debug_NoPCH|Win32'" />
    <CodeAnalysisRuleAssemblies Condition="'$(Configuration)|$(Platform)'=='Debug_NoPCH|Win32'" />
    <CodeAnalysisRuleSet Condition="'$(Configuration)|$(Platform)'=='Debug_NoPCH|X64'">AllRules.ruleset</CodeAnalysisRuleSet>
    <CodeAnalysisRules Condition="'$(Configuration)|$(Platform)'=='Debug_NoPCH|X64'" />
    <CodeAnalysisRuleAssemblies Condition="'$(Configuration)|$(Platform)'=='Debug_NoPCH|X64'" />
    <CodeAnalysisRuleSet Condition="'$(Configuration)|$(Platform)'=='Debug|Win32'">AllRules.ruleset</CodeAnalysisRuleSet>
    <CodeAnalysisRules Condition="'$(Configuration)|$(Platform)'=='Debug|Win32'" />
    <CodeAnalysisRuleAssemblies Condition="'$(Configuration)|$(Platform)'=='Debug|Win32'" />
    <CodeAnalysisRuleSet Condition="'$(Configuration)|$(Platform)'=='Debug|X64'">AllRules.ruleset</CodeAnalysisRuleSet>
    <CodeAnalysisRules Condition="'$(Configuration)|$(Platform)'=='Debug|X64'" />
    <CodeAnalysisRuleAssemblies Condition="'$(Configuration)|$(Platform)'=='Debug|X64'" />
    <CodeAnalysisRuleSet Condition="'$(Configuration)|$(Platform)'=='Release|Win32'">AllRules.ruleset</CodeAnalysisRuleSet>
    <CodeAnalysisRules Condition="'$(Configuration)|$(Platform)'=='Release|Win32'" />
    <CodeAnalysisRuleAssemblies Condition="'$(Configuration)|$(Platform)'=='Release|Win32'" />
    <CodeAnalysisRuleSet Condition="'$(Configuration)|$(Platform)'=='Release|X64'">AllRules.ruleset</CodeAnalysisRuleSet>
    <CodeAnalysisRules Condition="'$(Configuration)|$(Platform)'=='Release|X64'" />
    <CodeAnalysisRuleAssemblies Condition="'$(Configuration)|$(Platform)'=='Release|X64'" />
  </PropertyGroup>
  <ItemDefinitionGroup Condition="'$(Configuration)|$(Platform)'=='Debug|Win32'">
    <ClCompile>
      <AdditionalOptions>/MP /Zm200 %(AdditionalOptions)</AdditionalOptions>
      <Optimization>Disabled</Optimization>
      <AdditionalIncludeDirectories>..\..\dep\include;..\..\src\framework;..\..\src\shared;..\..\src\game\vmap;..\..\dep\ACE_wrappers;..\..\dep\include\g3dlite;%(AdditionalIncludeDirectories)</AdditionalIncludeDirectories>
      <PreprocessorDefinitions>WIN32;_DEBUG;MANGOS_DEBUG;_LIB;%(PreprocessorDefinitions)</PreprocessorDefinitions>
      <StringPooling>false</StringPooling>
      <MinimalRebuild>false</MinimalRebuild>
      <BasicRuntimeChecks>EnableFastChecks</BasicRuntimeChecks>
      <RuntimeLibrary>MultiThreadedDebugDLL</RuntimeLibrary>
      <FunctionLevelLinking>true</FunctionLevelLinking>
      <RuntimeTypeInfo>true</RuntimeTypeInfo>
      <PrecompiledHeader>Use</PrecompiledHeader>
      <PrecompiledHeaderFile>pchdef.h</PrecompiledHeaderFile>
      <PrecompiledHeaderOutputFile>.\game__$(Platform)_$(Configuration)\game.pch</PrecompiledHeaderOutputFile>
      <AssemblerListingLocation>.\game__$(Platform)_$(Configuration)\</AssemblerListingLocation>
      <ObjectFileName>.\game__$(Platform)_$(Configuration)\</ObjectFileName>
      <ProgramDataBaseFileName>.\game__$(Platform)_$(Configuration)\</ProgramDataBaseFileName>
      <WarningLevel>Level3</WarningLevel>
      <SuppressStartupBanner>true</SuppressStartupBanner>
      <DebugInformationFormat>ProgramDatabase</DebugInformationFormat>
      <CallingConvention>Cdecl</CallingConvention>
      <CompileAs>Default</CompileAs>
      <ForcedIncludeFiles>pchdef.h;%(ForcedIncludeFiles)</ForcedIncludeFiles>
    </ClCompile>
    <ResourceCompile>
      <PreprocessorDefinitions>_DEBUG;%(PreprocessorDefinitions)</PreprocessorDefinitions>
      <Culture>0x0409</Culture>
    </ResourceCompile>
    <Lib>
      <AdditionalDependencies>.\shared__$(Platform)_$(Configuration)\shared.lib;%(AdditionalDependencies)</AdditionalDependencies>
      <AdditionalDependencies>.\g3dlite__$(Platform)_$(Configuration)\g3dlite.lib;%(AdditionalDependencies)</AdditionalDependencies>
      <SuppressStartupBanner>true</SuppressStartupBanner>
    </Lib>
  </ItemDefinitionGroup>
  <ItemDefinitionGroup Condition="'$(Configuration)|$(Platform)'=='Debug|X64'">
    <Midl>
      <TargetEnvironment>X64</TargetEnvironment>
    </Midl>
    <ClCompile>
      <AdditionalOptions>/MP /bigobj /Zm200 %(AdditionalOptions)</AdditionalOptions>
      <Optimization>Disabled</Optimization>
      <AdditionalIncludeDirectories>..\..\dep\include;..\..\src\framework;..\..\src\shared;..\..\src\game\vmap;..\..\dep\ACE_wrappers;..\..\dep\include\g3dlite;%(AdditionalIncludeDirectories)</AdditionalIncludeDirectories>
      <PreprocessorDefinitions>WIN32;_DEBUG;MANGOS_DEBUG;_LIB;%(PreprocessorDefinitions)</PreprocessorDefinitions>
      <StringPooling>false</StringPooling>
      <MinimalRebuild>false</MinimalRebuild>
      <BasicRuntimeChecks>EnableFastChecks</BasicRuntimeChecks>
      <RuntimeLibrary>MultiThreadedDebugDLL</RuntimeLibrary>
      <FunctionLevelLinking>true</FunctionLevelLinking>
      <RuntimeTypeInfo>true</RuntimeTypeInfo>
      <PrecompiledHeader>Use</PrecompiledHeader>
      <PrecompiledHeaderFile>pchdef.h</PrecompiledHeaderFile>
      <PrecompiledHeaderOutputFile>.\game__$(Platform)_$(Configuration)\game.pch</PrecompiledHeaderOutputFile>
      <AssemblerListingLocation>.\game__$(Platform)_$(Configuration)\</AssemblerListingLocation>
      <ObjectFileName>.\game__$(Platform)_$(Configuration)\</ObjectFileName>
      <ProgramDataBaseFileName>.\game__$(Platform)_$(Configuration)\</ProgramDataBaseFileName>
      <WarningLevel>Level3</WarningLevel>
      <SuppressStartupBanner>true</SuppressStartupBanner>
      <DebugInformationFormat>ProgramDatabase</DebugInformationFormat>
      <CallingConvention>Cdecl</CallingConvention>
      <CompileAs>Default</CompileAs>
      <ForcedIncludeFiles>pchdef.h;%(ForcedIncludeFiles)</ForcedIncludeFiles>
    </ClCompile>
    <ResourceCompile>
      <PreprocessorDefinitions>_DEBUG;%(PreprocessorDefinitions)</PreprocessorDefinitions>
      <Culture>0x0409</Culture>
    </ResourceCompile>
    <Lib>
      <AdditionalDependencies>.\shared__$(Platform)_$(Configuration)\shared.lib;%(AdditionalDependencies)</AdditionalDependencies>
      <AdditionalDependencies>.\g3dlite__$(Platform)_$(Configuration)\g3dlite.lib;%(AdditionalDependencies)</AdditionalDependencies>
      <SuppressStartupBanner>true</SuppressStartupBanner>
    </Lib>
  </ItemDefinitionGroup>
  <ItemDefinitionGroup Condition="'$(Configuration)|$(Platform)'=='Release|Win32'">
    <ClCompile>
      <AdditionalOptions>/MP /Zm200 %(AdditionalOptions)</AdditionalOptions>
      <InlineFunctionExpansion>OnlyExplicitInline</InlineFunctionExpansion>
      <AdditionalIncludeDirectories>..\..\dep\include;..\..\src\framework;..\..\src\shared;..\..\src\game\vmap;..\..\dep\ACE_wrappers;..\..\dep\include\g3dlite;%(AdditionalIncludeDirectories)</AdditionalIncludeDirectories>
      <PreprocessorDefinitions>WIN32;NDEBUG;_LIB;%(PreprocessorDefinitions)</PreprocessorDefinitions>
      <StringPooling>true</StringPooling>
      <RuntimeLibrary>MultiThreadedDLL</RuntimeLibrary>
      <FunctionLevelLinking>true</FunctionLevelLinking>
      <EnableEnhancedInstructionSet>StreamingSIMDExtensions</EnableEnhancedInstructionSet>
      <RuntimeTypeInfo>true</RuntimeTypeInfo>
      <PrecompiledHeader>Use</PrecompiledHeader>
      <PrecompiledHeaderFile>pchdef.h</PrecompiledHeaderFile>
      <PrecompiledHeaderOutputFile>.\game__$(Platform)_$(Configuration)\game.pch</PrecompiledHeaderOutputFile>
      <AssemblerListingLocation>.\game__$(Platform)_$(Configuration)\</AssemblerListingLocation>
      <ObjectFileName>.\game__$(Platform)_$(Configuration)\</ObjectFileName>
      <ProgramDataBaseFileName>.\game__$(Platform)_$(Configuration)\</ProgramDataBaseFileName>
      <WarningLevel>Level3</WarningLevel>
      <SuppressStartupBanner>true</SuppressStartupBanner>
      <DebugInformationFormat>ProgramDatabase</DebugInformationFormat>
      <CallingConvention>Cdecl</CallingConvention>
      <CompileAs>Default</CompileAs>
      <ForcedIncludeFiles>pchdef.h;%(ForcedIncludeFiles)</ForcedIncludeFiles>
    </ClCompile>
    <ResourceCompile>
      <PreprocessorDefinitions>NDEBUG;%(PreprocessorDefinitions)</PreprocessorDefinitions>
      <Culture>0x0409</Culture>
    </ResourceCompile>
    <Lib>
      <AdditionalDependencies>.\shared__$(Platform)_$(Configuration)\shared.lib;%(AdditionalDependencies)</AdditionalDependencies>
      <AdditionalDependencies>.\g3dlite__$(Platform)_$(Configuration)\g3dlite.lib;%(AdditionalDependencies)</AdditionalDependencies>
      <SuppressStartupBanner>true</SuppressStartupBanner>
    </Lib>
  </ItemDefinitionGroup>
  <ItemDefinitionGroup Condition="'$(Configuration)|$(Platform)'=='Release|X64'">
    <Midl>
      <TargetEnvironment>X64</TargetEnvironment>
    </Midl>
    <ClCompile>
      <AdditionalOptions>/MP /bigobj /Zm200 %(AdditionalOptions)</AdditionalOptions>
      <InlineFunctionExpansion>OnlyExplicitInline</InlineFunctionExpansion>
      <AdditionalIncludeDirectories>..\..\dep\include;..\..\src\framework;..\..\src\shared;..\..\src\game\vmap;..\..\dep\ACE_wrappers;..\..\dep\include\g3dlite;%(AdditionalIncludeDirectories)</AdditionalIncludeDirectories>
      <PreprocessorDefinitions>WIN32;NDEBUG;_LIB;%(PreprocessorDefinitions)</PreprocessorDefinitions>
      <StringPooling>true</StringPooling>
      <RuntimeLibrary>MultiThreadedDLL</RuntimeLibrary>
      <FunctionLevelLinking>true</FunctionLevelLinking>
      <EnableEnhancedInstructionSet>NotSet</EnableEnhancedInstructionSet>
      <RuntimeTypeInfo>true</RuntimeTypeInfo>
      <PrecompiledHeader>Use</PrecompiledHeader>
      <PrecompiledHeaderFile>pchdef.h</PrecompiledHeaderFile>
      <PrecompiledHeaderOutputFile>.\game__$(Platform)_$(Configuration)\game.pch</PrecompiledHeaderOutputFile>
      <AssemblerListingLocation>.\game__$(Platform)_$(Configuration)\</AssemblerListingLocation>
      <ObjectFileName>.\game__$(Platform)_$(Configuration)\</ObjectFileName>
      <ProgramDataBaseFileName>.\game__$(Platform)_$(Configuration)\</ProgramDataBaseFileName>
      <WarningLevel>Level3</WarningLevel>
      <SuppressStartupBanner>true</SuppressStartupBanner>
      <DebugInformationFormat>ProgramDatabase</DebugInformationFormat>
      <CallingConvention>Cdecl</CallingConvention>
      <CompileAs>Default</CompileAs>
      <ForcedIncludeFiles>pchdef.h;%(ForcedIncludeFiles)</ForcedIncludeFiles>
    </ClCompile>
    <ResourceCompile>
      <PreprocessorDefinitions>NDEBUG;%(PreprocessorDefinitions)</PreprocessorDefinitions>
      <Culture>0x0409</Culture>
    </ResourceCompile>
    <Lib>
      <AdditionalDependencies>.\shared__$(Platform)_$(Configuration)\shared.lib;%(AdditionalDependencies)</AdditionalDependencies>
      <AdditionalDependencies>.\g3dlite__$(Platform)_$(Configuration)\g3dlite.lib;%(AdditionalDependencies)</AdditionalDependencies>
      <SuppressStartupBanner>true</SuppressStartupBanner>
    </Lib>
  </ItemDefinitionGroup>
  <ItemDefinitionGroup Condition="'$(Configuration)|$(Platform)'=='Debug_NoPCH|Win32'">
    <ClCompile>
      <AdditionalOptions>/MP %(AdditionalOptions)</AdditionalOptions>
      <Optimization>Disabled</Optimization>
      <AdditionalIncludeDirectories>..\..\dep\include;..\..\src\framework;..\..\src\shared;..\..\src\game\vmap;..\..\dep\ACE_wrappers;..\..\dep\include\g3dlite;%(AdditionalIncludeDirectories)</AdditionalIncludeDirectories>
      <PreprocessorDefinitions>WIN32;_DEBUG;MANGOS_DEBUG;_LIB;%(PreprocessorDefinitions)</PreprocessorDefinitions>
      <StringPooling>false</StringPooling>
      <MinimalRebuild>false</MinimalRebuild>
      <BasicRuntimeChecks>EnableFastChecks</BasicRuntimeChecks>
      <RuntimeLibrary>MultiThreadedDebugDLL</RuntimeLibrary>
      <FunctionLevelLinking>true</FunctionLevelLinking>
      <RuntimeTypeInfo>true</RuntimeTypeInfo>
      <PrecompiledHeader>
      </PrecompiledHeader>
      <PrecompiledHeaderOutputFile>.\game__$(Platform)_$(Configuration)\game.pch</PrecompiledHeaderOutputFile>
      <AssemblerListingLocation>.\game__$(Platform)_$(Configuration)\</AssemblerListingLocation>
      <ObjectFileName>.\game__$(Platform)_$(Configuration)\</ObjectFileName>
      <ProgramDataBaseFileName>.\game__$(Platform)_$(Configuration)\</ProgramDataBaseFileName>
      <WarningLevel>Level3</WarningLevel>
      <SuppressStartupBanner>true</SuppressStartupBanner>
      <DebugInformationFormat>ProgramDatabase</DebugInformationFormat>
      <CallingConvention>Cdecl</CallingConvention>
      <CompileAs>Default</CompileAs>
    </ClCompile>
    <ResourceCompile>
      <PreprocessorDefinitions>_DEBUG;%(PreprocessorDefinitions)</PreprocessorDefinitions>
      <Culture>0x0409</Culture>
    </ResourceCompile>
    <Lib>
      <AdditionalDependencies>.\shared__$(Platform)_$(Configuration)\shared.lib;%(AdditionalDependencies)</AdditionalDependencies>
      <AdditionalDependencies>.\g3dlite__$(Platform)_$(Configuration)\g3dlite.lib;%(AdditionalDependencies)</AdditionalDependencies>
      <SuppressStartupBanner>true</SuppressStartupBanner>
    </Lib>
  </ItemDefinitionGroup>
  <ItemDefinitionGroup Condition="'$(Configuration)|$(Platform)'=='Debug_NoPCH|X64'">
    <Midl>
      <TargetEnvironment>X64</TargetEnvironment>
    </Midl>
    <ClCompile>
      <AdditionalOptions>/MP /bigobj %(AdditionalOptions)</AdditionalOptions>
      <Optimization>Disabled</Optimization>
      <AdditionalIncludeDirectories>..\..\dep\include;..\..\src\framework;..\..\src\shared;..\..\src\game\vmap;..\..\dep\ACE_wrappers;..\..\dep\include\g3dlite;%(AdditionalIncludeDirectories)</AdditionalIncludeDirectories>
      <PreprocessorDefinitions>WIN32;_DEBUG;MANGOS_DEBUG;_LIB;%(PreprocessorDefinitions)</PreprocessorDefinitions>
      <StringPooling>false</StringPooling>
      <MinimalRebuild>false</MinimalRebuild>
      <BasicRuntimeChecks>EnableFastChecks</BasicRuntimeChecks>
      <RuntimeLibrary>MultiThreadedDebugDLL</RuntimeLibrary>
      <FunctionLevelLinking>true</FunctionLevelLinking>
      <RuntimeTypeInfo>true</RuntimeTypeInfo>
      <PrecompiledHeader>
      </PrecompiledHeader>
      <PrecompiledHeaderOutputFile>.\game__$(Platform)_$(Configuration)\game.pch</PrecompiledHeaderOutputFile>
      <AssemblerListingLocation>.\game__$(Platform)_$(Configuration)\</AssemblerListingLocation>
      <ObjectFileName>.\game__$(Platform)_$(Configuration)\</ObjectFileName>
      <ProgramDataBaseFileName>.\game__$(Platform)_$(Configuration)\</ProgramDataBaseFileName>
      <WarningLevel>Level3</WarningLevel>
      <SuppressStartupBanner>true</SuppressStartupBanner>
      <DebugInformationFormat>ProgramDatabase</DebugInformationFormat>
      <CallingConvention>Cdecl</CallingConvention>
      <CompileAs>Default</CompileAs>
    </ClCompile>
    <ResourceCompile>
      <PreprocessorDefinitions>_DEBUG;%(PreprocessorDefinitions)</PreprocessorDefinitions>
      <Culture>0x0409</Culture>
    </ResourceCompile>
    <Lib>
      <AdditionalDependencies>.\shared__$(Platform)_$(Configuration)\shared.lib;%(AdditionalDependencies)</AdditionalDependencies>
      <AdditionalDependencies>.\g3dlite__$(Platform)_$(Configuration)\g3dlite.lib;%(AdditionalDependencies)</AdditionalDependencies>
      <SuppressStartupBanner>true</SuppressStartupBanner>
    </Lib>
  </ItemDefinitionGroup>
  <ItemGroup>
    <ClCompile Include="..\..\src\game\AccountMgr.cpp" />
    <ClCompile Include="..\..\src\game\AchievementMgr.cpp" />
    <ClCompile Include="..\..\src\game\AggressorAI.cpp" />
    <ClCompile Include="..\..\src\game\AntiCheat.cpp" />
    <ClCompile Include="..\..\src\game\ArenaTeam.cpp" />
    <ClCompile Include="..\..\src\game\ArenaTeamHandler.cpp" />
    <ClCompile Include="..\..\src\game\AuctionHouseBot.cpp" />
    <ClCompile Include="..\..\src\game\AuctionHouseHandler.cpp" />
    <ClCompile Include="..\..\src\game\AuctionHouseMgr.cpp" />
    <ClCompile Include="..\..\src\game\Bag.cpp" />
    <ClCompile Include="..\..\src\game\BattleGround.cpp" />
    <ClCompile Include="..\..\src\game\BattleGroundAA.cpp" />
    <ClCompile Include="..\..\src\game\BattleGroundAB.cpp" />
    <ClCompile Include="..\..\src\game\BattleGroundRB.cpp" />
    <ClCompile Include="..\..\src\game\BattleGroundAV.cpp" />
    <ClCompile Include="..\..\src\game\BattleGroundBE.cpp" />
    <ClCompile Include="..\..\src\game\BattleGroundDS.cpp" />
    <ClCompile Include="..\..\src\game\BattleGroundEY.cpp" />
    <ClCompile Include="..\..\src\game\BattleGroundHandler.cpp" />
    <ClCompile Include="..\..\src\game\BattleGroundIC.cpp" />
    <ClCompile Include="..\..\src\game\BattleGroundMgr.cpp" />
    <ClCompile Include="..\..\src\game\BattleGroundNA.cpp" />
    <ClCompile Include="..\..\src\game\BattleGroundRL.cpp" />
    <ClCompile Include="..\..\src\game\BattleGroundRV.cpp" />
    <ClCompile Include="..\..\src\game\BattleGroundSA.cpp" />
    <ClCompile Include="..\..\src\game\BattleGroundWS.cpp" />
    <ClCompile Include="..\..\src\game\Calendar.cpp" />
    <ClCompile Include="..\..\src\game\CalendarHandler.cpp" />
    <ClCompile Include="..\..\src\game\Camera.cpp" />
    <ClCompile Include="..\..\src\game\Channel.cpp" />
    <ClCompile Include="..\..\src\game\ChannelHandler.cpp" />
    <ClCompile Include="..\..\src\game\ChannelMgr.cpp" />
    <ClCompile Include="..\..\src\game\CharacterDatabaseCleaner.cpp" />
    <ClCompile Include="..\..\src\game\CharacterHandler.cpp" />
    <ClCompile Include="..\..\src\game\Chat.cpp" />
    <ClCompile Include="..\..\src\game\ChatHandler.cpp" />
    <ClCompile Include="..\..\src\game\ChatLexicsCutter.cpp" />
    <ClCompile Include="..\..\src\game\ChatLog.cpp" />
    <ClCompile Include="..\..\src\game\CombatHandler.cpp" />
    <ClCompile Include="..\..\src\game\ConfusedMovementGenerator.cpp" />
    <ClCompile Include="..\..\src\game\Corpse.cpp" />
    <ClCompile Include="..\..\src\game\Creature.cpp" />
    <ClCompile Include="..\..\src\game\CreatureAI.cpp" />
    <ClCompile Include="..\..\src\game\CreatureAIRegistry.cpp" />
    <ClCompile Include="..\..\src\game\CreatureAISelector.cpp" />
    <ClCompile Include="..\..\src\game\CreatureEventAI.cpp" />
    <ClCompile Include="..\..\src\game\CreatureEventAIMgr.cpp" />
    <ClCompile Include="..\..\src\game\DBCStores.cpp" />
    <ClCompile Include="..\..\src\game\debugcmds.cpp" />
    <ClCompile Include="..\..\src\game\DestinationHolder.cpp" />
    <ClCompile Include="..\..\src\game\DuelHandler.cpp" />
    <ClCompile Include="..\..\src\game\DynamicObject.cpp" />
    <ClCompile Include="..\..\src\game\FleeingMovementGenerator.cpp" />
    <ClCompile Include="..\..\src\game\FollowerReference.cpp" />
    <ClCompile Include="..\..\src\game\GameEventMgr.cpp" />
    <ClCompile Include="..\..\src\game\GameObject.cpp" />
    <ClCompile Include="..\..\src\game\GMTicketHandler.cpp" />
    <ClCompile Include="..\..\src\game\GMTicketMgr.cpp" />
    <ClCompile Include="..\..\src\game\GossipDef.cpp" />
    <ClCompile Include="..\..\src\game\GridMap.cpp" />
    <ClCompile Include="..\..\src\game\GridNotifiers.cpp" />
    <ClCompile Include="..\..\src\game\GridStates.cpp" />
    <ClCompile Include="..\..\src\game\Group.cpp" />
    <ClCompile Include="..\..\src\game\GroupHandler.cpp" />
    <ClCompile Include="..\..\src\game\GroupReference.cpp" />
    <ClCompile Include="..\..\src\game\GuardAI.cpp" />
    <ClCompile Include="..\..\src\game\Guild.cpp" />
    <ClCompile Include="..\..\src\game\GuildHandler.cpp" />
    <ClCompile Include="..\..\src\game\HomeMovementGenerator.cpp" />
    <ClCompile Include="..\..\src\game\HostileRefManager.cpp" />
    <ClCompile Include="..\..\src\game\IdleMovementGenerator.cpp" />
    <ClCompile Include="..\..\src\game\InstanceData.cpp" />
    <ClCompile Include="..\..\src\game\Item.cpp" />
    <ClCompile Include="..\..\src\game\ItemEnchantmentMgr.cpp" />
    <ClCompile Include="..\..\src\game\ItemHandler.cpp" />
    <ClCompile Include="..\..\src\game\Level0.cpp" />
    <ClCompile Include="..\..\src\game\Level1.cpp" />
    <ClCompile Include="..\..\src\game\Level2.cpp" />
    <ClCompile Include="..\..\src\game\Level3.cpp" />
    <ClCompile Include="..\..\src\game\LFGHandler.cpp" />
    <ClCompile Include="..\..\src\game\LootHandler.cpp" />
    <ClCompile Include="..\..\src\game\LootMgr.cpp" />
    <ClCompile Include="..\..\src\game\Mail.cpp" />
    <ClCompile Include="..\..\src\game\Map.cpp" />
    <ClCompile Include="..\..\src\game\MapManager.cpp" />
<<<<<<< HEAD
    <ClCompile Include="..\..\src\game\MapUpdater.cpp" />
=======
    <ClCompile Include="..\..\src\game\MapPersistentStateMgr.cpp" />
>>>>>>> b284f4ed
    <ClCompile Include="..\..\src\game\MassMailMgr.cpp" />
    <ClCompile Include="..\..\src\game\MiscHandler.cpp" />
    <ClCompile Include="..\..\src\game\MotionMaster.cpp" />
    <ClCompile Include="..\..\src\game\MovementGenerator.cpp" />
    <ClCompile Include="..\..\src\game\MovementHandler.cpp" />
    <ClCompile Include="..\..\src\game\NPCHandler.cpp" />
    <ClCompile Include="..\..\src\game\NullCreatureAI.cpp" />
    <ClCompile Include="..\..\src\game\Object.cpp" />
    <ClCompile Include="..\..\src\game\ObjectAccessor.cpp" />
    <ClCompile Include="..\..\src\game\ObjectGridLoader.cpp" />
    <ClCompile Include="..\..\src\game\ObjectMgr.cpp" />
    <ClCompile Include="..\..\src\game\ObjectGuid.cpp" />
    <ClCompile Include="..\..\src\game\ObjectPosSelector.cpp" />
    <ClCompile Include="..\..\src\game\Opcodes.cpp" />
    <ClCompile Include="..\..\src\game\pchdef.cpp">
      <PrecompiledHeader Condition="'$(Configuration)|$(Platform)'=='Debug|Win32'">Create</PrecompiledHeader>
      <PrecompiledHeaderFile Condition="'$(Configuration)|$(Platform)'=='Debug|Win32'">pchdef.h</PrecompiledHeaderFile>
      <PrecompiledHeader Condition="'$(Configuration)|$(Platform)'=='Debug|X64'">Create</PrecompiledHeader>
      <PrecompiledHeaderFile Condition="'$(Configuration)|$(Platform)'=='Debug|X64'">pchdef.h</PrecompiledHeaderFile>
      <PrecompiledHeader Condition="'$(Configuration)|$(Platform)'=='Release|Win32'">Create</PrecompiledHeader>
      <PrecompiledHeaderFile Condition="'$(Configuration)|$(Platform)'=='Release|Win32'">pchdef.h</PrecompiledHeaderFile>
      <PrecompiledHeader Condition="'$(Configuration)|$(Platform)'=='Release|X64'">Create</PrecompiledHeader>
      <PrecompiledHeaderFile Condition="'$(Configuration)|$(Platform)'=='Release|X64'">pchdef.h</PrecompiledHeaderFile>
    </ClCompile>
    <ClCompile Include="..\..\src\game\Pet.cpp" />
    <ClCompile Include="..\..\src\game\PetAI.cpp" />
    <ClCompile Include="..\..\src\game\PetHandler.cpp" />
    <ClCompile Include="..\..\src\game\PetitionsHandler.cpp" />
    <ClCompile Include="..\..\src\game\Player.cpp" />
    <ClCompile Include="..\..\src\game\PlayerDump.cpp" />
    <ClCompile Include="..\..\src\game\PointMovementGenerator.cpp" />
    <ClCompile Include="..\..\src\game\PoolManager.cpp" />
    <ClCompile Include="..\..\src\game\QueryHandler.cpp" />
    <ClCompile Include="..\..\src\game\QuestDef.cpp" />
    <ClCompile Include="..\..\src\game\QuestHandler.cpp" />
    <ClCompile Include="..\..\src\game\RandomMovementGenerator.cpp" />
    <ClCompile Include="..\..\src\game\ReactorAI.cpp" />
    <ClCompile Include="..\..\src\game\ReputationMgr.cpp" />
    <ClCompile Include="..\..\src\game\ScriptMgr.cpp" />
    <ClCompile Include="..\..\src\game\SkillDiscovery.cpp" />
    <ClCompile Include="..\..\src\game\SkillExtraItems.cpp" />
    <ClCompile Include="..\..\src\game\SkillHandler.cpp" />
    <ClCompile Include="..\..\src\game\SocialMgr.cpp" />
    <ClCompile Include="..\..\src\game\Spell.cpp" />
    <ClCompile Include="..\..\src\game\SpellAuras.cpp" />
    <ClCompile Include="..\..\src\game\SQLStorages.cpp" />
    <ClCompile Include="..\..\src\game\UnitAuraProcHandler.cpp" />
    <ClCompile Include="..\..\src\game\SpellEffects.cpp" />
    <ClCompile Include="..\..\src\game\SpellHandler.cpp" />
    <ClCompile Include="..\..\src\game\SpellMgr.cpp" />
    <ClCompile Include="..\..\src\game\StatSystem.cpp" />
    <ClCompile Include="..\..\src\game\TargetedMovementGenerator.cpp" />
    <ClCompile Include="..\..\src\game\TaxiHandler.cpp" />
    <ClCompile Include="..\..\src\game\TemporarySummon.cpp" />
    <ClCompile Include="..\..\src\game\ThreatManager.cpp" />
    <ClCompile Include="..\..\src\game\Totem.cpp" />
    <ClCompile Include="..\..\src\game\TotemAI.cpp" />
    <ClCompile Include="..\..\src\game\TradeHandler.cpp" />
    <ClCompile Include="..\..\src\game\Transports.cpp" />
    <ClCompile Include="..\..\src\game\Unit.cpp" />
    <ClCompile Include="..\..\src\game\UpdateData.cpp" />
    <ClCompile Include="..\..\src\game\Vehicle.cpp" />
    <ClCompile Include="..\..\src\game\VehicleHandler.cpp" />
    <ClCompile Include="..\..\src\game\VoiceChatHandler.cpp" />
    <ClCompile Include="..\..\src\game\WaypointManager.cpp" />
    <ClCompile Include="..\..\src\game\WaypointMovementGenerator.cpp" />
    <ClCompile Include="..\..\src\game\Weather.cpp" />
    <ClCompile Include="..\..\src\game\World.cpp" />
    <ClCompile Include="..\..\src\game\WorldSession.cpp" />
    <ClCompile Include="..\..\src\game\WorldSocket.cpp" />
    <ClCompile Include="..\..\src\game\WorldSocketMgr.cpp" />
    <ClCompile Include="..\..\src\game\vmap\BIH.cpp" />
    <ClCompile Include="..\..\src\game\vmap\MapTree.cpp" />
    <ClCompile Include="..\..\src\game\vmap\ModelInstance.cpp" />
    <ClCompile Include="..\..\src\game\vmap\TileAssembler.cpp" />
    <ClCompile Include="..\..\src\game\vmap\VMapFactory.cpp" />
    <ClCompile Include="..\..\src\game\vmap\VMapManager2.cpp" />
    <ClCompile Include="..\..\src\game\vmap\WorldModel.cpp" />
  </ItemGroup>
  <ItemGroup>
    <ClInclude Include="..\..\src\game\AccountMgr.h" />
    <ClInclude Include="..\..\src\game\AchievementMgr.h" />
    <ClInclude Include="..\..\src\game\AggressorAI.h" />
    <ClInclude Include="..\..\src\game\AntiCheat.h" />
    <ClInclude Include="..\..\src\game\ArenaTeam.h" />
    <ClInclude Include="..\..\src\game\AuctionHouseBot.h" />
    <ClInclude Include="..\..\src\game\AuctionHouseMgr.h" />
    <ClInclude Include="..\..\src\game\Bag.h" />
    <ClInclude Include="..\..\src\game\BattleGround.h" />
    <ClInclude Include="..\..\src\game\BattleGroundAA.h" />
    <ClInclude Include="..\..\src\game\BattleGroundAB.h" />
    <ClInclude Include="..\..\src\game\BattleGroundRB.h" />
    <ClInclude Include="..\..\src\game\BattleGroundAV.h" />
    <ClInclude Include="..\..\src\game\BattleGroundBE.h" />
    <ClInclude Include="..\..\src\game\BattleGroundDS.h" />
    <ClInclude Include="..\..\src\game\BattleGroundEY.h" />
    <ClInclude Include="..\..\src\game\BattleGroundIC.h" />
    <ClInclude Include="..\..\src\game\BattleGroundMgr.h" />
    <ClInclude Include="..\..\src\game\BattleGroundNA.h" />
    <ClInclude Include="..\..\src\game\BattleGroundRL.h" />
    <ClInclude Include="..\..\src\game\BattleGroundRV.h" />
    <ClInclude Include="..\..\src\game\BattleGroundSA.h" />
    <ClInclude Include="..\..\src\game\BattleGroundWS.h" />
    <ClInclude Include="..\..\src\game\Calendar.h" />
    <ClInclude Include="..\..\src\game\Camera.h" />
    <ClInclude Include="..\..\src\game\Cell.h" />
    <ClInclude Include="..\..\src\game\CellImpl.h" />
    <ClInclude Include="..\..\src\game\Channel.h" />
    <ClInclude Include="..\..\src\game\ChannelMgr.h" />
    <ClInclude Include="..\..\src\game\CharacterDatabaseCleaner.h" />
    <ClInclude Include="..\..\src\game\Chat.h" />
    <ClInclude Include="..\..\src\game\ChatLexicsCutter.h" />
    <ClInclude Include="..\..\src\game\ChatLog.h" />
    <ClInclude Include="..\..\src\game\ConfusedMovementGenerator.h" />
    <ClInclude Include="..\..\src\game\Corpse.h" />
    <ClInclude Include="..\..\src\game\Creature.h" />
    <ClInclude Include="..\..\src\game\CreatureAI.h" />
    <ClInclude Include="..\..\src\game\CreatureAIImpl.h" />
    <ClInclude Include="..\..\src\game\CreatureAIRegistry.h" />
    <ClInclude Include="..\..\src\game\CreatureAISelector.h" />
    <ClInclude Include="..\..\src\game\CreatureEventAI.h" />
    <ClInclude Include="..\..\src\game\CreatureEventAIMgr.h" />
    <ClInclude Include="..\..\src\game\DBCEnums.h" />
    <ClInclude Include="..\..\src\game\DBCfmt.h" />
    <ClInclude Include="..\..\src\game\DBCStores.h" />
    <ClInclude Include="..\..\src\game\DBCStructure.h" />
    <ClInclude Include="..\..\src\game\DestinationHolder.h" />
    <ClInclude Include="..\..\src\game\DestinationHolderImp.h" />
    <ClInclude Include="..\..\src\game\DynamicObject.h" />
    <ClInclude Include="..\..\src\game\FleeingMovementGenerator.h" />
    <ClInclude Include="..\..\src\game\FollowerReference.h" />
    <ClInclude Include="..\..\src\game\FollowerRefManager.h" />
    <ClInclude Include="..\..\src\game\Formulas.h" />
    <ClInclude Include="..\..\src\game\GameEventMgr.h" />
    <ClInclude Include="..\..\src\game\GameObject.h" />
    <ClInclude Include="..\..\src\game\GMTicketMgr.h" />
    <ClInclude Include="..\..\src\game\GossipDef.h" />
    <ClInclude Include="..\..\src\game\GridDefines.h" />
    <ClInclude Include="..\..\src\game\GridMap.h" />
    <ClInclude Include="..\..\src\game\GridNotifiers.h" />
    <ClInclude Include="..\..\src\game\GridNotifiersImpl.h" />
    <ClInclude Include="..\..\src\game\GridStates.h" />
    <ClInclude Include="..\..\src\game\Group.h" />
    <ClInclude Include="..\..\src\game\GroupReference.h" />
    <ClInclude Include="..\..\src\game\GroupRefManager.h" />
    <ClInclude Include="..\..\src\game\GuardAI.h" />
    <ClInclude Include="..\..\src\game\Guild.h" />
    <ClInclude Include="..\..\src\game\HomeMovementGenerator.h" />
    <ClInclude Include="..\..\src\game\HostileRefManager.h" />
    <ClInclude Include="..\..\src\game\IdleMovementGenerator.h" />
    <ClInclude Include="..\..\src\game\InstanceData.h" />
    <ClInclude Include="..\..\src\game\Item.h" />
    <ClInclude Include="..\..\src\game\ItemEnchantmentMgr.h" />
    <ClInclude Include="..\..\src\game\ItemPrototype.h" />
    <ClInclude Include="..\..\src\game\Language.h" />
    <ClInclude Include="..\..\src\game\LootMgr.h" />
    <ClInclude Include="..\..\src\game\Mail.h" />
    <ClInclude Include="..\..\src\game\Map.h" />
    <ClInclude Include="..\..\src\game\MapManager.h" />
<<<<<<< HEAD
    <ClInclude Include="..\..\src\game\MapUpdater.h" />
=======
    <ClInclude Include="..\..\src\game\MapPersistentStateMgr.h" />
>>>>>>> b284f4ed
    <ClInclude Include="..\..\src\game\MapReference.h" />
    <ClInclude Include="..\..\src\game\MapRefManager.h" />
    <ClInclude Include="..\..\src\game\MassMailMgr.h" />
    <ClInclude Include="..\..\src\game\MotionMaster.h" />
    <ClInclude Include="..\..\src\game\MovementGenerator.h" />
    <ClInclude Include="..\..\src\game\NPCHandler.h" />
    <ClInclude Include="..\..\src\game\NullCreatureAI.h" />
    <ClInclude Include="..\..\src\game\Object.h" />
    <ClInclude Include="..\..\src\game\ObjectAccessor.h" />
    <ClInclude Include="..\..\src\game\ObjectGuid.h" />
    <ClInclude Include="..\..\src\game\ObjectGridLoader.h" />
    <ClInclude Include="..\..\src\game\ObjectMgr.h" />
    <ClInclude Include="..\..\src\game\ObjectPosSelector.h" />
    <ClInclude Include="..\..\src\game\Opcodes.h" />
    <ClInclude Include="..\..\src\game\Path.h" />
    <ClInclude Include="..\..\src\game\pchdef.h" />
    <ClInclude Include="..\..\src\game\Pet.h" />
    <ClInclude Include="..\..\src\game\PetAI.h" />
    <ClInclude Include="..\..\src\game\Player.h" />
    <ClInclude Include="..\..\src\game\PlayerDump.h" />
    <ClInclude Include="..\..\src\game\PointMovementGenerator.h" />
    <ClInclude Include="..\..\src\game\PoolManager.h" />
    <ClInclude Include="..\..\src\game\QuestDef.h" />
    <ClInclude Include="..\..\src\game\RandomMovementGenerator.h" />
    <ClInclude Include="..\..\src\game\ReactorAI.h" />
    <ClInclude Include="..\..\src\game\ReputationMgr.h" />
    <ClInclude Include="..\..\src\game\ScriptMgr.h" />
    <ClInclude Include="..\..\src\game\SharedDefines.h" />
    <ClInclude Include="..\..\src\game\SkillDiscovery.h" />
    <ClInclude Include="..\..\src\game\SkillExtraItems.h" />
    <ClInclude Include="..\..\src\game\SocialMgr.h" />
    <ClInclude Include="..\..\src\game\Spell.h" />
    <ClInclude Include="..\..\src\game\SpellAuraDefines.h" />
    <ClInclude Include="..\..\src\game\SpellAuras.h" />
    <ClInclude Include="..\..\src\game\SpellMgr.h" />
    <ClInclude Include="..\..\src\game\SQLStorages.h" />
    <ClInclude Include="..\..\src\game\TargetedMovementGenerator.h" />
    <ClInclude Include="..\..\src\game\TemporarySummon.h" />
    <ClInclude Include="..\..\src\game\ThreatManager.h" />
    <ClInclude Include="..\..\src\game\Totem.h" />
    <ClInclude Include="..\..\src\game\TotemAI.h" />
    <ClInclude Include="..\..\src\game\Transports.h" />
    <ClInclude Include="..\..\src\game\Traveller.h" />
    <ClInclude Include="..\..\src\game\Unit.h" />
    <ClInclude Include="..\..\src\game\UnitEvents.h" />
    <ClInclude Include="..\..\src\game\UpdateData.h" />
    <ClInclude Include="..\..\src\game\UpdateFields.h" />
    <ClInclude Include="..\..\src\game\UpdateMask.h" />
    <ClInclude Include="..\..\src\game\Vehicle.h" />
    <ClInclude Include="..\..\src\game\WaypointManager.h" />
    <ClInclude Include="..\..\src\game\WaypointMovementGenerator.h" />
    <ClInclude Include="..\..\src\game\Weather.h" />
    <ClInclude Include="..\..\src\game\World.h" />
    <ClInclude Include="..\..\src\game\WorldSession.h" />
    <ClInclude Include="..\..\src\game\WorldSocket.h" />
    <ClInclude Include="..\..\src\game\WorldSocketMgr.h" />
    <ClInclude Include="..\..\src\game\vmap\BIH.h" />
    <ClInclude Include="..\..\src\game\vmap\IVMapManager.h" />
    <ClInclude Include="..\..\src\game\vmap\MapTree.h" />
    <ClInclude Include="..\..\src\game\vmap\ModelInstance.h" />
    <ClInclude Include="..\..\src\game\vmap\TileAssembler.h" />
    <ClInclude Include="..\..\src\game\vmap\VMapDefinitions.h" />
    <ClInclude Include="..\..\src\game\vmap\VMapFactory.h" />
    <ClInclude Include="..\..\src\game\vmap\VMapManager2.h" />
    <ClInclude Include="..\..\src\game\vmap\VMapTools.h" />
    <ClInclude Include="..\..\src\game\vmap\WorldModel.h" />
  </ItemGroup>
  <ItemGroup>
    <ProjectReference Include="shared.vcxproj">
      <Project>{90297c34-f231-4df4-848e-a74bcc0e40ed}</Project>
    </ProjectReference>
    <ProjectReference Include="g3dlite.vcxproj">
      <Project>{8072769E-CF10-48BF-B9E1-12752A5DAC6E}</Project>
    </ProjectReference>
  </ItemGroup>
  <Import Project="$(VCTargetsPath)\Microsoft.Cpp.targets" />
  <ImportGroup Label="ExtensionTargets">
  </ImportGroup>
</Project><|MERGE_RESOLUTION|>--- conflicted
+++ resolved
@@ -439,11 +439,7 @@
     <ClCompile Include="..\..\src\game\Mail.cpp" />
     <ClCompile Include="..\..\src\game\Map.cpp" />
     <ClCompile Include="..\..\src\game\MapManager.cpp" />
-<<<<<<< HEAD
-    <ClCompile Include="..\..\src\game\MapUpdater.cpp" />
-=======
     <ClCompile Include="..\..\src\game\MapPersistentStateMgr.cpp" />
->>>>>>> b284f4ed
     <ClCompile Include="..\..\src\game\MassMailMgr.cpp" />
     <ClCompile Include="..\..\src\game\MiscHandler.cpp" />
     <ClCompile Include="..\..\src\game\MotionMaster.cpp" />
@@ -603,11 +599,7 @@
     <ClInclude Include="..\..\src\game\Mail.h" />
     <ClInclude Include="..\..\src\game\Map.h" />
     <ClInclude Include="..\..\src\game\MapManager.h" />
-<<<<<<< HEAD
-    <ClInclude Include="..\..\src\game\MapUpdater.h" />
-=======
     <ClInclude Include="..\..\src\game\MapPersistentStateMgr.h" />
->>>>>>> b284f4ed
     <ClInclude Include="..\..\src\game\MapReference.h" />
     <ClInclude Include="..\..\src\game\MapRefManager.h" />
     <ClInclude Include="..\..\src\game\MassMailMgr.h" />
